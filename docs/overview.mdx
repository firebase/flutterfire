---
id: overview
title: FlutterFire Overview
sidebar_label: Overview
hide_title: true
---

<img
  data-asset="false"
  src="/img/flutterfire.svg"
  alt="FlutterFire Logo"
  style={{
    height: 100,
    display: 'block',
    margin: '0 auto',
  }}
/>

<h1 style={{ textAlign: 'center', marginBottom: '4rem' }}>
  FlutterFire Overview
</h1>

Welcome to FlutterFire! 🔥

FlutterFire is a set of Flutter plugins which connect your Flutter application to [Firebase](https://firebase.com).

## Get to know Firebase for Flutter

If you're new to using Firebase in Flutter we recommend starting with the
[Get to know Firebase for Flutter codelab](https://firebase.google.com/codelabs/firebase-get-to-know-flutter) and video:

<YouTube id="wUSkeTaBonA" />

## Prerequisites

Before getting started, the documentation assumes you are able to create (or have an existing) Flutter project and also
have an active Firebase project. If you do not meet these prerequisites, follow the links below:

- [Getting Started with Flutter](https://flutter.dev/docs/get-started/install).
- [Create a new Firebase project](https://console.firebase.google.com/).

## Installation

:::caution
Are you migrating your existing project to these new plugins? Please start with the <a href="https://firebase.flutter.dev/docs/migration"><b>migration guide</b></a>.
:::

Before any Firebase services can be used, you must first install the [`firebase_core`](https://pub.dev/packages/firebase_core)
plugin, which is responsible for connecting your application to Firebase.

<<<<<<< HEAD
Install the plugin by running the following command from the project root:
=======
On the root of your Flutter project, run the following command:
>>>>>>> 6f1ba5ec

```bash
flutter pub add firebase_core
```

## Initializing FlutterFire

⚡ **️FlutterFire now supports initialization directly from Dart!** ⚡️

Before any of the Firebase services can be used, FlutterFire needs to be initialized (you can think of this process as
FlutterFire "bootstrapping" itself). The initialization step is asynchronous, meaning you'll need to prevent any FlutterFire
related usage until the initialization is completed.

:::tip

If you're using FlutterFire in an existing application, you can safely remove any manual native installation
steps (such as the `google-services.json` or `GoogleService-Info.plist` files). Dart-only initialization
is backwards compatible with [manual-installation](./manual-installation.mdx).

:::

### Using the CLI

To initialize FlutterFire, call the [`initializeApp`](!firebase_core.Firebase.initializeApp) method on the [`Firebase`](!firebase_core.Firebase) class.
The method accepts your Firebase project application credentials, which cab be obtained for all supported platforms by using the FlutterFire CLI:

```bash
# Install the CLI if not already done so
dart pub global activate flutterfire_cli

# Run the `configure` command, select a Firebase project and platforms
flutterfire configure
```

Once configured, a `firebase_options.dart` file will be generated for you containing all of the options
required for initialization.

View the [CLI documentation](./cli.mdx) to learn more!

### Initialization

Next the generated options need to be provided to the [`initializeApp`](!firebase_core.Firebase.initializeApp) method.
Since this is an asynchronous operation, the `main` function can be modified to ensure initialization is complete before
running the application.

First import the `firebase_core` plugin and generated `firebase_options.dart` file:

```dart title="lib/main.dart"
import 'package:firebase_core/firebase_core.dart';
import 'firebase_options.dart';
```

Next, within the `main` function, ensure `WidgetsFlutterBinding` is initialized and then initialize Firebase:

```dart title="lib/main.dart"
void main() async {
  WidgetsFlutterBinding.ensureInitialized();
  await Firebase.initializeApp(
    options: DefaultFirebaseOptions.currentPlatform,
  );
  runApp(MyApp());
}
```

The `DefaultFirebaseOptions.currentPlatform` are imported from our generated `firebase_options.dart` file.

Once initialized, you're ready to get started using FlutterFire!

## Manual Installation

With Dart-only initialization now supported, manually configuring and installing platforms is no longer
required. If you wish to view the documentation for manual initialization, view the
[Manual Installation](./manual-installation/index.mdx) documentation.

## Improve iOS Build Times

Currently the Firestore iOS SDK depends on some 500k lines of mostly C++ code which can take upwards of 5 minutes to build in XCode. To reduce build times significantly, you can use a pre-compiled version by adding 1 line to your `ios/Podfile` inside your Flutter project;

`pod 'FirebaseFirestore', :git => 'https://github.com/invertase/firestore-ios-sdk-frameworks.git', :tag => '8.9.0'`

Add this line inside your target 'Runner' do block in your Podfile, e.g.:

```
# ...
target 'Runner' do
  pod 'FirebaseFirestore', :git => 'https://github.com/invertase/firestore-ios-sdk-frameworks.git', :tag => '8.9.0'
# ...
end
```

Additionally, ensure that you have upgraded your cocoapods to 1.9.1 or higher:
`gem install cocoapods`

For more information see this issue: https://github.com/FirebaseExtended/flutterfire/issues/2751

## Overriding Native SDK Versions

FlutterFire internally sets the versions of the native SDKs that each module uses. Each release is tested against a fixed
set of SDK version to ensure everything works as expected.

If you wish to change these versions, you can manually override the native SDK versions

### Android

In the `/android/app/build.gradle` file, you can provide your own versions using the options shown below:

```groovy
rootProject.ext {
  set('FlutterFire', [
    FirebaseSDKVersion: '29.0.0'
  ])
}
```

### iOS/MacOS

Open your `/ios/Podfile` or `/macos/Podfile` file and add any of the globals below to the top of the file:

```ruby
# Override Firebase SDK Version
$FirebaseSDKVersion = '8.9.0'
```

## Next Steps

On its own the [`firebase_core`](!firebase_core) plugin provides basic functionality for usage with Firebase. FlutterFire is broken down
into several individual installable plugins that allow you to integrate with a specific Firebase service.

The table below lists all of the currently supported plugins. You can follow the documentation for each plugin to
get started:

|      Firebase       | Description                                                                                                                                                                                                                                                                                                                             |                          FlutterFire Plugin                           |
| :-----------------: | --------------------------------------------------------------------------------------------------------------------------------------------------------------------------------------------------------------------------------------------------------------------------------------------------------------------------------------- | :-------------------------------------------------------------------: |
| **Authentication**  | Using Firebase Authentication you can authenticate users to your app using several methods such as passwords, phone numbers, and popular federated providers like Google, Facebook, and more. <br /><br /> [View documentation &raquo;](auth/overview.mdx)                                                                              |        [firebase_auth](https://pub.dev/packages/firebase_auth)        |
| **Cloud Firestore** | Cloud Firestore is a flexible, scalable database for mobile, web, and server development from Firebase and Google Cloud Platform. Cloud Firestore also offers seamless integration with other Firebase and Google Cloud Platform products, including Cloud Functions. <br /><br /> [View documentation &raquo;](firestore/overview.mdx) |      [cloud_firestore](https://pub.dev/packages/cloud_firestore)      |
|      **Core**       | The `firebase_core` plugin is used to initialize FlutterFire and connect your application with multiple Firebase projects. <br /><br /> [View documentation &raquo;](core/usage.mdx)                                                                                                                                                    |        [firebase_core](https://pub.dev/packages/firebase_core)        |
|  **Cloud Storage**  | Cloud Storage is designed to help you quickly and easily store and serve user-generated content, such as photos and videos. <br /><br /> [View documentation &raquo;](storage/overview.mdx)                                                                                                                                             |     [firebase_storage](https://pub.dev/packages/firebase_storage)     |
|   **Crashlytics**   | Crashlytics helps you to collect analytics and details about crashes and errors that occur in your app. <br /><br /> [View documentation &raquo;](crashlytics/overview.mdx)                                                                                                                                                             | [firebase_crashlytics](https://pub.dev/packages/firebase_crashlytics) |
| **Cloud Messaging** | Firebase Cloud Messaging (FCM) is a cross-platform messaging solution that lets you reliably send messages at no cost. <br /><br /> [View documentation &raquo;](messaging/overview.mdx)                                                                                                                                                |   [firebase_messaging](https://pub.dev/packages/firebase_messaging)   |
| **Cloud Functions** | Cloud Functions for Firebase let you automatically run backend code in response to events triggered by Firebase features and HTTPS requests. <br /><br /> [View documentation &raquo;](functions/overview.mdx)                                                                                                                          |      [cloud_functions](https://pub.dev/packages/cloud_functions)      |<|MERGE_RESOLUTION|>--- conflicted
+++ resolved
@@ -48,11 +48,7 @@
 Before any Firebase services can be used, you must first install the [`firebase_core`](https://pub.dev/packages/firebase_core)
 plugin, which is responsible for connecting your application to Firebase.
 
-<<<<<<< HEAD
 Install the plugin by running the following command from the project root:
-=======
-On the root of your Flutter project, run the following command:
->>>>>>> 6f1ba5ec
 
 ```bash
 flutter pub add firebase_core
