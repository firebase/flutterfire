---
id: overview
title: FlutterFire Overview
sidebar_label: Overview
hide_title: true
---

<img
  data-asset="false"
  src="/img/flutterfire.svg"
  alt="FlutterFire Logo"
  style={{
    height: 100,
    display: "block",
    margin: "0 auto",
  }}
/>

<h1 style={{ textAlign: 'center', marginBottom: '4rem' }}>FlutterFire Overview</h1>

Welcome to FlutterFire! 🔥 

FlutterFire is a set of Flutter plugins which connect your Flutter application to [Firebase](https://firebase.com).

> FlutterFire is currently a work in progress as we work towards a stable release. Plugins & documentation may be incomplete
> or missing functionality. See the [roadmap issue](https://github.com/FirebaseExtended/flutterfire/issues/2582) to learn more.

## Prerequisites

Before getting started, the documentation assumes you are able to create (or have an existing) Flutter project and also
have an active Firebase project. If you do not meet these prerequisites, follow the links below:

- [Getting Started with Flutter](https://flutter.dev/docs/get-started/install).
- [Create a new Firebase project](https://console.firebase.google.com/).

## Installation

:::caution
Are you migrating your existing project to these new plugins? Please start with the <a href="https://firebase.flutter.dev/docs/migration"><b>migration guide</b></a>.
:::

Before any Firebase services can be used, you must first install the [`firebase_core`](https://pub.dev/packages/firebase_core)
plugin, which is responsible for connecting your application to Firebase. Add the plugin to your `pubspec.yaml` file:

```yaml {4} title="pubspec.yaml"
dependencies:
  flutter:
    sdk: flutter
  firebase_core: "{{ plugins.firebase_core }}"
```

Install the plugin by running the following command from the project root:

```bash
$ flutter pub get
```

## Platform Setup

Once installed, Firebase needs to be configured to work with the various platforms you're working with:

1. [Android Installation](installation/android.mdx).
1. [iOS Installation](installation/ios.mdx).
1. [MacOS Installation](installation/macos.mdx).
1. [Web Installation](installation/web.mdx).

## Initializing FlutterFire

Before any of the Firebase services can be used, FlutterFire needs to be initialized (you can think of this process as
FlutterFire "bootstrapping" itself). The initialization step is asynchronous, meaning you'll need to prevent any FlutterFire
related usage until the initialization is completed.

To initialize FlutterFire, call the [`initializeApp`](!firebase_core.Firebase.initializeApp) method on the [`Firebase`](!firebase_core.Firebase) class:

```dart
await Firebase.initializeApp();
```

The method is asynchronous and returns a [`Future`](https://api.flutter.dev/flutter/dart-async/Future-class.html), so
you need to ensure it has completed before displaying your main application. The examples below show how this can be
achieved with a [`FutureBuilder`](https://api.flutter.dev/flutter/widgets/FutureBuilder-class.html) or
a [`StatefulWidget`](https://api.flutter.dev/flutter/widgets/StatefulWidget-class.html):

<Tabs
  defaultValue="future"
  values={[
    { label: 'FutureBuilder', value: 'future', },
    { label: 'StatefulWidget', value: 'state', },
  ]
}>
<TabItem value="future">

```dart title="lib/main.dart"
import 'package:flutter/material.dart';

// Import the firebase_core plugin
import 'package:firebase_core/firebase_core.dart';

void main() {
<<<<<<< HEAD
  // Add ensureInitialized as we call async function in main
  WidgetsFlutterBinding.ensureInitialized();
=======
  WidgetsFlutterBinding.ensureInitialized()
>>>>>>> 7f9f9573
  runApp(App());
}

class App extends StatelessWidget {
  // Create the initialization Future outside of `build`:
  final Future<FirebaseApp> _initialization = Firebase.initializeApp();

  @override
  Widget build(BuildContext context) {
    return FutureBuilder(
      // Initialize FlutterFire:
      future: _initialization,
      builder: (context, snapshot) {
        // Check for errors
        if (snapshot.hasError) {
          return SomethingWentWrong();
        }

        // Once complete, show your application
        if (snapshot.connectionState == ConnectionState.done) {
          return MyAwesomeApp();
        }

        // Otherwise, show something whilst waiting for initialization to complete
        return Loading();
      },
    );
  }
}
```

</TabItem>
<TabItem value="state">

```dart title="lib/main.dart"
import 'package:flutter/material.dart';

// Import the firebase_core plugin
import 'package:firebase_core/firebase_core.dart';

void main() {
  WidgetsFlutterBinding.ensureInitialized()
  runApp(App());
}

class App extends StatefulWidget {
  _AppState createState() => _AppState();
}

class _AppState extends State<App> {
  // Set default `_initialized` and `_error` state to false
  bool _initialized = false;
  bool _error = false;

  // Define an async function to initialize FlutterFire
  void initializeFlutterFire() async {
    try {
      // Wait for Firebase to initialize and set `_initialized` state to true
      await Firebase.initializeApp();
      setState(() {
        _initialized = true;
      });
    } catch(e) {
      // Set `_error` state to true if Firebase initialization fails
      setState(() {
        _error = true;
      });
    }
  }

  @override
  void initState() {
    initializeFlutterFire();
    super.initState();
  }

  @override
  Widget build(BuildContext context) {
    // Show error message if initialization failed
    if(_error) {
      return SomethingWentWrong();
    }

    // Show a loader until FlutterFire is initialized
    if (!_initialized) {
      return Loading();
    }

    return MyAwesomeApp();
  }
}
```

</TabItem>
</Tabs>

Once initialized, you're ready to get started using FlutterFire!

## Improve iOS Build Times

Currently the Firestore iOS SDK depends on some 500k lines of mostly C++ code which can take upwards of 5 minutes to build in XCode. To reduce build times significantly, you can use a pre-compiled version by adding 1 line to your `ios/Podfile` inside your Flutter project;

`pod 'FirebaseFirestore', :git => 'https://github.com/invertase/firestore-ios-sdk-frameworks.git', :tag => '6.26.0'`

Add this line inside your target 'Runner' do block in your Podfile, e.g.:

```
# ...
target 'Runner' do
  pod 'FirebaseFirestore', :git => 'https://github.com/invertase/firestore-ios-sdk-frameworks.git', :tag => '6.26.0'
# ...
end
```

Additionally, ensure that you have upgraded your cocoapods to 1.9.1 or higher:
`gem install cocoapods`

For more information see this issue: https://github.com/FirebaseExtended/flutterfire/issues/2751

## Overriding Native SDK Versions

FlutterFire internally sets the versions of the native SDKs that each module uses. Each release is tested against a fixed
set of SDK version to ensure everything works as expected.

If you wish to change these versions, you can manually override the native SDK versions

### Android

In the `/android/app/build.gradle` file, you can provide your own versions using the options shown below:

```groovy
rootProject.ext {
  set('FlutterFire', [
    FirebaseSDKVersion: '25.12.0'
  ])
}
```

### iOS/MacOS

Open your `/ios/Podfile` or `/macos/Podfile` file and add any of the globals below to the top of the file:

```ruby
# Override Firebase SDK Version
$FirebaseSDKVersion = '6.33.0'
```

## Next Steps

On its own the [`firebase_core`](!firebase_core) plugin provides basic functionality for usage with Firebase. FlutterFire is broken down
into several individual installable plugins that allow you to integrate with a specific Firebase service.

The table below lists all of the currently supported plugins. You can follow the documentation for each plugin to
get started:

|      Firebase       | Description                                                                                                                                                                                                                                                                                                                             |                          FlutterFire Plugin                          |
| :-----------------: | --------------------------------------------------------------------------------------------------------------------------------------------------------------------------------------------------------------------------------------------------------------------------------------------------------------------------------------- | :------------------------------------------------------------------: |
| **Authentication**  | Using Firebase Authentication you can authenticate users to your app using several methods such as passwords, phone numbers, and popular federated providers like Google, Facebook, and more. <br /><br /> [View documentation &raquo;](auth/overview.mdx)                                                                              |   [firebase_auth](https://pub.dev/packages/firebase_auth)   |
| **Cloud Firestore** | Cloud Firestore is a flexible, scalable database for mobile, web, and server development from Firebase and Google Cloud Platform. Cloud Firestore also offers seamless integration with other Firebase and Google Cloud Platform products, including Cloud Functions. <br /><br /> [View documentation &raquo;](firestore/overview.mdx) | [cloud_firestore](https://pub.dev/packages/cloud_firestore) |
|      **Core**       | The `firebase_core` plugin is used to initialize FlutterFire and connect your application with multiple Firebase projects. <br /><br /> [View documentation &raquo;](core/usage.mdx)                                                                                                                                                    |   [firebase_core](https://pub.dev/packages/firebase_core)   |<|MERGE_RESOLUTION|>--- conflicted
+++ resolved
@@ -16,9 +16,11 @@
   }}
 />
 
-<h1 style={{ textAlign: 'center', marginBottom: '4rem' }}>FlutterFire Overview</h1>
-
-Welcome to FlutterFire! 🔥 
+<h1 style={{ textAlign: "center", marginBottom: "4rem" }}>
+  FlutterFire Overview
+</h1>
+
+Welcome to FlutterFire! 🔥
 
 FlutterFire is a set of Flutter plugins which connect your Flutter application to [Firebase](https://firebase.com).
 
@@ -97,12 +99,8 @@
 import 'package:firebase_core/firebase_core.dart';
 
 void main() {
-<<<<<<< HEAD
   // Add ensureInitialized as we call async function in main
   WidgetsFlutterBinding.ensureInitialized();
-=======
-  WidgetsFlutterBinding.ensureInitialized()
->>>>>>> 7f9f9573
   runApp(App());
 }
 
@@ -258,8 +256,8 @@
 The table below lists all of the currently supported plugins. You can follow the documentation for each plugin to
 get started:
 
-|      Firebase       | Description                                                                                                                                                                                                                                                                                                                             |                          FlutterFire Plugin                          |
-| :-----------------: | --------------------------------------------------------------------------------------------------------------------------------------------------------------------------------------------------------------------------------------------------------------------------------------------------------------------------------------- | :------------------------------------------------------------------: |
+|      Firebase       | Description                                                                                                                                                                                                                                                                                                                             |                     FlutterFire Plugin                      |
+| :-----------------: | --------------------------------------------------------------------------------------------------------------------------------------------------------------------------------------------------------------------------------------------------------------------------------------------------------------------------------------- | :---------------------------------------------------------: |
 | **Authentication**  | Using Firebase Authentication you can authenticate users to your app using several methods such as passwords, phone numbers, and popular federated providers like Google, Facebook, and more. <br /><br /> [View documentation &raquo;](auth/overview.mdx)                                                                              |   [firebase_auth](https://pub.dev/packages/firebase_auth)   |
 | **Cloud Firestore** | Cloud Firestore is a flexible, scalable database for mobile, web, and server development from Firebase and Google Cloud Platform. Cloud Firestore also offers seamless integration with other Firebase and Google Cloud Platform products, including Cloud Functions. <br /><br /> [View documentation &raquo;](firestore/overview.mdx) | [cloud_firestore](https://pub.dev/packages/cloud_firestore) |
 |      **Core**       | The `firebase_core` plugin is used to initialize FlutterFire and connect your application with multiple Firebase projects. <br /><br /> [View documentation &raquo;](core/usage.mdx)                                                                                                                                                    |   [firebase_core](https://pub.dev/packages/firebase_core)   |