--- conflicted
+++ resolved
@@ -275,7 +275,7 @@
     handleCodeInApp: true,
   );
 
-<<<<<<< HEAD
+
 User user = FirebaseAuth.instance.currentUser;
 
 if (!user.emailVerified) {
@@ -290,10 +290,6 @@
         handleCodeInApp: true);
 
 await user.sendEmailVerification(actionCodeSettings);
-
-=======
-  await user.sendEmailVerification(actionCodeSettings);
->>>>>>> 7c7aa0da
 }
 ```
 
