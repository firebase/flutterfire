---
title: App Check
sidebar_label: Overview
---

## What does it do?

App Check helps protect your backend resources (such as Cloud Storage) from
abuse (such as billing fraud or phishing).

With App Check, devices running your app will use an app identity attestation
provider to certify it is indeed your authentic app, and may also check that it’s
running on an authentic, untampered device. This certification is attached to every
request your app makes to your Firebase backend resources.

App Check currently supports Cloud Storage, Realtime Database, and Cloud
Functions, with more Firebase products coming soon.

Note: App Check may not protect against certain abuse vectors when paired
with a CDN.

[[Learn more on the Firebase documentation]](https://firebase.google.com/docs/app-check).

<<<<<<< HEAD
## Installation

:::caution
FlutterFire App Check is an early access preview plugin; APIs may change in a future release.
:::
=======
<YouTube id="Fjj4fmr2t04" />

## Installation
>>>>>>> 6f1ba5ec

### 1. Make sure to initialize Firebase

[Follow this guide](../overview.mdx) to install `firebase_core` and initialize Firebase if you haven't already.

### 2. Add dependency

On the root of your Flutter project, run the following command to install the plugin:

<<<<<<< HEAD
```bash {5}
=======
```bash
>>>>>>> 6f1ba5ec
flutter pub add firebase_app_check
```

### 3. Rebuild your app

Once complete, rebuild your Flutter application:

```bash
flutter run
```

## Next Steps

Once installed, you're ready to start using App Check in your Flutter Project.

View the [Usage documentation](usage.mdx) to get started.<|MERGE_RESOLUTION|>--- conflicted
+++ resolved
@@ -21,17 +21,15 @@
 
 [[Learn more on the Firebase documentation]](https://firebase.google.com/docs/app-check).
 
-<<<<<<< HEAD
+<YouTube id="Fjj4fmr2t04" />
+
 ## Installation
 
 :::caution
 FlutterFire App Check is an early access preview plugin; APIs may change in a future release.
 :::
-=======
-<YouTube id="Fjj4fmr2t04" />
 
 ## Installation
->>>>>>> 6f1ba5ec
 
 ### 1. Make sure to initialize Firebase
 
@@ -41,11 +39,7 @@
 
 On the root of your Flutter project, run the following command to install the plugin:
 
-<<<<<<< HEAD
-```bash {5}
-=======
 ```bash
->>>>>>> 6f1ba5ec
 flutter pub add firebase_app_check
 ```
 
