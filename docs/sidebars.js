function toReferenceAPI(plugin) {
  return {
    type: "link",
    label: "Reference API",
    href: `https://pub.dev/documentation/${plugin}/latest/`,
  };
}

function toGithubExample(plugin) {
  return {
    type: "link",
    label: "Example",
    href: `https://github.com/FirebaseExtended/flutterfire/tree/master/packages/${plugin}/${plugin}/example`,
  };
}

module.exports = {
  main: {
    "Getting Started": [
      "overview",
      "cli",
      {
        type: 'category',
        label: 'Manual Installation',
        items: [
          "manual-installation",
          "manual-installation/android",
          "manual-installation/ios",
          "manual-installation/macos",
          "manual-installation/web",
        ],
      },
      "migration",
      "null-safety",
    ],
    Analytics: [
      "analytics/overview",
      "analytics/usage",
      toReferenceAPI("firebase_analytics"),
      toGithubExample("firebase_analytics"),
    ],
    "App Check": [
      "app-check/overview",
      "app-check/usage",
      toReferenceAPI("firebase_app_check"),
      toGithubExample("firebase_app_check"),
    ],
    Authentication: [
      "auth/overview",
      "auth/usage",
      "auth/social",
      "auth/phone",
      "auth/error-handling",
      toReferenceAPI("firebase_auth"),
      toGithubExample("firebase_auth"),
    ],
    "Cloud Firestore": [
      "firestore/overview",
      "firestore/usage",
      "firestore/2.0.0_migration",
      toReferenceAPI("cloud_firestore"),
      toGithubExample("cloud_firestore"),
    ],
    "Cloud Functions": [
      "functions/overview",
      "functions/usage",
      toReferenceAPI("cloud_functions"),
      toGithubExample("cloud_functions"),
    ],
    "Cloud Messaging": [
      "messaging/overview",
      "messaging/usage",
      "messaging/apple-integration",
      "messaging/permissions",
      "messaging/notifications",
      "messaging/server-integration",
      toReferenceAPI("firebase_messaging"),
      toGithubExample("firebase_messaging"),
    ],
    "Cloud Storage": [
      "storage/overview",
      "storage/usage",
      toReferenceAPI("firebase_storage"),
      toGithubExample("firebase_storage"),
    ],
    Core: [
      "core/usage",
      toReferenceAPI("firebase_core"),
      toGithubExample("firebase_core"),
    ],
    Crashlytics: [
      "crashlytics/overview",
      "crashlytics/usage",
      "crashlytics/reports",
      toReferenceAPI("firebase_crashlytics"),
      toGithubExample("firebase_crashlytics"),
    ],
    'Dynamic Links': [
      "dynamic-links/overview",
      "dynamic-links/android-integration",
      "dynamic-links/apple-integration",
      "dynamic-links/usage",
      toReferenceAPI("firebase_dynamic_links"),
      toGithubExample("firebase_dynamic_links"),
    ],
    "Realtime Database": [
      "database/overview",
      toReferenceAPI("firebase_database"),
      toGithubExample("firebase_database"),
    ],
    // "Dynamic Links": ["dynamic-links/usage", toReferenceAPI("firebase_dynamic_links")],
    // "Instance ID": ["iid/usage", toReferenceAPI("firebase_in_app_messaging")],
<<<<<<< HEAD
    // "In-App Messaging": ["in-app-messaging/usage", toReferenceAPI("firebase_in_app_messaging")],
    "ML Model Downloader": [
      "ml-model-downloader/overview",
      "ml-model-downloader/usage",
=======
    "In-App Messaging": [
      "in-app-messaging/overview",
      "in-app-messaging/usage",
      toReferenceAPI("firebase_in_app_messaging"),
      toGithubExample("firebase_in_app_messaging"),
>>>>>>> 3492af62
    ],
    // "ML Kit Natural Language": ["ml-language/usage"],
    // "ML Kit Vision": ["ml-vision/usage", toReferenceAPI("firebase_ml_vision")],
    "Remote Config": [
      "remote-config/overview",
      "remote-config/usage",
      toReferenceAPI("firebase_remote_config"),
      toGithubExample("firebase_remote_config"),
    ],
    "Performance Monitoring": [
      "performance/overview",
      toReferenceAPI("firebase_performance"),
      toGithubExample("firebase_performance"),
    ],
    "Testing": ["testing/testing"],
  },
};<|MERGE_RESOLUTION|>--- conflicted
+++ resolved
@@ -110,19 +110,16 @@
     ],
     // "Dynamic Links": ["dynamic-links/usage", toReferenceAPI("firebase_dynamic_links")],
     // "Instance ID": ["iid/usage", toReferenceAPI("firebase_in_app_messaging")],
-<<<<<<< HEAD
-    // "In-App Messaging": ["in-app-messaging/usage", toReferenceAPI("firebase_in_app_messaging")],
+    "In-App Messaging": [
+        "in-app-messaging/overview",
+        "in-app-messaging/usage",
+        toReferenceAPI("firebase_in_app_messaging"),
+        toGithubExample("firebase_in_app_messaging"),
+      ],
     "ML Model Downloader": [
-      "ml-model-downloader/overview",
-      "ml-model-downloader/usage",
-=======
-    "In-App Messaging": [
-      "in-app-messaging/overview",
-      "in-app-messaging/usage",
-      toReferenceAPI("firebase_in_app_messaging"),
-      toGithubExample("firebase_in_app_messaging"),
->>>>>>> 3492af62
-    ],
+          "ml-model-downloader/overview",
+          "ml-model-downloader/usage",
+        ],
     // "ML Kit Natural Language": ["ml-language/usage"],
     // "ML Kit Vision": ["ml-vision/usage", toReferenceAPI("firebase_ml_vision")],
     "Remote Config": [
