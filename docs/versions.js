export default {
  // Plugin versions are sourced from the public pub.dev API
  // See website/plugins/source-versions.js for more information on how these are sourced & injected via Webpack
  plugins: {
    firebase_analytics: PUB_FIREBASE_ANALYTICS,
    firebase_analytics_ns: PUB_NS_FIREBASE_ANALYTICS,
    firebase_app_check: PUB_FIREBASE_APP_CHECK,
    firebase_app_check_ns: PUB_NS_FIREBASE_APP_CHECK,
    firebase_auth: PUB_FIREBASE_AUTH,
    firebase_auth_ns: PUB_NS_FIREBASE_AUTH,
    cloud_firestore: PUB_CLOUD_FIRESTORE,
    cloud_firestore_ns: PUB_NS_CLOUD_FIRESTORE,
    cloud_functions: PUB_CLOUD_FUNCTIONS,
    cloud_functions_ns: PUB_NS_CLOUD_FUNCTIONS,
    firebase_messaging: PUB_FIREBASE_MESSAGING,
    firebase_messaging_ns: PUB_NS_FIREBASE_MESSAGING,
    firebase_storage: PUB_FIREBASE_STORAGE,
    firebase_storage_ns: PUB_NS_FIREBASE_STORAGE,
    firebase_core: PUB_FIREBASE_CORE,
    firebase_core_ns: PUB_NS_FIREBASE_CORE,
    firebase_crashlytics: PUB_FIREBASE_CRASHLYTICS,
    firebase_crashlytics_ns: PUB_NS_FIREBASE_CRASHLYTICS,
    firebase_database: PUB_FIREBASE_DATABASE,
    firebase_database_ns: PUB_NS_FIREBASE_DATABASE,
    firebase_dynamic_links: PUB_FIREBASE_DYNAMIC_LINKS,
    firebase_dynamic_links_ns: PUB_NS_FIREBASE_DYNAMIC_LINKS,
    firebase_in_app_messaging: PUB_FIREBASE_IN_APP_MESSAGING,
    firebase_in_app_messaging_ns: PUB_NS_FIREBASE_IN_APP_MESSAGING,
    firebase_ml_vision: PUB_FIREBASE_ML_VISION,
    firebase_performance: PUB_FIREBASE_PERFORMANCE,
    firebase_performance_ns: PUB_NS_FIREBASE_PERFORMANCE,
    firebase_remote_config: PUB_FIREBASE_REMOTE_CONFIG,
    firebase_remote_config_ns: PUB_NS_FIREBASE_REMOTE_CONFIG,
<<<<<<< HEAD
    flutterfire_installations: PUB_NS_FLUTTERFIRE_INSTALLATIONS,
    google_sign_in: '^4.4.4',
=======
    firebase_ml_model_downloader_ns: PUB_NS_FIREBASE_ML_MODEL_DOWNLOADER,
    google_sign_in: "^4.4.4",
>>>>>>> ad06606b
  },
  android: {
    google_services: '4.3.8', // com.google.gms:google-services
  },
  web: {
    firebase_cdn: '8.6.1', // https://firebase.google.com/support/release-notes/js
  },
  external: {
    google_sign_in: '^4.5.1',
    flutter_facebook_auth: '^3.5.0',
  },
};<|MERGE_RESOLUTION|>--- conflicted
+++ resolved
@@ -31,22 +31,18 @@
     firebase_performance_ns: PUB_NS_FIREBASE_PERFORMANCE,
     firebase_remote_config: PUB_FIREBASE_REMOTE_CONFIG,
     firebase_remote_config_ns: PUB_NS_FIREBASE_REMOTE_CONFIG,
-<<<<<<< HEAD
     flutterfire_installations: PUB_NS_FLUTTERFIRE_INSTALLATIONS,
-    google_sign_in: '^4.4.4',
-=======
     firebase_ml_model_downloader_ns: PUB_NS_FIREBASE_ML_MODEL_DOWNLOADER,
     google_sign_in: "^4.4.4",
->>>>>>> ad06606b
   },
   android: {
-    google_services: '4.3.8', // com.google.gms:google-services
+    google_services: "4.3.8", // com.google.gms:google-services
   },
   web: {
-    firebase_cdn: '8.6.1', // https://firebase.google.com/support/release-notes/js
+    firebase_cdn: "8.6.1", // https://firebase.google.com/support/release-notes/js
   },
   external: {
-    google_sign_in: '^4.5.1',
-    flutter_facebook_auth: '^3.5.0',
-  },
+    google_sign_in: "^4.5.1",
+    flutter_facebook_auth: "^3.5.0",
+  }
 };