--- conflicted
+++ resolved
@@ -22,11 +22,7 @@
 
 On the root of your Flutter project, run the following command to install the plugin:
 
-<<<<<<< HEAD
-```bash {5}
-=======
 ```bash
->>>>>>> 6f1ba5ec
 flutter pub add firebase_dynamic_links
 ```
 
