# Contributing to FlutterFire

<a href="https://github.com/FirebaseExtended/flutterfire/actions?query=workflow%3Aall_plugins">
  <img src="https://github.com/FirebaseExtended/flutterfire/workflows/all_plugins/badge.svg" alt="all_plugins GitHub Workflow Status"/>
</a>

_See also: [Flutter's code of conduct](https://flutter.io/design-principles/#code-of-conduct)_

## 1. Things you will need

- Linux, Mac OS X, or Windows.
- [git](https://git-scm.com) (used for source version control).
- An ssh client (used to authenticate with GitHub).
- An IDE such as [Android Studio](https://developer.android.com/studio) or [Visual Studio Code](https://code.visualstudio.com/).
- [`flutter_plugin_tools`](https://pub.dartlang.org/packages/flutter_plugin_tools) locally activated.
- [`tuneup`](https://pub.dev/packages/tuneup) locally activated.

## 2. Forking & cloning the repository

- Ensure all the dependencies described in the previous section are installed.
- Fork `https://github.com/FirebaseExtended/flutterfire` into your own GitHub account. If
  you already have a fork, and are now installing a development environment on
  a new machine, make sure you've updated your fork so that you don't use stale
  configuration options from long ago.
- If you haven't configured your machine with an SSH key that's known to github, then
  follow [GitHub's directions](https://help.github.com/articles/generating-ssh-keys/)
  to generate an SSH key.
- `git clone git@github.com:<your_name_here>/flutterfire.git`
- `git remote add upstream git@github.com:FirebaseExtended/flutterfire.git` (So that you
  fetch from the master repository, not your clone, when running `git fetch`
  et al.)

## 3. Environment Setup

FlutterFire uses [Melos](https://github.com/invertase/melos) to manage the project and dependencies.

To install Melos, run the following command from your SSH client:

```bash
pub global activate melos
```

Next, at the root of your locally cloned repository bootstrap the projects dependencies:

```bash
melos bootstrap
```

The bootstrap command locally links all dependencies within the project without having to
provide manual [`dependency_overrides`](https://dart.dev/tools/pub/pubspec). This allows all
plugins, examples and tests to build from the local clone project.

## 4. Running an example

Each plugin provides an example app which aims to showcase the main use-cases of each plugin.

To run an example, run the `flutter run` command from the `example` directory of each plugins main
directory. For example, for Cloud Firestore example:

```bash
cd packages/cloud_firestore/cloud_firestore/example
flutter run
```

Using Melos (installed in step 3), any changes made to the plugins locally will also be reflected within all
example applications code automatically.

## 4. Running tests

FlutterFire comprises of a number of tests for each plugin, either end-to-end (e2e) or unit tests.

### Unit tests

Unit tests are responsible for ensuring expected behaviour whilst developing the plugins Dart code. Unit tests do not
interact with 3rd party Firebase services, and mock where possible. To run unit tests for a specific plugin, run the
`flutter test` command from the plugins root directory. For example, Cloud Firestore platform interface tests can be run
with the following commands:

```bash
cd packages/cloud_firestore/cloud_firestore_platform_interface
flutter test
```

### End-to-end (e2e) tests

E2e tests are those which directly communicate with Firebase, whose results cannot be mocked. These tests run directly from
an example application. To run e2e tests, run the `flutter drive` command from the plugins main `example` directory, targeting the
entry e2e test file:

```bash
cd packages/cloud_firestore/cloud_firestore/example
flutter drive --target=./test_driver/cloud_firestrore_e2e.dart
```

To run tests against web environments, run the command as a release build:

```bash
cd packages/cloud_firestore/cloud_firestore/example
flutter drive --target=./test_driver/cloud_firestrore_e2e.dart --release -d chrome
```

### Using Melos

To help aid developer workflow, Melos provides a number of commands to quickly run
tests against plugins. For example, to run all e2e tests across all plugins at once,
run the following command from the root of your cloned repository:

```bash
melos run test:e2e
```

A full list of all commands can be found within the [`melos.yaml`](https://github.com/FirebaseExtended/flutterfire/blob/master/melos.yaml)
file.

## 5. Contributing code

We gladly accept contributions via GitHub pull requests.

Please peruse the
[Flutter style guide](https://github.com/flutter/flutter/wiki/Style-guide-for-Flutter-repo) and
[design principles](https://flutter.io/design-principles/) before
working on anything non-trivial. These guidelines are intended to
keep the code consistent and avoid common pitfalls.

To start working on a patch:

<<<<<<< HEAD
1. `git fetch upstream`
2. `git checkout upstream/master -b <name_of_your_branch>`
3. Hack away!

Once you have made your changes, ensure that it passes the internal analyzer & formatting checks. The following
commands can be run locally to highlight any issues before committing your code:

```bash
# Run the analyze check
melos run analyze

# Format code
melos run format
=======
 * `git fetch upstream`
 * `git checkout upstream/master -b <name_of_your_branch>`
 * Hack away.
 * Verify changes with [flutter_plugin_tools](https://pub.dev/packages/flutter_plugin_tools)
```
pub global activate flutter_plugin_tools
pub global run flutter_plugin_tools format --plugins plugin_name
pub global run flutter_plugin_tools analyze --plugins plugin_name
pub global run flutter_plugin_tools test --plugins plugin_name
>>>>>>> c7e8ac55
```

Assuming all is successful, commit and push your code:

1. `git commit -a -m "<your informative commit message>"`
2. `git push origin <name_of_your_branch>`

To send us a pull request:

- `git pull-request` (if you are using [Hub](http://github.com/github/hub/)) or
  go to `https://github.com/FirebaseExtended/flutterfire` and click the
  "Compare & pull request" button

Please make sure all your checkins have detailed commit messages explaining the patch.

When naming the title of your pull request, please follow the [Conventional Commits](https://www.conventionalcommits.org/en/v1.0.0-beta.4/)
guide. For example, for a fix to the Cloud Firestore plugin:

`fix(cloud_firestore): Fixed a bug!`

Plugins tests are run automatically on contributions using GitHub Actions. Depending on 
your code contributions, various tests will be run against your updated code automatically.

Once you've gotten an LGTM from a project maintainer and once your PR has received
the green light from all our automated testing, wait for one the package maintainers
to merge the pull request.

You must complete the
[Contributor License Agreement](https://cla.developers.google.com/clas).
You can do this online, and it only takes a minute.
If you've never submitted code before, you must add your (or your
organization's) name and contact info to the [AUTHORS](AUTHORS) file.

### The review process

Newly opened PRs first go through initial triage which results in one of:

- **Merging the PR** - if the PR can be quickly reviewed and looks good.
- **Closing the PR** - if the PR maintainer decides that the PR should not be merged.
- **Moving the PR to the backlog** - if the review requires non trivial effort and the issue isn't a priority; in this case the maintainer will:
  - Make sure that the PR has an associated issue labeled with "plugin".
  - Add the "backlog" label to the issue.
  - Leave a comment on the PR explaining that the review is not trivial and that the issue will be looked at according to priority order.
- **Starting a non trivial review** - if the review requires non trivial effort and the issue is a priority; in this case the maintainer will:
  - Add the "in review" label to the issue.
  - Self assign the PR.

### The release process

We push releases manually. Generally every merged PR upgrades at least one
plugin's `pubspec.yaml`, so also needs to be published as a package release. The
FlutterFire maintainer most involved with the PR should be the person responsible
for publishing the package release. In cases where the PR is authored by a
FlutterFire maintainer, the publisher should probably be the author. In other cases
where the PR is from a contributor, it's up to the reviewing Flutter team member
to publish the release instead.

Some things to keep in mind before publishing the release:

- Has CI ran on the master commit and gone green? Even if CI shows as green on
  the PR it's still possible for it to fail on merge, for multiple reasons.
  There may have been some bug in the merge that introduced new failures. CI
  runs on PRs as it's configured on their branch state, and not on tip of tree.
  CI on PRs also only runs tests for packages that it detects have been directly
  changed, vs running on every single package on master.
- [Publishing is
  forever.](https://dart.dev/tools/pub/publishing#publishing-is-forever)
  Hopefully any bugs or breaking in changes in this PR have already been caught
  in PR review, but now's a second chance to revert before anything goes live.
- "Don't deploy on a Friday." Consider carefully whether or not it's worth
  immediately publishing an update before a stretch of time where you're going
  to be unavailable. There may be bugs with the release or questions about it
  from people that immediately adopt it, and uncovering and resolving those
  support issues will take more time if you're unavailable.

Releasing a package is a two-step process.

1. Push the package update to [pub.dev](https://pub.dev) using `pub publish`.
2. Tag the commit with git in the format of `<package_name>-v<package_version>`,
   and then push the tag to the `flutter/plugins` master branch. This can be
   done manually with `git tag $tagname && git push upstream $tagname` while
   checked out on the commit that updated `version` in `pubspec.yaml`.

We've recently updated
[flutter_plugin_tools](https://github.com/flutter/plugin_tools) to wrap both of
those steps into one command to make it a little easier. This new tool is
experimental. Feel free to fall back on manually running `pub publish` and
creating and pushing the tag in git if there are issues with it.

Install the tool by running:

```terminal
$ pub global activate flutter_plugin_tools
```

Then, from the root of your locally cloned repository, use the tool to
publish a release.

```terminal
$ pub global run flutter_plugin_tools publish-plugin --package $package
```

By default the tool tries to push tags to the `upstream` remote, but that and
some additional settings can be configured. Run `pub global activate flutter_plugin_tools --help` for more usage information.

The tool wraps `pub publish` for pushing the package to pub, and then will
automatically use git to try and create and push tags. It has some additional
safety checking around `pub publish` too. By default `pub publish` publishes
_everything_, including untracked or uncommitted files in version control.
`flutter_plugin_tools publish-plugin` will first check the status of the local
directory and refuse to publish if there are any mismatched files with version
control present.

There is a lot about this process that is still to be desired. Some top level
items are being tracked in
[flutter/flutter#27258](https://github.com/flutter/flutter/issues/27258).<|MERGE_RESOLUTION|>--- conflicted
+++ resolved
@@ -124,7 +124,6 @@
 
 To start working on a patch:
 
-<<<<<<< HEAD
 1. `git fetch upstream`
 2. `git checkout upstream/master -b <name_of_your_branch>`
 3. Hack away!
@@ -138,17 +137,6 @@
 
 # Format code
 melos run format
-=======
- * `git fetch upstream`
- * `git checkout upstream/master -b <name_of_your_branch>`
- * Hack away.
- * Verify changes with [flutter_plugin_tools](https://pub.dev/packages/flutter_plugin_tools)
-```
-pub global activate flutter_plugin_tools
-pub global run flutter_plugin_tools format --plugins plugin_name
-pub global run flutter_plugin_tools analyze --plugins plugin_name
-pub global run flutter_plugin_tools test --plugins plugin_name
->>>>>>> c7e8ac55
 ```
 
 Assuming all is successful, commit and push your code:
@@ -169,7 +157,7 @@
 
 `fix(cloud_firestore): Fixed a bug!`
 
-Plugins tests are run automatically on contributions using GitHub Actions. Depending on 
+Plugins tests are run automatically on contributions using GitHub Actions. Depending on
 your code contributions, various tests will be run against your updated code automatically.
 
 Once you've gotten an LGTM from a project maintainer and once your PR has received
