--- conflicted
+++ resolved
@@ -33,13 +33,7 @@
           MethodChannelFirebaseStorage.storageTaskChannel(observerId)
               .receiveBroadcastStream();
       try {
-<<<<<<< HEAD
-        developer.log('TaskMethodChannel, start listen');
         await for (final events in nativePlatformStream) {
-          developer.log('TaskMethodChannel, get events');
-=======
-        await for (final events in nativePlatformStream) {
->>>>>>> edddc1de
           final appName = events['appName'];
           final taskState = TaskState.values[events['taskState']];
           developer.log(
