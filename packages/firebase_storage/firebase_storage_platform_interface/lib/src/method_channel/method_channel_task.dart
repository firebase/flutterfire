--- conflicted
+++ resolved
@@ -312,13 +312,8 @@
     return MethodChannelFirebaseStorage.pigeonChannel.referenceDownloadFile(
       MethodChannelFirebaseStorage.getPigeonFirebaseApp(storage.app.name),
       MethodChannelFirebaseStorage.getPigeonReference(
-<<<<<<< HEAD
-          storage.bucket, path, 'downloadData'),
-      path,
-=======
           storage.bucket, path, 'writeToFile'),
       file.path,
->>>>>>> 8392b798
       handle,
     );
   }
