name: firebase_storage_web
description: The web implementation of firebase_storage
repository: https://github.com/FirebaseExtended/flutterfire/tree/master/packages/firebase_storage/firebase_storage_web
version: 0.1.1+3

environment:
  sdk: ">=2.12.0-0 <3.0.0"
  flutter: ">=1.20.0 <2.0.0"

dependencies:
  async: ^2.4.2
  crypto: ^2.1.5
  firebase_core: ">=0.8.0-1.0.nullsafety.1 <0.8.0-2.0.nullsafety.0"
  firebase_core_web: ">=0.3.0-1.0.nullsafety.1 <0.3.0-2.0.nullsafety.0"
  firebase_storage_platform_interface: ^1.0.4
  flutter:
    sdk: flutter
  flutter_web_plugins:
    sdk: flutter
  http: ^0.12.2
  js: ^0.6.1
  meta: ^1.1.7

dev_dependencies:
  firebase_core_platform_interface: ^3.0.1
  flutter_test:
    sdk: flutter
<<<<<<< HEAD
=======
  pedantic: ^1.8.0
  firebase_core_platform_interface: ">=4.0.0-1.0.nullsafety.1 <4.0.0-2.0.nullsafety.0"
>>>>>>> 44961599
  mockito: ^5.0.0-nullsafety.2
  pedantic: ^1.8.0

flutter:
  plugin:
    platforms:
      web:
        pluginClass: FirebaseStorageWeb
        fileName: firebase_storage_web.dart<|MERGE_RESOLUTION|>--- conflicted
+++ resolved
@@ -22,14 +22,9 @@
   meta: ^1.1.7
 
 dev_dependencies:
-  firebase_core_platform_interface: ^3.0.1
+  firebase_core_platform_interface: ">=4.0.0-1.0.nullsafety.1 <4.0.0-2.0.nullsafety.0"
   flutter_test:
     sdk: flutter
-<<<<<<< HEAD
-=======
-  pedantic: ^1.8.0
-  firebase_core_platform_interface: ">=4.0.0-1.0.nullsafety.1 <4.0.0-2.0.nullsafety.0"
->>>>>>> 44961599
   mockito: ^5.0.0-nullsafety.2
   pedantic: ^1.8.0
 
