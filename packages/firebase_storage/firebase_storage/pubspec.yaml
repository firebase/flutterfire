name: firebase_storage
description: Flutter plugin for Firebase Cloud Storage, a powerful, simple, and
  cost-effective object storage service for Android and iOS.
homepage: https://firebase.flutter.dev/docs/storage/overview
repository: https://github.com/FirebaseExtended/flutterfire/tree/master/packages/firebase_storage/firebase_storage
<<<<<<< HEAD
version: 10.2.13
=======
version: 10.2.15
>>>>>>> afe60ad4

false_secrets:
  - example/**

environment:
  sdk: ">=2.16.0 <3.0.0"
  flutter: ">=1.12.13+hotfix.5"

dependencies:
  firebase_core: ^1.10.0
<<<<<<< HEAD
  firebase_core_platform_interface: ^4.2.5
  firebase_storage_platform_interface: ^4.1.4
  firebase_storage_web: ^3.2.13
=======
  firebase_core_platform_interface: ^4.3.0
  firebase_storage_platform_interface: ^4.1.5
  firebase_storage_web: ^3.2.14
>>>>>>> afe60ad4
  flutter:
    sdk: flutter

dev_dependencies:
  flutter_test:
    sdk: flutter
  http: ^0.13.0
  mockito: ^5.0.0
  plugin_platform_interface: ^2.0.0
  test: any

flutter:
  plugin:
    platforms:
      android:
        package: io.flutter.plugins.firebase.storage
        pluginClass: FlutterFirebaseStoragePlugin
      ios:
        pluginClass: FLTFirebaseStoragePlugin
      macos:
        pluginClass: FLTFirebaseStoragePlugin
      web:
        default_package: firebase_storage_web<|MERGE_RESOLUTION|>--- conflicted
+++ resolved
@@ -3,11 +3,7 @@
   cost-effective object storage service for Android and iOS.
 homepage: https://firebase.flutter.dev/docs/storage/overview
 repository: https://github.com/FirebaseExtended/flutterfire/tree/master/packages/firebase_storage/firebase_storage
-<<<<<<< HEAD
-version: 10.2.13
-=======
 version: 10.2.15
->>>>>>> afe60ad4
 
 false_secrets:
   - example/**
@@ -18,15 +14,9 @@
 
 dependencies:
   firebase_core: ^1.10.0
-<<<<<<< HEAD
-  firebase_core_platform_interface: ^4.2.5
-  firebase_storage_platform_interface: ^4.1.4
-  firebase_storage_web: ^3.2.13
-=======
   firebase_core_platform_interface: ^4.3.0
   firebase_storage_platform_interface: ^4.1.5
   firebase_storage_web: ^3.2.14
->>>>>>> afe60ad4
   flutter:
     sdk: flutter
 
