--- conflicted
+++ resolved
@@ -9,22 +9,13 @@
   flutter: ">=1.12.13+hotfix.5 <2.0.0"
 
 dependencies:
-<<<<<<< HEAD
-  firebase_core: ^0.7.0
-  firebase_core_platform_interface: ^3.0.1
+  firebase_core: ">=0.8.0-1.0.nullsafety.1 <0.8.0-2.0.nullsafety.0"
+  firebase_core_platform_interface: ">=4.0.0-1.0.nullsafety.1 <4.0.0-2.0.nullsafety.0"
   firebase_storage_platform_interface: ^1.0.4
   firebase_storage_web: ^0.1.1+3
   flutter:
     sdk: flutter
 
-=======
-  flutter:
-    sdk: flutter
-  firebase_core: ">=0.8.0-1.0.nullsafety.1 <0.8.0-2.0.nullsafety.0"
-  firebase_core_platform_interface: ">=4.0.0-1.0.nullsafety.1 <4.0.0-2.0.nullsafety.0"
-  firebase_storage_web: ^0.1.1+3
-  firebase_storage_platform_interface: ^1.0.4
->>>>>>> 44961599
 dev_dependencies:
   flutter_driver:
     sdk: flutter
