--- conflicted
+++ resolved
@@ -3,17 +3,13 @@
   cost-effective object storage service for Android and iOS.
 homepage: https://firebase.google.com/docs/storage/flutter/start
 repository: https://github.com/firebase/flutterfire/tree/master/packages/firebase_storage/firebase_storage
-<<<<<<< HEAD
-version: 11.7.7
+version: 12.0.0
 topics:
   - firebase
   - storage
   - upload
   - download
   - files
-=======
-version: 12.0.0
->>>>>>> 859ec1dd
 
 false_secrets:
   - example/**
