name: firebase_storage
description: Flutter plugin for Firebase Cloud Storage, a powerful, simple, and
  cost-effective object storage service for Android and iOS.
homepage: https://firebase.google.com/docs/storage/flutter/start
repository: https://github.com/firebase/flutterfire/tree/main/packages/firebase_storage/firebase_storage
version: 12.4.6
topics:
  - firebase
  - storage
  - upload
  - download
  - files

false_secrets:
  - example/**

environment:
  sdk: '>=3.2.0 <4.0.0'
  flutter: '>=3.3.0'

dependencies:
<<<<<<< HEAD
  firebase_core: ^3.6.0
  firebase_core_platform_interface: ^5.3.0
  firebase_storage_platform_interface: ^5.1.31
  firebase_storage_web: ^3.10.2
=======
  firebase_core: ^3.13.1
  firebase_core_platform_interface: ^5.3.1
  firebase_storage_platform_interface: ^5.2.6
  firebase_storage_web: ^3.10.13
>>>>>>> 70b43724
  flutter:
    sdk: flutter

dev_dependencies:
  flutter_test:
    sdk: flutter
  http: ^1.0.0
  mockito: ^5.0.0
  plugin_platform_interface: ^2.1.3

flutter:
  plugin:
    platforms:
      android:
        package: io.flutter.plugins.firebase.storage
        pluginClass: FlutterFirebaseStoragePlugin
      ios:
        pluginClass: FLTFirebaseStoragePlugin
      macos:
        pluginClass: FLTFirebaseStoragePlugin
      web:
        default_package: firebase_storage_web
      windows:
        pluginClass: FirebaseStoragePluginCApi<|MERGE_RESOLUTION|>--- conflicted
+++ resolved
@@ -19,17 +19,10 @@
   flutter: '>=3.3.0'
 
 dependencies:
-<<<<<<< HEAD
-  firebase_core: ^3.6.0
-  firebase_core_platform_interface: ^5.3.0
-  firebase_storage_platform_interface: ^5.1.31
-  firebase_storage_web: ^3.10.2
-=======
   firebase_core: ^3.13.1
   firebase_core_platform_interface: ^5.3.1
   firebase_storage_platform_interface: ^5.2.6
   firebase_storage_web: ^3.10.13
->>>>>>> 70b43724
   flutter:
     sdk: flutter
 
