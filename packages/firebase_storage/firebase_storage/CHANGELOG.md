--- conflicted
+++ resolved
@@ -1,5 +1,3 @@
-<<<<<<< HEAD
-=======
 ## 10.2.15
 
  - Update a dependency to the latest release.
@@ -8,7 +6,6 @@
 
  - **REFACTOR**: Remove deprecated `Tasks.call()` API from android. (#8421). ([461bba5a](https://github.com/FirebaseExtended/flutterfire/commit/461bba5a510b341b3b9bd414c9412944714e9305))
 
->>>>>>> afe60ad4
 ## 10.2.13
 
  - Update a dependency to the latest release.
