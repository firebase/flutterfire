package io.flutter.plugins.firebase.storage;

import static io.flutter.plugins.firebase.storage.FlutterFirebaseStoragePlugin.getExceptionDetails;
import static io.flutter.plugins.firebase.storage.FlutterFirebaseStoragePlugin.parseMetadata;

import android.net.Uri;
import android.os.Handler;
import android.os.Looper;
import android.util.SparseArray;
import androidx.annotation.NonNull;
import androidx.annotation.Nullable;
import com.google.android.gms.tasks.Task;
import com.google.android.gms.tasks.TaskCompletionSource;
import com.google.firebase.storage.FileDownloadTask;
import com.google.firebase.storage.StorageMetadata;
import com.google.firebase.storage.StorageReference;
import com.google.firebase.storage.StorageTask;
import com.google.firebase.storage.UploadTask;
import io.flutter.plugin.common.MethodChannel;
import io.flutter.plugins.firebase.core.FlutterFirebasePlugin;
import java.io.File;
import java.util.HashMap;
import java.util.Map;
import java.util.concurrent.Executor;
import java.util.concurrent.Executors;

class FlutterFirebaseStorageTask {
  static final SparseArray<FlutterFirebaseStorageTask> inProgressTasks = new SparseArray<>();
  private static final Executor taskExecutor = Executors.newSingleThreadExecutor();
  private final FlutterFirebaseStorageTaskType type;
  private final int handle;
  private final StorageReference reference;
  private final byte[] bytes;
  private final Uri fileUri;
  private final StorageMetadata metadata;
  private final Object pauseSyncObject = new Object();
  private final Object resumeSyncObject = new Object();
  private StorageTask<?> storageTask;
  private Boolean destroyed = false;

  private FlutterFirebaseStorageTask(
      FlutterFirebaseStorageTaskType type,
      int handle,
      StorageReference reference,
      @Nullable byte[] bytes,
      @Nullable Uri fileUri,
      @Nullable StorageMetadata metadata) {
    this.type = type;
    this.handle = handle;
    this.reference = reference;
    this.bytes = bytes;
    this.fileUri = fileUri;
    this.metadata = metadata;
    inProgressTasks.put(handle, this);
  }

  @Nullable
  static FlutterFirebaseStorageTask getInProgressTaskForHandle(int handle) {
    synchronized (inProgressTasks) {
      return inProgressTasks.get(handle);
    }
  }

  static void cancelInProgressTasks() {
    synchronized (inProgressTasks) {
      for (int i = 0; i < inProgressTasks.size(); i++) {
        FlutterFirebaseStorageTask task = null;
        try {
          task = inProgressTasks.valueAt(i);
        } catch (ArrayIndexOutOfBoundsException e) {
          // TODO(Salakar): Why does this happen? Race condition / multiple destroy calls?
          // Can safely ignore exception for now, see https://github.com/FirebaseExtended/flutterfire/issues/4334
        }
        if (task != null) {
          task.destroy();
        }
      }

      inProgressTasks.clear();
    }
  }

  public static FlutterFirebaseStorageTask uploadBytes(
      int handle, StorageReference reference, byte[] data, @Nullable StorageMetadata metadata) {
    return new FlutterFirebaseStorageTask(
        FlutterFirebaseStorageTaskType.BYTES, handle, reference, data, null, metadata);
  }

  public static FlutterFirebaseStorageTask uploadFile(
      int handle,
      StorageReference reference,
      @NonNull Uri fileUri,
      @Nullable StorageMetadata metadata) {
    return new FlutterFirebaseStorageTask(
        FlutterFirebaseStorageTaskType.FILE, handle, reference, null, fileUri, metadata);
  }

  public static FlutterFirebaseStorageTask downloadFile(
      int handle, StorageReference reference, @NonNull File file) {
    return new FlutterFirebaseStorageTask(
        FlutterFirebaseStorageTaskType.DOWNLOAD, handle, reference, null, Uri.fromFile(file), null);
  }

  public static Map<String, Object> parseUploadTaskSnapshot(UploadTask.TaskSnapshot snapshot) {
    Map<String, Object> out = new HashMap<>();
    out.put("path", snapshot.getStorage().getPath());
    out.put("bytesTransferred", snapshot.getBytesTransferred());
    out.put("totalBytes", snapshot.getTotalByteCount());
    if (snapshot.getMetadata() != null) {
      out.put("metadata", parseMetadata(snapshot.getMetadata()));
    }
    return out;
  }

  public static Map<String, Object> parseDownloadTaskSnapshot(
      FileDownloadTask.TaskSnapshot snapshot) {
    Map<String, Object> out = new HashMap<>();
    out.put("path", snapshot.getStorage().getPath());
    if (snapshot.getTask().isSuccessful()) {
      // TODO(Salakar): work around a bug on the Firebase Android SDK where
      //  sometimes `getBytesTransferred` != `getTotalByteCount` even
      //  when download has completed.
      out.put("bytesTransferred", snapshot.getTotalByteCount());
    } else {
      out.put("bytesTransferred", snapshot.getBytesTransferred());
    }
    out.put("totalBytes", snapshot.getTotalByteCount());
    return out;
  }

  static Map<String, Object> parseTaskSnapshot(Object snapshot) {
    if (snapshot instanceof FileDownloadTask.TaskSnapshot) {
      return parseDownloadTaskSnapshot((FileDownloadTask.TaskSnapshot) snapshot);
    } else {
      return parseUploadTaskSnapshot((UploadTask.TaskSnapshot) snapshot);
    }
  }

  void destroy() {
    destroyed = true;

    synchronized (inProgressTasks) {
      if (storageTask.isInProgress() || storageTask.isPaused()) {
        storageTask.cancel();
      }
      try {
        inProgressTasks.remove(handle);
      } catch (ArrayIndexOutOfBoundsException e) {
        // TODO(Salakar): Why does this happen? Race condition / multiple destroy calls?
        // Can safely ignore exception for now, see https://github.com/FirebaseExtended/flutterfire/issues/4334
      }
    }

    synchronized (pauseSyncObject) {
      pauseSyncObject.notifyAll();
    }

    synchronized (resumeSyncObject) {
      resumeSyncObject.notifyAll();
    }
  }

  Task<Boolean> pause() {
    TaskCompletionSource<Boolean> taskCompletionSource = new TaskCompletionSource<>();

    FlutterFirebasePlugin.cachedThreadPool.execute(
        () -> {
          synchronized (pauseSyncObject) {
            boolean paused = storageTask.pause();
            if (!paused) {
              taskCompletionSource.setResult(false);
              return;
            }
            try {
              pauseSyncObject.wait();
            } catch (InterruptedException e) {
              taskCompletionSource.setResult(false);
              return;
            }
            taskCompletionSource.setResult(true);
          }
        });

    return taskCompletionSource.getTask();
  }

  Task<Boolean> resume() {
    TaskCompletionSource<Boolean> taskCompletionSource = new TaskCompletionSource<>();

    FlutterFirebasePlugin.cachedThreadPool.execute(
        () -> {
          synchronized (resumeSyncObject) {
            boolean resumed = storageTask.resume();
            if (!resumed) {
              taskCompletionSource.setResult(false);
              return;
            }
            try {
              resumeSyncObject.wait();
            } catch (InterruptedException e) {
              taskCompletionSource.setResult(false);
              return;
            }
            taskCompletionSource.setResult(true);
          }
        });

    return taskCompletionSource.getTask();
  }

  Task<Boolean> cancel() {
<<<<<<< HEAD
    return Tasks.call(FlutterFirebasePlugin.cachedThreadPool, () -> storageTask.cancel());
=======
    TaskCompletionSource<Boolean> taskCompletionSource = new TaskCompletionSource<>();
    FlutterFirebasePlugin.cachedThreadPool.execute(
        () -> {
          taskCompletionSource.setResult(storageTask.cancel());
        });

    return taskCompletionSource.getTask();
>>>>>>> afe60ad4
  }

  void startTaskWithMethodChannel(@NonNull MethodChannel channel) throws Exception {
    if (type == FlutterFirebaseStorageTaskType.BYTES && bytes != null) {
      if (metadata == null) {
        storageTask = reference.putBytes(bytes);
      } else {
        storageTask = reference.putBytes(bytes, metadata);
      }
    } else if (type == FlutterFirebaseStorageTaskType.FILE && fileUri != null) {
      if (metadata == null) {
        storageTask = reference.putFile(fileUri);
      } else {
        storageTask = reference.putFile(fileUri, metadata);
      }
    } else if (type == FlutterFirebaseStorageTaskType.DOWNLOAD && fileUri != null) {
      storageTask = reference.getFile(fileUri);
    } else {
      throw new Exception("Unable to start task. Some arguments have no been initialized.");
    }

    storageTask.addOnProgressListener(
        taskExecutor,
        taskSnapshot -> {
          if (destroyed) return;
          new Handler(Looper.getMainLooper())
              .post(
                  () ->
                      channel.invokeMethod("Task#onProgress", getTaskEventMap(taskSnapshot, null)));
          synchronized (resumeSyncObject) {
            resumeSyncObject.notifyAll();
          }
        });

    storageTask.addOnPausedListener(
        taskExecutor,
        taskSnapshot -> {
          if (destroyed) return;
          new Handler(Looper.getMainLooper())
              .post(
                  () -> channel.invokeMethod("Task#onPaused", getTaskEventMap(taskSnapshot, null)));
          synchronized (pauseSyncObject) {
            pauseSyncObject.notifyAll();
          }
        });

    storageTask.addOnSuccessListener(
        taskExecutor,
        taskSnapshot -> {
          if (destroyed) return;
          new Handler(Looper.getMainLooper())
              .post(
                  () ->
                      channel.invokeMethod("Task#onSuccess", getTaskEventMap(taskSnapshot, null)));
          destroy();
        });

    storageTask.addOnCanceledListener(
        taskExecutor,
        () -> {
          if (destroyed) return;
          new Handler(Looper.getMainLooper())
              .post(
                  () -> {
                    channel.invokeMethod("Task#onCanceled", getTaskEventMap(null, null));
                    destroy();
                  });
        });

    storageTask.addOnFailureListener(
        taskExecutor,
        exception -> {
          if (destroyed) return;
          new Handler(Looper.getMainLooper())
              .post(
                  () -> {
                    channel.invokeMethod("Task#onFailure", getTaskEventMap(null, exception));
                    destroy();
                  });
        });
  }

  private Map<String, Object> getTaskEventMap(
      @Nullable Object snapshot, @Nullable Exception exception) {
    Map<String, Object> arguments = new HashMap<>();
    arguments.put("handle", handle);
    arguments.put("appName", reference.getStorage().getApp().getName());
    arguments.put("bucket", reference.getBucket());
    if (snapshot != null) {
      arguments.put("snapshot", parseTaskSnapshot(snapshot));
    }
    if (exception != null) {
      arguments.put("error", getExceptionDetails(exception));
    }
    return arguments;
  }

  public Object getSnapshot() {
    return storageTask.getSnapshot();
  }

  private enum FlutterFirebaseStorageTaskType {
    FILE,
    BYTES,
    DOWNLOAD,
  }
}<|MERGE_RESOLUTION|>--- conflicted
+++ resolved
@@ -35,6 +35,7 @@
   private final StorageMetadata metadata;
   private final Object pauseSyncObject = new Object();
   private final Object resumeSyncObject = new Object();
+  private final Object cancelSyncObject = new Object();
   private StorageTask<?> storageTask;
   private Boolean destroyed = false;
 
@@ -149,6 +150,10 @@
         // TODO(Salakar): Why does this happen? Race condition / multiple destroy calls?
         // Can safely ignore exception for now, see https://github.com/FirebaseExtended/flutterfire/issues/4334
       }
+    }
+
+    synchronized (cancelSyncObject) {
+      cancelSyncObject.notifyAll();
     }
 
     synchronized (pauseSyncObject) {
@@ -209,9 +214,6 @@
   }
 
   Task<Boolean> cancel() {
-<<<<<<< HEAD
-    return Tasks.call(FlutterFirebasePlugin.cachedThreadPool, () -> storageTask.cancel());
-=======
     TaskCompletionSource<Boolean> taskCompletionSource = new TaskCompletionSource<>();
     FlutterFirebasePlugin.cachedThreadPool.execute(
         () -> {
@@ -219,7 +221,6 @@
         });
 
     return taskCompletionSource.getTask();
->>>>>>> afe60ad4
   }
 
   void startTaskWithMethodChannel(@NonNull MethodChannel channel) throws Exception {
