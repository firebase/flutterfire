// Copyright 2023, the Chromium project authors.  Please see the AUTHORS file
// for details. All rights reserved. Use of this source code is governed by a
// BSD-style license that can be found in the LICENSE file.
#define _CRT_SECURE_NO_WARNINGS
#include "firebase_storage_plugin.h"

// This must be included before many other Windows headers.
#include <windows.h>

#include "firebase/app.h"
#include "firebase/future.h"
#include "firebase/storage.h"
#include "firebase/storage/controller.h"
#include "firebase/storage/listener.h"
#include "firebase/storage/metadata.h"
#include "firebase/storage/storage_reference.h"
#include "firebase_core/firebase_core_plugin_c_api.h"
#include "firebase_storage/plugin_version.h"
#include "messages.g.h"

// For getPlatformVersion; remove unless needed for your plugin implementation.
#include <VersionHelpers.h>
#include <Windows.h>
#include <flutter/event_channel.h>
#include <flutter/method_channel.h>
#include <flutter/plugin_registrar_windows.h>
#include <flutter/standard_method_codec.h>

// #include <chrono>
#include <future>
#include <iostream>
#include <memory>
#include <sstream>
#include <stdexcept>
#include <string>
// #include <thread>
#include <mutex>
#include <vector>
using ::firebase::App;
using ::firebase::Future;
using ::firebase::storage::Controller;
using ::firebase::storage::Listener;
using ::firebase::storage::Metadata;
using ::firebase::storage::Storage;
using ::firebase::storage::StorageReference;

using flutter::EncodableValue;

namespace firebase_storage_windows {

<<<<<<< HEAD
static std::string kLibrarayName = "flutter-fire-gcs";
=======
static std::string kLibraryName = "flutter-fire-gcs";
>>>>>>> e59bd4b7
static std::string kStorageMethodChannelName =
    "plugins.flutter.io/firebase_storage";
static std::string kStorageTaskEventName = "taskEvent";
// static
void FirebaseStoragePlugin::RegisterWithRegistrar(
    flutter::PluginRegistrarWindows* registrar) {
  auto plugin = std::make_unique<FirebaseStoragePlugin>();
  messenger_ = registrar->messenger();
  FirebaseStorageHostApi::SetUp(registrar->messenger(), plugin.get());
  registrar->AddPlugin(std::move(plugin));
  // Register for platform logging
<<<<<<< HEAD
  App::RegisterLibrary(kLibrarayName.c_str(), getPluginVersion().c_str(),
=======
  App::RegisterLibrary(kLibraryName.c_str(), getPluginVersion().c_str(),
>>>>>>> e59bd4b7
                       nullptr);
}

FirebaseStoragePlugin::FirebaseStoragePlugin() {}

FirebaseStoragePlugin::~FirebaseStoragePlugin() = default;

Storage* GetCPPStorageFromPigeon(const PigeonStorageFirebaseApp& pigeonApp,
                                 const std::string& bucket_path) {
  std::string default_url = std::string("gs://") + bucket_path;
  App* app = App::GetInstance(pigeonApp.app_name().c_str());
  Storage* cpp_storage = Storage::GetInstance(app, default_url.c_str());

  return cpp_storage;
}

StorageReference GetCPPStorageReferenceFromPigeon(
    const PigeonStorageFirebaseApp& pigeonApp,
    const PigeonStorageReference& pigeonReference) {
  Storage* cpp_storage =
      GetCPPStorageFromPigeon(pigeonApp, pigeonReference.bucket());
  return cpp_storage->GetReference(pigeonReference.full_path());
}

flutter::BinaryMessenger*
    firebase_storage_windows::FirebaseStoragePlugin::messenger_ = nullptr;
std::map<std::string,
         std::unique_ptr<flutter::EventChannel<flutter::EncodableValue>>>
    event_channels_;
std::map<std::string, std::unique_ptr<flutter::StreamHandler<>>>
    stream_handlers_;

std::string RegisterEventChannelWithUUID(
    std::string prefix, std::string uuid,
    std::unique_ptr<flutter::StreamHandler<flutter::EncodableValue>> handler) {
  std::string channelName = prefix + "/" + uuid;

  event_channels_[channelName] =
      std::make_unique<flutter::EventChannel<flutter::EncodableValue>>(
          FirebaseStoragePlugin::messenger_, channelName,
          &flutter::StandardMethodCodec::GetInstance());
  stream_handlers_[channelName] = std::move(handler);

  event_channels_[channelName]->SetStreamHandler(
      std::move(stream_handlers_[channelName]));

  return uuid;
}

std::string RegisterEventChannel(
    std::string prefix,
    std::unique_ptr<flutter::StreamHandler<EncodableValue>> handler) {
  UUID uuid;
  UuidCreate(&uuid);
  char* str;
  UuidToStringA(&uuid, (RPC_CSTR*)&str);

  std::string channelName = prefix + "/" + str;

  event_channels_[channelName] =
      std::make_unique<flutter::EventChannel<flutter::EncodableValue>>(
          FirebaseStoragePlugin::messenger_, channelName,
          &flutter::StandardMethodCodec::GetInstance());
  stream_handlers_[channelName] = std::move(handler);

  event_channels_[channelName]->SetStreamHandler(
      std::move(stream_handlers_[channelName]));

  return str;
}

std::string FirebaseStoragePlugin::GetStorageErrorCode(Error storageError) {
  switch (storageError) {
    case firebase::storage::kErrorNone:
      return "unknown";
    case firebase::storage::kErrorUnknown:
      return "unknown";
    case firebase::storage::kErrorObjectNotFound:
      return "object-not-found";
    case firebase::storage::kErrorBucketNotFound:
      return "bucket-not-found";
    case firebase::storage::kErrorProjectNotFound:
      return "project-not-found";
    case firebase::storage::kErrorQuotaExceeded:
      return "quota-exceeded";
    case firebase::storage::kErrorUnauthenticated:
      return "unauthenticated";
    case firebase::storage::kErrorUnauthorized:
      return "unauthorized";
    case firebase::storage::kErrorRetryLimitExceeded:
      return "retry-limit-exceeded";
    case firebase::storage::kErrorNonMatchingChecksum:
      return "invalid-checksum";
    case firebase::storage::kErrorDownloadSizeExceeded:
      return "download-size-exceeded";
    case firebase::storage::kErrorCancelled:
      return "canceled";

    default:
      return "unknown";
  }
}

std::string FirebaseStoragePlugin::GetStorageErrorMessage(Error storageError) {
  switch (storageError) {
    case firebase::storage::kErrorNone:
      return "An unknown error occurred";
    case firebase::storage::kErrorUnknown:
      return "An unknown error occurred";
    case firebase::storage::kErrorObjectNotFound:
      return "No object exists at the desired reference.";
    case firebase::storage::kErrorBucketNotFound:
      return "No bucket is configured for Firebase Storage.";
    case firebase::storage::kErrorProjectNotFound:
      return "No project is configured for Firebase Storage.";
    case firebase::storage::kErrorQuotaExceeded:
      return "Quota on your Firebase Storage bucket has been exceeded.";
    case firebase::storage::kErrorUnauthenticated:
      return "User is unauthenticated. Authenticate and try again.";
    case firebase::storage::kErrorUnauthorized:
      return "User is not authorized to perform the desired action.";
    case firebase::storage::kErrorRetryLimitExceeded:
      return "The maximum time limit on an operation (upload, download, "
             "delete, etc.) has been exceeded.";
    case firebase::storage::kErrorNonMatchingChecksum:
      return "File on the client does not match the checksum of the file "
             "received by the server.";
    case firebase::storage::kErrorDownloadSizeExceeded:
      return "Size of the downloaded file exceeds the amount of memory "
             "allocated for the download.";
    case firebase::storage::kErrorCancelled:
      return "User cancelled the operation.";

    default:
      return "An unknown error occurred";
  }
}

FlutterError FirebaseStoragePlugin::ParseError(
    const firebase::FutureBase& completed_future) {
  const Error errorCode = static_cast<const Error>(completed_future.error());

  return FlutterError(FirebaseStoragePlugin::GetStorageErrorCode(errorCode),
                      FirebaseStoragePlugin::GetStorageErrorMessage(errorCode));
}

void FirebaseStoragePlugin::GetReferencebyPath(
    const PigeonStorageFirebaseApp& app, const std::string& path,
    const std::string* bucket,
    std::function<void(ErrorOr<PigeonStorageReference> reply)> result) {
  Storage* cpp_storage = GetCPPStorageFromPigeon(app, *bucket);
  StorageReference cpp_reference = cpp_storage->GetReference(path);
  PigeonStorageReference* value_ptr = new PigeonStorageReference(
      cpp_reference.bucket(), cpp_reference.full_path(), cpp_reference.name());
  result(*value_ptr);
}

void FirebaseStoragePlugin::SetMaxOperationRetryTime(
    const PigeonStorageFirebaseApp& app, int64_t time,
    std::function<void(std::optional<FlutterError> reply)> result) {
  Storage* cpp_storage = GetCPPStorageFromPigeon(app, "");
  cpp_storage->set_max_operation_retry_time((double)time);
}

void FirebaseStoragePlugin::SetMaxUploadRetryTime(
    const PigeonStorageFirebaseApp& app, int64_t time,
    std::function<void(std::optional<FlutterError> reply)> result) {
  Storage* cpp_storage = GetCPPStorageFromPigeon(app, "");
  cpp_storage->set_max_upload_retry_time((double)time);
}

void FirebaseStoragePlugin::SetMaxDownloadRetryTime(
    const PigeonStorageFirebaseApp& app, int64_t time,
    std::function<void(std::optional<FlutterError> reply)> result) {
  Storage* cpp_storage = GetCPPStorageFromPigeon(app, "");
  cpp_storage->set_max_download_retry_time((double)time);
}

void FirebaseStoragePlugin::UseStorageEmulator(
    const PigeonStorageFirebaseApp& app, const std::string& host, int64_t port,
    std::function<void(std::optional<FlutterError> reply)> result) {
  // C++ doesn't support emulator on desktop for now. Do nothing.
}

void FirebaseStoragePlugin::ReferenceDelete(
    const PigeonStorageFirebaseApp& app,
    const PigeonStorageReference& reference,
    std::function<void(std::optional<FlutterError> reply)> result) {
  StorageReference cpp_reference =
      GetCPPStorageReferenceFromPigeon(app, reference);
  Future<void> future_result = cpp_reference.Delete();
  ::Sleep(1);  // timing for c++ sdk grabbing a mutex
  future_result.OnCompletion([result](const Future<void>& void_result) {
    if (void_result.error() == firebase::storage::kErrorNone) {
      result(std::nullopt);
    } else {
      result(FirebaseStoragePlugin::ParseError(void_result));
    }
  });
}
void FirebaseStoragePlugin::ReferenceGetDownloadURL(
    const PigeonStorageFirebaseApp& app,
    const PigeonStorageReference& reference,
    std::function<void(ErrorOr<std::string> reply)> result) {
  StorageReference cpp_reference =
      GetCPPStorageReferenceFromPigeon(app, reference);
  Future<std::string> future_result = cpp_reference.GetDownloadUrl();
  ::Sleep(1);  // timing for c++ sdk grabbing a mutex
  future_result.OnCompletion(
      [result](const Future<std::string>& string_result) {
        if (string_result.error() == firebase::storage::kErrorNone) {
          result(*string_result.result());
        } else {
          result(FirebaseStoragePlugin::ParseError(string_result));
        }
      });
}

std::string kCacheControlName = "cacheControl";
std::string kContentDispositionName = "contentDisposition";
std::string kContentEncodingName = "contentEncoding";
std::string kContentLanguageName = "contentLanguage";
std::string kContentTypeName = "contentType";
std::string kCustomMetadataName = "metadata";
std::string kSizeName = "size";

flutter::EncodableMap ConvertMedadataToPigeon(const Metadata* meta) {
  flutter::EncodableMap meta_map = flutter::EncodableMap();
  if (meta->cache_control() != nullptr) {
    meta_map[flutter::EncodableValue(kCacheControlName)] =
        flutter::EncodableValue(meta->cache_control());
  }
  if (meta->content_disposition() != nullptr) {
    meta_map[flutter::EncodableValue(kContentDispositionName)] =
        flutter::EncodableValue(meta->content_disposition());
  }
  if (meta->content_encoding() != nullptr) {
    meta_map[flutter::EncodableValue(kContentEncodingName)] =
        flutter::EncodableValue(meta->content_encoding());
  }
  if (meta->content_language() != nullptr) {
    meta_map[flutter::EncodableValue(kContentLanguageName)] =
        flutter::EncodableValue(meta->content_language());
  }
  if (meta->content_type() != nullptr) {
    meta_map[flutter::EncodableValue(kContentTypeName)] =
        flutter::EncodableValue(meta->content_type());
  }
  meta_map[flutter::EncodableValue(kSizeName)] =
      flutter::EncodableValue(meta->size_bytes());
  if (meta->custom_metadata() != nullptr) {
    flutter::EncodableMap custom_meta_map = flutter::EncodableMap();
    for (const auto& kv : *meta->custom_metadata()) {
      custom_meta_map[flutter::EncodableValue(kv.first)] =
          flutter::EncodableValue(kv.second);
    }
    meta_map[flutter::EncodableValue(kCustomMetadataName)] = custom_meta_map;
  }
  return meta_map;
}

void GetMetadataFromPigeon(PigeonSettableMetadata pigeonMetadata,
                           Metadata* out_metadata) {
  if (pigeonMetadata.cache_control() != nullptr) {
    out_metadata->set_cache_control(pigeonMetadata.cache_control()->c_str());
  }
  if (pigeonMetadata.content_disposition() != nullptr) {
    out_metadata->set_content_disposition(
        pigeonMetadata.content_disposition()->c_str());
  }
  if (pigeonMetadata.content_encoding() != nullptr) {
    out_metadata->set_content_encoding(
        pigeonMetadata.content_encoding()->c_str());
  }
  if (pigeonMetadata.content_language() != nullptr) {
    out_metadata->set_content_language(
        pigeonMetadata.content_language()->c_str());
  }
  if (pigeonMetadata.content_type() != nullptr) {
    out_metadata->set_content_type(pigeonMetadata.content_type()->c_str());
  }
  if (pigeonMetadata.custom_metadata() != nullptr) {
    for (const auto& kv : *pigeonMetadata.custom_metadata()) {
      const std::string* key_name = std::get_if<std::string>(&kv.first);
      const std::string* value = std::get_if<std::string>(&kv.second);
      (*out_metadata->custom_metadata())[*key_name] = *value;
    }
  }
}

void FirebaseStoragePlugin::ReferenceGetMetaData(
    const PigeonStorageFirebaseApp& app,
    const PigeonStorageReference& reference,
    std::function<void(ErrorOr<PigeonFullMetaData> reply)> result) {
  StorageReference cpp_reference =
      GetCPPStorageReferenceFromPigeon(app, reference);
  Future<Metadata> future_result = cpp_reference.GetMetadata();
  ::Sleep(1);  // timing for c++ sdk grabbing a mutex
  future_result.OnCompletion([result](const Future<Metadata>& metadata_result) {
    if (metadata_result.error() == firebase::storage::kErrorNone) {
      PigeonFullMetaData pigeon_meta = PigeonFullMetaData();
      pigeon_meta.set_metadata(
          ConvertMedadataToPigeon(metadata_result.result()));

      result(pigeon_meta);
    } else {
      result(FirebaseStoragePlugin::ParseError(metadata_result));
    }
  });
}

void FirebaseStoragePlugin::ReferenceList(
    const PigeonStorageFirebaseApp& app,
    const PigeonStorageReference& reference, const PigeonListOptions& options,
    std::function<void(ErrorOr<PigeonListResult> reply)> result) {
  // C++ doesn't support list yet
  flutter::EncodableList items = flutter::EncodableList();
  flutter::EncodableList prefixs = flutter::EncodableList();
  PigeonListResult pigeon_result = PigeonListResult(items, prefixs);
  result(pigeon_result);
}

void FirebaseStoragePlugin::ReferenceListAll(
    const PigeonStorageFirebaseApp& app,
    const PigeonStorageReference& reference,
    std::function<void(ErrorOr<PigeonListResult> reply)> result) {
  // C++ doesn't support listAll yet
  flutter::EncodableList items = flutter::EncodableList();
  flutter::EncodableList prefixs = flutter::EncodableList();
  PigeonListResult pigeon_result = PigeonListResult(items, prefixs);
  result(pigeon_result);
}

void FirebaseStoragePlugin::ReferenceGetData(
    const PigeonStorageFirebaseApp& app,
    const PigeonStorageReference& reference, int64_t max_size,
    std::function<void(ErrorOr<std::optional<std::vector<uint8_t>>> reply)>
        result) {
  StorageReference cpp_reference =
      GetCPPStorageReferenceFromPigeon(app, reference);
  const size_t kMaxAllowedSize = 1 * 1024 * 1024;
  uint8_t byte_buffer[kMaxAllowedSize];

  Future<size_t> future_result = cpp_reference.GetBytes(byte_buffer, max_size);
  ::Sleep(1);  // timing for c++ sdk grabbing a mutex
  future_result.OnCompletion(
      [result, byte_buffer](const Future<size_t>& data_result) {
        if (data_result.error() == firebase::storage::kErrorNone) {
          size_t vector_size = *data_result.result();
          std::optional<std::vector<uint8_t>> vector_buffer;
          vector_buffer =
              std::vector<uint8_t>(byte_buffer, byte_buffer + vector_size);
          result(vector_buffer);
        } else {
          result(FirebaseStoragePlugin::ParseError(data_result));
        }
      });
}

std::string kTaskStateName = "taskState";
std::string kTaskAppName = "appName";
std::string kTaskSnapshotName = "snapshot";
std::string kTaskSnapshotPath = "path";
std::string kTaskSnapshotBytesTransferred = "bytesTransferred";
std::string kTaskSnapshotTotalBytes = "totalBytes";

class TaskStateListener : public Listener {
 public:
  TaskStateListener(flutter::EventSink<flutter::EncodableValue>* events) {
    events_ = events;
  }
  virtual void OnProgress(firebase::storage::Controller* controller) {
    // A progress event occurred
    // TODO error handling

    flutter::EncodableMap event = flutter::EncodableMap();
    event[kTaskStateName] = static_cast<int>(PigeonStorageTaskState::running);
    event[kTaskAppName] = controller->GetReference().storage()->app()->name();
    flutter::EncodableMap snapshot = flutter::EncodableMap();
    snapshot[kTaskSnapshotPath] = controller->GetReference().full_path();
    snapshot[kTaskSnapshotTotalBytes] = controller->total_byte_count();
    snapshot[kTaskSnapshotBytesTransferred] = controller->bytes_transferred();
    event[kTaskSnapshotName] = snapshot;

    events_->Success(event);
  }

  virtual void OnPaused(firebase::storage::Controller* controller) {
    // A progress event occurred
    // TODO error handling
    flutter::EncodableMap event = flutter::EncodableMap();
    event[kTaskStateName] = static_cast<int>(PigeonStorageTaskState::paused);
    event[kTaskAppName] = controller->GetReference().storage()->app()->name();
    flutter::EncodableMap snapshot = flutter::EncodableMap();
    snapshot[kTaskSnapshotPath] = controller->GetReference().full_path();
    snapshot[kTaskSnapshotTotalBytes] = controller->total_byte_count();
    snapshot[kTaskSnapshotBytesTransferred] = controller->bytes_transferred();
    event[kTaskSnapshotName] = snapshot;

    events_->Success(event);
  }

  flutter::EventSink<flutter::EncodableValue>* events_;
};

class PutDataStreamHandler
    : public flutter::StreamHandler<flutter::EncodableValue> {
 public:
  PutDataStreamHandler(Storage* storage, std::string reference_path,
                       const void* data, size_t buffer_size,
                       Controller* controller) {
    storage_ = storage;
    reference_path_ = reference_path;
    data_ = data;
    buffer_size_ = buffer_size;
    controller_ = controller;
  }

  std::unique_ptr<flutter::StreamHandlerError<flutter::EncodableValue>>
  OnListenInternal(
      const flutter::EncodableValue* arguments,
      std::unique_ptr<flutter::EventSink<flutter::EncodableValue>>&& events)
      override {
    events_ = std::move(events);

    TaskStateListener putStringListener = TaskStateListener(events_.get());
    StorageReference reference = storage_->GetReference(reference_path_);
    Future<Metadata> future_result = reference.PutBytes(
        data_, buffer_size_, &putStringListener, controller_);
    ::Sleep(1);  // timing for c++ sdk grabbing a mutex

    future_result.OnCompletion([this](const Future<Metadata>& data_result) {
      if (data_result.error() == firebase::storage::kErrorNone) {
        flutter::EncodableMap event = flutter::EncodableMap();
        event[kTaskStateName] =
            static_cast<int>(PigeonStorageTaskState::success);
        event[kTaskAppName] = std::string(storage_->app()->name());
        flutter::EncodableMap snapshot = flutter::EncodableMap();
        snapshot[kTaskSnapshotPath] = data_result.result()->path();
        snapshot[kTaskSnapshotTotalBytes] = data_result.result()->size_bytes();
        snapshot[kTaskSnapshotBytesTransferred] =
            data_result.result()->size_bytes();
        snapshot[kCustomMetadataName] =
            ConvertMedadataToPigeon(data_result.result());
        event[kTaskSnapshotName] = snapshot;

        events_->Success(event);
      } else {
        const Error errorCode = static_cast<const Error>(data_result.error());
        events_->Error(
            FirebaseStoragePlugin::GetStorageErrorCode(errorCode),
            FirebaseStoragePlugin::GetStorageErrorMessage(errorCode));
      }
    });
    return nullptr;
  }

  std::unique_ptr<flutter::StreamHandlerError<flutter::EncodableValue>>
  OnCancelInternal(const flutter::EncodableValue* arguments) override {
    return nullptr;
  }

 public:
  Storage* storage_;
  std::string reference_path_;
  const void* data_;
  size_t buffer_size_;
  Controller* controller_;
  std::unique_ptr<flutter::EventSink<flutter::EncodableValue>>&& events_ =
      nullptr;
};

class PutFileStreamHandler
    : public flutter::StreamHandler<flutter::EncodableValue> {
 public:
  PutFileStreamHandler(Storage* storage, std::string reference_path,
                       std::string file_path, Controller* controller) {
    storage_ = storage;
    reference_path_ = reference_path;
    file_path_ = file_path;
    controller_ = controller;
  }

  std::unique_ptr<flutter::StreamHandlerError<flutter::EncodableValue>>
  OnListenInternal(
      const flutter::EncodableValue* arguments,
      std::unique_ptr<flutter::EventSink<flutter::EncodableValue>>&& events)
      override {
    events_ = std::move(events);

    TaskStateListener putFileListener = TaskStateListener(events_.get());
    StorageReference reference = storage_->GetReference(reference_path_);
    Future<Metadata> future_result =
        reference.PutFile(file_path_.c_str(), &putFileListener, controller_);

    ::Sleep(1);  // timing for c++ sdk grabbing a mutex
    future_result.OnCompletion([this](const Future<Metadata>& data_result) {
      if (data_result.error() == firebase::storage::kErrorNone) {
        flutter::EncodableMap event = flutter::EncodableMap();
        event[kTaskStateName] =
            static_cast<int>(PigeonStorageTaskState::success);
        event[kTaskAppName] = std::string(storage_->app()->name());
        flutter::EncodableMap snapshot = flutter::EncodableMap();
        snapshot[kTaskSnapshotPath] = data_result.result()->path();
        snapshot[kTaskSnapshotTotalBytes] = data_result.result()->size_bytes();
        snapshot[kTaskSnapshotBytesTransferred] =
            data_result.result()->size_bytes();
        snapshot[kCustomMetadataName] =
            ConvertMedadataToPigeon(data_result.result());
        event[kTaskSnapshotName] = snapshot;

        events_->Success(event);
      } else {
        const Error errorCode = static_cast<const Error>(data_result.error());
        events_->Error(
            FirebaseStoragePlugin::GetStorageErrorCode(errorCode),
            FirebaseStoragePlugin::GetStorageErrorMessage(errorCode));
      }
    });
    return nullptr;
  }

  std::unique_ptr<flutter::StreamHandlerError<flutter::EncodableValue>>
  OnCancelInternal(const flutter::EncodableValue* arguments) override {
    return nullptr;
  }

 public:
  Storage* storage_;
  std::string reference_path_;
  std::string file_path_;
  Controller* controller_;
  std::unique_ptr<flutter::EventSink<flutter::EncodableValue>>&& events_ =
      nullptr;
};

class GetFileStreamHandler
    : public flutter::StreamHandler<flutter::EncodableValue> {
 public:
  GetFileStreamHandler(Storage* storage, std::string reference_path,
                       std::string file_path, Controller* controller) {
    storage_ = storage;
    reference_path_ = reference_path;
    file_path_ = file_path;
    controller_ = controller;
  }

  std::unique_ptr<flutter::StreamHandlerError<flutter::EncodableValue>>
  OnListenInternal(
      const flutter::EncodableValue* arguments,
      std::unique_ptr<flutter::EventSink<flutter::EncodableValue>>&& events)
      override {
    events_ = std::move(events);
    std::unique_lock<std::mutex> lock(mtx_);

    TaskStateListener getFileListener = TaskStateListener(events_.get());
    StorageReference reference = storage_->GetReference(reference_path_);
    Future<size_t> future_result =
        reference.GetFile(file_path_.c_str(), &getFileListener, controller_);

    ::Sleep(1);  // timing for c++ sdk grabbing a mutex
    future_result.OnCompletion([this](const Future<size_t>& data_result) {
      if (data_result.error() == firebase::storage::kErrorNone) {
        flutter::EncodableMap event = flutter::EncodableMap();
        event[kTaskStateName] =
            static_cast<int>(PigeonStorageTaskState::success);
        event[kTaskAppName] = std::string(storage_->app()->name());
        flutter::EncodableMap snapshot = flutter::EncodableMap();
        size_t data_size = *data_result.result();
        snapshot[kTaskSnapshotTotalBytes] =
            flutter::EncodableValue(static_cast<int64_t>(data_size));
        snapshot[kTaskSnapshotBytesTransferred] =
            flutter::EncodableValue(static_cast<int64_t>(data_size));
        event[kTaskSnapshotName] = snapshot;

        events_->Success(event);
      } else {
        const Error errorCode = static_cast<const Error>(data_result.error());
        events_->Error(
            FirebaseStoragePlugin::GetStorageErrorCode(errorCode),
            FirebaseStoragePlugin::GetStorageErrorMessage(errorCode));
      }
    });
    return nullptr;
  }

  std::unique_ptr<flutter::StreamHandlerError<flutter::EncodableValue>>
  OnCancelInternal(const flutter::EncodableValue* arguments) override {
    std::unique_lock<std::mutex> lock(mtx_);

    return nullptr;
  }

 public:
  Storage* storage_;
  std::string reference_path_;
  std::string file_path_;
  Controller* controller_;
  std::mutex mtx_;
  std::unique_ptr<flutter::EventSink<flutter::EncodableValue>>&& events_ =
      nullptr;
};

void FirebaseStoragePlugin::ReferencePutData(
    const PigeonStorageFirebaseApp& pigeon_app,
    const PigeonStorageReference& pigeon_reference,
    const std::vector<uint8_t>& data,
    const PigeonSettableMetadata& pigeon_meta_data, int64_t handle,
    std::function<void(ErrorOr<std::string> reply)> result) {
  Storage* cpp_storage =
      GetCPPStorageFromPigeon(pigeon_app, pigeon_reference.bucket());
  controllers_[handle] = std::make_unique<Controller>();

  auto handler = std::make_unique<PutDataStreamHandler>(
      cpp_storage, pigeon_reference.full_path(), &data, sizeof(data),
      controllers_[handle].get());

  std::string channelName = RegisterEventChannel(
      kStorageMethodChannelName + "/" + kStorageTaskEventName,
      std::move(handler));

  result(channelName);
}

void FirebaseStoragePlugin::ReferencePutString(
    const PigeonStorageFirebaseApp& pigeon_app,
    const PigeonStorageReference& pigeon_reference, const std::string& data,
    int64_t format, const PigeonSettableMetadata& settable_meta_data,
    int64_t handle, std::function<void(ErrorOr<std::string> reply)> result) {
  Storage* cpp_storage =
      GetCPPStorageFromPigeon(pigeon_app, pigeon_reference.bucket());
  controllers_[handle] = std::make_unique<Controller>();

  auto handler = std::make_unique<PutDataStreamHandler>(
      cpp_storage, pigeon_reference.full_path(), &data, data.size(),
      controllers_[handle].get());

  std::string channelName = RegisterEventChannel(
      kStorageMethodChannelName + "/" + kStorageTaskEventName,
      std::move(handler));

  result(channelName);
}

void FirebaseStoragePlugin::ReferencePutFile(
    const PigeonStorageFirebaseApp& pigeon_app,
    const PigeonStorageReference& pigeon_reference,
    const std::string& file_path,
    const PigeonSettableMetadata& settable_meta_data, int64_t handle,
    std::function<void(ErrorOr<std::string> reply)> result) {
  Storage* cpp_storage =
      GetCPPStorageFromPigeon(pigeon_app, pigeon_reference.bucket());
  controllers_[handle] = std::make_unique<Controller>();

  auto handler = std::make_unique<PutFileStreamHandler>(
      cpp_storage, pigeon_reference.full_path(), std::move(file_path),
      controllers_[handle].get());

  std::string channelName = RegisterEventChannel(
      kStorageMethodChannelName + "/" + kStorageTaskEventName,
      std::move(handler));

  result(channelName);
}

void FirebaseStoragePlugin::ReferenceDownloadFile(
    const PigeonStorageFirebaseApp& pigeon_app,
    const PigeonStorageReference& pigeon_reference,
    const std::string& file_path, int64_t handle,
    std::function<void(ErrorOr<std::string> reply)> result) {
  Storage* cpp_storage =
      GetCPPStorageFromPigeon(pigeon_app, pigeon_reference.bucket());
  controllers_[handle] = std::make_unique<Controller>();

  auto handler = std::make_unique<GetFileStreamHandler>(
      cpp_storage, pigeon_reference.full_path(), std::move(file_path),
      controllers_[handle].get());

  std::string channelName = RegisterEventChannel(
      kStorageMethodChannelName + "/" + kStorageTaskEventName,
      std::move(handler));

  result(channelName);
}

void FirebaseStoragePlugin::ReferenceUpdateMetadata(
    const PigeonStorageFirebaseApp& app,
    const PigeonStorageReference& reference,
    const PigeonSettableMetadata& metadata,
    std::function<void(ErrorOr<PigeonFullMetaData> reply)> result) {
  StorageReference cpp_reference =
      GetCPPStorageReferenceFromPigeon(app, reference);
  Metadata cpp_meta;
  GetMetadataFromPigeon(metadata, &cpp_meta);

  Future<Metadata> future_result = cpp_reference.UpdateMetadata(cpp_meta);
  ::Sleep(1);  // timing for c++ sdk grabbing a mutex
  future_result.OnCompletion([result](const Future<Metadata>& data_result) {
    if (data_result.error() == firebase::storage::kErrorNone) {
      const Metadata* result_meta = data_result.result();
      PigeonFullMetaData pigeonData;
      pigeonData.set_metadata(ConvertMedadataToPigeon(result_meta));

      result(pigeonData);
    } else {
      result(FirebaseStoragePlugin::ParseError(data_result));
    }
  });
}

void FirebaseStoragePlugin::TaskPause(
    const PigeonStorageFirebaseApp& app, int64_t handle,
    std::function<void(ErrorOr<flutter::EncodableMap> reply)> result) {
  bool status = controllers_[handle]->Pause();
  flutter::EncodableMap task_result = flutter::EncodableMap();
  flutter::EncodableMap task_data = flutter::EncodableMap();
  task_result["status"] = status;
  task_data["bytesTransferred"] = controllers_[handle]->bytes_transferred();
  task_data["totalBytes"] = controllers_[handle]->total_byte_count();
  task_result["snapshot"] = task_data;
  result(task_result);
}

void FirebaseStoragePlugin::TaskResume(
    const PigeonStorageFirebaseApp& app, int64_t handle,
    std::function<void(ErrorOr<flutter::EncodableMap> reply)> result) {
  bool status = controllers_[handle]->Resume();
  flutter::EncodableMap task_result = flutter::EncodableMap();
  flutter::EncodableMap task_data = flutter::EncodableMap();
  task_result["status"] = status;
  task_data["bytesTransferred"] = controllers_[handle]->bytes_transferred();
  task_data["totalBytes"] = controllers_[handle]->total_byte_count();
  task_result["snapshot"] = task_data;
  result(task_result);
}

void FirebaseStoragePlugin::TaskCancel(
    const PigeonStorageFirebaseApp& app, int64_t handle,
    std::function<void(ErrorOr<flutter::EncodableMap> reply)> result) {
  bool status = controllers_[handle]->Cancel();
  flutter::EncodableMap task_result = flutter::EncodableMap();
  flutter::EncodableMap task_data = flutter::EncodableMap();
  task_result["status"] = status;
  task_data["bytesTransferred"] = controllers_[handle]->bytes_transferred();
  task_data["totalBytes"] = controllers_[handle]->total_byte_count();
  task_result["snapshot"] = task_data;
  result(task_result);
}

}  // namespace firebase_storage_windows<|MERGE_RESOLUTION|>--- conflicted
+++ resolved
@@ -48,11 +48,7 @@
 
 namespace firebase_storage_windows {
 
-<<<<<<< HEAD
-static std::string kLibrarayName = "flutter-fire-gcs";
-=======
 static std::string kLibraryName = "flutter-fire-gcs";
->>>>>>> e59bd4b7
 static std::string kStorageMethodChannelName =
     "plugins.flutter.io/firebase_storage";
 static std::string kStorageTaskEventName = "taskEvent";
@@ -64,11 +60,7 @@
   FirebaseStorageHostApi::SetUp(registrar->messenger(), plugin.get());
   registrar->AddPlugin(std::move(plugin));
   // Register for platform logging
-<<<<<<< HEAD
-  App::RegisterLibrary(kLibrarayName.c_str(), getPluginVersion().c_str(),
-=======
   App::RegisterLibrary(kLibraryName.c_str(), getPluginVersion().c_str(),
->>>>>>> e59bd4b7
                        nullptr);
 }
 
