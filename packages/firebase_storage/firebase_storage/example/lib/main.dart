import 'dart:async';
import 'dart:io' as io;

import 'package:firebase_core/firebase_core.dart';
import 'package:firebase_storage/firebase_storage.dart' as firebase_storage;
import 'package:flutter/foundation.dart';
import 'package:flutter/material.dart';
import 'package:flutter/services.dart';
import 'package:image_picker/image_picker.dart';

import 'save_as/save_as.dart';

Future<void> main() async {
  WidgetsFlutterBinding.ensureInitialized();
  await Firebase.initializeApp(
    options: const FirebaseOptions(
<<<<<<< HEAD
        apiKey: 'AIzaSyAgUhHU8wSJgO5MVNy95tMT07NEjzMOfz0',
        authDomain: 'react-native-firebase-testing.firebaseapp.com',
        databaseURL: 'https://react-native-firebase-testing.firebaseio.com',
        projectId: 'react-native-firebase-testing',
        storageBucket: 'react-native-firebase-testing.appspot.com',
        messagingSenderId: '448618578101',
        appId: '1:448618578101:web:772d484dc9eb15e9ac3efc',
        measurementId: 'G-0N1G9FLDZE'),
=======
      apiKey: 'AIzaSyAHAsf51D0A407EklG1bs-5wA7EbyfNFg0',
      appId: '1:448618578101:ios:2bc5c1fe2ec336f8ac3efc',
      messagingSenderId: '448618578101',
      projectId: 'react-native-firebase-testing',
      iosBundleId: 'io.flutter.plugins.firebase.storage.example',
      storageBucket: 'react-native-firebase-testing.appspot.com',
    ),
>>>>>>> 9303f715
  );
  runApp(StorageExampleApp());
}

/// Enum representing the upload task types the example app supports.
enum UploadType {
  /// Uploads a randomly generated string (as a file) to Storage.
  string,

  /// Uploads a file from the device.
  file,

  /// Clears any tasks from the list.
  clear,
}

/// The entry point of the application.
///
/// Returns a [MaterialApp].
class StorageExampleApp extends StatelessWidget {
  StorageExampleApp({Key? key}) : super(key: key);

  @override
  Widget build(BuildContext context) {
    return MaterialApp(
        title: 'Storage Example App',
        theme: ThemeData.dark(),
        home: Scaffold(
          body: TaskManager(),
        ));
  }
}

/// A StatefulWidget which keeps track of the current uploaded files.
class TaskManager extends StatefulWidget {
  // ignore: public_member_api_docs
  TaskManager({Key? key}) : super(key: key);

  @override
  State<StatefulWidget> createState() {
    return _TaskManager();
  }
}

class _TaskManager extends State<TaskManager> {
  List<firebase_storage.UploadTask> _uploadTasks = [];

  /// The user selects a file, and the task is added to the list.
  Future<firebase_storage.UploadTask?> uploadFile(PickedFile? file) async {
    if (file == null) {
      ScaffoldMessenger.of(context).showSnackBar(const SnackBar(
        content: Text('No file was selected'),
      ));
      return null;
    }

    firebase_storage.UploadTask uploadTask;

    // Create a Reference to the file
    firebase_storage.Reference ref = firebase_storage.FirebaseStorage.instance
        .ref()
        .child('playground')
        .child('/some-image.jpg');

    final metadata = firebase_storage.SettableMetadata(
        contentType: 'image/jpeg',
        customMetadata: {'picked-file-path': file.path});

    if (kIsWeb) {
      uploadTask = ref.putData(await file.readAsBytes(), metadata);
    } else {
      uploadTask = ref.putFile(io.File(file.path), metadata);
    }

    return Future.value(uploadTask);
  }

  /// A new string is uploaded to storage.
  firebase_storage.UploadTask uploadString() {
    const String putStringText =
        'This upload has been generated using the putString method! Check the metadata too!';

    // Create a Reference to the file
    firebase_storage.Reference ref = firebase_storage.FirebaseStorage.instance
        .ref()
        .child('playground')
        .child('/put-string-example.txt');

    // Start upload of putString
    return ref.putString(putStringText,
        metadata: firebase_storage.SettableMetadata(
            contentLanguage: 'en',
            customMetadata: <String, String>{'example': 'putString'}));
  }

  /// Handles the user pressing the PopupMenuItem item.
  Future<void> handleUploadType(UploadType type) async {
    switch (type) {
      case UploadType.string:
        setState(() {
          _uploadTasks = [..._uploadTasks, uploadString()];
        });
        break;
      case UploadType.file:
        PickedFile? file =
            await ImagePicker().getImage(source: ImageSource.gallery);
        firebase_storage.UploadTask? task = await uploadFile(file);
        if (task != null) {
          setState(() {
            _uploadTasks = [..._uploadTasks, task];
          });
        }
        break;
      case UploadType.clear:
        setState(() {
          _uploadTasks = [];
        });
        break;
    }
  }

  void _removeTaskAtIndex(int index) {
    setState(() {
      _uploadTasks = _uploadTasks..removeAt(index);
    });
  }

  Future<void> _downloadBytes(firebase_storage.Reference ref) async {
    final bytes = await ref.getData();
    // Download...
    await saveAsBytes(bytes!, 'some-image.jpg');
  }

  Future<void> _downloadLink(firebase_storage.Reference ref) async {
    final link = await ref.getDownloadURL();

    await Clipboard.setData(ClipboardData(
      text: link,
    ));

    ScaffoldMessenger.of(context).showSnackBar(
      const SnackBar(
        content: Text(
          'Success!\n Copied download URL to Clipboard!',
        ),
      ),
    );
  }

  Future<void> _downloadFile(firebase_storage.Reference ref) async {
    final io.Directory systemTempDir = io.Directory.systemTemp;
    final io.File tempFile = io.File('${systemTempDir.path}/temp-${ref.name}');
    if (tempFile.existsSync()) await tempFile.delete();

    await ref.writeToFile(tempFile);

    ScaffoldMessenger.of(context).showSnackBar(
      SnackBar(
        content: Text(
          'Success!\n Downloaded ${ref.name} \n from bucket: ${ref.bucket}\n '
          'at path: ${ref.fullPath} \n'
          'Wrote "${ref.fullPath}" to tmp-${ref.name}.txt',
        ),
      ),
    );
  }

  @override
  Widget build(BuildContext context) {
    return Scaffold(
      appBar: AppBar(
        title: const Text('Storage Example App'),
        actions: [
          PopupMenuButton<UploadType>(
            onSelected: handleUploadType,
            icon: const Icon(Icons.add),
            itemBuilder: (context) => [
              const PopupMenuItem(
                  // ignore: sort_child_properties_last
                  child: Text('Upload string'),
                  value: UploadType.string),
              const PopupMenuItem(
                  // ignore: sort_child_properties_last
                  child: Text('Upload local file'),
                  value: UploadType.file),
              if (_uploadTasks.isNotEmpty)
                const PopupMenuItem(
                    // ignore: sort_child_properties_last
                    child: Text('Clear list'),
                    value: UploadType.clear)
            ],
          )
        ],
      ),
      body: _uploadTasks.isEmpty
          ? const Center(child: Text("Press the '+' button to add a new file."))
          : ListView.builder(
              itemCount: _uploadTasks.length,
              itemBuilder: (context, index) => UploadTaskListTile(
                task: _uploadTasks[index],
                onDismissed: () => _removeTaskAtIndex(index),
                onDownloadLink: () async {
                  return _downloadLink(_uploadTasks[index].snapshot.ref);
                },
                onDownload: () async {
                  if (kIsWeb) {
                    return _downloadBytes(_uploadTasks[index].snapshot.ref);
                  } else {
                    return _downloadFile(_uploadTasks[index].snapshot.ref);
                  }
                },
              ),
            ),
    );
  }
}

/// Displays the current state of a single UploadTask.
class UploadTaskListTile extends StatelessWidget {
  // ignore: public_member_api_docs
  const UploadTaskListTile({
    Key? key,
    required this.task,
    required this.onDismissed,
    required this.onDownload,
    required this.onDownloadLink,
  }) : super(key: key);

  /// The [UploadTask].
  final firebase_storage.UploadTask /*!*/ task;

  /// Triggered when the user dismisses the task from the list.
  final VoidCallback /*!*/ onDismissed;

  /// Triggered when the user presses the download button on a completed upload task.
  final VoidCallback /*!*/ onDownload;

  /// Triggered when the user presses the "link" button on a completed upload task.
  final VoidCallback /*!*/ onDownloadLink;

  /// Displays the current transferred bytes of the task.
  String _bytesTransferred(firebase_storage.TaskSnapshot snapshot) {
    return '${snapshot.bytesTransferred}/${snapshot.totalBytes}';
  }

  @override
  Widget build(BuildContext context) {
    return StreamBuilder<firebase_storage.TaskSnapshot>(
      stream: task.snapshotEvents,
      builder: (
        BuildContext context,
        AsyncSnapshot<firebase_storage.TaskSnapshot> asyncSnapshot,
      ) {
        Widget subtitle = const Text('---');
        firebase_storage.TaskSnapshot? snapshot = asyncSnapshot.data;
        firebase_storage.TaskState? state = snapshot?.state;

        if (asyncSnapshot.hasError) {
          if (asyncSnapshot.error is FirebaseException &&
              // ignore: cast_nullable_to_non_nullable
              (asyncSnapshot.error as FirebaseException).code == 'canceled') {
            subtitle = const Text('Upload canceled.');
          } else {
            // ignore: avoid_print
            print(asyncSnapshot.error);
            subtitle = const Text('Something went wrong.');
          }
        } else if (snapshot != null) {
          subtitle = Text('$state: ${_bytesTransferred(snapshot)} bytes sent');
        }

        return Dismissible(
          key: Key(task.hashCode.toString()),
          onDismissed: ($) => onDismissed(),
          child: ListTile(
            title: Text('Upload Task #${task.hashCode}'),
            subtitle: subtitle,
            trailing: Row(
              mainAxisSize: MainAxisSize.min,
              children: <Widget>[
                if (state == firebase_storage.TaskState.running)
                  IconButton(
                    icon: const Icon(Icons.pause),
                    onPressed: task.pause,
                  ),
                if (state == firebase_storage.TaskState.running)
                  IconButton(
                    icon: const Icon(Icons.cancel),
                    onPressed: task.cancel,
                  ),
                if (state == firebase_storage.TaskState.paused)
                  IconButton(
                    icon: const Icon(Icons.file_upload),
                    onPressed: task.resume,
                  ),
                if (state == firebase_storage.TaskState.success)
                  IconButton(
                    icon: const Icon(Icons.file_download),
                    onPressed: onDownload,
                  ),
                if (state == firebase_storage.TaskState.success)
                  IconButton(
                    icon: const Icon(Icons.link),
                    onPressed: onDownloadLink,
                  ),
              ],
            ),
          ),
        );
      },
    );
  }
}<|MERGE_RESOLUTION|>--- conflicted
+++ resolved
@@ -14,16 +14,6 @@
   WidgetsFlutterBinding.ensureInitialized();
   await Firebase.initializeApp(
     options: const FirebaseOptions(
-<<<<<<< HEAD
-        apiKey: 'AIzaSyAgUhHU8wSJgO5MVNy95tMT07NEjzMOfz0',
-        authDomain: 'react-native-firebase-testing.firebaseapp.com',
-        databaseURL: 'https://react-native-firebase-testing.firebaseio.com',
-        projectId: 'react-native-firebase-testing',
-        storageBucket: 'react-native-firebase-testing.appspot.com',
-        messagingSenderId: '448618578101',
-        appId: '1:448618578101:web:772d484dc9eb15e9ac3efc',
-        measurementId: 'G-0N1G9FLDZE'),
-=======
       apiKey: 'AIzaSyAHAsf51D0A407EklG1bs-5wA7EbyfNFg0',
       appId: '1:448618578101:ios:2bc5c1fe2ec336f8ac3efc',
       messagingSenderId: '448618578101',
@@ -31,7 +21,6 @@
       iosBundleId: 'io.flutter.plugins.firebase.storage.example',
       storageBucket: 'react-native-firebase-testing.appspot.com',
     ),
->>>>>>> 9303f715
   );
   runApp(StorageExampleApp());
 }
