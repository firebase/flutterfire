--- conflicted
+++ resolved
@@ -5,13 +5,8 @@
   sdk: '>=3.4.0 <4.0.0'
 
 dependencies:
-<<<<<<< HEAD
-  firebase_core: ^3.15.1
-  firebase_storage: ^12.4.9
-=======
   firebase_core: ^4.0.0
   firebase_storage: ^13.0.0
->>>>>>> 59fd5727
   flutter:
     sdk: flutter
   image_picker: ^1.1.2
