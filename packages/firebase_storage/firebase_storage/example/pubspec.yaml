--- conflicted
+++ resolved
@@ -5,13 +5,8 @@
   sdk: '>=2.18.0 <4.0.0'
 
 dependencies:
-<<<<<<< HEAD
-  firebase_core: ^2.16.0
-  firebase_storage: ^11.2.7
-=======
   firebase_core: ^2.17.0
   firebase_storage: ^11.2.8
->>>>>>> daf7836b
   flutter:
     sdk: flutter
   image_picker: ^1.0.2
