## 3.1.3

<<<<<<< HEAD
* Add macOS support
=======
* Replace deprecated `getFlutterEngine` call on Android.
>>>>>>> ac5ddec3

## 3.1.2

* Make the pedantic dev_dependency explicit.

## 3.1.1

* Removed unnecessary debug print statements ("i am working").

## 3.1.0

* Added error handling to `StorageFileDownloadTask` and added propagation of errors to the Future returned by the `writeToFile` method in `StorageReference`. 
* Added unit tests for writeToFile. 
* Updated integration test in example to use proper error handling.

## 3.0.11

* Remove the deprecated `author:` field from pubspec.yaml
* Migrate the plugin to the pubspec platforms manifest.
* Bump the minimum Flutter version to 1.10.0.

## 3.0.10

* Fix example app by adding a call to `ensureInitialized`.

## 3.0.9

* Support the v2 Android embedding.

## 3.0.8

* Updated README instructions for contributing for consistency with other Flutterfire plugins.

## 3.0.7

* Remove AndroidX warning.

## 3.0.6

* Update documentation to reflect new repository location.
* Update unit tests to call `TestWidgetsFlutterBinding.ensureInitialized`.
* Remove executable bit on LICENSE file.

## 3.0.5

* Removed automatic print statements for `StorageTaskEvent`'s.
  If you want to see the event status in your logs now, you will have to use the following:
  `storageReference.put{File/Data}(..).events.listen((event) => print('EVENT ${event.type}'));`
* Updated `README.md` to explain the above.

## 3.0.4

* Update google-services Android gradle plugin to 4.3.0 in documentation and examples.

## 3.0.3

* Fix inconsistency of `getPath`, on Android the path returned started with a `/` but on iOS it did not
* Fix content-type auto-detection on Android

## 3.0.2

* Automatically use version from pubspec.yaml when reporting usage to Firebase.

## 3.0.1

* Add missing template type parameter to `invokeMethod` calls.
* Bump minimum Flutter version to 1.5.0.
* Replace invokeMethod with invokeMapMethod wherever necessary.

## 3.0.0

* Update Android dependencies to latest.

## 2.1.1+2

* On iOS, use `putFile` instead of `putData` appropriately to detect `Content-Type`.

## 2.1.1+1

* On iOS, gracefully handle the case of uploading a nonexistent file without crashing.

## 2.1.1

* Added integration tests.

## 2.1.0+1

* Reverting error.code casting/formatting to what it was until version 2.0.1.

## 2.1.0

* Added support for getReferenceFromUrl.

## 2.0.1+2

* Log messages about automatic configuration of the default app are now less confusing.

## 2.0.1+1

* Remove categories.

## 2.0.1

* Log a more detailed warning at build time about the previous AndroidX
  migration.

## 2.0.0

* **Breaking change**. Migrate from the deprecated original Android Support
  Library to AndroidX. This shouldn't result in any functional changes, but it
  requires any Android apps using this plugin to [also
  migrate](https://developer.android.com/jetpack/androidx/migrate) if they're
  using the original support library.

  This was originally incorrectly pushed in the `1.1.0` update.

## 1.1.0+1

* **Revert the breaking 1.1.0 update**. 1.1.0 was known to be breaking and
  should have incremented the major version number instead of the minor. This
  revert is in and of itself breaking for anyone that has already migrated
  however. Anyone who has already migrated their app to AndroidX should
  immediately update to `2.0.0` instead. That's the correctly versioned new push
  of `1.1.0`.

## 1.1.0

* **BAD**. This was a breaking change that was incorrectly published on a minor
  version upgrade, should never have happened. Reverted by 1.1.0+1.

* **Breaking change**. Migrate from the deprecated original Android Support
  Library to AndroidX. This shouldn't result in any functional changes, but it
  requires any Android apps using this plugin to [also
  migrate](https://developer.android.com/jetpack/androidx/migrate) if they're
  using the original support library.

## 1.0.4

* Bump Android dependencies to latest.

## 1.0.3

* Added monitoring of StorageUploadTask via `events` stream.
* Added support for StorageUploadTask functions: `pause`, `resume`, `cancel`.
* Set http version to be compatible with flutter_test.

## 1.0.2

* Added missing http package dependency.

## 1.0.1

* Bump Android and Firebase dependency versions.

## 1.0.0

* **Breaking change**. Make StorageUploadTask implementation classes private.
* Bump to released version

## 0.3.7

* Updated Gradle tooling to match Android Studio 3.1.2.

## 0.3.6

* Added support for custom metadata.

## 0.3.5

* Updated iOS implementation to reflect Firebase API changes.

## 0.3.4

* Added timeout properties to FirebaseStorage.

## 0.3.3

* Added support for initialization with a custom Firebase app.

## 0.3.2

* Added support for StorageReference `writeToFile`.

## 0.3.1

* Added support for StorageReference functions: `getParent`, `getRoot`, `getStorage`, `getName`, `getPath`, `getBucket`.

## 0.3.0

* **Breaking change**. Changed StorageUploadTask to abstract, removed the 'file' field, and made 'path' and 'metadata'
  private. Added two subclasses: StorageFileUploadTask and StorageDataUploadTask.
* Deprecated the `put` function and added `putFile` and `putData` to upload files and bytes respectively.

## 0.2.6

* Added support for updateMetadata.

## 0.2.5

* Added StorageMetadata class, support for getMetadata, and support for uploading file with metadata.

## 0.2.4

* Updated Google Play Services dependencies to version 15.0.0.

## 0.2.3

* Updated package channel name and made channel visible for testing

## 0.2.2

* Simplified podspec for Cocoapods 1.5.0, avoiding link issues in app archives.

## 0.2.1

* Added support for getDownloadUrl.

## 0.2.0

* **Breaking change**. Set SDK constraints to match the Flutter beta release.

## 0.1.5

* Fix Dart 2 type errors.

## 0.1.4

* Enabled use in Swift projects.

## 0.1.3

* Added StorageReference `path` getter to retrieve the path component for the storage node.

## 0.1.2

* Added StorageReference delete function to remove files from Firebase.

## 0.1.1

* Simplified and upgraded Android project template to Android SDK 27.
* Updated package description.

## 0.1.0

* **Breaking change**. Upgraded to Gradle 4.1 and Android Studio Gradle plugin
  3.0.1. Older Flutter projects need to upgrade their Gradle setup as well in
  order to use this version of the plugin. Instructions can be found
  [here](https://github.com/flutter/flutter/wiki/Updating-Flutter-projects-to-Gradle-4.1-and-Android-Studio-Gradle-plugin-3.0.1).
* Relaxed GMS dependency to [11.4.0,12.0[

## 0.0.8

* Added FLT prefix to iOS types
* Change GMS dependency to 11.4.+

## 0.0.7

* Change GMS dependency to 11.+

## 0.0.6

* Added StorageReference getData function to download files into memory.

## 0.0.5+1

* Aligned author name with rest of repo.

## 0.0.5

* Updated to Firebase SDK to always use latest patch version for 11.0.x builds
* Fix crash when encountering upload failure

## 0.0.4

* Updated to Firebase SDK Version 11.0.1

## 0.0.3

* Suppress unchecked warnings

## 0.0.2

* Bumped buildToolsVersion to 25.0.3
* Updated README

## 0.0.1

* Initial Release<|MERGE_RESOLUTION|>--- conflicted
+++ resolved
@@ -1,10 +1,10 @@
+## 3.1.4
+
+* Add macOS support
+
 ## 3.1.3
 
-<<<<<<< HEAD
-* Add macOS support
-=======
 * Replace deprecated `getFlutterEngine` call on Android.
->>>>>>> ac5ddec3
 
 ## 3.1.2
 
