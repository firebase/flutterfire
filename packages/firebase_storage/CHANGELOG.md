## 3.1.4

<<<<<<< HEAD
* Add macOS support
=======
* Fix for missing UserAgent.h compilation failures.
>>>>>>> 28494710

## 3.1.3

* Replace deprecated `getFlutterEngine` call on Android.

## 3.1.2

* Make the pedantic dev_dependency explicit.

## 3.1.1

* Removed unnecessary debug print statements ("i am working").

## 3.1.0

* Added error handling to `StorageFileDownloadTask` and added propagation of errors to the Future returned by the `writeToFile` method in `StorageReference`. 
* Added unit tests for writeToFile. 
* Updated integration test in example to use proper error handling.

## 3.0.11

* Remove the deprecated `author:` field from pubspec.yaml
* Migrate the plugin to the pubspec platforms manifest.
* Bump the minimum Flutter version to 1.10.0.

## 3.0.10

* Fix example app by adding a call to `ensureInitialized`.

## 3.0.9

* Support the v2 Android embedding.

## 3.0.8

* Updated README instructions for contributing for consistency with other Flutterfire plugins.

## 3.0.7

* Remove AndroidX warning.

## 3.0.6

* Update documentation to reflect new repository location.
* Update unit tests to call `TestWidgetsFlutterBinding.ensureInitialized`.
* Remove executable bit on LICENSE file.

## 3.0.5

* Removed automatic print statements for `StorageTaskEvent`'s.
  If you want to see the event status in your logs now, you will have to use the following:
  `storageReference.put{File/Data}(..).events.listen((event) => print('EVENT ${event.type}'));`
* Updated `README.md` to explain the above.

## 3.0.4

* Update google-services Android gradle plugin to 4.3.0 in documentation and examples.

## 3.0.3

* Fix inconsistency of `getPath`, on Android the path returned started with a `/` but on iOS it did not
* Fix content-type auto-detection on Android

## 3.0.2

* Automatically use version from pubspec.yaml when reporting usage to Firebase.

## 3.0.1

* Add missing template type parameter to `invokeMethod` calls.
* Bump minimum Flutter version to 1.5.0.
* Replace invokeMethod with invokeMapMethod wherever necessary.

## 3.0.0

* Update Android dependencies to latest.

## 2.1.1+2

* On iOS, use `putFile` instead of `putData` appropriately to detect `Content-Type`.

## 2.1.1+1

* On iOS, gracefully handle the case of uploading a nonexistent file without crashing.

## 2.1.1

* Added integration tests.

## 2.1.0+1

* Reverting error.code casting/formatting to what it was until version 2.0.1.

## 2.1.0

* Added support for getReferenceFromUrl.

## 2.0.1+2

* Log messages about automatic configuration of the default app are now less confusing.

## 2.0.1+1

* Remove categories.

## 2.0.1

* Log a more detailed warning at build time about the previous AndroidX
  migration.

## 2.0.0

* **Breaking change**. Migrate from the deprecated original Android Support
  Library to AndroidX. This shouldn't result in any functional changes, but it
  requires any Android apps using this plugin to [also
  migrate](https://developer.android.com/jetpack/androidx/migrate) if they're
  using the original support library.

  This was originally incorrectly pushed in the `1.1.0` update.

## 1.1.0+1

* **Revert the breaking 1.1.0 update**. 1.1.0 was known to be breaking and
  should have incremented the major version number instead of the minor. This
  revert is in and of itself breaking for anyone that has already migrated
  however. Anyone who has already migrated their app to AndroidX should
  immediately update to `2.0.0` instead. That's the correctly versioned new push
  of `1.1.0`.

## 1.1.0

* **BAD**. This was a breaking change that was incorrectly published on a minor
  version upgrade, should never have happened. Reverted by 1.1.0+1.

* **Breaking change**. Migrate from the deprecated original Android Support
  Library to AndroidX. This shouldn't result in any functional changes, but it
  requires any Android apps using this plugin to [also
  migrate](https://developer.android.com/jetpack/androidx/migrate) if they're
  using the original support library.

## 1.0.4

* Bump Android dependencies to latest.

## 1.0.3

* Added monitoring of StorageUploadTask via `events` stream.
* Added support for StorageUploadTask functions: `pause`, `resume`, `cancel`.
* Set http version to be compatible with flutter_test.

## 1.0.2

* Added missing http package dependency.

## 1.0.1

* Bump Android and Firebase dependency versions.

## 1.0.0

* **Breaking change**. Make StorageUploadTask implementation classes private.
* Bump to released version

## 0.3.7

* Updated Gradle tooling to match Android Studio 3.1.2.

## 0.3.6

* Added support for custom metadata.

## 0.3.5

* Updated iOS implementation to reflect Firebase API changes.

## 0.3.4

* Added timeout properties to FirebaseStorage.

## 0.3.3

* Added support for initialization with a custom Firebase app.

## 0.3.2

* Added support for StorageReference `writeToFile`.

## 0.3.1

* Added support for StorageReference functions: `getParent`, `getRoot`, `getStorage`, `getName`, `getPath`, `getBucket`.

## 0.3.0

* **Breaking change**. Changed StorageUploadTask to abstract, removed the 'file' field, and made 'path' and 'metadata'
  private. Added two subclasses: StorageFileUploadTask and StorageDataUploadTask.
* Deprecated the `put` function and added `putFile` and `putData` to upload files and bytes respectively.

## 0.2.6

* Added support for updateMetadata.

## 0.2.5

* Added StorageMetadata class, support for getMetadata, and support for uploading file with metadata.

## 0.2.4

* Updated Google Play Services dependencies to version 15.0.0.

## 0.2.3

* Updated package channel name and made channel visible for testing

## 0.2.2

* Simplified podspec for Cocoapods 1.5.0, avoiding link issues in app archives.

## 0.2.1

* Added support for getDownloadUrl.

## 0.2.0

* **Breaking change**. Set SDK constraints to match the Flutter beta release.

## 0.1.5

* Fix Dart 2 type errors.

## 0.1.4

* Enabled use in Swift projects.

## 0.1.3

* Added StorageReference `path` getter to retrieve the path component for the storage node.

## 0.1.2

* Added StorageReference delete function to remove files from Firebase.

## 0.1.1

* Simplified and upgraded Android project template to Android SDK 27.
* Updated package description.

## 0.1.0

* **Breaking change**. Upgraded to Gradle 4.1 and Android Studio Gradle plugin
  3.0.1. Older Flutter projects need to upgrade their Gradle setup as well in
  order to use this version of the plugin. Instructions can be found
  [here](https://github.com/flutter/flutter/wiki/Updating-Flutter-projects-to-Gradle-4.1-and-Android-Studio-Gradle-plugin-3.0.1).
* Relaxed GMS dependency to [11.4.0,12.0[

## 0.0.8

* Added FLT prefix to iOS types
* Change GMS dependency to 11.4.+

## 0.0.7

* Change GMS dependency to 11.+

## 0.0.6

* Added StorageReference getData function to download files into memory.

## 0.0.5+1

* Aligned author name with rest of repo.

## 0.0.5

* Updated to Firebase SDK to always use latest patch version for 11.0.x builds
* Fix crash when encountering upload failure

## 0.0.4

* Updated to Firebase SDK Version 11.0.1

## 0.0.3

* Suppress unchecked warnings

## 0.0.2

* Bumped buildToolsVersion to 25.0.3
* Updated README

## 0.0.1

* Initial Release<|MERGE_RESOLUTION|>--- conflicted
+++ resolved
@@ -1,10 +1,10 @@
+## 3.1.5
+
+* Add macOS support
+
 ## 3.1.4
 
-<<<<<<< HEAD
-* Add macOS support
-=======
 * Fix for missing UserAgent.h compilation failures.
->>>>>>> 28494710
 
 ## 3.1.3
 
