--- conflicted
+++ resolved
@@ -6,17 +6,10 @@
   sdk: '>=3.2.0 <4.0.0'
 
 dependencies:
-<<<<<<< HEAD
-  firebase_analytics: ^11.4.6
-  firebase_core: ^3.13.1
-  firebase_in_app_messaging: ^0.8.1+6
-  firebase_in_app_messaging_platform_interface: ^0.2.5+6
-=======
   firebase_analytics: ^11.5.2
   firebase_core: ^3.15.1
   firebase_in_app_messaging: ^0.8.1+9
   firebase_in_app_messaging_platform_interface: ^0.2.5+9
->>>>>>> 931566ae
   flutter:
     sdk: flutter
 
