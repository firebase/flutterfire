--- conflicted
+++ resolved
@@ -6,17 +6,10 @@
   sdk: '>=2.18.0 <4.0.0'
 
 dependencies:
-<<<<<<< HEAD
-  firebase_analytics: ^10.5.0
-  firebase_core: ^2.16.0
-  firebase_in_app_messaging: ^0.7.3+6
-  firebase_in_app_messaging_platform_interface: ^0.2.4+6
-=======
   firebase_analytics: ^10.5.1
   firebase_core: ^2.17.0
   firebase_in_app_messaging: ^0.7.3+7
   firebase_in_app_messaging_platform_interface: ^0.2.4+7
->>>>>>> daf7836b
   flutter:
     sdk: flutter
 
