// Copyright 2019 The Chromium Authors. All rights reserved.
// Use of this source code is governed by a BSD-style license that can be
// found in the LICENSE file.

package io.flutter.plugins.firebase.inappmessaging;

import com.google.android.gms.tasks.Task;
import com.google.android.gms.tasks.Tasks;
import com.google.firebase.FirebaseApp;
import com.google.firebase.inappmessaging.FirebaseInAppMessaging;
import io.flutter.embedding.engine.plugins.FlutterPlugin;
import io.flutter.plugin.common.BinaryMessenger;
import io.flutter.plugin.common.MethodCall;
import io.flutter.plugin.common.MethodChannel;
import io.flutter.plugin.common.MethodChannel.MethodCallHandler;
import io.flutter.plugin.common.MethodChannel.Result;
import io.flutter.plugins.firebase.core.FlutterFirebasePlugin;
import java.util.Map;

/** FirebaseInAppMessagingPlugin */
<<<<<<< HEAD
public class FirebaseInAppMessagingPlugin
    implements FlutterFirebasePlugin, FlutterPlugin, MethodCallHandler {
  private final FirebaseInAppMessaging instance;
=======
public class FirebaseInAppMessagingPlugin implements FlutterPlugin, MethodCallHandler {
>>>>>>> 8f7c0578
  private MethodChannel channel;

  @Override
  public void onAttachedToEngine(FlutterPluginBinding binding) {
    BinaryMessenger binaryMessenger = binding.getBinaryMessenger();
    channel = new MethodChannel(binaryMessenger, "plugins.flutter.io/firebase_in_app_messaging");
    channel.setMethodCallHandler(new FirebaseInAppMessagingPlugin());
  }

  @Override
  public void onDetachedFromEngine(FlutterPluginBinding binding) {
    if (channel != null) {
      channel.setMethodCallHandler(null);
      channel = null;
    }
  }

  @Override
  public void onMethodCall(MethodCall call, Result result) {
    switch (call.method) {
      case "FirebaseInAppMessaging#triggerEvent":
        {
          String eventName = call.argument("eventName");
          FirebaseInAppMessaging.getInstance().triggerEvent(eventName);
          result.success(null);
          break;
        }
      case "FirebaseInAppMessaging#setMessagesSuppressed":
        {
          Boolean suppress = (Boolean) call.argument("suppress");
          FirebaseInAppMessaging.getInstance().setMessagesSuppressed(suppress);
          result.success(null);
          break;
        }
      case "FirebaseInAppMessaging#setAutomaticDataCollectionEnabled":
        {
          Boolean enabled = (Boolean) call.argument("enabled");
          FirebaseInAppMessaging.getInstance().setAutomaticDataCollectionEnabled(enabled);
          result.success(null);
          break;
        }
      default:
        {
          result.notImplemented();
          break;
        }
    }
  }

  @Override
  public Task<Map<String, Object>> getPluginConstantsForFirebaseApp(FirebaseApp firebaseApp) {
    return Tasks.call(() -> null);
  }

  @Override
  public Task<Void> didReinitializeFirebaseCore() {
    return Tasks.call(() -> null);
  }
}<|MERGE_RESOLUTION|>--- conflicted
+++ resolved
@@ -18,13 +18,7 @@
 import java.util.Map;
 
 /** FirebaseInAppMessagingPlugin */
-<<<<<<< HEAD
-public class FirebaseInAppMessagingPlugin
-    implements FlutterFirebasePlugin, FlutterPlugin, MethodCallHandler {
-  private final FirebaseInAppMessaging instance;
-=======
 public class FirebaseInAppMessagingPlugin implements FlutterPlugin, MethodCallHandler {
->>>>>>> 8f7c0578
   private MethodChannel channel;
 
   @Override
@@ -46,31 +40,31 @@
   public void onMethodCall(MethodCall call, Result result) {
     switch (call.method) {
       case "FirebaseInAppMessaging#triggerEvent":
-        {
-          String eventName = call.argument("eventName");
-          FirebaseInAppMessaging.getInstance().triggerEvent(eventName);
-          result.success(null);
-          break;
-        }
+      {
+        String eventName = call.argument("eventName");
+        FirebaseInAppMessaging.getInstance().triggerEvent(eventName);
+        result.success(null);
+        break;
+      }
       case "FirebaseInAppMessaging#setMessagesSuppressed":
-        {
-          Boolean suppress = (Boolean) call.argument("suppress");
-          FirebaseInAppMessaging.getInstance().setMessagesSuppressed(suppress);
-          result.success(null);
-          break;
-        }
+      {
+        Boolean suppress = (Boolean) call.argument("suppress");
+        FirebaseInAppMessaging.getInstance().setMessagesSuppressed(suppress);
+        result.success(null);
+        break;
+      }
       case "FirebaseInAppMessaging#setAutomaticDataCollectionEnabled":
-        {
-          Boolean enabled = (Boolean) call.argument("enabled");
-          FirebaseInAppMessaging.getInstance().setAutomaticDataCollectionEnabled(enabled);
-          result.success(null);
-          break;
-        }
+      {
+        Boolean enabled = (Boolean) call.argument("enabled");
+        FirebaseInAppMessaging.getInstance().setAutomaticDataCollectionEnabled(enabled);
+        result.success(null);
+        break;
+      }
       default:
-        {
-          result.notImplemented();
-          break;
-        }
+      {
+        result.notImplemented();
+        break;
+      }
     }
   }
 
