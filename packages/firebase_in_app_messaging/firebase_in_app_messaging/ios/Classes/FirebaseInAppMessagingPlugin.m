// Copyright 2019 The Chromium Authors. All rights reserved.
// Use of this source code is governed by a BSD-style license that can be
// found in the LICENSE file.

#import "FirebaseInAppMessagingPlugin.h"

#import <Firebase/Firebase.h>

NSString *const kFLTFirebaseInAppMessagingChannelName =
    @"plugins.flutter.io/firebase_in_app_messaging";

@implementation FirebaseInAppMessagingPlugin
+ (void)registerWithRegistrar:(NSObject<FlutterPluginRegistrar> *)registrar {
  FlutterMethodChannel *channel =
      [FlutterMethodChannel methodChannelWithName:kFLTFirebaseInAppMessagingChannelName
                                  binaryMessenger:[registrar messenger]];
  FirebaseInAppMessagingPlugin *instance = [[FirebaseInAppMessagingPlugin alloc] init];
  [registrar addMethodCallDelegate:instance channel:channel];
}

<<<<<<< HEAD
- (instancetype)init {
  self = [super init];
  if (self) {
    if (![FIRApp appNamed:@"__FIRAPP_DEFAULT"]) {
      NSLog(@"Configuring the default Firebase app...");
      [FIRApp configure];
      NSLog(@"Configured the default Firebase app %@.", [FIRApp defaultApp].name);
    }
  }
  return self;
}

#pragma mark - FLTFirebasePlugin

- (void)didReinitializeFirebaseCore:(void (^)(void))completion {
  if (completion != nil) completion();
}

- (NSDictionary *_Nonnull)pluginConstantsForFIRApp:(FIRApp *)firebase_app {
  return @{};
}

- (NSString *_Nonnull)firebaseLibraryName {
  return LIBRARY_NAME;
}

- (NSString *_Nonnull)firebaseLibraryVersion {
  return LIBRARY_VERSION;
}

- (NSString *_Nonnull)flutterChannelName {
  return kFLTFirebaseInAppMessagingChannelName;
}

=======
>>>>>>> 8f7c0578
- (void)handleMethodCall:(FlutterMethodCall *)call result:(FlutterResult)result {
  if ([@"FirebaseInAppMessaging#triggerEvent" isEqualToString:call.method]) {
    NSString *eventName = call.arguments[@"eventName"];
    FIRInAppMessaging *fiam = [FIRInAppMessaging inAppMessaging];
    [fiam triggerEvent:eventName];
    result(nil);
  } else if ([@"FirebaseInAppMessaging#setMessagesSuppressed" isEqualToString:call.method]) {
    NSNumber *suppress = [NSNumber numberWithBool:call.arguments[@"suppress"]];
    FIRInAppMessaging *fiam = [FIRInAppMessaging inAppMessaging];
    fiam.messageDisplaySuppressed = [suppress boolValue];
    result(nil);
  } else if ([@"FirebaseInAppMessaging#setAutomaticDataCollectionEnabled"
                 isEqualToString:call.method]) {
    NSNumber *enabled = [NSNumber numberWithBool:call.arguments[@"enabled"]];
    FIRInAppMessaging *fiam = [FIRInAppMessaging inAppMessaging];
    fiam.automaticDataCollectionEnabled = [enabled boolValue];
    result(nil);
  } else {
    result(FlutterMethodNotImplemented);
  }
}

@end<|MERGE_RESOLUTION|>--- conflicted
+++ resolved
@@ -18,17 +18,26 @@
   [registrar addMethodCallDelegate:instance channel:channel];
 }
 
-<<<<<<< HEAD
-- (instancetype)init {
-  self = [super init];
-  if (self) {
-    if (![FIRApp appNamed:@"__FIRAPP_DEFAULT"]) {
-      NSLog(@"Configuring the default Firebase app...");
-      [FIRApp configure];
-      NSLog(@"Configured the default Firebase app %@.", [FIRApp defaultApp].name);
-    }
+- (void)handleMethodCall:(FlutterMethodCall *)call result:(FlutterResult)result {
+  if ([@"FirebaseInAppMessaging#triggerEvent" isEqualToString:call.method]) {
+    NSString *eventName = call.arguments[@"eventName"];
+    FIRInAppMessaging *fiam = [FIRInAppMessaging inAppMessaging];
+    [fiam triggerEvent:eventName];
+    result(nil);
+  } else if ([@"FirebaseInAppMessaging#setMessagesSuppressed" isEqualToString:call.method]) {
+    NSNumber *suppress = [NSNumber numberWithBool:call.arguments[@"suppress"]];
+    FIRInAppMessaging *fiam = [FIRInAppMessaging inAppMessaging];
+    fiam.messageDisplaySuppressed = [suppress boolValue];
+    result(nil);
+  } else if ([@"FirebaseInAppMessaging#setAutomaticDataCollectionEnabled"
+                 isEqualToString:call.method]) {
+    NSNumber *enabled = [NSNumber numberWithBool:call.arguments[@"enabled"]];
+    FIRInAppMessaging *fiam = [FIRInAppMessaging inAppMessaging];
+    fiam.automaticDataCollectionEnabled = [enabled boolValue];
+    result(nil);
+  } else {
+    result(FlutterMethodNotImplemented);
   }
-  return self;
 }
 
 #pragma mark - FLTFirebasePlugin
@@ -53,28 +62,5 @@
   return kFLTFirebaseInAppMessagingChannelName;
 }
 
-=======
->>>>>>> 8f7c0578
-- (void)handleMethodCall:(FlutterMethodCall *)call result:(FlutterResult)result {
-  if ([@"FirebaseInAppMessaging#triggerEvent" isEqualToString:call.method]) {
-    NSString *eventName = call.arguments[@"eventName"];
-    FIRInAppMessaging *fiam = [FIRInAppMessaging inAppMessaging];
-    [fiam triggerEvent:eventName];
-    result(nil);
-  } else if ([@"FirebaseInAppMessaging#setMessagesSuppressed" isEqualToString:call.method]) {
-    NSNumber *suppress = [NSNumber numberWithBool:call.arguments[@"suppress"]];
-    FIRInAppMessaging *fiam = [FIRInAppMessaging inAppMessaging];
-    fiam.messageDisplaySuppressed = [suppress boolValue];
-    result(nil);
-  } else if ([@"FirebaseInAppMessaging#setAutomaticDataCollectionEnabled"
-                 isEqualToString:call.method]) {
-    NSNumber *enabled = [NSNumber numberWithBool:call.arguments[@"enabled"]];
-    FIRInAppMessaging *fiam = [FIRInAppMessaging inAppMessaging];
-    fiam.automaticDataCollectionEnabled = [enabled boolValue];
-    result(nil);
-  } else {
-    result(FlutterMethodNotImplemented);
-  }
-}
 
 @end