<<<<<<< HEAD
#
# To learn more about a Podspec see http://guides.cocoapods.org/syntax/podspec.html
#
=======
>>>>>>> 82c7e179
require 'yaml'

pubspec = YAML.load_file(File.join('..', 'pubspec.yaml'))
library_version = pubspec['version'].gsub('+', '-')

firebase_sdk_version = '6.26.0'
if defined?($FirebaseSDKVersion)
  Pod::UI.puts "#{pubspec['name']}: Using user specified Firebase SDK version '#{$FirebaseSDKVersion}'"
  firebase_sdk_version = $FirebaseSDKVersion
else
  firebase_core_script = File.join(File.expand_path('..', File.expand_path('..', File.dirname(__FILE__))), 'firebase_core/ios/firebase_sdk_version.rb')
  if File.exist?(firebase_core_script)
    require firebase_core_script
    firebase_sdk_version = firebase_sdk_version!
    Pod::UI.puts "#{pubspec['name']}: Using Firebase SDK version '#{firebase_sdk_version}' defined in 'firebase_core'"
  end
end

Pod::Spec.new do |s|
  s.name             = pubspec['name']
  s.version          = library_version
  s.summary          = pubspec['description']
  s.description      = pubspec['description']
  s.homepage         = pubspec['homepage']
  s.license          = { :file => '../LICENSE' }
  s.author           = 'The Chromium Authors'
  s.source           = { :path => '.' }
  s.source_files = 'Classes/**/*'
  s.public_header_files = 'Classes/**/*.h'
  s.dependency 'Flutter'
  s.dependency 'firebase_core'
  s.dependency 'Firebase/CoreOnly', "~> #{firebase_sdk_version}"
  s.dependency 'Firebase/InAppMessaging', "~> #{firebase_sdk_version}"
  s.static_framework = true

  s.ios.deployment_target = '8.0'

  s.pod_target_xcconfig = {
    # TODO(Salakar): Enable once plugin refactored to support.
    # 'GCC_PREPROCESSOR_DEFINITIONS' => "LIBRARY_VERSION=\\@\\\"#{library_version}\\\" LIBRARY_NAME=\\@\\\"flutter-fire-fiam\\\"",
    'DEFINES_MODULE' => 'YES'
  }
end<|MERGE_RESOLUTION|>--- conflicted
+++ resolved
@@ -1,9 +1,3 @@
-<<<<<<< HEAD
-#
-# To learn more about a Podspec see http://guides.cocoapods.org/syntax/podspec.html
-#
-=======
->>>>>>> 82c7e179
 require 'yaml'
 
 pubspec = YAML.load_file(File.join('..', 'pubspec.yaml'))
