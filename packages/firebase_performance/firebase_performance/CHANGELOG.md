<<<<<<< HEAD
## 0.8.0-dev.1

 - Update a dependency to the latest release.

## 0.8.0-dev.0
=======
## 0.8.0
>>>>>>> d3dc75b8

> Note: This release has breaking changes.

The Firebase Performance plugin has been heavily reworked to bring it inline with the federated plugin setup along with adding new features,
documentation and updating unit and end-to-end tests.

- General
 - Collecting metric and attribute data was previously an asynchronous task. The API has been reworked to better reflect other Firebase APIs, whereby
   setting such data is now a synchronous task. Once a trace or HTTP metric stops, data will be sent to the Firebase services in a single operation.
   Because of this, breaking changes are introduced to support the new API.

- **`FirebasePerformance`**
  - **BREAKING**: `HttpMetric().putAttribute()` method is now synchronous.
  - **BREAKING**: `HttpMetric().removeAttribute()` method is now synchronous.
  - **BREAKING**: `HttpMetric().getAttribute()` method is now synchronous.
  - **BREAKING**: `HttpMetric().getAttributes()` method is now synchronous.
  - **BREAKING**: `Trace().putAttribute()` method is now synchronous.
  - **BREAKING**: `Trace().removeAttribute()` method is now synchronous.
  - **BREAKING**: `Trace().getAttribute()` method is now synchronous.
  - **BREAKING**: `Trace().getAttributes()` method is now synchronous.
  - **BREAKING**: `Trace().incrementMetric()` method is now synchronous.
  - **BREAKING**: `Trace().setMetric()` method is now synchronous.
  - **BREAKING**: `Trace().getMetric()` method is now synchronous.

## 0.7.1+5

 - Update a dependency to the latest release.

## 0.7.1+4

 - Update a dependency to the latest release.

## 0.7.1+3

 - Update a dependency to the latest release.

## 0.7.1+2

 - **REFACTOR**: remove deprecated Flutter Android v1 Embedding usages, including in example app (#7158).
 - **CHORE**: update Gradle versions used in Android example app (#7054).

## 0.7.1+1

 - **DOCS**: remove usage of private link address (#6986).
 - **CHORE**: update gradle version across packages (#7054).

## 0.7.1

 - **FIX**: fix the token verification. (#6912).
 - **FEAT**: add web support to the plugin (#6920).
 - **CHORE**: fix analyze issues (#6977).

## 0.7.0+9

 - **REFACTOR**: create interface plugin that federates the main plugin (#6851).

## 0.7.0+8

 - Update a dependency to the latest release.

## 0.7.0+7

 - **REFACTOR**: add all perf API usage to the firebase_performance example app.
 - **REFACTOR**: move plugin to a subdirectory.
 - **CHORE**: update v2 embedding support (#6506).

## 0.7.0+6

 - **REFACTOR**: add all perf API usage to the firebase_performance example app.
 - **REFACTOR**: move plugin to a subdirectory.

## 0.7.0+5

 - Update a dependency to the latest release.

## 0.7.0+4

 - Update a dependency to the latest release.

## 0.7.0+3

 - Update a dependency to the latest release.

## 0.7.0+2

 - Update a dependency to the latest release.

## 0.7.0+1

 - **FIX**: allow null values for `requestPayloadSize` and `responsePayloadSize` (#1711).

## 0.7.0

> Note: This release has breaking changes.

 - **BREAKING** **FEAT**: Migrate firebase_performance to sound null safety (#5540).

## 0.6.0+2

 - Update a dependency to the latest release.

## 0.6.0+1

 - **DOCS**: remove incorrect ARCHS in ios examples (#5450).
 - **CHORE**: bump min Dart SDK constraint to 2.12.0 (#5430).
 - **CHORE**: publish packages (#5429).
 - **CHORE**: merge all analysis_options.yaml into one (#5329).
 - **CHORE**: enable lints in firebase_performance (#5253).
 - **CHORE**: publish packages.

## 0.6.0

 - This version is not null-safe but has been created to allow compatibility with other null-safe FlutterFire packages such as `firebase_core`.

## 0.5.0

 - **BREAKING** **FEAT**: forward port to firebase-ios-sdk v7.3.0.
   - Due to this SDK upgrade, iOS 10 is now the minimum supported version by FlutterFire. Please update your build target version.

## 0.4.3

 - **FEAT**: bump android `com.android.tools.build` & `'com.google.gms:google-services` versions (#4269).
 - **CHORE**: publish packages.
 - **CHORE**: bump gradle wrapper to 5.6.4 (#4158).

## 0.4.2

 - **FEAT**: bump compileSdkVersion to 29 (#3975).
 - **FEAT**: bump `compileSdkVersion` to 29 in preparation for upcoming Play Store requirement.
 - **CHORE**: publish packages.
 - **CHORE**: publish packages.

## 0.4.1

 - **FEAT**: bump compileSdkVersion to 29 (#3975).
 - **FEAT**: update Firebase iOS SDK version to 6.33.0 (from 6.26.0).
 - **CHORE**: bump perf example min android sdk for multidex purposes.

## 0.4.0+2

 - Update a dependency to the latest release.

## 0.4.0+1

 - **FIX**: local dependencies in example apps (#3319).
 - **CHORE**: intellij cleanup (#3326).

## 0.4.0

* Depend on `firebase_core`.
* Firebase iOS SDK versions are now locked to use the same version defined in
  `firebase_core`.
* Firebase Android SDK versions are now using the Firebase Bill of Materials (BoM)
  to specify individual SDK versions. BoM version is also sourced from
  `firebase_core`.
* Allow iOS to be imported as a module.

## 0.3.2

* Update lower bound of dart dependency to 2.0.0.

## 0.3.1+8

* Fix for missing UserAgent.h compilation failures.

## 0.3.1+7

* Replace deprecated `getFlutterEngine` call on Android.

## 0.3.1+6

* Make the pedantic dev_dependency explicit.

## 0.3.1+5

* Remove the deprecated `author:` field from pubspec.yaml
* Migrate the plugin to the pubspec platforms manifest.
* Bump the minimum Flutter version to 1.10.0.

## 0.3.1+4

* Skip flaky driver tests.

## 0.3.1+3

* Fixed analyzer warnings about unused fields.

## 0.3.1+2

* Updated README instructions for contributing for consistency with other Flutterfire plugins.

## 0.3.1+1

* Remove AndroidX warning.

## 0.3.1

* Support v2 embedding. This will remain compatible with the original embedding and won't require
app migration.

## 0.3.0+5

* Update documentation to reflect new repository location.
* Update unit tests to call `TestWidgetsFlutterBinding.ensureInitialized`.

## 0.3.0+4

* Update google-services Android gradle plugin to 4.3.0 in documentation and examples.

## 0.3.0+3

* Fix bug that caused `invokeMethod` to fail with Dart code obfuscation

## 0.3.0+2

* Fix bug preventing this plugin from working with hot restart.

## 0.3.0+1

* Automatically use version from pubspec.yaml when reporting usage to Firebase.

## 0.3.0

* **Breaking Change** Removed `Trace.incrementCounter`. Please use `Trace.incrementMetric`.
* Assertion errors are no longer thrown for incorrect input for `Trace`s and `HttpMetric`s.
* You can now get entire list of attributes from `Trace` and `HttpMetric` with `getAttributes()`.
* Added access to `Trace` value `name`.
* Added access to `HttpMetric` values `url` and `HttpMethod`.

## 0.2.0

* Update Android dependencies to latest.

## 0.1.1

* Deprecate `Trace.incrementCounter` and add `Trace.incrementMetric`.
* Additional integration testing.

## 0.1.0+4

* Remove deprecated methods for iOS.
* Fix bug where `Trace` attributes were not set correctly.

## 0.1.0+3

* Log messages about automatic configuration of the default app are now less confusing.

## 0.1.0+2

* Fixed bug where `Traces` and `HttpMetrics` weren't being passed to Firebase on iOS.

## 0.1.0+1

* Log a more detailed warning at build time about the previous AndroidX
  migration.

## 0.1.0

* **Breaking change**. Migrate from the deprecated original Android Support
  Library to AndroidX. This shouldn't result in any functional changes, but it
  requires any Android apps using this plugin to [also
  migrate](https://developer.android.com/jetpack/androidx/migrate) if they're
  using the original support library.

## 0.0.8+1

* Bump Android dependencies to latest.

## 0.0.8

* Set http version to be compatible with flutter_test.

## 0.0.7

* Added missing http package dependency.

## 0.0.6

* Bump Android and Firebase dependency versions.

## 0.0.5

Added comments explaining the time it takes to see performance results.

## 0.0.4

* Formatted code, updated comments, and removed unnecessary files.

## 0.0.3

* Updated Gradle tooling to match Android Studio 3.1.2.

## 0.0.2

* Added HttpMetric for monitoring for specific network requests.

## 0.0.1

* Initial Release.<|MERGE_RESOLUTION|>--- conflicted
+++ resolved
@@ -1,12 +1,4 @@
-<<<<<<< HEAD
-## 0.8.0-dev.1
-
- - Update a dependency to the latest release.
-
-## 0.8.0-dev.0
-=======
 ## 0.8.0
->>>>>>> d3dc75b8
 
 > Note: This release has breaking changes.
 
