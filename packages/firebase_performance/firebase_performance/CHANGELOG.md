<<<<<<< HEAD
=======
## 0.11.0

> Note: This release has breaking changes.

 - **BREAKING** **FEAT**: bump iOS SDK to version 12.0.0 ([#17549](https://github.com/firebase/flutterfire/issues/17549)). ([b2619e68](https://github.com/firebase/flutterfire/commit/b2619e685fec897513483df1d7be347b64f95606))
 - **BREAKING** **FEAT**: bump Android SDK to version 34.0.0 ([#17554](https://github.com/firebase/flutterfire/issues/17554)). ([a5bdc051](https://github.com/firebase/flutterfire/commit/a5bdc051d40ee44e39cf0b8d2a7801bc6f618b67))

## 0.10.1+10

 - Update a dependency to the latest release.

>>>>>>> 59fd5727
## 0.10.1+9

 - Update a dependency to the latest release.

## 0.10.1+8

 - Update a dependency to the latest release.

## 0.10.1+7

 - Update a dependency to the latest release.

## 0.10.1+6

 - Update a dependency to the latest release.

## 0.10.1+5

 - Update a dependency to the latest release.

## 0.10.1+4

 - Update a dependency to the latest release.

## 0.10.1+3

 - Update a dependency to the latest release.

## 0.10.1+2

 - Update a dependency to the latest release.

## 0.10.1+1

 - Update a dependency to the latest release.

## 0.10.1

 - **FEAT**(perf): Swift Package Manager support ([#16849](https://github.com/firebase/flutterfire/issues/16849)). ([9231dd0c](https://github.com/firebase/flutterfire/commit/9231dd0c99d3745ce4174b8c91acbbe93bfcdeb1))

## 0.10.0+11

 - Update a dependency to the latest release.

## 0.10.0+10

 - Update a dependency to the latest release.

## 0.10.0+9

 - Update a dependency to the latest release.

## 0.10.0+8

 - **FIX**(all,apple): use modular headers to import ([#13400](https://github.com/firebase/flutterfire/issues/13400)). ([d7d2d4b9](https://github.com/firebase/flutterfire/commit/d7d2d4b93e7c00226027fffde46699f3d5388a41))

## 0.10.0+7

 - Update a dependency to the latest release.

## 0.10.0+6

 - Update a dependency to the latest release.

## 0.10.0+5

 - **DOCS**: remove reference to flutter.io and firebase.flutter.dev ([#13152](https://github.com/firebase/flutterfire/issues/13152)). ([5f0874b9](https://github.com/firebase/flutterfire/commit/5f0874b91e28a203dd62d37d391e5760c91f5729))

## 0.10.0+4

 - Update a dependency to the latest release.

## 0.10.0+3

 - Update a dependency to the latest release.

## 0.10.0+2

 - Update a dependency to the latest release.

## 0.10.0+1

 - Update a dependency to the latest release.

## 0.10.0

> Note: This release has breaking changes.

 - **BREAKING** **REFACTOR**: android plugins require `minSdk 21`, auth requires `minSdk 23` ahead of android BOM `>=33.0.0` ([#12873](https://github.com/firebase/flutterfire/issues/12873)). ([52accfc6](https://github.com/firebase/flutterfire/commit/52accfc6c39d6360d9c0f36efe369ede990b7362))
 - **BREAKING** **REFACTOR**: bump all iOS deployment targets to iOS 13 ahead of Firebase iOS SDK `v11` breaking change ([#12872](https://github.com/firebase/flutterfire/issues/12872)). ([de0cea2c](https://github.com/firebase/flutterfire/commit/de0cea2c3c36694a76361be784255986fac84a43))

## 0.9.4+7

 - Update a dependency to the latest release.

## 0.9.4+6

 - Update a dependency to the latest release.

## 0.9.4+5

 - Update a dependency to the latest release.

## 0.9.4+4

 - Update a dependency to the latest release.

## 0.9.4+3

 - Update a dependency to the latest release.

## 0.9.4+2

 - Update a dependency to the latest release.

## 0.9.4+1

 - Update a dependency to the latest release.

## 0.9.4

 - **FEAT**(android): Bump `compileSdk` version of Android plugins to latest stable (34) ([#12566](https://github.com/firebase/flutterfire/issues/12566)). ([e891fab2](https://github.com/firebase/flutterfire/commit/e891fab291e9beebc223000b133a6097e066a7fc))

## 0.9.3+19

 - Update a dependency to the latest release.

## 0.9.3+18

 - Update a dependency to the latest release.

## 0.9.3+17

 - Update a dependency to the latest release.

## 0.9.3+16

 - Update a dependency to the latest release.

## 0.9.3+15

 - Update a dependency to the latest release.

## 0.9.3+14

 - Update a dependency to the latest release.

## 0.9.3+13

 - Update a dependency to the latest release.

## 0.9.3+12

 - Update a dependency to the latest release.

## 0.9.3+11

 - Update a dependency to the latest release.

## 0.9.3+10

 - Update a dependency to the latest release.

## 0.9.3+9

 - **DOCS**: change old documentation links of packages in README files ([#12136](https://github.com/firebase/flutterfire/issues/12136)). ([24b9ac7e](https://github.com/firebase/flutterfire/commit/24b9ac7ec29fc9ca466c0941c2cff26d75b8568d))

## 0.9.3+8

 - Update a dependency to the latest release.

## 0.9.3+7

 - Update a dependency to the latest release.

## 0.9.3+6

 - Update a dependency to the latest release.

## 0.9.3+5

 - Update a dependency to the latest release.

## 0.9.3+4

 - Update a dependency to the latest release.

## 0.9.3+3

 - Update a dependency to the latest release.

## 0.9.3+2

 - Update a dependency to the latest release.

## 0.9.3+1

 - Update a dependency to the latest release.

## 0.9.3

 - **FEAT**: Full support of AGP 8 ([#11699](https://github.com/firebase/flutterfire/issues/11699)). ([bdb5b270](https://github.com/firebase/flutterfire/commit/bdb5b27084d225809883bdaa6aa5954650551927))

## 0.9.2+7

 - Update a dependency to the latest release.

## 0.9.2+6

 - Update a dependency to the latest release.

## 0.9.2+5

 - Update a dependency to the latest release.

## 0.9.2+4

 - Update a dependency to the latest release.

## 0.9.2+3

 - Update a dependency to the latest release.

## 0.9.2+2

 - Update a dependency to the latest release.

## 0.9.2+1

 - Update a dependency to the latest release.

## 0.9.2

 - **FEAT**: update dependency constraints to `sdk: '>=2.18.0 <4.0.0'` `flutter: '>=3.3.0'` ([#10946](https://github.com/firebase/flutterfire/issues/10946)). ([2772d10f](https://github.com/firebase/flutterfire/commit/2772d10fe510dcc28ec2d37a26b266c935699fa6))

## 0.9.1+2

 - **FIX**: add support for AGP 8.0 ([#10901](https://github.com/firebase/flutterfire/issues/10901)). ([a3b96735](https://github.com/firebase/flutterfire/commit/a3b967354294c295a9be8d699a6adb7f4b1dba7f))

## 0.9.1+1

 - Update a dependency to the latest release.

## 0.9.1

 - **FEAT**: bump dart sdk constraint to 2.18 ([#10618](https://github.com/firebase/flutterfire/issues/10618)). ([f80948a2](https://github.com/firebase/flutterfire/commit/f80948a28b62eead358bdb900d5a0dfb97cebb33))

## 0.9.0+16

 - Update a dependency to the latest release.

## 0.9.0+15

 - **FIX**(performance,android): fix NullPointerException errors and remove suppressed warnings ([#10560](https://github.com/firebase/flutterfire/issues/10560)). ([a54d33df](https://github.com/firebase/flutterfire/commit/a54d33df6fdc4ccb3ef0b9e955e502b750aa592b))

## 0.9.0+14

 - Update a dependency to the latest release.

## 0.9.0+13

 - Update a dependency to the latest release.

## 0.9.0+12

 - Update a dependency to the latest release.

## 0.9.0+11

 - **REFACTOR**: replace deprecated API: `Tasks.call()` ([#10361](https://github.com/firebase/flutterfire/issues/10361)). ([22407847](https://github.com/firebase/flutterfire/commit/2240784774d6673319fdb32a90c52beb015d3714))
 - **FIX**: fix a crash that could occur with httpMetricStart when disabling collection ([#10392](https://github.com/firebase/flutterfire/issues/10392)). ([db67962b](https://github.com/firebase/flutterfire/commit/db67962b50269de7ebacc496e163fb8bb6608a12))

## 0.9.0+10

 - **FIX**: fix a crash that would occur when creating a trace with performance collection disabled ([#10243](https://github.com/firebase/flutterfire/issues/10243)). ([0a15ecbe](https://github.com/firebase/flutterfire/commit/0a15ecbe31a5730a6f8be2218c756a5d167e5bbd))

## 0.9.0+9

 - **REFACTOR**: refactor underlying implementation for the "handler system" so the handlers are generated on native side ([#9334](https://github.com/firebase/flutterfire/issues/9334)). ([08a4be6c](https://github.com/firebase/flutterfire/commit/08a4be6c0e86a3288bb6fcafd301f1519b7915ba))

## 0.9.0+8

 - Update a dependency to the latest release.

## 0.9.0+7

 - Update a dependency to the latest release.

## 0.9.0+6

 - Update a dependency to the latest release.

## 0.9.0+5

 - Update a dependency to the latest release.

## 0.9.0+4

 - Update a dependency to the latest release.

## 0.9.0+3

 - **REFACTOR**: add `verify` to `QueryPlatform` and change internal `verifyToken` API to `verify` ([#9711](https://github.com/firebase/flutterfire/issues/9711)). ([c99a842f](https://github.com/firebase/flutterfire/commit/c99a842f3e3f5f10246e73f51530cc58c42b49a3))

## 0.9.0+2

 - Update a dependency to the latest release.

## 0.9.0+1

 - Update a dependency to the latest release.

## 0.9.0

> Note: This release has breaking changes.

 - **BREAKING** **FEAT**: Firebase iOS SDK version: `10.0.0` ([#9708](https://github.com/firebase/flutterfire/issues/9708)). ([9627c56a](https://github.com/firebase/flutterfire/commit/9627c56a37d657d0250b6f6b87d0fec1c31d4ba3))

## 0.8.3+3

 - Update a dependency to the latest release.

## 0.8.3+2

 - Update a dependency to the latest release.

## 0.8.3+1

 - Update a dependency to the latest release.

## 0.8.3

 - **FEAT**: Bump Firebase iOS SDK to 9.5.0 ([#9492](https://github.com/firebase/flutterfire/issues/9492)). ([d246ba2a](https://github.com/firebase/flutterfire/commit/d246ba2aeec3da0bf5e2b4171ea2d1ec67618226))

## 0.8.2+4

 - Update a dependency to the latest release.

## 0.8.2+3

 - Update a dependency to the latest release.

## 0.8.2+2

 - Update a dependency to the latest release.

## 0.8.2+1

 - Update a dependency to the latest release.

## 0.8.2

 - **FEAT**: upgrade to support v9.8.1 Firebase JS SDK ([#8235](https://github.com/firebase/flutterfire/issues/8235)). ([4b417af5](https://github.com/firebase/flutterfire/commit/4b417af574bb8a32ca8e4b3ab2ff253a22be9903))

## 0.8.1+1

 - **FIX**: bump `firebase_core_platform_interface` version to fix previous release. ([bea70ea5](https://github.com/firebase/flutterfire/commit/bea70ea5cbbb62cbfd2a7a74ae3a07cb12b3ee5a))

## 0.8.1

 - **FEAT**: Bump Firebase iOS SDK to `9.2.0` (#8594). ([79610162](https://github.com/firebase/flutterfire/commit/79610162460b8877f3bc727464a7065106f08079))

## 0.8.0+14

 - **REFACTOR**: use `firebase.google.com` link for `homepage` in `pubspec.yaml` (#8737). ([5d5d4d21](https://github.com/firebase/flutterfire/commit/5d5d4d213233158971d7cb896a250d050e95e1a6))
 - **REFACTOR**: use "firebase" instead of "FirebaseExtended" as organisation in all links for this repository (#8791). ([d90b8357](https://github.com/firebase/flutterfire/commit/d90b8357db01d65e753021358668f0b129713e6b))
 - **DOCS**: point to "firebase.google" domain for hyperlinks in the usage section of `README.md` files (for the missing packages) (#8818). ([5bda8c92](https://github.com/firebase/flutterfire/commit/5bda8c92be1651a941d1285d36e885ee0b967b11))

## 0.8.0+13

 - Update a dependency to the latest release.

## 0.8.0+12

 - Update a dependency to the latest release.

## 0.8.0+11

 - Update a dependency to the latest release.

## 0.8.0+10

 - Update a dependency to the latest release.

## 0.8.0+9

 - Update a dependency to the latest release.

## 0.8.0+8

 - Update a dependency to the latest release.

## 0.8.0+7

 - **FIX**: update all Dart SDK version constraints to Dart >= 2.16.0 (#8184). ([df4a5bab](https://github.com/firebase/flutterfire/commit/df4a5bab3c029399b4f257a5dd658d302efe3908))

## 0.8.0+6

 - **FIX**: Fix firebase_performance not recording response payload size on Android. (#8154). ([46d8bc0f](https://github.com/firebase/flutterfire/commit/46d8bc0f205f24b1e160333ddb76200543f48c89))

## 0.8.0+5

 - Update a dependency to the latest release.

## 0.8.0+4

 - **FIX**: bump Android `compileSdkVersion` to 31 (#7726). ([a9562bac](https://github.com/firebase/flutterfire/commit/a9562bac60ba927fb3664a47a7f7eaceb277dca6))

## 0.8.0+3

 - Update a dependency to the latest release.

## 0.8.0+2

 - Update a dependency to the latest release.

## 0.8.0+1

 - Update a dependency to the latest release.

## 0.8.0

> Note: This release has breaking changes.

The Firebase Performance plugin has been heavily reworked to bring it inline with the federated plugin setup along with adding new features,
documentation and updating unit and end-to-end tests.

- General
 - Collecting metric and attribute data was previously an asynchronous task. The API has been reworked to better reflect other Firebase APIs, whereby
   setting such data is now a synchronous task. Once a trace or HTTP metric stops, data will be sent to the Firebase services in a single operation.
   Because of this, breaking changes are introduced to support the new API.

- **`FirebasePerformance`**
  - **BREAKING**: `HttpMetric().putAttribute()` method is now synchronous.
  - **BREAKING**: `HttpMetric().removeAttribute()` method is now synchronous.
  - **BREAKING**: `HttpMetric().getAttribute()` method is now synchronous.
  - **BREAKING**: `HttpMetric().getAttributes()` method is now synchronous.
  - **BREAKING**: `Trace().putAttribute()` method is now synchronous.
  - **BREAKING**: `Trace().removeAttribute()` method is now synchronous.
  - **BREAKING**: `Trace().getAttribute()` method is now synchronous.
  - **BREAKING**: `Trace().getAttributes()` method is now synchronous.
  - **BREAKING**: `Trace().incrementMetric()` method is now synchronous.
  - **BREAKING**: `Trace().setMetric()` method is now synchronous.
  - **BREAKING**: `Trace().getMetric()` method is now synchronous.

## 0.7.1+5

 - Update a dependency to the latest release.

## 0.7.1+4

 - Update a dependency to the latest release.

## 0.7.1+3

 - Update a dependency to the latest release.

## 0.7.1+2

 - **REFACTOR**: remove deprecated Flutter Android v1 Embedding usages, including in example app (#7158).
 - **CHORE**: update Gradle versions used in Android example app (#7054).

## 0.7.1+1

 - **DOCS**: remove usage of private link address (#6986).
 - **CHORE**: update gradle version across packages (#7054).

## 0.7.1

 - **FIX**: fix the token verification. (#6912).
 - **FEAT**: add web support to the plugin (#6920).
 - **CHORE**: fix analyze issues (#6977).

## 0.7.0+9

 - **REFACTOR**: create interface plugin that federates the main plugin (#6851).

## 0.7.0+8

 - Update a dependency to the latest release.

## 0.7.0+7

 - **REFACTOR**: add all perf API usage to the firebase_performance example app.
 - **REFACTOR**: move plugin to a subdirectory.
 - **CHORE**: update v2 embedding support (#6506).

## 0.7.0+6

 - **REFACTOR**: add all perf API usage to the firebase_performance example app.
 - **REFACTOR**: move plugin to a subdirectory.

## 0.7.0+5

 - Update a dependency to the latest release.

## 0.7.0+4

 - Update a dependency to the latest release.

## 0.7.0+3

 - Update a dependency to the latest release.

## 0.7.0+2

 - Update a dependency to the latest release.

## 0.7.0+1

 - **FIX**: allow null values for `requestPayloadSize` and `responsePayloadSize` (#1711).

## 0.7.0

> Note: This release has breaking changes.

 - **BREAKING** **FEAT**: Migrate firebase_performance to sound null safety (#5540).

## 0.6.0+2

 - Update a dependency to the latest release.

## 0.6.0+1

 - **DOCS**: remove incorrect ARCHS in ios examples (#5450).
 - **CHORE**: bump min Dart SDK constraint to 2.12.0 (#5430).
 - **CHORE**: publish packages (#5429).
 - **CHORE**: merge all analysis_options.yaml into one (#5329).
 - **CHORE**: enable lints in firebase_performance (#5253).
 - **CHORE**: publish packages.

## 0.6.0

 - This version is not null-safe but has been created to allow compatibility with other null-safe FlutterFire packages such as `firebase_core`.

## 0.5.0

 - **BREAKING** **FEAT**: forward port to firebase-ios-sdk v7.3.0.
   - Due to this SDK upgrade, iOS 10 is now the minimum supported version by FlutterFire. Please update your build target version.

## 0.4.3

 - **FEAT**: bump android `com.android.tools.build` & `'com.google.gms:google-services` versions (#4269).
 - **CHORE**: publish packages.
 - **CHORE**: bump gradle wrapper to 5.6.4 (#4158).

## 0.4.2

 - **FEAT**: bump compileSdkVersion to 29 (#3975).
 - **FEAT**: bump `compileSdkVersion` to 29 in preparation for upcoming Play Store requirement.
 - **CHORE**: publish packages.
 - **CHORE**: publish packages.

## 0.4.1

 - **FEAT**: bump compileSdkVersion to 29 (#3975).
 - **FEAT**: update Firebase iOS SDK version to 6.33.0 (from 6.26.0).
 - **CHORE**: bump perf example min android sdk for multidex purposes.

## 0.4.0+2

 - Update a dependency to the latest release.

## 0.4.0+1

 - **FIX**: local dependencies in example apps (#3319).
 - **CHORE**: intellij cleanup (#3326).

## 0.4.0

* Depend on `firebase_core`.
* Firebase iOS SDK versions are now locked to use the same version defined in
  `firebase_core`.
* Firebase Android SDK versions are now using the Firebase Bill of Materials (BoM)
  to specify individual SDK versions. BoM version is also sourced from
  `firebase_core`.
* Allow iOS to be imported as a module.

## 0.3.2

* Update lower bound of dart dependency to 2.0.0.

## 0.3.1+8

* Fix for missing UserAgent.h compilation failures.

## 0.3.1+7

* Replace deprecated `getFlutterEngine` call on Android.

## 0.3.1+6

* Make the pedantic dev_dependency explicit.

## 0.3.1+5

* Remove the deprecated `author:` field from pubspec.yaml
* Migrate the plugin to the pubspec platforms manifest.
* Bump the minimum Flutter version to 1.10.0.

## 0.3.1+4

* Skip flaky driver tests.

## 0.3.1+3

* Fixed analyzer warnings about unused fields.

## 0.3.1+2

* Updated README instructions for contributing for consistency with other Flutterfire plugins.

## 0.3.1+1

* Remove AndroidX warning.

## 0.3.1

* Support v2 embedding. This will remain compatible with the original embedding and won't require
app migration.

## 0.3.0+5

* Update documentation to reflect new repository location.
* Update unit tests to call `TestWidgetsFlutterBinding.ensureInitialized`.

## 0.3.0+4

* Update google-services Android gradle plugin to 4.3.0 in documentation and examples.

## 0.3.0+3

* Fix bug that caused `invokeMethod` to fail with Dart code obfuscation

## 0.3.0+2

* Fix bug preventing this plugin from working with hot restart.

## 0.3.0+1

* Automatically use version from pubspec.yaml when reporting usage to Firebase.

## 0.3.0

* **Breaking Change** Removed `Trace.incrementCounter`. Please use `Trace.incrementMetric`.
* Assertion errors are no longer thrown for incorrect input for `Trace`s and `HttpMetric`s.
* You can now get entire list of attributes from `Trace` and `HttpMetric` with `getAttributes()`.
* Added access to `Trace` value `name`.
* Added access to `HttpMetric` values `url` and `HttpMethod`.

## 0.2.0

* Update Android dependencies to latest.

## 0.1.1

* Deprecate `Trace.incrementCounter` and add `Trace.incrementMetric`.
* Additional integration testing.

## 0.1.0+4

* Remove deprecated methods for iOS.
* Fix bug where `Trace` attributes were not set correctly.

## 0.1.0+3

* Log messages about automatic configuration of the default app are now less confusing.

## 0.1.0+2

* Fixed bug where `Traces` and `HttpMetrics` weren't being passed to Firebase on iOS.

## 0.1.0+1

* Log a more detailed warning at build time about the previous AndroidX
  migration.

## 0.1.0

* **Breaking change**. Migrate from the deprecated original Android Support
  Library to AndroidX. This shouldn't result in any functional changes, but it
  requires any Android apps using this plugin to [also
  migrate](https://developer.android.com/jetpack/androidx/migrate) if they're
  using the original support library.

## 0.0.8+1

* Bump Android dependencies to latest.

## 0.0.8

* Set http version to be compatible with flutter_test.

## 0.0.7

* Added missing http package dependency.

## 0.0.6

* Bump Android and Firebase dependency versions.

## 0.0.5

Added comments explaining the time it takes to see performance results.

## 0.0.4

* Formatted code, updated comments, and removed unnecessary files.

## 0.0.3

* Updated Gradle tooling to match Android Studio 3.1.2.

## 0.0.2

* Added HttpMetric for monitoring for specific network requests.

## 0.0.1

* Initial Release.<|MERGE_RESOLUTION|>--- conflicted
+++ resolved
@@ -1,5 +1,3 @@
-<<<<<<< HEAD
-=======
 ## 0.11.0
 
 > Note: This release has breaking changes.
@@ -11,7 +9,6 @@
 
  - Update a dependency to the latest release.
 
->>>>>>> 59fd5727
 ## 0.10.1+9
 
  - Update a dependency to the latest release.
