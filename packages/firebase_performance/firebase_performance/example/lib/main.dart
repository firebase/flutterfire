--- conflicted
+++ resolved
@@ -7,34 +7,14 @@
 
 import 'package:firebase_core/firebase_core.dart';
 import 'package:firebase_performance/firebase_performance.dart';
-<<<<<<< HEAD
-import 'package:flutter/foundation.dart';
-=======
 import 'package:firebase_performance_example/firebase_config.dart';
->>>>>>> bf12cc62
 import 'package:flutter/material.dart';
 import 'package:http/http.dart';
 import 'package:pedantic/pedantic.dart';
 
 Future<void> main() async {
   WidgetsFlutterBinding.ensureInitialized();
-<<<<<<< HEAD
-  if (kIsWeb || Platform.isIOS) {
-    await Firebase.initializeApp(
-      options: const FirebaseOptions(
-        apiKey: 'AIzaSyAHAsf51D0A407EklG1bs-5wA7EbyfNFg0',
-        appId: '1:448618578101:ios:bfee21690b400a65ac3efc',
-        messagingSenderId: '448618578101',
-        projectId: 'react-native-firebase-testing',
-      ),
-    );
-  } else {
-    // Android SDK inits perf monitoring on application cold start before Firebase app is initialized
-    await Firebase.initializeApp();
-  }
-=======
   await Firebase.initializeApp(options: DefaultFirebaseConfig.platformOptions);
->>>>>>> bf12cc62
   runApp(MyApp());
 }
 
@@ -81,11 +61,7 @@
     print('Http metric attributes: $attributes.');
 
     String? score = metric.getAttribute('score');
-<<<<<<< HEAD
     print('Http metric score attribute value: $score');
-=======
-    myLog('Http metric score attribute value: $score');
->>>>>>> bf12cc62
 
     return response;
   }
@@ -140,16 +116,11 @@
     final sum = trace.getMetric('sum');
     print('test_trace_1 sum value: $sum');
 
-<<<<<<< HEAD
     final attributes = trace.getAttributes();
     print('test_trace_1 attributes: $attributes');
 
     final favoriteColor = trace.getAttribute('favorite_color');
     print('test_trace_1 favorite_color: $favoriteColor');
-=======
-    String? favoriteColor = trace.getAttribute('favorite_color');
-    myLog('test_trace_1 favorite_color: $favoriteColor');
->>>>>>> bf12cc62
 
     setState(() {
       _trace1HasRan = true;
@@ -161,7 +132,8 @@
       _trace2HasRan = false;
     });
 
-    final Trace trace = await FirebasePerformance.startTrace('test_trace_2');
+    final Trace trace = FirebasePerformance.instance.newTrace('test_trace_2');
+    await trace.start();
 
     trace.setMetric('sum', 333);
     trace.setMetric('sum_2', 895);
