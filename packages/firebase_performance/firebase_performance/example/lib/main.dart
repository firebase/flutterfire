// Copyright 2021 The Chromium Authors. All rights reserved.
// Use of this source code is governed by a BSD-style license that can be
// found in the LICENSE file.

import 'dart:async';

import 'package:firebase_core/firebase_core.dart';
import 'package:firebase_performance/firebase_performance.dart';
import 'package:flutter/material.dart';
import 'package:http/http.dart';
import 'package:pedantic/pedantic.dart';

import 'firebase_options.dart';

Future<void> main() async {
  WidgetsFlutterBinding.ensureInitialized();
<<<<<<< HEAD
  await Firebase.initializeApp(options: DefaultFirebaseOptions.currentPlatform);
=======
  await Firebase.initializeApp(
    options: DefaultFirebaseOptions.currentPlatform,
  );
>>>>>>> b574ae33
  runApp(MyApp());
}

class MyApp extends StatefulWidget {
  @override
  _MyAppState createState() => _MyAppState();
}

class _MetricHttpClient extends BaseClient {
  _MetricHttpClient(this._inner);

  final Client _inner;

  @override
  Future<StreamedResponse> send(BaseRequest request) async {
    // Custom network monitoring is not supported for web.
    // https://firebase.google.com/docs/perf-mon/custom-network-traces?platform=android
    final HttpMetric metric = FirebasePerformance.instance
        .newHttpMetric(request.url.toString(), HttpMethod.Get);

    metric.requestPayloadSize = request.contentLength;
    await metric.start();

    StreamedResponse response;
    try {
      response = await _inner.send(request);
      print(
        'Called ${request.url} with custom monitoring, response code: ${response.statusCode}',
      );

      metric.responseContentType = 'text/html';
      metric.httpResponseCode = response.statusCode;
      metric.responsePayloadSize = response.contentLength;

      metric.putAttribute('score', '15');
      metric.putAttribute('to_be_removed', 'should_not_be_logged');
    } finally {
      metric.removeAttribute('to_be_removed');
      await metric.stop();
    }

    final attributes = metric.getAttributes();

    print('Http metric attributes: $attributes.');

    String? score = metric.getAttribute('score');
    print('Http metric score attribute value: $score');

    return response;
  }
}

class _MyAppState extends State<MyApp> {
  FirebasePerformance _performance = FirebasePerformance.instance;
  bool _isPerformanceCollectionEnabled = false;
  String _performanceCollectionMessage =
      'Unknown status of performance collection.';
  bool _trace1HasRan = false;
  bool _trace2HasRan = false;
  bool _customHttpMetricHasRan = false;

  @override
  void initState() {
    super.initState();
    _togglePerformanceCollection();
  }

  Future<void> _togglePerformanceCollection() async {
    // No-op for web.
    await _performance
        .setPerformanceCollectionEnabled(!_isPerformanceCollectionEnabled);

    // Always true for web.
    final bool isEnabled = await _performance.isPerformanceCollectionEnabled();
    setState(() {
      _isPerformanceCollectionEnabled = isEnabled;
      _performanceCollectionMessage = _isPerformanceCollectionEnabled
          ? 'Performance collection is enabled.'
          : 'Performance collection is disabled.';
    });
  }

  Future<void> _testTrace1() async {
    setState(() {
      _trace1HasRan = false;
    });

    final Trace trace = _performance.newTrace('test_trace_3');
    await trace.start();
    trace.putAttribute('favorite_color', 'blue');
    trace.putAttribute('to_be_removed', 'should_not_be_logged');

    trace.incrementMetric('sum', 200);
    trace.incrementMetric('total', 342);

    trace.removeAttribute('to_be_removed');
    await trace.stop();

    final sum = trace.getMetric('sum');
    print('test_trace_1 sum value: $sum');

    final attributes = trace.getAttributes();
    print('test_trace_1 attributes: $attributes');

    final favoriteColor = trace.getAttribute('favorite_color');
    print('test_trace_1 favorite_color: $favoriteColor');

    setState(() {
      _trace1HasRan = true;
    });
  }

  Future<void> _testTrace2() async {
    setState(() {
      _trace2HasRan = false;
    });

    final Trace trace = FirebasePerformance.instance.newTrace('test_trace_2');
    await trace.start();

    trace.setMetric('sum', 333);
    trace.setMetric('sum_2', 895);
    await trace.stop();

    final sum2 = trace.getMetric('sum');
    print('test_trace_2 sum value: $sum2');

    setState(() {
      _trace2HasRan = true;
    });
  }

  Future<void> _testCustomHttpMetric() async {
    setState(() {
      _customHttpMetricHasRan = false;
    });

    final _MetricHttpClient metricHttpClient = _MetricHttpClient(Client());

    final Request request = Request(
      'SEND',
      Uri.parse('https://www.bbc.co.uk'),
    );

    unawaited(metricHttpClient.send(request));

    setState(() {
      _customHttpMetricHasRan = true;
    });
  }

  Future<void> _testAutomaticHttpMetric() async {
    Response response = await get(Uri.parse('https://www.facebook.com'));
    print('Called facebook, response code: ${response.statusCode}');
  }

  @override
  Widget build(BuildContext context) {
    const textStyle = TextStyle(color: Colors.lightGreenAccent, fontSize: 25);
    return MaterialApp(
      home: Scaffold(
        appBar: AppBar(
          title: const Text('Firebase Performance Example'),
        ),
        body: Center(
          child: Column(
            children: <Widget>[
              Text(_performanceCollectionMessage),
              ElevatedButton(
                onPressed: _togglePerformanceCollection,
                child: const Text('Toggle Data Collection'),
              ),
              ElevatedButton(
                onPressed: _testTrace1,
                child: const Text('Run Trace One'),
              ),
              Text(
                _trace1HasRan ? 'Trace Ran!' : '',
                style: textStyle,
              ),
              ElevatedButton(
                onPressed: _testTrace2,
                child: const Text('Run Trace Two'),
              ),
              Text(
                _trace2HasRan ? 'Trace Ran!' : '',
                style: textStyle,
              ),
              ElevatedButton(
                onPressed: _testCustomHttpMetric,
                child: const Text('Run Custom HttpMetric'),
              ),
              Text(
                _customHttpMetricHasRan ? 'Custom HttpMetric Ran!' : '',
                style: textStyle,
              ),
              ElevatedButton(
                onPressed: _testAutomaticHttpMetric,
                child: const Text('Run Automatic HttpMetric'),
              ),
            ],
          ),
        ),
      ),
    );
  }
}<|MERGE_RESOLUTION|>--- conflicted
+++ resolved
@@ -14,13 +14,9 @@
 
 Future<void> main() async {
   WidgetsFlutterBinding.ensureInitialized();
-<<<<<<< HEAD
-  await Firebase.initializeApp(options: DefaultFirebaseOptions.currentPlatform);
-=======
   await Firebase.initializeApp(
     options: DefaultFirebaseOptions.currentPlatform,
   );
->>>>>>> b574ae33
   runApp(MyApp());
 }
 
