--- conflicted
+++ resolved
@@ -8,12 +8,7 @@
 
 /* Begin PBXBuildFile section */
 		1498D2341E8E89220040F4C2 /* GeneratedPluginRegistrant.m in Sources */ = {isa = PBXBuildFile; fileRef = 1498D2331E8E89220040F4C2 /* GeneratedPluginRegistrant.m */; };
-		357F330F0C077270F9ED96A7 /* Pods_Runner.framework in Frameworks */ = {isa = PBXBuildFile; fileRef = A64AB9A45F70A41099FDA283 /* Pods_Runner.framework */; };
 		3B3967161E833CAA004F5970 /* AppFrameworkInfo.plist in Resources */ = {isa = PBXBuildFile; fileRef = 3B3967151E833CAA004F5970 /* AppFrameworkInfo.plist */; };
-<<<<<<< HEAD
-		46765F5828A3EC98000FB861 /* GoogleService-Info.plist in Resources */ = {isa = PBXBuildFile; fileRef = 46765F5728A3EC98000FB861 /* GoogleService-Info.plist */; };
-=======
->>>>>>> b574ae33
 		9740EEB41CF90195004384FC /* Debug.xcconfig in Resources */ = {isa = PBXBuildFile; fileRef = 9740EEB21CF90195004384FC /* Debug.xcconfig */; };
 		9740EEB51CF90195004384FC /* Generated.xcconfig in Resources */ = {isa = PBXBuildFile; fileRef = 9740EEB31CF90195004384FC /* Generated.xcconfig */; };
 		978B8F6F1D3862AE00F588F7 /* AppDelegate.m in Sources */ = {isa = PBXBuildFile; fileRef = 7AFFD8EE1D35381100E5BB4D /* AppDelegate.m */; };
@@ -44,12 +39,7 @@
 		1498D2331E8E89220040F4C2 /* GeneratedPluginRegistrant.m */ = {isa = PBXFileReference; fileEncoding = 4; lastKnownFileType = sourcecode.c.objc; path = GeneratedPluginRegistrant.m; sourceTree = "<group>"; };
 		355BC2C50462780197DDCB5E /* Pods-Runner.release.xcconfig */ = {isa = PBXFileReference; includeInIndex = 1; lastKnownFileType = text.xcconfig; name = "Pods-Runner.release.xcconfig"; path = "Pods/Target Support Files/Pods-Runner/Pods-Runner.release.xcconfig"; sourceTree = "<group>"; };
 		3B3967151E833CAA004F5970 /* AppFrameworkInfo.plist */ = {isa = PBXFileReference; fileEncoding = 4; lastKnownFileType = text.plist.xml; name = AppFrameworkInfo.plist; path = Flutter/AppFrameworkInfo.plist; sourceTree = "<group>"; };
-<<<<<<< HEAD
-		46765F5728A3EC98000FB861 /* GoogleService-Info.plist */ = {isa = PBXFileReference; fileEncoding = 4; lastKnownFileType = text.plist.xml; path = "GoogleService-Info.plist"; sourceTree = "<group>"; };
-		4993F4BF326D94699A971156 /* GoogleService-Info.plist */ = {isa = PBXFileReference; includeInIndex = 1; lastKnownFileType = text.plist.xml; name = "GoogleService-Info.plist"; path = "Runner/GoogleService-Info.plist"; sourceTree = "<group>"; };
-=======
 		43C088DEB2D7CF557A30EB8F /* Pods_Runner.framework */ = {isa = PBXFileReference; explicitFileType = wrapper.framework; includeInIndex = 0; path = Pods_Runner.framework; sourceTree = BUILT_PRODUCTS_DIR; };
->>>>>>> b574ae33
 		73333FD263564BF21EA2CA68 /* Pods-Runner.debug.xcconfig */ = {isa = PBXFileReference; includeInIndex = 1; lastKnownFileType = text.xcconfig; name = "Pods-Runner.debug.xcconfig"; path = "Pods/Target Support Files/Pods-Runner/Pods-Runner.debug.xcconfig"; sourceTree = "<group>"; };
 		7AFA3C8E1D35360C0083082E /* Release.xcconfig */ = {isa = PBXFileReference; lastKnownFileType = text.xcconfig; name = Release.xcconfig; path = Flutter/Release.xcconfig; sourceTree = "<group>"; };
 		7AFFD8ED1D35381100E5BB4D /* AppDelegate.h */ = {isa = PBXFileReference; fileEncoding = 4; lastKnownFileType = sourcecode.c.h; path = AppDelegate.h; sourceTree = "<group>"; };
@@ -62,10 +52,6 @@
 		97C146FD1CF9000F007C117D /* Assets.xcassets */ = {isa = PBXFileReference; lastKnownFileType = folder.assetcatalog; path = Assets.xcassets; sourceTree = "<group>"; };
 		97C147001CF9000F007C117D /* Base */ = {isa = PBXFileReference; lastKnownFileType = file.storyboard; name = Base; path = Base.lproj/LaunchScreen.storyboard; sourceTree = "<group>"; };
 		97C147021CF9000F007C117D /* Info.plist */ = {isa = PBXFileReference; lastKnownFileType = text.plist.xml; path = Info.plist; sourceTree = "<group>"; };
-<<<<<<< HEAD
-		A64AB9A45F70A41099FDA283 /* Pods_Runner.framework */ = {isa = PBXFileReference; explicitFileType = wrapper.framework; includeInIndex = 0; path = Pods_Runner.framework; sourceTree = BUILT_PRODUCTS_DIR; };
-=======
->>>>>>> b574ae33
 /* End PBXFileReference section */
 
 /* Begin PBXFrameworksBuildPhase section */
@@ -73,11 +59,7 @@
 			isa = PBXFrameworksBuildPhase;
 			buildActionMask = 2147483647;
 			files = (
-<<<<<<< HEAD
-				357F330F0C077270F9ED96A7 /* Pods_Runner.framework in Frameworks */,
-=======
 				A179044980BFAE87AA7CC5EA /* Pods_Runner.framework in Frameworks */,
->>>>>>> b574ae33
 			);
 			runOnlyForDeploymentPostprocessing = 0;
 		};
@@ -87,11 +69,7 @@
 		556632B50846818D9A90AA4B /* Frameworks */ = {
 			isa = PBXGroup;
 			children = (
-<<<<<<< HEAD
-				A64AB9A45F70A41099FDA283 /* Pods_Runner.framework */,
-=======
 				43C088DEB2D7CF557A30EB8F /* Pods_Runner.framework */,
->>>>>>> b574ae33
 			);
 			name = Frameworks;
 			sourceTree = "<group>";
@@ -110,17 +88,12 @@
 		97C146E51CF9000F007C117D = {
 			isa = PBXGroup;
 			children = (
-				46765F5728A3EC98000FB861 /* GoogleService-Info.plist */,
 				9740EEB11CF90186004384FC /* Flutter */,
 				97C146F01CF9000F007C117D /* Runner */,
 				97C146EF1CF9000F007C117D /* Products */,
 				DE7EB5CF2B4FC4A8BCD09CC6 /* Pods */,
 				556632B50846818D9A90AA4B /* Frameworks */,
-<<<<<<< HEAD
-				4993F4BF326D94699A971156 /* GoogleService-Info.plist */,
-=======
 				1113342D5D37BB68C9894616 /* GoogleService-Info.plist */,
->>>>>>> b574ae33
 			);
 			sourceTree = "<group>";
 		};
@@ -179,11 +152,7 @@
 				97C146EC1CF9000F007C117D /* Resources */,
 				9705A1C41CF9048500538489 /* Embed Frameworks */,
 				3B06AD1E1E4923F5004D2608 /* Thin Binary */,
-<<<<<<< HEAD
-				3820E730B1F701130CD85B8B /* [CP] Embed Pods Frameworks */,
-=======
 				C8F9A74D28F7E3549E25E81B /* [CP] Embed Pods Frameworks */,
->>>>>>> b574ae33
 			);
 			buildRules = (
 			);
@@ -239,55 +208,13 @@
 				9740EEB41CF90195004384FC /* Debug.xcconfig in Resources */,
 				97C146FE1CF9000F007C117D /* Assets.xcassets in Resources */,
 				97C146FC1CF9000F007C117D /* Main.storyboard in Resources */,
-<<<<<<< HEAD
-				46765F5828A3EC98000FB861 /* GoogleService-Info.plist in Resources */,
-=======
 				9903DF608794B096EA88A2AE /* GoogleService-Info.plist in Resources */,
->>>>>>> b574ae33
 			);
 			runOnlyForDeploymentPostprocessing = 0;
 		};
 /* End PBXResourcesBuildPhase section */
 
 /* Begin PBXShellScriptBuildPhase section */
-		3820E730B1F701130CD85B8B /* [CP] Embed Pods Frameworks */ = {
-			isa = PBXShellScriptBuildPhase;
-			buildActionMask = 2147483647;
-			files = (
-			);
-			inputPaths = (
-				"${PODS_ROOT}/Target Support Files/Pods-Runner/Pods-Runner-frameworks.sh",
-				"${BUILT_PRODUCTS_DIR}/FirebaseABTesting/FirebaseABTesting.framework",
-				"${BUILT_PRODUCTS_DIR}/FirebaseCore/FirebaseCore.framework",
-				"${BUILT_PRODUCTS_DIR}/FirebaseCoreDiagnostics/FirebaseCoreDiagnostics.framework",
-				"${BUILT_PRODUCTS_DIR}/FirebaseCoreInternal/FirebaseCoreInternal.framework",
-				"${BUILT_PRODUCTS_DIR}/FirebaseInstallations/FirebaseInstallations.framework",
-				"${BUILT_PRODUCTS_DIR}/FirebasePerformance/FirebasePerformance.framework",
-				"${BUILT_PRODUCTS_DIR}/FirebaseRemoteConfig/FirebaseRemoteConfig.framework",
-				"${BUILT_PRODUCTS_DIR}/GoogleDataTransport/GoogleDataTransport.framework",
-				"${BUILT_PRODUCTS_DIR}/GoogleUtilities/GoogleUtilities.framework",
-				"${BUILT_PRODUCTS_DIR}/PromisesObjC/FBLPromises.framework",
-				"${BUILT_PRODUCTS_DIR}/nanopb/nanopb.framework",
-			);
-			name = "[CP] Embed Pods Frameworks";
-			outputPaths = (
-				"${TARGET_BUILD_DIR}/${FRAMEWORKS_FOLDER_PATH}/FirebaseABTesting.framework",
-				"${TARGET_BUILD_DIR}/${FRAMEWORKS_FOLDER_PATH}/FirebaseCore.framework",
-				"${TARGET_BUILD_DIR}/${FRAMEWORKS_FOLDER_PATH}/FirebaseCoreDiagnostics.framework",
-				"${TARGET_BUILD_DIR}/${FRAMEWORKS_FOLDER_PATH}/FirebaseCoreInternal.framework",
-				"${TARGET_BUILD_DIR}/${FRAMEWORKS_FOLDER_PATH}/FirebaseInstallations.framework",
-				"${TARGET_BUILD_DIR}/${FRAMEWORKS_FOLDER_PATH}/FirebasePerformance.framework",
-				"${TARGET_BUILD_DIR}/${FRAMEWORKS_FOLDER_PATH}/FirebaseRemoteConfig.framework",
-				"${TARGET_BUILD_DIR}/${FRAMEWORKS_FOLDER_PATH}/GoogleDataTransport.framework",
-				"${TARGET_BUILD_DIR}/${FRAMEWORKS_FOLDER_PATH}/GoogleUtilities.framework",
-				"${TARGET_BUILD_DIR}/${FRAMEWORKS_FOLDER_PATH}/FBLPromises.framework",
-				"${TARGET_BUILD_DIR}/${FRAMEWORKS_FOLDER_PATH}/nanopb.framework",
-			);
-			runOnlyForDeploymentPostprocessing = 0;
-			shellPath = /bin/sh;
-			shellScript = "\"${PODS_ROOT}/Target Support Files/Pods-Runner/Pods-Runner-frameworks.sh\"\n";
-			showEnvVarsInLog = 0;
-		};
 		3B06AD1E1E4923F5004D2608 /* Thin Binary */ = {
 			isa = PBXShellScriptBuildPhase;
 			buildActionMask = 2147483647;
