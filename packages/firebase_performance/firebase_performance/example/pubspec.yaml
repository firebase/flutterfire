name: firebase_performance_example
description: Demonstrates how to use the firebase_performance plugin.
version: 0.0.1
publish_to: none

environment:
  sdk: '>=3.2.0 <4.0.0'

dependencies:
<<<<<<< HEAD
  firebase_core: ^3.15.1
  firebase_performance: ^0.10.1+9
=======
  firebase_core: ^4.0.0
  firebase_performance: ^0.11.0
>>>>>>> 59fd5727
  flutter:
    sdk: flutter
  http: ^1.0.0

dev_dependencies:
  flutter_test:
    sdk: flutter
  integration_test:
    sdk: flutter

flutter:
  uses-material-design: true<|MERGE_RESOLUTION|>--- conflicted
+++ resolved
@@ -7,13 +7,8 @@
   sdk: '>=3.2.0 <4.0.0'
 
 dependencies:
-<<<<<<< HEAD
-  firebase_core: ^3.15.1
-  firebase_performance: ^0.10.1+9
-=======
   firebase_core: ^4.0.0
   firebase_performance: ^0.11.0
->>>>>>> 59fd5727
   flutter:
     sdk: flutter
   http: ^1.0.0
