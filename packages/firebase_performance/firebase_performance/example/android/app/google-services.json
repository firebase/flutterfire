--- conflicted
+++ resolved
@@ -1,177 +1,56 @@
 {
   "project_info": {
-<<<<<<< HEAD
-    "project_number": "448618578101",
-    "firebase_url": "https://react-native-firebase-testing.firebaseio.com",
-    "project_id": "react-native-firebase-testing",
-    "storage_bucket": "react-native-firebase-testing.appspot.com"
-=======
     "project_number": "406099696497",
     "firebase_url": "https://flutterfire-e2e-tests-default-rtdb.europe-west1.firebasedatabase.app",
     "project_id": "flutterfire-e2e-tests",
     "storage_bucket": "flutterfire-e2e-tests.appspot.com"
->>>>>>> b574ae33
   },
   "client": [
     {
       "client_info": {
-<<<<<<< HEAD
-        "mobilesdk_app_id": "1:448618578101:android:8a26b64c4bb2bd1dac3efc",
-        "android_client_info": {
-          "package_name": "com.example.firebase_in_app_messaging_example"
-=======
         "mobilesdk_app_id": "1:406099696497:android:d86a91cc7b338b233574d0",
         "android_client_info": {
           "package_name": "io.flutter.plugins.firebase.analytics.example"
->>>>>>> b574ae33
-        }
-      },
-      "oauth_client": [
-        {
-<<<<<<< HEAD
-          "client_id": "448618578101-sg12d2qin42cpr00f8b0gehs5s7inm0v.apps.googleusercontent.com",
-          "client_type": 3
-        }
-      ],
-      "api_key": [
-        {
-          "current_key": "AIzaSyCuu4tbv9CwwTudNOweMNstzZHIDBhgJxA"
-        }
-      ],
-      "services": {
-        "appinvite_service": {
-          "other_platform_oauth_client": [
-            {
-              "client_id": "448618578101-sg12d2qin42cpr00f8b0gehs5s7inm0v.apps.googleusercontent.com",
-              "client_type": 3
-            },
-            {
-              "client_id": "448618578101-28tsenal97nceuij1msj7iuqinv48t02.apps.googleusercontent.com",
-              "client_type": 2,
-              "ios_info": {
-                "bundle_id": "com.invertase.testing",
-                "app_store_id": "123456789"
-              }
-            }
-          ]
-        }
-      }
-    },
-    {
-      "client_info": {
-        "mobilesdk_app_id": "1:448618578101:android:a449267fff700ed7ac3efc",
-        "android_client_info": {
-          "package_name": "com.example.rtdb_app"
-        }
-      },
-      "oauth_client": [
-        {
-          "client_id": "448618578101-sg12d2qin42cpr00f8b0gehs5s7inm0v.apps.googleusercontent.com",
-          "client_type": 3
-        }
-      ],
-      "api_key": [
-        {
-          "current_key": "AIzaSyCuu4tbv9CwwTudNOweMNstzZHIDBhgJxA"
-=======
-          "client_id": "406099696497-a12gakvts4epfk5pkio7dphc1anjiggc.apps.googleusercontent.com",
-          "client_type": 3
-        }
-      ],
-      "api_key": [
-        {
-          "current_key": "AIzaSyCdRjCVZlhrq72RuEklEyyxYlBRCYhI2Sw"
->>>>>>> b574ae33
-        }
-      ],
-      "services": {
-        "appinvite_service": {
-          "other_platform_oauth_client": [
-            {
-<<<<<<< HEAD
-              "client_id": "448618578101-sg12d2qin42cpr00f8b0gehs5s7inm0v.apps.googleusercontent.com",
-              "client_type": 3
-            },
-            {
-              "client_id": "448618578101-28tsenal97nceuij1msj7iuqinv48t02.apps.googleusercontent.com",
-              "client_type": 2,
-              "ios_info": {
-                "bundle_id": "com.invertase.testing",
-                "app_store_id": "123456789"
-=======
-              "client_id": "406099696497-a12gakvts4epfk5pkio7dphc1anjiggc.apps.googleusercontent.com",
-              "client_type": 3
-            },
-            {
-              "client_id": "406099696497-0mofiof3ofcgmpmirb6q0fllvb372sme.apps.googleusercontent.com",
-              "client_type": 2,
-              "ios_info": {
-                "bundle_id": "io.flutter.plugins.firebase.example"
->>>>>>> b574ae33
-              }
-            }
-          ]
-        }
-      }
-    },
-    {
-      "client_info": {
-<<<<<<< HEAD
-        "mobilesdk_app_id": "1:448618578101:android:cc6c1dc7a65cc83c",
-        "android_client_info": {
-          "package_name": "com.invertase.testing"
-=======
+        }
+      },
+      "oauth_client": [
+        {
+          "client_id": "406099696497-a12gakvts4epfk5pkio7dphc1anjiggc.apps.googleusercontent.com",
+          "client_type": 3
+        }
+      ],
+      "api_key": [
+        {
+          "current_key": "AIzaSyCdRjCVZlhrq72RuEklEyyxYlBRCYhI2Sw"
+        }
+      ],
+      "services": {
+        "appinvite_service": {
+          "other_platform_oauth_client": [
+            {
+              "client_id": "406099696497-a12gakvts4epfk5pkio7dphc1anjiggc.apps.googleusercontent.com",
+              "client_type": 3
+            },
+            {
+              "client_id": "406099696497-0mofiof3ofcgmpmirb6q0fllvb372sme.apps.googleusercontent.com",
+              "client_type": 2,
+              "ios_info": {
+                "bundle_id": "io.flutter.plugins.firebase.example"
+              }
+            }
+          ]
+        }
+      }
+    },
+    {
+      "client_info": {
         "mobilesdk_app_id": "1:406099696497:android:a241c4b471513a203574d0",
         "android_client_info": {
           "package_name": "io.flutter.plugins.firebase.appcheck.example"
->>>>>>> b574ae33
-        }
-      },
-      "oauth_client": [
-        {
-<<<<<<< HEAD
-          "client_id": "448618578101-a9p7bj5jlakabp22fo3cbkj7nsmag24e.apps.googleusercontent.com",
-          "client_type": 1,
-          "android_info": {
-            "package_name": "com.invertase.testing",
-            "certificate_hash": "889b4292c735f371168a372cc7778992cd8a5052"
-          }
-        },
-        {
-          "client_id": "448618578101-f50e0ln93159r9nlhr1ktmf125nf64g1.apps.googleusercontent.com",
-          "client_type": 1,
-          "android_info": {
-            "package_name": "com.invertase.testing",
-            "certificate_hash": "a094b2938a1d0cdcbb9b7a6611d1731cbdb641d8"
-          }
-        },
-        {
-          "client_id": "448618578101-gva3jv7cr8qquj04k0o7cni674j65kha.apps.googleusercontent.com",
-          "client_type": 1,
-          "android_info": {
-            "package_name": "com.invertase.testing",
-            "certificate_hash": "5e8f16062ea3cd2c4a0d547876baa6f38cabf625"
-          }
-        },
-        {
-          "client_id": "448618578101-h0o9b94jnhcoal2qgjn7s7ckkc2n7okq.apps.googleusercontent.com",
-          "client_type": 1,
-          "android_info": {
-            "package_name": "com.invertase.testing",
-            "certificate_hash": "909ca1482ef022bbae45a2db6b6d05d807a4c4aa"
-          }
-        },
-        {
-          "client_id": "448618578101-pdjje2lkv3p941e03hkrhfa7459cr2v8.apps.googleusercontent.com",
-          "client_type": 1,
-          "android_info": {
-            "package_name": "com.invertase.testing",
-            "certificate_hash": "992e468b990cc418f306d0131be61ecfad800ac1"
-          }
-        },
-        {
-          "client_id": "448618578101-sg12d2qin42cpr00f8b0gehs5s7inm0v.apps.googleusercontent.com",
-=======
+        }
+      },
+      "oauth_client": [
+        {
           "client_id": "406099696497-7bvmqp0fffe24vm2arng0dtdeh2tvkgl.apps.googleusercontent.com",
           "client_type": 1,
           "android_info": {
@@ -217,306 +96,149 @@
       "oauth_client": [
         {
           "client_id": "406099696497-a12gakvts4epfk5pkio7dphc1anjiggc.apps.googleusercontent.com",
->>>>>>> b574ae33
-          "client_type": 3
-        }
-      ],
-      "api_key": [
-        {
-<<<<<<< HEAD
-          "current_key": "AIzaSyCuu4tbv9CwwTudNOweMNstzZHIDBhgJxA"
-=======
-          "current_key": "AIzaSyCdRjCVZlhrq72RuEklEyyxYlBRCYhI2Sw"
->>>>>>> b574ae33
-        }
-      ],
-      "services": {
-        "appinvite_service": {
-          "other_platform_oauth_client": [
-            {
-<<<<<<< HEAD
-              "client_id": "448618578101-sg12d2qin42cpr00f8b0gehs5s7inm0v.apps.googleusercontent.com",
-              "client_type": 3
-            },
-            {
-              "client_id": "448618578101-28tsenal97nceuij1msj7iuqinv48t02.apps.googleusercontent.com",
-              "client_type": 2,
-              "ios_info": {
-                "bundle_id": "com.invertase.testing",
-                "app_store_id": "123456789"
-=======
-              "client_id": "406099696497-a12gakvts4epfk5pkio7dphc1anjiggc.apps.googleusercontent.com",
-              "client_type": 3
-            },
-            {
-              "client_id": "406099696497-0mofiof3ofcgmpmirb6q0fllvb372sme.apps.googleusercontent.com",
-              "client_type": 2,
-              "ios_info": {
-                "bundle_id": "io.flutter.plugins.firebase.example"
->>>>>>> b574ae33
-              }
-            }
-          ]
-        }
-      }
-    },
-    {
-      "client_info": {
-<<<<<<< HEAD
-        "mobilesdk_app_id": "1:448618578101:android:cc5ce91648e65dbeac3efc",
-        "android_client_info": {
-          "package_name": "com.notifeetestapp"
-=======
+          "client_type": 3
+        }
+      ],
+      "api_key": [
+        {
+          "current_key": "AIzaSyCdRjCVZlhrq72RuEklEyyxYlBRCYhI2Sw"
+        }
+      ],
+      "services": {
+        "appinvite_service": {
+          "other_platform_oauth_client": [
+            {
+              "client_id": "406099696497-a12gakvts4epfk5pkio7dphc1anjiggc.apps.googleusercontent.com",
+              "client_type": 3
+            },
+            {
+              "client_id": "406099696497-0mofiof3ofcgmpmirb6q0fllvb372sme.apps.googleusercontent.com",
+              "client_type": 2,
+              "ios_info": {
+                "bundle_id": "io.flutter.plugins.firebase.example"
+              }
+            }
+          ]
+        }
+      }
+    },
+    {
+      "client_info": {
         "mobilesdk_app_id": "1:406099696497:android:3ef965ff044efc0b3574d0",
         "android_client_info": {
           "package_name": "io.flutter.plugins.firebase.database.example"
->>>>>>> b574ae33
-        }
-      },
-      "oauth_client": [
-        {
-<<<<<<< HEAD
-          "client_id": "448618578101-j9nluebtat700ua550esfvaf64gbo5l5.apps.googleusercontent.com",
-          "client_type": 1,
-          "android_info": {
-            "package_name": "com.notifeetestapp",
-            "certificate_hash": "5e8f16062ea3cd2c4a0d547876baa6f38cabf625"
-          }
-        },
-        {
-          "client_id": "448618578101-sg12d2qin42cpr00f8b0gehs5s7inm0v.apps.googleusercontent.com",
-=======
-          "client_id": "406099696497-a12gakvts4epfk5pkio7dphc1anjiggc.apps.googleusercontent.com",
->>>>>>> b574ae33
-          "client_type": 3
-        }
-      ],
-      "api_key": [
-        {
-<<<<<<< HEAD
-          "current_key": "AIzaSyCuu4tbv9CwwTudNOweMNstzZHIDBhgJxA"
-=======
-          "current_key": "AIzaSyCdRjCVZlhrq72RuEklEyyxYlBRCYhI2Sw"
->>>>>>> b574ae33
-        }
-      ],
-      "services": {
-        "appinvite_service": {
-          "other_platform_oauth_client": [
-            {
-<<<<<<< HEAD
-              "client_id": "448618578101-sg12d2qin42cpr00f8b0gehs5s7inm0v.apps.googleusercontent.com",
-              "client_type": 3
-            },
-            {
-              "client_id": "448618578101-28tsenal97nceuij1msj7iuqinv48t02.apps.googleusercontent.com",
-              "client_type": 2,
-              "ios_info": {
-                "bundle_id": "com.invertase.testing",
-                "app_store_id": "123456789"
-=======
-              "client_id": "406099696497-a12gakvts4epfk5pkio7dphc1anjiggc.apps.googleusercontent.com",
-              "client_type": 3
-            },
-            {
-              "client_id": "406099696497-0mofiof3ofcgmpmirb6q0fllvb372sme.apps.googleusercontent.com",
-              "client_type": 2,
-              "ios_info": {
-                "bundle_id": "io.flutter.plugins.firebase.example"
->>>>>>> b574ae33
-              }
-            }
-          ]
-        }
-      }
-    },
-    {
-      "client_info": {
-<<<<<<< HEAD
-        "mobilesdk_app_id": "1:448618578101:android:6aa085e64d694703ac3efc",
-        "android_client_info": {
-          "package_name": "com.rnfbdemo"
-=======
+        }
+      },
+      "oauth_client": [
+        {
+          "client_id": "406099696497-a12gakvts4epfk5pkio7dphc1anjiggc.apps.googleusercontent.com",
+          "client_type": 3
+        }
+      ],
+      "api_key": [
+        {
+          "current_key": "AIzaSyCdRjCVZlhrq72RuEklEyyxYlBRCYhI2Sw"
+        }
+      ],
+      "services": {
+        "appinvite_service": {
+          "other_platform_oauth_client": [
+            {
+              "client_id": "406099696497-a12gakvts4epfk5pkio7dphc1anjiggc.apps.googleusercontent.com",
+              "client_type": 3
+            },
+            {
+              "client_id": "406099696497-0mofiof3ofcgmpmirb6q0fllvb372sme.apps.googleusercontent.com",
+              "client_type": 2,
+              "ios_info": {
+                "bundle_id": "io.flutter.plugins.firebase.example"
+              }
+            }
+          ]
+        }
+      }
+    },
+    {
+      "client_info": {
         "mobilesdk_app_id": "1:406099696497:android:40da41183cb3d3ff3574d0",
         "android_client_info": {
           "package_name": "io.flutter.plugins.firebase.dynamiclinksexample"
->>>>>>> b574ae33
-        }
-      },
-      "oauth_client": [
-        {
-<<<<<<< HEAD
-          "client_id": "448618578101-sg12d2qin42cpr00f8b0gehs5s7inm0v.apps.googleusercontent.com",
-=======
-          "client_id": "406099696497-a12gakvts4epfk5pkio7dphc1anjiggc.apps.googleusercontent.com",
->>>>>>> b574ae33
-          "client_type": 3
-        }
-      ],
-      "api_key": [
-        {
-<<<<<<< HEAD
-          "current_key": "AIzaSyCuu4tbv9CwwTudNOweMNstzZHIDBhgJxA"
-=======
-          "current_key": "AIzaSyCdRjCVZlhrq72RuEklEyyxYlBRCYhI2Sw"
->>>>>>> b574ae33
-        }
-      ],
-      "services": {
-        "appinvite_service": {
-          "other_platform_oauth_client": [
-            {
-<<<<<<< HEAD
-              "client_id": "448618578101-sg12d2qin42cpr00f8b0gehs5s7inm0v.apps.googleusercontent.com",
-              "client_type": 3
-            },
-            {
-              "client_id": "448618578101-28tsenal97nceuij1msj7iuqinv48t02.apps.googleusercontent.com",
-              "client_type": 2,
-              "ios_info": {
-                "bundle_id": "com.invertase.testing",
-                "app_store_id": "123456789"
-              }
-            }
-          ]
-        }
-      }
-    },
-    {
-      "client_info": {
-        "mobilesdk_app_id": "1:448618578101:android:e7bd8cc9d35a094fac3efc",
-        "android_client_info": {
-          "package_name": "io.flutter.plugins.firebase.appcheck.example"
-        }
-      },
-      "oauth_client": [
-        {
-          "client_id": "448618578101-sg12d2qin42cpr00f8b0gehs5s7inm0v.apps.googleusercontent.com",
-          "client_type": 3
-        }
-      ],
-      "api_key": [
-        {
-          "current_key": "AIzaSyCuu4tbv9CwwTudNOweMNstzZHIDBhgJxA"
-        }
-      ],
-      "services": {
-        "appinvite_service": {
-          "other_platform_oauth_client": [
-            {
-              "client_id": "448618578101-sg12d2qin42cpr00f8b0gehs5s7inm0v.apps.googleusercontent.com",
-              "client_type": 3
-            },
-            {
-              "client_id": "448618578101-28tsenal97nceuij1msj7iuqinv48t02.apps.googleusercontent.com",
-              "client_type": 2,
-              "ios_info": {
-                "bundle_id": "com.invertase.testing",
-                "app_store_id": "123456789"
-=======
-              "client_id": "406099696497-a12gakvts4epfk5pkio7dphc1anjiggc.apps.googleusercontent.com",
-              "client_type": 3
-            },
-            {
-              "client_id": "406099696497-0mofiof3ofcgmpmirb6q0fllvb372sme.apps.googleusercontent.com",
-              "client_type": 2,
-              "ios_info": {
-                "bundle_id": "io.flutter.plugins.firebase.example"
->>>>>>> b574ae33
-              }
-            }
-          ]
-        }
-      }
-    },
-    {
-      "client_info": {
-<<<<<<< HEAD
-        "mobilesdk_app_id": "1:448618578101:android:1be54ee660fd87d2ac3efc",
-        "android_client_info": {
-          "package_name": "io.flutter.plugins.firebase.dynamiclinksexample"
-=======
+        }
+      },
+      "oauth_client": [
+        {
+          "client_id": "406099696497-a12gakvts4epfk5pkio7dphc1anjiggc.apps.googleusercontent.com",
+          "client_type": 3
+        }
+      ],
+      "api_key": [
+        {
+          "current_key": "AIzaSyCdRjCVZlhrq72RuEklEyyxYlBRCYhI2Sw"
+        }
+      ],
+      "services": {
+        "appinvite_service": {
+          "other_platform_oauth_client": [
+            {
+              "client_id": "406099696497-a12gakvts4epfk5pkio7dphc1anjiggc.apps.googleusercontent.com",
+              "client_type": 3
+            },
+            {
+              "client_id": "406099696497-0mofiof3ofcgmpmirb6q0fllvb372sme.apps.googleusercontent.com",
+              "client_type": 2,
+              "ios_info": {
+                "bundle_id": "io.flutter.plugins.firebase.example"
+              }
+            }
+          ]
+        }
+      }
+    },
+    {
+      "client_info": {
         "mobilesdk_app_id": "1:406099696497:android:175ea7a64b2faf5e3574d0",
         "android_client_info": {
           "package_name": "io.flutter.plugins.firebase.firestore.example"
->>>>>>> b574ae33
-        }
-      },
-      "oauth_client": [
-        {
-<<<<<<< HEAD
-          "client_id": "448618578101-b5v53gfm2pgtblp8iu352ett69jssghb.apps.googleusercontent.com",
-          "client_type": 1,
-          "android_info": {
-            "package_name": "io.flutter.plugins.firebase.dynamiclinksexample",
-            "certificate_hash": "909ca1482ef022bbae45a2db6b6d05d807a4c4aa"
-          }
-        },
-        {
-          "client_id": "448618578101-sg12d2qin42cpr00f8b0gehs5s7inm0v.apps.googleusercontent.com",
-=======
-          "client_id": "406099696497-a12gakvts4epfk5pkio7dphc1anjiggc.apps.googleusercontent.com",
->>>>>>> b574ae33
-          "client_type": 3
-        }
-      ],
-      "api_key": [
-        {
-<<<<<<< HEAD
-          "current_key": "AIzaSyCuu4tbv9CwwTudNOweMNstzZHIDBhgJxA"
-=======
-          "current_key": "AIzaSyCdRjCVZlhrq72RuEklEyyxYlBRCYhI2Sw"
->>>>>>> b574ae33
-        }
-      ],
-      "services": {
-        "appinvite_service": {
-          "other_platform_oauth_client": [
-            {
-<<<<<<< HEAD
-              "client_id": "448618578101-sg12d2qin42cpr00f8b0gehs5s7inm0v.apps.googleusercontent.com",
-              "client_type": 3
-            },
-            {
-              "client_id": "448618578101-28tsenal97nceuij1msj7iuqinv48t02.apps.googleusercontent.com",
-              "client_type": 2,
-              "ios_info": {
-                "bundle_id": "com.invertase.testing",
-                "app_store_id": "123456789"
-=======
-              "client_id": "406099696497-a12gakvts4epfk5pkio7dphc1anjiggc.apps.googleusercontent.com",
-              "client_type": 3
-            },
-            {
-              "client_id": "406099696497-0mofiof3ofcgmpmirb6q0fllvb372sme.apps.googleusercontent.com",
-              "client_type": 2,
-              "ios_info": {
-                "bundle_id": "io.flutter.plugins.firebase.example"
->>>>>>> b574ae33
-              }
-            }
-          ]
-        }
-      }
-    },
-    {
-      "client_info": {
-<<<<<<< HEAD
-        "mobilesdk_app_id": "1:448618578101:android:e005c2b7f723853fac3efc",
-        "android_client_info": {
-          "package_name": "io.flutter.plugins.firebase.firebaseremoteconfigexample"
-=======
+        }
+      },
+      "oauth_client": [
+        {
+          "client_id": "406099696497-a12gakvts4epfk5pkio7dphc1anjiggc.apps.googleusercontent.com",
+          "client_type": 3
+        }
+      ],
+      "api_key": [
+        {
+          "current_key": "AIzaSyCdRjCVZlhrq72RuEklEyyxYlBRCYhI2Sw"
+        }
+      ],
+      "services": {
+        "appinvite_service": {
+          "other_platform_oauth_client": [
+            {
+              "client_id": "406099696497-a12gakvts4epfk5pkio7dphc1anjiggc.apps.googleusercontent.com",
+              "client_type": 3
+            },
+            {
+              "client_id": "406099696497-0mofiof3ofcgmpmirb6q0fllvb372sme.apps.googleusercontent.com",
+              "client_type": 2,
+              "ios_info": {
+                "bundle_id": "io.flutter.plugins.firebase.example"
+              }
+            }
+          ]
+        }
+      }
+    },
+    {
+      "client_info": {
         "mobilesdk_app_id": "1:406099696497:android:7ca3394493cc601a3574d0",
         "android_client_info": {
           "package_name": "io.flutter.plugins.firebase.functions.example"
->>>>>>> b574ae33
-        }
-      },
-      "oauth_client": [
-        {
-<<<<<<< HEAD
-          "client_id": "448618578101-sg12d2qin42cpr00f8b0gehs5s7inm0v.apps.googleusercontent.com",
-=======
+        }
+      },
+      "oauth_client": [
+        {
           "client_id": "406099696497-17qn06u8a0dc717u8ul7s49ampk13lul.apps.googleusercontent.com",
           "client_type": 1,
           "android_info": {
@@ -534,495 +256,185 @@
         },
         {
           "client_id": "406099696497-a12gakvts4epfk5pkio7dphc1anjiggc.apps.googleusercontent.com",
->>>>>>> b574ae33
-          "client_type": 3
-        }
-      ],
-      "api_key": [
-        {
-<<<<<<< HEAD
-          "current_key": "AIzaSyCuu4tbv9CwwTudNOweMNstzZHIDBhgJxA"
-=======
-          "current_key": "AIzaSyCdRjCVZlhrq72RuEklEyyxYlBRCYhI2Sw"
->>>>>>> b574ae33
-        }
-      ],
-      "services": {
-        "appinvite_service": {
-          "other_platform_oauth_client": [
-            {
-<<<<<<< HEAD
-              "client_id": "448618578101-sg12d2qin42cpr00f8b0gehs5s7inm0v.apps.googleusercontent.com",
-              "client_type": 3
-            },
-            {
-              "client_id": "448618578101-28tsenal97nceuij1msj7iuqinv48t02.apps.googleusercontent.com",
-              "client_type": 2,
-              "ios_info": {
-                "bundle_id": "com.invertase.testing",
-                "app_store_id": "123456789"
-=======
-              "client_id": "406099696497-a12gakvts4epfk5pkio7dphc1anjiggc.apps.googleusercontent.com",
-              "client_type": 3
-            },
-            {
-              "client_id": "406099696497-0mofiof3ofcgmpmirb6q0fllvb372sme.apps.googleusercontent.com",
-              "client_type": 2,
-              "ios_info": {
-                "bundle_id": "io.flutter.plugins.firebase.example"
->>>>>>> b574ae33
-              }
-            }
-          ]
-        }
-      }
-    },
-    {
-      "client_info": {
-<<<<<<< HEAD
-        "mobilesdk_app_id": "1:448618578101:android:3ad281c0067ccf97ac3efc",
-        "android_client_info": {
-          "package_name": "io.flutter.plugins.firebase.firestoreexample"
-=======
+          "client_type": 3
+        }
+      ],
+      "api_key": [
+        {
+          "current_key": "AIzaSyCdRjCVZlhrq72RuEklEyyxYlBRCYhI2Sw"
+        }
+      ],
+      "services": {
+        "appinvite_service": {
+          "other_platform_oauth_client": [
+            {
+              "client_id": "406099696497-a12gakvts4epfk5pkio7dphc1anjiggc.apps.googleusercontent.com",
+              "client_type": 3
+            },
+            {
+              "client_id": "406099696497-0mofiof3ofcgmpmirb6q0fllvb372sme.apps.googleusercontent.com",
+              "client_type": 2,
+              "ios_info": {
+                "bundle_id": "io.flutter.plugins.firebase.example"
+              }
+            }
+          ]
+        }
+      }
+    },
+    {
+      "client_info": {
         "mobilesdk_app_id": "1:406099696497:android:6d1c1fbf4688f39c3574d0",
         "android_client_info": {
           "package_name": "io.flutter.plugins.firebase.installations.example"
->>>>>>> b574ae33
-        }
-      },
-      "oauth_client": [
-        {
-<<<<<<< HEAD
-          "client_id": "448618578101-npu5ll2fj4emgvtietpb685fvdm7fg3s.apps.googleusercontent.com",
-          "client_type": 1,
-          "android_info": {
-            "package_name": "io.flutter.plugins.firebase.firestoreexample",
-            "certificate_hash": "909ca1482ef022bbae45a2db6b6d05d807a4c4aa"
-          }
-        },
-        {
-          "client_id": "448618578101-sg12d2qin42cpr00f8b0gehs5s7inm0v.apps.googleusercontent.com",
-          "client_type": 3
-        }
-      ],
-      "api_key": [
-        {
-          "current_key": "AIzaSyCuu4tbv9CwwTudNOweMNstzZHIDBhgJxA"
-        }
-      ],
-      "services": {
-        "appinvite_service": {
-          "other_platform_oauth_client": [
-            {
-              "client_id": "448618578101-sg12d2qin42cpr00f8b0gehs5s7inm0v.apps.googleusercontent.com",
-              "client_type": 3
-            },
-            {
-              "client_id": "448618578101-28tsenal97nceuij1msj7iuqinv48t02.apps.googleusercontent.com",
-              "client_type": 2,
-              "ios_info": {
-                "bundle_id": "com.invertase.testing",
-                "app_store_id": "123456789"
-              }
-            }
-          ]
-        }
-      }
-    },
-    {
-      "client_info": {
-        "mobilesdk_app_id": "1:448618578101:android:18c193708026f135ac3efc",
-        "android_client_info": {
-          "package_name": "io.flutter.plugins.firebase.functions.example"
-        }
-      },
-      "oauth_client": [
-        {
-          "client_id": "448618578101-sg12d2qin42cpr00f8b0gehs5s7inm0v.apps.googleusercontent.com",
-          "client_type": 3
-        }
-      ],
-      "api_key": [
-        {
-          "current_key": "AIzaSyCuu4tbv9CwwTudNOweMNstzZHIDBhgJxA"
-        }
-      ],
-      "services": {
-        "appinvite_service": {
-          "other_platform_oauth_client": [
-            {
-              "client_id": "448618578101-sg12d2qin42cpr00f8b0gehs5s7inm0v.apps.googleusercontent.com",
-              "client_type": 3
-            },
-            {
-              "client_id": "448618578101-28tsenal97nceuij1msj7iuqinv48t02.apps.googleusercontent.com",
-              "client_type": 2,
-              "ios_info": {
-                "bundle_id": "com.invertase.testing",
-                "app_store_id": "123456789"
-              }
-            }
-          ]
-        }
-      }
-    },
-    {
-      "client_info": {
-        "mobilesdk_app_id": "1:448618578101:android:a723be2eb2bf60d9ac3efc",
-        "android_client_info": {
-          "package_name": "io.flutter.plugins.firebase.installations.example"
-        }
-      },
-      "oauth_client": [
-        {
-          "client_id": "448618578101-sg12d2qin42cpr00f8b0gehs5s7inm0v.apps.googleusercontent.com",
-          "client_type": 3
-        }
-      ],
-      "api_key": [
-        {
-          "current_key": "AIzaSyCuu4tbv9CwwTudNOweMNstzZHIDBhgJxA"
-        }
-      ],
-      "services": {
-        "appinvite_service": {
-          "other_platform_oauth_client": [
-            {
-              "client_id": "448618578101-sg12d2qin42cpr00f8b0gehs5s7inm0v.apps.googleusercontent.com",
-              "client_type": 3
-            },
-            {
-              "client_id": "448618578101-28tsenal97nceuij1msj7iuqinv48t02.apps.googleusercontent.com",
-              "client_type": 2,
-              "ios_info": {
-                "bundle_id": "com.invertase.testing",
-                "app_store_id": "123456789"
-              }
-            }
-          ]
-        }
-      }
-    },
-    {
-      "client_info": {
-        "mobilesdk_app_id": "1:448618578101:android:0568e76dc62e89bcac3efc",
+        }
+      },
+      "oauth_client": [
+        {
+          "client_id": "406099696497-a12gakvts4epfk5pkio7dphc1anjiggc.apps.googleusercontent.com",
+          "client_type": 3
+        }
+      ],
+      "api_key": [
+        {
+          "current_key": "AIzaSyCdRjCVZlhrq72RuEklEyyxYlBRCYhI2Sw"
+        }
+      ],
+      "services": {
+        "appinvite_service": {
+          "other_platform_oauth_client": [
+            {
+              "client_id": "406099696497-a12gakvts4epfk5pkio7dphc1anjiggc.apps.googleusercontent.com",
+              "client_type": 3
+            },
+            {
+              "client_id": "406099696497-0mofiof3ofcgmpmirb6q0fllvb372sme.apps.googleusercontent.com",
+              "client_type": 2,
+              "ios_info": {
+                "bundle_id": "io.flutter.plugins.firebase.example"
+              }
+            }
+          ]
+        }
+      }
+    },
+    {
+      "client_info": {
+        "mobilesdk_app_id": "1:406099696497:android:74ebb073d7727cd43574d0",
         "android_client_info": {
           "package_name": "io.flutter.plugins.firebase.messaging.example"
         }
       },
       "oauth_client": [
         {
-          "client_id": "448618578101-sg12d2qin42cpr00f8b0gehs5s7inm0v.apps.googleusercontent.com",
-=======
-          "client_id": "406099696497-a12gakvts4epfk5pkio7dphc1anjiggc.apps.googleusercontent.com",
->>>>>>> b574ae33
-          "client_type": 3
-        }
-      ],
-      "api_key": [
-        {
-<<<<<<< HEAD
-          "current_key": "AIzaSyCuu4tbv9CwwTudNOweMNstzZHIDBhgJxA"
-=======
-          "current_key": "AIzaSyCdRjCVZlhrq72RuEklEyyxYlBRCYhI2Sw"
->>>>>>> b574ae33
-        }
-      ],
-      "services": {
-        "appinvite_service": {
-          "other_platform_oauth_client": [
-            {
-<<<<<<< HEAD
-              "client_id": "448618578101-sg12d2qin42cpr00f8b0gehs5s7inm0v.apps.googleusercontent.com",
-              "client_type": 3
-            },
-            {
-              "client_id": "448618578101-28tsenal97nceuij1msj7iuqinv48t02.apps.googleusercontent.com",
-              "client_type": 2,
-              "ios_info": {
-                "bundle_id": "com.invertase.testing",
-                "app_store_id": "123456789"
-=======
-              "client_id": "406099696497-a12gakvts4epfk5pkio7dphc1anjiggc.apps.googleusercontent.com",
-              "client_type": 3
-            },
-            {
-              "client_id": "406099696497-0mofiof3ofcgmpmirb6q0fllvb372sme.apps.googleusercontent.com",
-              "client_type": 2,
-              "ios_info": {
-                "bundle_id": "io.flutter.plugins.firebase.example"
->>>>>>> b574ae33
-              }
-            }
-          ]
-        }
-      }
-    },
-    {
-      "client_info": {
-<<<<<<< HEAD
-        "mobilesdk_app_id": "1:448618578101:android:507d24bc5fc4d20eac3efc",
-        "android_client_info": {
-          "package_name": "io.flutter.plugins.firebaseanalyticsexample"
-=======
-        "mobilesdk_app_id": "1:406099696497:android:74ebb073d7727cd43574d0",
-        "android_client_info": {
-          "package_name": "io.flutter.plugins.firebase.messaging.example"
->>>>>>> b574ae33
-        }
-      },
-      "oauth_client": [
-        {
-<<<<<<< HEAD
-          "client_id": "448618578101-sg12d2qin42cpr00f8b0gehs5s7inm0v.apps.googleusercontent.com",
-=======
-          "client_id": "406099696497-a12gakvts4epfk5pkio7dphc1anjiggc.apps.googleusercontent.com",
->>>>>>> b574ae33
-          "client_type": 3
-        }
-      ],
-      "api_key": [
-        {
-<<<<<<< HEAD
-          "current_key": "AIzaSyCuu4tbv9CwwTudNOweMNstzZHIDBhgJxA"
-=======
-          "current_key": "AIzaSyCdRjCVZlhrq72RuEklEyyxYlBRCYhI2Sw"
->>>>>>> b574ae33
-        }
-      ],
-      "services": {
-        "appinvite_service": {
-          "other_platform_oauth_client": [
-            {
-<<<<<<< HEAD
-              "client_id": "448618578101-sg12d2qin42cpr00f8b0gehs5s7inm0v.apps.googleusercontent.com",
-              "client_type": 3
-            },
-            {
-              "client_id": "448618578101-28tsenal97nceuij1msj7iuqinv48t02.apps.googleusercontent.com",
-              "client_type": 2,
-              "ios_info": {
-                "bundle_id": "com.invertase.testing",
-                "app_store_id": "123456789"
-=======
-              "client_id": "406099696497-a12gakvts4epfk5pkio7dphc1anjiggc.apps.googleusercontent.com",
-              "client_type": 3
-            },
-            {
-              "client_id": "406099696497-0mofiof3ofcgmpmirb6q0fllvb372sme.apps.googleusercontent.com",
-              "client_type": 2,
-              "ios_info": {
-                "bundle_id": "io.flutter.plugins.firebase.example"
->>>>>>> b574ae33
-              }
-            }
-          ]
-        }
-      }
-    },
-    {
-      "client_info": {
-<<<<<<< HEAD
-        "mobilesdk_app_id": "1:448618578101:android:9d44a7b85d1ab0baac3efc",
-        "android_client_info": {
-          "package_name": "io.flutter.plugins.firebaseauthexample"
-=======
+          "client_id": "406099696497-a12gakvts4epfk5pkio7dphc1anjiggc.apps.googleusercontent.com",
+          "client_type": 3
+        }
+      ],
+      "api_key": [
+        {
+          "current_key": "AIzaSyCdRjCVZlhrq72RuEklEyyxYlBRCYhI2Sw"
+        }
+      ],
+      "services": {
+        "appinvite_service": {
+          "other_platform_oauth_client": [
+            {
+              "client_id": "406099696497-a12gakvts4epfk5pkio7dphc1anjiggc.apps.googleusercontent.com",
+              "client_type": 3
+            },
+            {
+              "client_id": "406099696497-0mofiof3ofcgmpmirb6q0fllvb372sme.apps.googleusercontent.com",
+              "client_type": 2,
+              "ios_info": {
+                "bundle_id": "io.flutter.plugins.firebase.example"
+              }
+            }
+          ]
+        }
+      }
+    },
+    {
+      "client_info": {
         "mobilesdk_app_id": "1:406099696497:android:f54b85cfa36a39f73574d0",
         "android_client_info": {
           "package_name": "io.flutter.plugins.firebase.remoteconfig.example"
->>>>>>> b574ae33
-        }
-      },
-      "oauth_client": [
-        {
-<<<<<<< HEAD
-          "client_id": "448618578101-de4u404pk620s4gvn7f4u4qravuf08lm.apps.googleusercontent.com",
-          "client_type": 1,
-          "android_info": {
-            "package_name": "io.flutter.plugins.firebaseauthexample",
-            "certificate_hash": "e1604565b51994d10886de1d91da9968dfec02ed"
-          }
-        },
-        {
-          "client_id": "448618578101-dmlp2at02ovos8rffdff6upp8i79kd0d.apps.googleusercontent.com",
-          "client_type": 1,
-          "android_info": {
-            "package_name": "io.flutter.plugins.firebaseauthexample",
-            "certificate_hash": "939efbe8eaa5aaf50396b19fe980ef4a8df1c6e7"
-          }
-        },
-        {
-          "client_id": "448618578101-velutq65ok2dr5ohh0oi1q62irr920ss.apps.googleusercontent.com",
-          "client_type": 1,
-          "android_info": {
-            "package_name": "io.flutter.plugins.firebaseauthexample",
-            "certificate_hash": "29142b8612b4b6a0ba0fefd1dbf65ab565fb2cbd"
-          }
-        },
-        {
-          "client_id": "448618578101-sg12d2qin42cpr00f8b0gehs5s7inm0v.apps.googleusercontent.com",
-=======
-          "client_id": "406099696497-a12gakvts4epfk5pkio7dphc1anjiggc.apps.googleusercontent.com",
->>>>>>> b574ae33
-          "client_type": 3
-        }
-      ],
-      "api_key": [
-        {
-<<<<<<< HEAD
-          "current_key": "AIzaSyCuu4tbv9CwwTudNOweMNstzZHIDBhgJxA"
-=======
-          "current_key": "AIzaSyCdRjCVZlhrq72RuEklEyyxYlBRCYhI2Sw"
->>>>>>> b574ae33
-        }
-      ],
-      "services": {
-        "appinvite_service": {
-          "other_platform_oauth_client": [
-            {
-<<<<<<< HEAD
-              "client_id": "448618578101-sg12d2qin42cpr00f8b0gehs5s7inm0v.apps.googleusercontent.com",
-              "client_type": 3
-            },
-            {
-              "client_id": "448618578101-28tsenal97nceuij1msj7iuqinv48t02.apps.googleusercontent.com",
-              "client_type": 2,
-              "ios_info": {
-                "bundle_id": "com.invertase.testing",
-                "app_store_id": "123456789"
-=======
-              "client_id": "406099696497-a12gakvts4epfk5pkio7dphc1anjiggc.apps.googleusercontent.com",
-              "client_type": 3
-            },
-            {
-              "client_id": "406099696497-0mofiof3ofcgmpmirb6q0fllvb372sme.apps.googleusercontent.com",
-              "client_type": 2,
-              "ios_info": {
-                "bundle_id": "io.flutter.plugins.firebase.example"
->>>>>>> b574ae33
-              }
-            }
-          ]
-        }
-      }
-    },
-    {
-      "client_info": {
-<<<<<<< HEAD
-        "mobilesdk_app_id": "1:448618578101:android:0446912d5f1476b6ac3efc",
-        "android_client_info": {
-          "package_name": "io.flutter.plugins.firebasecoreexample"
-=======
+        }
+      },
+      "oauth_client": [
+        {
+          "client_id": "406099696497-a12gakvts4epfk5pkio7dphc1anjiggc.apps.googleusercontent.com",
+          "client_type": 3
+        }
+      ],
+      "api_key": [
+        {
+          "current_key": "AIzaSyCdRjCVZlhrq72RuEklEyyxYlBRCYhI2Sw"
+        }
+      ],
+      "services": {
+        "appinvite_service": {
+          "other_platform_oauth_client": [
+            {
+              "client_id": "406099696497-a12gakvts4epfk5pkio7dphc1anjiggc.apps.googleusercontent.com",
+              "client_type": 3
+            },
+            {
+              "client_id": "406099696497-0mofiof3ofcgmpmirb6q0fllvb372sme.apps.googleusercontent.com",
+              "client_type": 2,
+              "ios_info": {
+                "bundle_id": "io.flutter.plugins.firebase.example"
+              }
+            }
+          ]
+        }
+      }
+    },
+    {
+      "client_info": {
         "mobilesdk_app_id": "1:406099696497:android:0d4ed619c031c0ac3574d0",
         "android_client_info": {
           "package_name": "io.flutter.plugins.firebase.tests"
->>>>>>> b574ae33
-        }
-      },
-      "oauth_client": [
-        {
-<<<<<<< HEAD
-          "client_id": "448618578101-sg12d2qin42cpr00f8b0gehs5s7inm0v.apps.googleusercontent.com",
-=======
-          "client_id": "406099696497-a12gakvts4epfk5pkio7dphc1anjiggc.apps.googleusercontent.com",
->>>>>>> b574ae33
-          "client_type": 3
-        }
-      ],
-      "api_key": [
-        {
-<<<<<<< HEAD
-          "current_key": "AIzaSyCuu4tbv9CwwTudNOweMNstzZHIDBhgJxA"
-=======
-          "current_key": "AIzaSyCdRjCVZlhrq72RuEklEyyxYlBRCYhI2Sw"
->>>>>>> b574ae33
-        }
-      ],
-      "services": {
-        "appinvite_service": {
-          "other_platform_oauth_client": [
-            {
-<<<<<<< HEAD
-              "client_id": "448618578101-sg12d2qin42cpr00f8b0gehs5s7inm0v.apps.googleusercontent.com",
-              "client_type": 3
-            },
-            {
-              "client_id": "448618578101-28tsenal97nceuij1msj7iuqinv48t02.apps.googleusercontent.com",
-              "client_type": 2,
-              "ios_info": {
-                "bundle_id": "com.invertase.testing",
-                "app_store_id": "123456789"
-              }
-            }
-          ]
-        }
-      }
-    },
-    {
-      "client_info": {
-        "mobilesdk_app_id": "1:448618578101:android:29bf96f913c195f5ac3efc",
-        "android_client_info": {
-          "package_name": "io.flutter.plugins.firebasecrashlyticsexample"
-        }
-      },
-      "oauth_client": [
-        {
-          "client_id": "448618578101-sg12d2qin42cpr00f8b0gehs5s7inm0v.apps.googleusercontent.com",
-          "client_type": 3
-        }
-      ],
-      "api_key": [
-        {
-          "current_key": "AIzaSyCuu4tbv9CwwTudNOweMNstzZHIDBhgJxA"
-        }
-      ],
-      "services": {
-        "appinvite_service": {
-          "other_platform_oauth_client": [
-            {
-              "client_id": "448618578101-sg12d2qin42cpr00f8b0gehs5s7inm0v.apps.googleusercontent.com",
-              "client_type": 3
-            },
-            {
-              "client_id": "448618578101-28tsenal97nceuij1msj7iuqinv48t02.apps.googleusercontent.com",
-              "client_type": 2,
-              "ios_info": {
-                "bundle_id": "com.invertase.testing",
-                "app_store_id": "123456789"
-=======
-              "client_id": "406099696497-a12gakvts4epfk5pkio7dphc1anjiggc.apps.googleusercontent.com",
-              "client_type": 3
-            },
-            {
-              "client_id": "406099696497-0mofiof3ofcgmpmirb6q0fllvb372sme.apps.googleusercontent.com",
-              "client_type": 2,
-              "ios_info": {
-                "bundle_id": "io.flutter.plugins.firebase.example"
->>>>>>> b574ae33
-              }
-            }
-          ]
-        }
-      }
-    },
-    {
-      "client_info": {
-<<<<<<< HEAD
-        "mobilesdk_app_id": "1:448618578101:android:a7b3b683e70a7a17ac3efc",
-        "android_client_info": {
-          "package_name": "io.flutter.plugins.firebasedatabaseexample"
-=======
+        }
+      },
+      "oauth_client": [
+        {
+          "client_id": "406099696497-a12gakvts4epfk5pkio7dphc1anjiggc.apps.googleusercontent.com",
+          "client_type": 3
+        }
+      ],
+      "api_key": [
+        {
+          "current_key": "AIzaSyCdRjCVZlhrq72RuEklEyyxYlBRCYhI2Sw"
+        }
+      ],
+      "services": {
+        "appinvite_service": {
+          "other_platform_oauth_client": [
+            {
+              "client_id": "406099696497-a12gakvts4epfk5pkio7dphc1anjiggc.apps.googleusercontent.com",
+              "client_type": 3
+            },
+            {
+              "client_id": "406099696497-0mofiof3ofcgmpmirb6q0fllvb372sme.apps.googleusercontent.com",
+              "client_type": 2,
+              "ios_info": {
+                "bundle_id": "io.flutter.plugins.firebase.example"
+              }
+            }
+          ]
+        }
+      }
+    },
+    {
+      "client_info": {
         "mobilesdk_app_id": "1:406099696497:android:899c6485cfce26c13574d0",
         "android_client_info": {
           "package_name": "io.flutter.plugins.firebase_ui_example"
->>>>>>> b574ae33
-        }
-      },
-      "oauth_client": [
-        {
-<<<<<<< HEAD
-          "client_id": "448618578101-sg12d2qin42cpr00f8b0gehs5s7inm0v.apps.googleusercontent.com",
-=======
+        }
+      },
+      "oauth_client": [
+        {
           "client_id": "406099696497-ltgvphphcckosvqhituel5km2k3aecg8.apps.googleusercontent.com",
           "client_type": 1,
           "android_info": {
@@ -1032,325 +444,134 @@
         },
         {
           "client_id": "406099696497-a12gakvts4epfk5pkio7dphc1anjiggc.apps.googleusercontent.com",
->>>>>>> b574ae33
-          "client_type": 3
-        }
-      ],
-      "api_key": [
-        {
-<<<<<<< HEAD
-          "current_key": "AIzaSyCuu4tbv9CwwTudNOweMNstzZHIDBhgJxA"
-=======
-          "current_key": "AIzaSyCdRjCVZlhrq72RuEklEyyxYlBRCYhI2Sw"
->>>>>>> b574ae33
-        }
-      ],
-      "services": {
-        "appinvite_service": {
-          "other_platform_oauth_client": [
-            {
-<<<<<<< HEAD
-              "client_id": "448618578101-sg12d2qin42cpr00f8b0gehs5s7inm0v.apps.googleusercontent.com",
-              "client_type": 3
-            },
-            {
-              "client_id": "448618578101-28tsenal97nceuij1msj7iuqinv48t02.apps.googleusercontent.com",
-              "client_type": 2,
-              "ios_info": {
-                "bundle_id": "com.invertase.testing",
-                "app_store_id": "123456789"
-=======
-              "client_id": "406099696497-a12gakvts4epfk5pkio7dphc1anjiggc.apps.googleusercontent.com",
-              "client_type": 3
-            },
-            {
-              "client_id": "406099696497-0mofiof3ofcgmpmirb6q0fllvb372sme.apps.googleusercontent.com",
-              "client_type": 2,
-              "ios_info": {
-                "bundle_id": "io.flutter.plugins.firebase.example"
->>>>>>> b574ae33
-              }
-            }
-          ]
-        }
-      }
-    },
-    {
-      "client_info": {
-<<<<<<< HEAD
-        "mobilesdk_app_id": "1:448618578101:android:d767a536227718bcac3efc",
-        "android_client_info": {
-          "package_name": "io.flutter.plugins.firebasemessagingexample"
-=======
+          "client_type": 3
+        }
+      ],
+      "api_key": [
+        {
+          "current_key": "AIzaSyCdRjCVZlhrq72RuEklEyyxYlBRCYhI2Sw"
+        }
+      ],
+      "services": {
+        "appinvite_service": {
+          "other_platform_oauth_client": [
+            {
+              "client_id": "406099696497-a12gakvts4epfk5pkio7dphc1anjiggc.apps.googleusercontent.com",
+              "client_type": 3
+            },
+            {
+              "client_id": "406099696497-0mofiof3ofcgmpmirb6q0fllvb372sme.apps.googleusercontent.com",
+              "client_type": 2,
+              "ios_info": {
+                "bundle_id": "io.flutter.plugins.firebase.example"
+              }
+            }
+          ]
+        }
+      }
+    },
+    {
+      "client_info": {
         "mobilesdk_app_id": "1:406099696497:android:bc0b12b0605df8633574d0",
         "android_client_info": {
           "package_name": "io.flutter.plugins.firebasecoreexample"
->>>>>>> b574ae33
-        }
-      },
-      "oauth_client": [
-        {
-<<<<<<< HEAD
-          "client_id": "448618578101-rthm8sh42ifgn9vp60914nol7u8h7mgq.apps.googleusercontent.com",
-          "client_type": 1,
-          "android_info": {
-            "package_name": "io.flutter.plugins.firebasemessagingexample",
-            "certificate_hash": "29142b8612b4b6a0ba0fefd1dbf65ab565fb2cbd"
-          }
-        },
-        {
-          "client_id": "448618578101-sg12d2qin42cpr00f8b0gehs5s7inm0v.apps.googleusercontent.com",
-          "client_type": 3
-        }
-      ],
-      "api_key": [
-        {
-          "current_key": "AIzaSyCuu4tbv9CwwTudNOweMNstzZHIDBhgJxA"
-        }
-      ],
-      "services": {
-        "appinvite_service": {
-          "other_platform_oauth_client": [
-            {
-              "client_id": "448618578101-sg12d2qin42cpr00f8b0gehs5s7inm0v.apps.googleusercontent.com",
-              "client_type": 3
-            },
-            {
-              "client_id": "448618578101-28tsenal97nceuij1msj7iuqinv48t02.apps.googleusercontent.com",
-              "client_type": 2,
-              "ios_info": {
-                "bundle_id": "com.invertase.testing",
-                "app_store_id": "123456789"
-              }
-            }
-          ]
-        }
-      }
-    },
-    {
-      "client_info": {
-        "mobilesdk_app_id": "1:448618578101:android:56e2f97d61c5da38ac3efc",
-        "android_client_info": {
-          "package_name": "io.flutter.plugins.firebasemlcustomexample"
-        }
-      },
-      "oauth_client": [
-        {
-          "client_id": "448618578101-sg12d2qin42cpr00f8b0gehs5s7inm0v.apps.googleusercontent.com",
-=======
-          "client_id": "406099696497-a12gakvts4epfk5pkio7dphc1anjiggc.apps.googleusercontent.com",
->>>>>>> b574ae33
-          "client_type": 3
-        }
-      ],
-      "api_key": [
-        {
-<<<<<<< HEAD
-          "current_key": "AIzaSyCuu4tbv9CwwTudNOweMNstzZHIDBhgJxA"
-=======
-          "current_key": "AIzaSyCdRjCVZlhrq72RuEklEyyxYlBRCYhI2Sw"
->>>>>>> b574ae33
-        }
-      ],
-      "services": {
-        "appinvite_service": {
-          "other_platform_oauth_client": [
-            {
-<<<<<<< HEAD
-              "client_id": "448618578101-sg12d2qin42cpr00f8b0gehs5s7inm0v.apps.googleusercontent.com",
-              "client_type": 3
-            },
-            {
-              "client_id": "448618578101-28tsenal97nceuij1msj7iuqinv48t02.apps.googleusercontent.com",
-              "client_type": 2,
-              "ios_info": {
-                "bundle_id": "com.invertase.testing",
-                "app_store_id": "123456789"
-=======
-              "client_id": "406099696497-a12gakvts4epfk5pkio7dphc1anjiggc.apps.googleusercontent.com",
-              "client_type": 3
-            },
-            {
-              "client_id": "406099696497-0mofiof3ofcgmpmirb6q0fllvb372sme.apps.googleusercontent.com",
-              "client_type": 2,
-              "ios_info": {
-                "bundle_id": "io.flutter.plugins.firebase.example"
->>>>>>> b574ae33
-              }
-            }
-          ]
-        }
-      }
-    },
-    {
-      "client_info": {
-<<<<<<< HEAD
-        "mobilesdk_app_id": "1:448618578101:android:f2548276e02d9ddbac3efc",
-        "android_client_info": {
-          "package_name": "io.flutter.plugins.firebaseperformanceexample"
-=======
+        }
+      },
+      "oauth_client": [
+        {
+          "client_id": "406099696497-a12gakvts4epfk5pkio7dphc1anjiggc.apps.googleusercontent.com",
+          "client_type": 3
+        }
+      ],
+      "api_key": [
+        {
+          "current_key": "AIzaSyCdRjCVZlhrq72RuEklEyyxYlBRCYhI2Sw"
+        }
+      ],
+      "services": {
+        "appinvite_service": {
+          "other_platform_oauth_client": [
+            {
+              "client_id": "406099696497-a12gakvts4epfk5pkio7dphc1anjiggc.apps.googleusercontent.com",
+              "client_type": 3
+            },
+            {
+              "client_id": "406099696497-0mofiof3ofcgmpmirb6q0fllvb372sme.apps.googleusercontent.com",
+              "client_type": 2,
+              "ios_info": {
+                "bundle_id": "io.flutter.plugins.firebase.example"
+              }
+            }
+          ]
+        }
+      }
+    },
+    {
+      "client_info": {
         "mobilesdk_app_id": "1:406099696497:android:0f3f7bfe78b8b7103574d0",
         "android_client_info": {
           "package_name": "io.flutter.plugins.firebasecrashlyticsexample"
->>>>>>> b574ae33
-        }
-      },
-      "oauth_client": [
-        {
-<<<<<<< HEAD
-          "client_id": "448618578101-sn6oicnu6cmq0lfa84hit4t5vs0e6676.apps.googleusercontent.com",
-          "client_type": 1,
-          "android_info": {
-            "package_name": "io.flutter.plugins.firebaseperformanceexample",
-            "certificate_hash": "909ca1482ef022bbae45a2db6b6d05d807a4c4aa"
-          }
-        },
-        {
-          "client_id": "448618578101-sg12d2qin42cpr00f8b0gehs5s7inm0v.apps.googleusercontent.com",
-=======
-          "client_id": "406099696497-a12gakvts4epfk5pkio7dphc1anjiggc.apps.googleusercontent.com",
->>>>>>> b574ae33
-          "client_type": 3
-        }
-      ],
-      "api_key": [
-        {
-<<<<<<< HEAD
-          "current_key": "AIzaSyCuu4tbv9CwwTudNOweMNstzZHIDBhgJxA"
-=======
-          "current_key": "AIzaSyCdRjCVZlhrq72RuEklEyyxYlBRCYhI2Sw"
->>>>>>> b574ae33
-        }
-      ],
-      "services": {
-        "appinvite_service": {
-          "other_platform_oauth_client": [
-            {
-<<<<<<< HEAD
-              "client_id": "448618578101-sg12d2qin42cpr00f8b0gehs5s7inm0v.apps.googleusercontent.com",
-              "client_type": 3
-            },
-            {
-              "client_id": "448618578101-28tsenal97nceuij1msj7iuqinv48t02.apps.googleusercontent.com",
-              "client_type": 2,
-              "ios_info": {
-                "bundle_id": "com.invertase.testing",
-                "app_store_id": "123456789"
-=======
-              "client_id": "406099696497-a12gakvts4epfk5pkio7dphc1anjiggc.apps.googleusercontent.com",
-              "client_type": 3
-            },
-            {
-              "client_id": "406099696497-0mofiof3ofcgmpmirb6q0fllvb372sme.apps.googleusercontent.com",
-              "client_type": 2,
-              "ios_info": {
-                "bundle_id": "io.flutter.plugins.firebase.example"
->>>>>>> b574ae33
-              }
-            }
-          ]
-        }
-      }
-    },
-    {
-      "client_info": {
-<<<<<<< HEAD
-        "mobilesdk_app_id": "1:448618578101:android:553625b1be8cf2efac3efc",
-=======
+        }
+      },
+      "oauth_client": [
+        {
+          "client_id": "406099696497-a12gakvts4epfk5pkio7dphc1anjiggc.apps.googleusercontent.com",
+          "client_type": 3
+        }
+      ],
+      "api_key": [
+        {
+          "current_key": "AIzaSyCdRjCVZlhrq72RuEklEyyxYlBRCYhI2Sw"
+        }
+      ],
+      "services": {
+        "appinvite_service": {
+          "other_platform_oauth_client": [
+            {
+              "client_id": "406099696497-a12gakvts4epfk5pkio7dphc1anjiggc.apps.googleusercontent.com",
+              "client_type": 3
+            },
+            {
+              "client_id": "406099696497-0mofiof3ofcgmpmirb6q0fllvb372sme.apps.googleusercontent.com",
+              "client_type": 2,
+              "ios_info": {
+                "bundle_id": "io.flutter.plugins.firebase.example"
+              }
+            }
+          ]
+        }
+      }
+    },
+    {
+      "client_info": {
         "mobilesdk_app_id": "1:406099696497:android:2751af6868a69f073574d0",
->>>>>>> b574ae33
         "android_client_info": {
           "package_name": "io.flutter.plugins.firebasestorageexample"
         }
       },
       "oauth_client": [
         {
-<<<<<<< HEAD
-          "client_id": "448618578101-sg12d2qin42cpr00f8b0gehs5s7inm0v.apps.googleusercontent.com",
-=======
-          "client_id": "406099696497-a12gakvts4epfk5pkio7dphc1anjiggc.apps.googleusercontent.com",
->>>>>>> b574ae33
-          "client_type": 3
-        }
-      ],
-      "api_key": [
-        {
-<<<<<<< HEAD
-          "current_key": "AIzaSyCuu4tbv9CwwTudNOweMNstzZHIDBhgJxA"
-=======
-          "current_key": "AIzaSyCdRjCVZlhrq72RuEklEyyxYlBRCYhI2Sw"
->>>>>>> b574ae33
-        }
-      ],
-      "services": {
-        "appinvite_service": {
-          "other_platform_oauth_client": [
-            {
-<<<<<<< HEAD
-              "client_id": "448618578101-sg12d2qin42cpr00f8b0gehs5s7inm0v.apps.googleusercontent.com",
-              "client_type": 3
-            },
-            {
-              "client_id": "448618578101-28tsenal97nceuij1msj7iuqinv48t02.apps.googleusercontent.com",
-              "client_type": 2,
-              "ios_info": {
-                "bundle_id": "com.invertase.testing",
-                "app_store_id": "123456789"
-              }
-            }
-          ]
-        }
-      }
-    },
-    {
-      "client_info": {
-        "mobilesdk_app_id": "1:448618578101:android:5180baaa9cc2b8fcac3efc",
-        "android_client_info": {
-          "package_name": "io.flutter.plugins.flutterfire_ui.flutterfire_ui_example"
-        }
-      },
-      "oauth_client": [
-        {
-          "client_id": "448618578101-icaar8jlpg935acq8ta8l0396mhf9c1h.apps.googleusercontent.com",
-          "client_type": 1,
-          "android_info": {
-            "package_name": "io.flutter.plugins.flutterfire_ui.flutterfire_ui_example",
-            "certificate_hash": "a4256c0612686b336af6d138a5479b7dc1ee1af6"
-          }
-        },
-        {
-          "client_id": "448618578101-sg12d2qin42cpr00f8b0gehs5s7inm0v.apps.googleusercontent.com",
-          "client_type": 3
-        }
-      ],
-      "api_key": [
-        {
-          "current_key": "AIzaSyCuu4tbv9CwwTudNOweMNstzZHIDBhgJxA"
-        }
-      ],
-      "services": {
-        "appinvite_service": {
-          "other_platform_oauth_client": [
-            {
-              "client_id": "448618578101-sg12d2qin42cpr00f8b0gehs5s7inm0v.apps.googleusercontent.com",
-              "client_type": 3
-            },
-            {
-              "client_id": "448618578101-28tsenal97nceuij1msj7iuqinv48t02.apps.googleusercontent.com",
-              "client_type": 2,
-              "ios_info": {
-                "bundle_id": "com.invertase.testing",
-                "app_store_id": "123456789"
-=======
-              "client_id": "406099696497-a12gakvts4epfk5pkio7dphc1anjiggc.apps.googleusercontent.com",
-              "client_type": 3
-            },
-            {
-              "client_id": "406099696497-0mofiof3ofcgmpmirb6q0fllvb372sme.apps.googleusercontent.com",
-              "client_type": 2,
-              "ios_info": {
-                "bundle_id": "io.flutter.plugins.firebase.example"
->>>>>>> b574ae33
+          "client_id": "406099696497-a12gakvts4epfk5pkio7dphc1anjiggc.apps.googleusercontent.com",
+          "client_type": 3
+        }
+      ],
+      "api_key": [
+        {
+          "current_key": "AIzaSyCdRjCVZlhrq72RuEklEyyxYlBRCYhI2Sw"
+        }
+      ],
+      "services": {
+        "appinvite_service": {
+          "other_platform_oauth_client": [
+            {
+              "client_id": "406099696497-a12gakvts4epfk5pkio7dphc1anjiggc.apps.googleusercontent.com",
+              "client_type": 3
+            },
+            {
+              "client_id": "406099696497-0mofiof3ofcgmpmirb6q0fllvb372sme.apps.googleusercontent.com",
+              "client_type": 2,
+              "ios_info": {
+                "bundle_id": "io.flutter.plugins.firebase.example"
               }
             }
           ]
