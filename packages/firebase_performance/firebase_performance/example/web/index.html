<!DOCTYPE html>
<html>
<head>
  <title>example</title>
  <link rel="manifest" href="manifest.json">
  <!-- Script that adds event listeners to measure First Input Delay. Must be the first script loaded.
    Ref: https://firebase.google.com/docs/perf-mon/get-started-web#add-first-input-delay-polyfill
  -->
  <script src="./first-input-delay.js"></script>
</head>
<body>
<<<<<<< HEAD
  <script src="./firebase-config.js"></script>
  <!-- Firebase App (the core Firebase SDK) is always required and must be listed first -->
  <script src="https://www.gstatic.com/firebasejs/8.6.1/firebase-app.js"></script>
  <!-- Add the standard Performance Monitoring library -->
  <script src="https://www.gstatic.com/firebasejs/8.6.5/firebase-performance.js"></script>
  <script>
<!--    firebase.initializeApp(firebaseConfig);-->
  </script>
=======
>>>>>>> bf12cc62
  <script src="main.dart.js" type="application/javascript"></script>
</body>
</html><|MERGE_RESOLUTION|>--- conflicted
+++ resolved
@@ -9,17 +9,6 @@
   <script src="./first-input-delay.js"></script>
 </head>
 <body>
-<<<<<<< HEAD
-  <script src="./firebase-config.js"></script>
-  <!-- Firebase App (the core Firebase SDK) is always required and must be listed first -->
-  <script src="https://www.gstatic.com/firebasejs/8.6.1/firebase-app.js"></script>
-  <!-- Add the standard Performance Monitoring library -->
-  <script src="https://www.gstatic.com/firebasejs/8.6.5/firebase-performance.js"></script>
-  <script>
-<!--    firebase.initializeApp(firebaseConfig);-->
-  </script>
-=======
->>>>>>> bf12cc62
   <script src="main.dart.js" type="application/javascript"></script>
 </body>
 </html>