<!DOCTYPE html>
<html>
<head>
  <title>example</title>
  <link rel="manifest" href="manifest.json">
  <!-- Script that adds event listeners to measure First Input Delay. Must be the first script loaded.
    Ref: https://firebase.google.com/docs/perf-mon/get-started-web#add-first-input-delay-polyfill
  -->
  <script src="./first-input-delay.js"></script>
</head>
<body>
<<<<<<< HEAD
  <script src="./firebase-config.js"></script>
  <!-- Firebase App (the core Firebase SDK) is always required and must be listed first -->
  <script src="https://www.gstatic.com/firebasejs/9.5.0/firebase-app-compat.js"></script>
  <!-- Add the standard Performance Monitoring library -->
  <script src="https://www.gstatic.com/firebasejs/9.5.0/firebase-performance-compat.js"></script>
  <script>
    firebase.initializeApp(firebaseConfig);
  </script>
=======
>>>>>>> 5dd7386f
  <script src="main.dart.js" type="application/javascript"></script>
</body>
</html><|MERGE_RESOLUTION|>--- conflicted
+++ resolved
@@ -9,17 +9,6 @@
   <script src="./first-input-delay.js"></script>
 </head>
 <body>
-<<<<<<< HEAD
-  <script src="./firebase-config.js"></script>
-  <!-- Firebase App (the core Firebase SDK) is always required and must be listed first -->
-  <script src="https://www.gstatic.com/firebasejs/9.5.0/firebase-app-compat.js"></script>
-  <!-- Add the standard Performance Monitoring library -->
-  <script src="https://www.gstatic.com/firebasejs/9.5.0/firebase-performance-compat.js"></script>
-  <script>
-    firebase.initializeApp(firebaseConfig);
-  </script>
-=======
->>>>>>> 5dd7386f
   <script src="main.dart.js" type="application/javascript"></script>
 </body>
 </html>