name: firebase_performance
description:
  Flutter plugin for Google Performance Monitoring for Firebase, an app
  measurement solution that monitors traces and HTTP/S network requests on Android and
  iOS.
homepage: https://firebase.google.com/docs/perf-mon
repository: https://github.com/firebase/flutterfire/tree/main/packages/firebase_performance/firebase_performance
<<<<<<< HEAD
version: 0.10.1+9
=======
version: 0.11.0
>>>>>>> 59fd5727
topics:
  - firebase
  - performance
  - monitoring
  - insights

false_secrets:
  - example/**

environment:
  sdk: '>=3.2.0 <4.0.0'
  flutter: '>=3.3.0'

dependencies:
<<<<<<< HEAD
  firebase_core: ^3.15.1
  firebase_core_platform_interface: ^6.0.0
  firebase_performance_platform_interface: ^0.1.5+9
  firebase_performance_web: ^0.1.7+15
=======
  firebase_core: ^4.0.0
  firebase_core_platform_interface: ^6.0.0
  firebase_performance_platform_interface: ^0.1.5+11
  firebase_performance_web: ^0.1.7+17
>>>>>>> 59fd5727
  flutter:
    sdk: flutter

dev_dependencies:
  flutter_test:
    sdk: flutter
  http: ^1.0.0
  mockito: ^5.0.0
  plugin_platform_interface: ^2.1.3

flutter:
  plugin:
    platforms:
      android:
        package: io.flutter.plugins.firebase.performance
        pluginClass: FlutterFirebasePerformancePlugin
      ios:
        pluginClass: FLTFirebasePerformancePlugin
      web:
        default_package: firebase_performance_web<|MERGE_RESOLUTION|>--- conflicted
+++ resolved
@@ -5,11 +5,7 @@
   iOS.
 homepage: https://firebase.google.com/docs/perf-mon
 repository: https://github.com/firebase/flutterfire/tree/main/packages/firebase_performance/firebase_performance
-<<<<<<< HEAD
-version: 0.10.1+9
-=======
 version: 0.11.0
->>>>>>> 59fd5727
 topics:
   - firebase
   - performance
@@ -24,17 +20,10 @@
   flutter: '>=3.3.0'
 
 dependencies:
-<<<<<<< HEAD
-  firebase_core: ^3.15.1
-  firebase_core_platform_interface: ^6.0.0
-  firebase_performance_platform_interface: ^0.1.5+9
-  firebase_performance_web: ^0.1.7+15
-=======
   firebase_core: ^4.0.0
   firebase_core_platform_interface: ^6.0.0
   firebase_performance_platform_interface: ^0.1.5+11
   firebase_performance_web: ^0.1.7+17
->>>>>>> 59fd5727
   flutter:
     sdk: flutter
 
