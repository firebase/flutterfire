name: firebase_performance
description:
  Flutter plugin for Google Performance Monitoring for Firebase, an app
  measurement solution that monitors traces and HTTP/S network requests on Android and
  iOS.
homepage: https://firebase.google.com/docs/perf-mon
repository: https://github.com/firebase/flutterfire/tree/master/packages/firebase_performance/firebase_performance
version: 0.9.0+3

false_secrets:
  - example/**

environment:
  sdk: ">=2.16.0 <3.0.0"
  flutter: ">=1.12.13+hotfix.5"

dependencies:
  firebase_core: ^2.1.1
  firebase_core_platform_interface: ^4.5.2
  firebase_performance_platform_interface: ^0.1.1+23
  firebase_performance_web: ^0.1.1+12
  flutter:
    sdk: flutter

dev_dependencies:
  flutter_test:
    sdk: flutter
  http: ^0.13.0
  mockito: ^5.0.0
  pedantic: ^1.8.0
<<<<<<< HEAD
  plugin_platform_interface: ^2.0.0
=======
  plugin_platform_interface: ^2.1.3
  test: any
>>>>>>> cd0b8ccc

flutter:
  plugin:
    platforms:
      android:
        package: io.flutter.plugins.firebase.performance
        pluginClass: FlutterFirebasePerformancePlugin
      ios:
        pluginClass: FLTFirebasePerformancePlugin
      web:
        default_package: firebase_performance_web<|MERGE_RESOLUTION|>--- conflicted
+++ resolved
@@ -28,12 +28,7 @@
   http: ^0.13.0
   mockito: ^5.0.0
   pedantic: ^1.8.0
-<<<<<<< HEAD
-  plugin_platform_interface: ^2.0.0
-=======
   plugin_platform_interface: ^2.1.3
-  test: any
->>>>>>> cd0b8ccc
 
 flutter:
   plugin:
