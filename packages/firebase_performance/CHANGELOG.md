## 0.3.1+6

<<<<<<< HEAD
* Replace deprecated `getFlutterEngine` call on Android.
=======
* Make the pedantic dev_dependency explicit.
>>>>>>> ca7eb263

## 0.3.1+5

* Remove the deprecated `author:` field from pubspec.yaml
* Migrate the plugin to the pubspec platforms manifest.
* Bump the minimum Flutter version to 1.10.0.

## 0.3.1+4

* Skip flaky driver tests.

## 0.3.1+3

* Fixed analyzer warnings about unused fields.

## 0.3.1+2

* Updated README instructions for contributing for consistency with other Flutterfire plugins.

## 0.3.1+1

* Remove AndroidX warning.

## 0.3.1

* Support v2 embedding. This will remain compatible with the original embedding and won't require
app migration.

## 0.3.0+5

* Update documentation to reflect new repository location.
* Update unit tests to call `TestWidgetsFlutterBinding.ensureInitialized`.

## 0.3.0+4

* Update google-services Android gradle plugin to 4.3.0 in documentation and examples.

## 0.3.0+3

* Fix bug that caused `invokeMethod` to fail with Dart code obfuscation

## 0.3.0+2

* Fix bug preventing this plugin from working with hot restart.

## 0.3.0+1

* Automatically use version from pubspec.yaml when reporting usage to Firebase.

## 0.3.0

* **Breaking Change** Removed `Trace.incrementCounter`. Please use `Trace.incrementMetric`.
* Assertion errors are no longer thrown for incorrect input for `Trace`s and `HttpMetric`s.
* You can now get entire list of attributes from `Trace` and `HttpMetric` with `getAttributes()`.
* Added access to `Trace` value `name`.
* Added access to `HttpMetric` values `url` and `HttpMethod`.

## 0.2.0

* Update Android dependencies to latest.

## 0.1.1

* Deprecate `Trace.incrementCounter` and add `Trace.incrementMetric`.
* Additional integration testing.

## 0.1.0+4

* Remove deprecated methods for iOS.
* Fix bug where `Trace` attributes were not set correctly.

## 0.1.0+3

* Log messages about automatic configuration of the default app are now less confusing.

## 0.1.0+2

* Fixed bug where `Traces` and `HttpMetrics` weren't being passed to Firebase on iOS.

## 0.1.0+1

* Log a more detailed warning at build time about the previous AndroidX
  migration.

## 0.1.0

* **Breaking change**. Migrate from the deprecated original Android Support
  Library to AndroidX. This shouldn't result in any functional changes, but it
  requires any Android apps using this plugin to [also
  migrate](https://developer.android.com/jetpack/androidx/migrate) if they're
  using the original support library.

## 0.0.8+1

* Bump Android dependencies to latest.

## 0.0.8

* Set http version to be compatible with flutter_test.

## 0.0.7

* Added missing http package dependency.

## 0.0.6

* Bump Android and Firebase dependency versions.

## 0.0.5

Added comments explaining the time it takes to see performance results.

## 0.0.4

* Formatted code, updated comments, and removed unnecessary files.

## 0.0.3

* Updated Gradle tooling to match Android Studio 3.1.2.

## 0.0.2

* Added HttpMetric for monitoring for specific network requests.

## 0.0.1

* Initial Release.<|MERGE_RESOLUTION|>--- conflicted
+++ resolved
@@ -1,10 +1,10 @@
+## 0.3.1+7
+
+* Replace deprecated `getFlutterEngine` call on Android.
+
 ## 0.3.1+6
 
-<<<<<<< HEAD
-* Replace deprecated `getFlutterEngine` call on Android.
-=======
 * Make the pedantic dev_dependency explicit.
->>>>>>> ca7eb263
 
 ## 0.3.1+5
 
