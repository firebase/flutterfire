--- conflicted
+++ resolved
@@ -1,11 +1,7 @@
 name: firebase_performance_web
 description: Web implementation of Firebase Performance monitoring.
 homepage: https://github.com/FirebaseExtended/flutterfire/tree/master/packages/firebase_performance/firebase_performance_web
-<<<<<<< HEAD
-version: 0.1.0+10
-=======
 version: 0.1.0+11
->>>>>>> afe60ad4
 
 environment:
   sdk: ">=2.16.0 <3.0.0"
@@ -14,13 +10,8 @@
 dependencies:
   firebase: ^9.0.1
   firebase_core: ^1.10.0
-<<<<<<< HEAD
-  firebase_core_web: ^1.6.2
-  firebase_performance_platform_interface: ^0.1.1+4
-=======
   firebase_core_web: ^1.6.3
   firebase_performance_platform_interface: ^0.1.1+5
->>>>>>> afe60ad4
   flutter:
     sdk: flutter
   flutter_web_plugins:
