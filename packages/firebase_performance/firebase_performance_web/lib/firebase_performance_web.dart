<<<<<<< HEAD
import 'package:firebase_core/firebase_core.dart';
import 'package:flutter/services.dart';

=======
import 'package:firebase/firebase.dart' as firebase;
import 'package:firebase_core_web/firebase_core_web.dart';
>>>>>>> ad926e50
import 'package:firebase_performance_platform_interface/firebase_performance_platform_interface.dart';
import 'package:flutter/material.dart';
import 'package:flutter_web_plugins/flutter_web_plugins.dart';

<<<<<<< HEAD
import 'src/trace.dart';
import 'src/interop/performance.dart' as performance_interop;
=======
import 'src/http_metric.dart';
import 'src/trace.dart';
>>>>>>> ad926e50

/// Web implementation for [FirebasePerformancePlatform]
class FirebasePerformanceWeb extends FirebasePerformancePlatform {
  /// Stub initializer to allow the [registerWith] to create an instance without
  /// registering the web delegates or listeners.
  FirebasePerformanceWeb._()
      : _webPerformance = null,
        super(appInstance: null);

  /// Instance of Performance from the web plugin.
  performance_interop.Performance? _webPerformance;

  /// Lazily initialize [_webRemoteConfig] on first method call
  performance_interop.Performance get _delegate {
    return _webPerformance ??= performance_interop.getPerformanceInstance();
  }

  /// Builds an instance of [FirebasePerformanceWeb]
  /// Performance web currently only supports the default app instance
  FirebasePerformanceWeb() : super();

  /// Initializes a stub instance to allow the class to be registered.
  static FirebasePerformanceWeb get instance {
    return FirebasePerformanceWeb._();
  }

  /// Called by PluginRegistry to register this plugin for Flutter Web
  static void registerWith(Registrar registrar) {
<<<<<<< HEAD
    FirebasePerformancePlatform.instance = FirebasePerformanceWeb.instance;
  }

  @override
  FirebasePerformancePlatform delegateFor({required FirebaseApp app}) {
    return FirebasePerformanceWeb();
=======
    FirebaseCoreWeb.registerService('performance');
    FirebasePerformancePlatform.instance = FirebasePerformanceWeb();
>>>>>>> ad926e50
  }

  @visibleForTesting
  // ignore: avoid_setters_without_getters
  set mockDelegate(performance_interop.Performance performance) {
    _webPerformance = performance;
  }

  @override
  Future<bool> isPerformanceCollectionEnabled() async {
    return _delegate.dataCollectionEnabled;
  }

  @override
  Future<void> setPerformanceCollectionEnabled(bool enabled) async {
    _delegate.setPerformanceCollection(enabled);
  }

  @override
  TracePlatform newTrace(String name) {
    return TraceWeb(_delegate.trace(name));
  }

  @override
  HttpMetricPlatform newHttpMetric(String url, HttpMethod httpMethod) {
    throw PlatformException(
      code: 'non-existent',
      message:
          "Performance Web does not currently support 'HttpMetric' (custom network tracing).",
    );
  }
}<|MERGE_RESOLUTION|>--- conflicted
+++ resolved
@@ -1,22 +1,13 @@
-<<<<<<< HEAD
 import 'package:firebase_core/firebase_core.dart';
 import 'package:flutter/services.dart';
+import 'package:firebase_core_web/firebase_core_web.dart';
 
-=======
-import 'package:firebase/firebase.dart' as firebase;
-import 'package:firebase_core_web/firebase_core_web.dart';
->>>>>>> ad926e50
 import 'package:firebase_performance_platform_interface/firebase_performance_platform_interface.dart';
 import 'package:flutter/material.dart';
 import 'package:flutter_web_plugins/flutter_web_plugins.dart';
 
-<<<<<<< HEAD
 import 'src/trace.dart';
 import 'src/interop/performance.dart' as performance_interop;
-=======
-import 'src/http_metric.dart';
-import 'src/trace.dart';
->>>>>>> ad926e50
 
 /// Web implementation for [FirebasePerformancePlatform]
 class FirebasePerformanceWeb extends FirebasePerformancePlatform {
@@ -45,17 +36,13 @@
 
   /// Called by PluginRegistry to register this plugin for Flutter Web
   static void registerWith(Registrar registrar) {
-<<<<<<< HEAD
+    FirebaseCoreWeb.registerService('performance');
     FirebasePerformancePlatform.instance = FirebasePerformanceWeb.instance;
   }
 
   @override
   FirebasePerformancePlatform delegateFor({required FirebaseApp app}) {
     return FirebasePerformanceWeb();
-=======
-    FirebaseCoreWeb.registerService('performance');
-    FirebasePerformancePlatform.instance = FirebasePerformanceWeb();
->>>>>>> ad926e50
   }
 
   @visibleForTesting
@@ -84,7 +71,7 @@
     throw PlatformException(
       code: 'non-existent',
       message:
-          "Performance Web does not currently support 'HttpMetric' (custom network tracing).",
+      "Performance Web does not currently support 'HttpMetric' (custom network tracing).",
     );
   }
 }