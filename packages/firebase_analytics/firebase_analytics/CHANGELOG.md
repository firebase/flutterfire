<<<<<<< HEAD
## 9.0.0-dev.5

 - Update a dependency to the latest release.

## 9.0.0-dev.4

 - **FEAT**: automatically inject Firebase JS SDKs (#7359).

## 9.0.0-dev.3

 - **FEAT**: add macOS support (#7313).

## 9.0.0-dev.2

 - **FEAT**: support initializing default `FirebaseApp` instances from Dart (#6549).

## 9.0.0-dev.1

 - Update a dependency to the latest release.

## 9.0.0-dev.0
=======
## 9.0.0
>>>>>>> d3dc75b8

> Note: This release has breaking changes.

As part of our on-going work for [#6769](https://github.com/FirebaseExtended/flutterfire/issues/6979) this is our Firebase Analytics rework changes.

Overall, Firebase Analytics has been heavily reworked to bring it inline with the federated plugin setup along with adding new features,
documentation and updating unit and end-to-end tests.

- **DEPRECATED**: `FirebaseAnalytics.android` namespace has been deprecated in favour of calling `setSessionTimeoutDuration()` directly: `FirebaseAnalytics.instance.setSessionTimeoutDuration(const Duration(milliseconds: 2000))`.
- **DEPRECATED**: `logEcommercePurchase()` has been deprecated in favour of using `logPurchase()`.
- **DEPRECATED**: `logPresentOffer()` has been deprecated in favour of using `logViewPromotion()`.
- **DEPRECATED**: `logPurchaseRefund()` has been deprecated in favour of using `logRefund()`.
- **DEPRECATED**: `logSetCheckoutOption()` has been deprecated.

- **BREAKING** **FEAT**: update Android `minSdk` version to 19 as this is required by Firebase Android SDK `29.0.0` (#7298).
- **BREAKING**: `FirebaseAnalyticsObserver()` class has been removed.
- **BREAKING**: Constructing a `FirebaseAnalytics` instance is now deprecated, use `FirebaseAnalytics.instanceFor` (web only) or `FirebaseAnalytics.instance` instead.
- **BREAKING**: `logAddPaymentInfo()` updated parameters to be logged in Analytics console.
- **BREAKING**: `logAddToCart()` updated parameters to be logged in Analytics console.
- **BREAKING**: `logAddToWishlist()` updated parameters to be logged in Analytics console.
- **BREAKING**: `logBeginCheckout()` updated parameters to be logged in Analytics console.
- **BREAKING**: `logRemoveFromCart()` updated parameters to be logged in Analytics console.
- **BREAKING**: `logViewItem()` updated parameters to be logged in Analytics console.
- **BREAKING**: `logViewItemList()` updated parameters to be logged in Analytics console.

- **NEW**: `logAddShippingInfo()` added support for logging shipping information.
- **NEW**: `logAdImpression()` added support for logging ad impression.
- **NEW**: `logPurchase()` added support for logging a purchase.
- **NEW**: `logRefund()` added support for logging a refund.
- **NEW**: `logScreenView()` added support for logging a screen view.
- **NEW**: `logSelectItem()` added support for logging a item that has been selected.
- **NEW**: `logSelectPromotion()` added support for logging a promotion that has been selected.
- **NEW**: `logViewCart()` added support for logging a view of the current cart.
- **NEW**: `logViewPromotion()` added support for logging a view of the current promotion.
- **NEW**: `setConsent()` added support for setting the applicable end user consent state (e.g., for device identifiers) for the app on this device.
- **NEW**: `setDefaultEventParameters()` added support for setting default parameters that will be set on every event logged from the SDK, including automatic ones.

## 8.3.4

 - **REFACTOR**: remove deprecated Flutter Android v1 Embedding usages, including in example app (#7158).

## 8.3.3

 - **DOCS**: boolean parameters are not supported for GA custom definitions. (#7037).
 - **CHORE**: update gradle for analytics example app (#7053).

## 8.3.2

 - **FIX**: Fix incorrect type name in error message (#6917).

## 8.3.1

 - Update a dependency to the latest release.

## 8.3.0

 - **STYLE**: enable additional lint rules (#6832).
 - **FIX**: Use angle bracket import consistently when importing Firebase.h for iOS (#5891).
 - **FEAT**: lower iOS & macOS deployment targets for relevant plugins (#6757).

## 8.2.0

 - **FEAT**: firebase_analytics plugin with AnalyticsWithoutAdIdSupport pod (#6046).
 - **CHORE**: update v2 embedding support (#6506).
 - **CHORE**: rm deprecated jcenter repository (#6431).

## 8.1.2

 - Update a dependency to the latest release.

## 8.1.1

 - Update a dependency to the latest release.

## 8.1.0

 - **FEAT**: upgrade Firebase JS SDK version to 8.6.1.
 - **REFACTOR**: replace deprecated `setCurrentScreen` internal method usage with new `logEvent` name.
 - **DOCS**: migrate firebase_analytics/example to null safety (#6111).

## 8.0.4

 - Update a dependency to the latest release.

## 8.0.3

 - **DOCS**: remove invalid codelabs link.

## 8.0.2

 - Update a dependency to the latest release.

## 8.0.1

 - **FIX**: null values for events (#5563).
 - **CHORE**: update Web plugins to use Firebase JS SDK version 8.4.1 (#4464).

## 8.0.0

 - Graduate package to a stable release. See pre-releases prior to this version for changelog entries.

## 8.0.0-dev.2

 - **FIX**: support complex data structures like list and map on Android (#4394).

## 8.0.0-dev.1

 - **FIX**: remove screen_view from reservedEventNames (#4251).
 - **CHORE**: add repository urls to pubspecs (#5542).

## 8.0.0-dev.0

> Note: This release has breaking changes.

 - **DOCS**: remove incorrect ARCHS in ios examples (#5450).
 - **CHORE**: bump min Dart SDK constraint to 2.12.0 (#5430).
 - **CHORE**: publish packages (#5429).
 - **CHORE**: publish packages.
 - **BREAKING** **FEAT**: Migrate firebase_analytics to sound null safety (#5341).

## 7.1.1

 - Update a dependency to the latest release.

## 7.1.0

 - This version is not null-safe but has been created to allow compatibility with other null-safe FlutterFire packages such as `firebase_core`.

## 7.0.0

 - **BREAKING** **FEAT**: forward port to firebase-ios-sdk v7.3.0.
   - Due to this SDK upgrade, iOS 10 is now the minimum supported version by FlutterFire. Please update your build target version.
 - **FIX**: Add missing sdk version constraints inside pubspec.yaml (#4604).

## 6.3.0

 - **TEST**: Explicitly opt-out from null safety.
 - **FEAT**: bump android `com.android.tools.build` & `'com.google.gms:google-services` versions (#4269).
 - **CHORE**: publish packages.
 - **CHORE**: bump gradle wrapper to 5.6.4 (#4158).

## 6.2.0

 - **FEAT**: bump compileSdkVersion to 29 (#3975).
 - **FEAT**: bump `compileSdkVersion` to 29 in preparation for upcoming Play Store requirement.
 - **CHORE**: publish packages.
 - **CHORE**: publish packages.

## 6.1.0

 - **FEAT**: bump compileSdkVersion to 29 (#3975).
 - **FEAT**: update Firebase iOS SDK version to 6.33.0 (from 6.26.0).

## 6.0.2

 - **FIX**: remove unused dart:async import (#3611).

## 6.0.1

 - **FIX**: local dependencies in example apps (#3319).
 - **CHORE**: intellij cleanup (#3326).

## 6.0.0

* Firebase iOS SDK versions are now locked to use the same version defined in
  `firebase_core`.
* Firebase Android SDK versions are now using the Firebase Bill of Materials (BoM)
  to specify individual SDK versions. BoM version is also sourced from
  `firebase_core`.
* Allow iOS plugin to be imported as a module.

## 5.0.16

* Endorse `firebase_analytics_web`.
* Add web support to the example app.

## 5.0.15

* Use the platform interface.

## 5.0.14

* Update lower bound of dart dependency to 2.0.0.

## 5.0.13

* Fix for missing UserAgent.h compilation failures.

## 5.0.12

* Make the pedantic dev_dependency explicit.

## 5.0.11

* Fix overrides a deprecated API.
* Raise minimum required Flutter SDK version to 1.12.13+hotfix.4

## 5.0.10

* Keep a local registrar to get activity for foreground actions for v1 embedder.

## 5.0.9

* Remove the deprecated `author:` field from pubspec.yaml
* Migrate the plugin to the pubspec platforms manifest.
* Bump the minimum Flutter version to 1.10.0.

## 5.0.8

* Update homepage since the package moved for the platform interface migration.

## 5.0.7

* Formatted `setCurrentScreen` documentation.

## 5.0.6

* Updated README instructions for contributing for consistency with other Flutterfire plugins.

## 5.0.5

* Remove AndroidX warning.

## 5.0.4

* Include lifecycle dependency as a compileOnly one on Android to resolve
  potential version conflicts with other transitive libraries.

## 5.0.3

* Support the v2 Android embedding.

## 5.0.2

* Fixed `setAnalyticsCollectionEnabled` on iOS.

## 5.0.1

* Update documentation to reflect new repository location.
* Update unit tests to call `TestWidgetsFlutterBinding.ensureInitialized`.
* Remove executable bit on LICENSE file.

## 5.0.0

* **Breaking change**. Remove deprecated method `setMinimumSessionDuration`.
* **Breaking change**. Removed `FirebaseAnalyticsAndroid.setAnalyticsCollectionEnabled`. Use
  `FirebaseAnalytics.setAnalyticsCollectionEnabled` instead.
* Update Android gradle plugin and gradle version.
* Remove redundant casts on Android.

## 4.0.2

* Update google-services Android gradle plugin to 4.3.0 in documentation and examples.

## 4.0.1

* Refactor unit tests to use `setMockMethodCallHandler`.

## 4.0.0

* Added new tracking events:
  - `logLevelStart`
  - `logLevelEnd`
  - `logRemoveFromCart`
  - `logSetCheckoutOption`
* **Breaking change**. Add new required parameter `method` to `logShare` event tracking.
* **Breaking change**. The following event names are reserved and cannot be used:
  - `ad_activeview`
  - `ad_click`
  - `ad_exposure`
  - `ad_impression`
  - `ad_query`
  - `adunit_exposure`
  - `first_visit`
  - `screen_view`

## 3.0.3

* Automatically use version from pubspec.yaml when reporting usage to Firebase.

## 3.0.2

* Bump minimum Flutter version to 1.5.0.
* Add missing template type parameter to `invokeMethod` calls.

## 3.0.1

* Switch to using the `FIRAnalytics` version of `setAnalyticsCollectionEnabled` for
  compatibility with Firebase Analytics iOS CocoaPod version 6.0.
* Update podspec to ensure availability of `setAnalyticsCollectionEnabled`.

## 3.0.0

* Update Android dependencies to latest.

## 2.1.1+3

* Added an initial integration test.

## 2.1.1+2

* Fixed errors in code sample for `FirebaseAnalyticsObserver`.

## 2.1.1+1

* Added hyperlinks to example app reference in README.md.

## 2.1.1

* Added screen_view tracking of Navigator.pushReplacement

## 2.1.0

* Add Login event support

## 2.0.3

* Add resetAnalyticsData method

## 2.0.2+1

* Log messages about automatic configuration of the default app are now less confusing.

## 2.0.2

* Enable setAnalyticsCollectionEnabled support for iOS

## 2.0.1

* Log a more detailed warning at build time about the previous AndroidX
  migration.

## 2.0.0

* **Breaking change**. Migrate from the deprecated original Android Support
  Library to AndroidX. This shouldn't result in any functional changes, but it
  requires any Android apps using this plugin to [also
  migrate](https://developer.android.com/jetpack/androidx/migrate) if they're
  using the original support library.

  This was originally incorrectly pushed in the `1.2.0` update.

## 1.2.0+1

* **Revert the breaking 1.2.0 update**. 1.2.0 was known to be breaking and
  should have incremented the major version number instead of the minor. This
  revert is in and of itself breaking for anyone that has already migrated
  however. Anyone who has already migrated their app to AndroidX should
  immediately update to `2.0.0` instead. That's the correctly versioned new push
  of `1.2.0`.

## 1.2.0

* **BAD**. This was a breaking change that was incorrectly published on a minor
  version upgrade, should never have happened. Reverted by 1.2.0+1.

  "**Breaking change**. Migrate from the deprecated original Android Support
  Library to AndroidX. This shouldn't result in any functional changes, but it
  requires any Android apps using this plugin to [also
  migrate](https://developer.android.com/jetpack/androidx/migrate) if they're
  using the original support library."

## 1.1.0

* Allow user to handle `PlatformException`s caught by `FirebaseAnalyticsObserver._sendScreenView()`.

## 1.0.6

* Allow user ID to be set to null.

## 1.0.5

* Update the `METHOD` Android constant used for `logSignUp` method.

## 1.0.4

* Bump Android dependencies to latest.

## 1.0.3

* Updated test and mockito dependencies to pick up Dart 2 support

## 1.0.2

* Bump Android and Firebase dependency versions.

## 1.0.1

* Updated Gradle tooling to match Android Studio 3.1.2.

## 1.0.0

* Bump to released version.

## 0.3.3

* Updated Google Play Services dependencies to version 15.0.0.

## 0.3.2

* Updated package channel name

## 0.3.1

* Simplified podspec for Cocoapods 1.5.0, avoiding link issues in app archives.

## 0.3.0

* **Breaking change**. Set SDK constraints to match the Flutter beta release.

## 0.2.3

* Enabled use in Swift projects.

## 0.2.2+1

* Updated description to clarify this is 'Google Analytics for Firebase'

## 0.2.2

* Moved to the io.flutter.plugins organization.

## 0.2.1

* Simplified and upgraded Android project template to Android SDK 27.
* Updated package description.

## 0.2.0

* **Breaking change**. Upgraded to Gradle 4.1 and Android Studio Gradle plugin
  3.0.1. Older Flutter projects need to upgrade their Gradle setup as well in
  order to use this version of the plugin. Instructions can be found
  [here](https://github.com/flutter/flutter/wiki/Updating-Flutter-projects-to-Gradle-4.1-and-Android-Studio-Gradle-plugin-3.0.1).
* Relaxed GMS dependency to [11.4.0,12.0[

## 0.1.2

* Added FLT prefix to iOS types
* Change GMS dependency to 11.4.+

## 0.1.1

* Change GMS dependency to 11.+

## 0.1.0+1

* Aligned author name with rest of repo.

## 0.1.0

* Added `FirebaseAnalyticsObserver` (a `NavigatorObserver`) to automatically log `PageRoute` transitions

## 0.0.5

* Support for long parameter values on Android

## 0.0.4

* Updated to Firebase SDK to always use latest patch version for 11.0.x builds

## 0.0.3

* Updated to Firebase SDK Version 11.0.1

## 0.0.2

* Bumped buildToolsVersion to 25.0.3
* Updated README.md

## 0.0.1

* Initial Release<|MERGE_RESOLUTION|>--- conflicted
+++ resolved
@@ -1,28 +1,4 @@
-<<<<<<< HEAD
-## 9.0.0-dev.5
-
- - Update a dependency to the latest release.
-
-## 9.0.0-dev.4
-
- - **FEAT**: automatically inject Firebase JS SDKs (#7359).
-
-## 9.0.0-dev.3
-
- - **FEAT**: add macOS support (#7313).
-
-## 9.0.0-dev.2
-
- - **FEAT**: support initializing default `FirebaseApp` instances from Dart (#6549).
-
-## 9.0.0-dev.1
-
- - Update a dependency to the latest release.
-
-## 9.0.0-dev.0
-=======
 ## 9.0.0
->>>>>>> d3dc75b8
 
 > Note: This release has breaking changes.
 
