<<<<<<< HEAD
=======
## 9.1.7

 - Update a dependency to the latest release.

>>>>>>> afe60ad4
## 9.1.6

 - **REFACTOR**: Update deployment target to `10.0` for Firebase Analytics podspec. (#8371). ([fe709da9](https://github.com/FirebaseExtended/flutterfire/commit/fe709da998162a3b884070df6666690ae560d0d1))

## 9.1.5

 - Update a dependency to the latest release.

## 9.1.4

 - **FIX**: Send default parameters for iOS when using `setDefaultEventParameters()` API. (#8402). ([7d3e5ba6](https://github.com/FirebaseExtended/flutterfire/commit/7d3e5ba6e4ee0bff178c5cfb73d34cdd3a7064e0))

## 9.1.3

 - Update a dependency to the latest release.

## 9.1.2

 - **FIX**: update all Dart SDK version constraints to Dart >= 2.16.0 (#8184). ([df4a5bab](https://github.com/FirebaseExtended/flutterfire/commit/df4a5bab3c029399b4f257a5dd658d302efe3908))

## 9.1.1

 - **DOCS**: code comment typo - `logAdImpression` mentions wrong event (#8180). ([960a75a7](https://github.com/FirebaseExtended/flutterfire/commit/960a75a77dc8c575e7f8f9c4350ad564a3814eb8))

## 9.1.0

 - **FEAT**: Improve `FirebaseAnalyticsObserver` so that it also fires events when the modal route changes. (#7711). ([f3bb2055](https://github.com/FirebaseExtended/flutterfire/commit/f3bb205594b3920f37eb4476c324e463f942c451))

## 9.0.5

 - **FIX**: bump Android `compileSdkVersion` to 31 (#7726). ([a9562bac](https://github.com/FirebaseExtended/flutterfire/commit/a9562bac60ba927fb3664a47a7f7eaceb277dca6))
 - **FIX**: user id and user properties can be null so `NSNull` should be converted to `nil` on iOS/macOS (#7810). ([f588cf38](https://github.com/FirebaseExtended/flutterfire/commit/f588cf381135c6d51d472e7f744e72d7f6a69240))
 - **FIX**: `setUserProperty` should now accept null as a valid value on Android (#7735). ([c2237acb](https://github.com/FirebaseExtended/flutterfire/commit/c2237acb25903d2466db76a9c4fd2f14701369b6))
 - **DOCS**: example app initialization and docs support status (#7745). ([ac21f485](https://github.com/FirebaseExtended/flutterfire/commit/ac21f4855359d9c8452e60917b1992d8ad0f7a5e))

## 9.0.4

 - **REFACTOR**: fix all `unnecessary_import` analyzer issues introduced with Flutter 2.8. ([7f0e82c9](https://github.com/FirebaseExtended/flutterfire/commit/7f0e82c978a3f5a707dd95c7e9136a3e106ff75e))

## 9.0.3

 - **FIX**: ensure `setDefaultEventParameters()` API throws stating not supported on web. (#7522). ([9a83f121](https://github.com/FirebaseExtended/flutterfire/commit/9a83f1219e33090bc8dbdd9bf26316e7fc6e7979))
 - **FIX**: reinstate Analytics screen navigation observer. (#7529). ([caf2986e](https://github.com/FirebaseExtended/flutterfire/commit/caf2986ec76b0d761c2ef863af4c16f02fc4638f))
 - **FIX**: userId can be null (#7545). ([0d3b523c](https://github.com/FirebaseExtended/flutterfire/commit/0d3b523c3a2d1cd1d8c1ec17f7579727e88e5cb6))

## 9.0.2

 - Update a dependency to the latest release.

## 9.0.1

 - **FIX**: use `jsify()` with event parameters for `logEvent()` so they are sent (#7509).

## 9.0.0

> Note: This release has breaking changes.

As part of our on-going work for [#6769](https://github.com/FirebaseExtended/flutterfire/issues/6979) this is our Firebase Analytics rework changes.

Overall, Firebase Analytics has been heavily reworked to bring it inline with the federated plugin setup along with adding new features,
documentation and updating unit and end-to-end tests.

- **DEPRECATED**: `FirebaseAnalytics.android` namespace has been deprecated in favour of calling `setSessionTimeoutDuration()` directly: `FirebaseAnalytics.instance.setSessionTimeoutDuration(const Duration(milliseconds: 2000))`.
- **DEPRECATED**: `logEcommercePurchase()` has been deprecated in favour of using `logPurchase()`.
- **DEPRECATED**: `logPresentOffer()` has been deprecated in favour of using `logViewPromotion()`.
- **DEPRECATED**: `logPurchaseRefund()` has been deprecated in favour of using `logRefund()`.
- **DEPRECATED**: `logSetCheckoutOption()` has been deprecated.

- **BREAKING** **FEAT**: update Android `minSdk` version to 19 as this is required by Firebase Android SDK `29.0.0` (#7298).
- **BREAKING**: `FirebaseAnalyticsObserver()` class has been removed.
- **BREAKING**: Constructing a `FirebaseAnalytics` instance is now deprecated, use `FirebaseAnalytics.instanceFor` (web only) or `FirebaseAnalytics.instance` instead.
- **BREAKING**: `logAddPaymentInfo()` updated parameters to be logged in Analytics console.
- **BREAKING**: `logAddToCart()` updated parameters to be logged in Analytics console.
- **BREAKING**: `logAddToWishlist()` updated parameters to be logged in Analytics console.
- **BREAKING**: `logBeginCheckout()` updated parameters to be logged in Analytics console.
- **BREAKING**: `logRemoveFromCart()` updated parameters to be logged in Analytics console.
- **BREAKING**: `logViewItem()` updated parameters to be logged in Analytics console.
- **BREAKING**: `logViewItemList()` updated parameters to be logged in Analytics console.

- **NEW**: `logAddShippingInfo()` added support for logging shipping information.
- **NEW**: `logAdImpression()` added support for logging ad impression.
- **NEW**: `logPurchase()` added support for logging a purchase.
- **NEW**: `logRefund()` added support for logging a refund.
- **NEW**: `logScreenView()` added support for logging a screen view.
- **NEW**: `logSelectItem()` added support for logging a item that has been selected.
- **NEW**: `logSelectPromotion()` added support for logging a promotion that has been selected.
- **NEW**: `logViewCart()` added support for logging a view of the current cart.
- **NEW**: `logViewPromotion()` added support for logging a view of the current promotion.
- **NEW**: `setConsent()` added support for setting the applicable end user consent state (e.g., for device identifiers) for the app on this device.
- **NEW**: `setDefaultEventParameters()` added support for setting default parameters that will be set on every event logged from the SDK, including automatic ones.

## 8.3.4

 - **REFACTOR**: remove deprecated Flutter Android v1 Embedding usages, including in example app (#7158).

## 8.3.3

 - **DOCS**: boolean parameters are not supported for GA custom definitions. (#7037).
 - **CHORE**: update gradle for analytics example app (#7053).

## 8.3.2

 - **FIX**: Fix incorrect type name in error message (#6917).

## 8.3.1

 - Update a dependency to the latest release.

## 8.3.0

 - **STYLE**: enable additional lint rules (#6832).
 - **FIX**: Use angle bracket import consistently when importing Firebase.h for iOS (#5891).
 - **FEAT**: lower iOS & macOS deployment targets for relevant plugins (#6757).

## 8.2.0

 - **FEAT**: firebase_analytics plugin with AnalyticsWithoutAdIdSupport pod (#6046).
 - **CHORE**: update v2 embedding support (#6506).
 - **CHORE**: rm deprecated jcenter repository (#6431).

## 8.1.2

 - Update a dependency to the latest release.

## 8.1.1

 - Update a dependency to the latest release.

## 8.1.0

 - **FEAT**: upgrade Firebase JS SDK version to 8.6.1.
 - **REFACTOR**: replace deprecated `setCurrentScreen` internal method usage with new `logEvent` name.
 - **DOCS**: migrate firebase_analytics/example to null safety (#6111).

## 8.0.4

 - Update a dependency to the latest release.

## 8.0.3

 - **DOCS**: remove invalid codelabs link.

## 8.0.2

 - Update a dependency to the latest release.

## 8.0.1

 - **FIX**: null values for events (#5563).
 - **CHORE**: update Web plugins to use Firebase JS SDK version 8.4.1 (#4464).

## 8.0.0

 - Graduate package to a stable release. See pre-releases prior to this version for changelog entries.

## 8.0.0-dev.2

 - **FIX**: support complex data structures like list and map on Android (#4394).

## 8.0.0-dev.1

 - **FIX**: remove screen_view from reservedEventNames (#4251).
 - **CHORE**: add repository urls to pubspecs (#5542).

## 8.0.0-dev.0

> Note: This release has breaking changes.

 - **DOCS**: remove incorrect ARCHS in ios examples (#5450).
 - **CHORE**: bump min Dart SDK constraint to 2.12.0 (#5430).
 - **CHORE**: publish packages (#5429).
 - **CHORE**: publish packages.
 - **BREAKING** **FEAT**: Migrate firebase_analytics to sound null safety (#5341).

## 7.1.1

 - Update a dependency to the latest release.

## 7.1.0

 - This version is not null-safe but has been created to allow compatibility with other null-safe FlutterFire packages such as `firebase_core`.

## 7.0.0

 - **BREAKING** **FEAT**: forward port to firebase-ios-sdk v7.3.0.
   - Due to this SDK upgrade, iOS 10 is now the minimum supported version by FlutterFire. Please update your build target version.
 - **FIX**: Add missing sdk version constraints inside pubspec.yaml (#4604).

## 6.3.0

 - **TEST**: Explicitly opt-out from null safety.
 - **FEAT**: bump android `com.android.tools.build` & `'com.google.gms:google-services` versions (#4269).
 - **CHORE**: publish packages.
 - **CHORE**: bump gradle wrapper to 5.6.4 (#4158).

## 6.2.0

 - **FEAT**: bump compileSdkVersion to 29 (#3975).
 - **FEAT**: bump `compileSdkVersion` to 29 in preparation for upcoming Play Store requirement.
 - **CHORE**: publish packages.
 - **CHORE**: publish packages.

## 6.1.0

 - **FEAT**: bump compileSdkVersion to 29 (#3975).
 - **FEAT**: update Firebase iOS SDK version to 6.33.0 (from 6.26.0).

## 6.0.2

 - **FIX**: remove unused dart:async import (#3611).

## 6.0.1

 - **FIX**: local dependencies in example apps (#3319).
 - **CHORE**: intellij cleanup (#3326).

## 6.0.0

* Firebase iOS SDK versions are now locked to use the same version defined in
  `firebase_core`.
* Firebase Android SDK versions are now using the Firebase Bill of Materials (BoM)
  to specify individual SDK versions. BoM version is also sourced from
  `firebase_core`.
* Allow iOS plugin to be imported as a module.

## 5.0.16

* Endorse `firebase_analytics_web`.
* Add web support to the example app.

## 5.0.15

* Use the platform interface.

## 5.0.14

* Update lower bound of dart dependency to 2.0.0.

## 5.0.13

* Fix for missing UserAgent.h compilation failures.

## 5.0.12

* Make the pedantic dev_dependency explicit.

## 5.0.11

* Fix overrides a deprecated API.
* Raise minimum required Flutter SDK version to 1.12.13+hotfix.4

## 5.0.10

* Keep a local registrar to get activity for foreground actions for v1 embedder.

## 5.0.9

* Remove the deprecated `author:` field from pubspec.yaml
* Migrate the plugin to the pubspec platforms manifest.
* Bump the minimum Flutter version to 1.10.0.

## 5.0.8

* Update homepage since the package moved for the platform interface migration.

## 5.0.7

* Formatted `setCurrentScreen` documentation.

## 5.0.6

* Updated README instructions for contributing for consistency with other Flutterfire plugins.

## 5.0.5

* Remove AndroidX warning.

## 5.0.4

* Include lifecycle dependency as a compileOnly one on Android to resolve
  potential version conflicts with other transitive libraries.

## 5.0.3

* Support the v2 Android embedding.

## 5.0.2

* Fixed `setAnalyticsCollectionEnabled` on iOS.

## 5.0.1

* Update documentation to reflect new repository location.
* Update unit tests to call `TestWidgetsFlutterBinding.ensureInitialized`.
* Remove executable bit on LICENSE file.

## 5.0.0

* **Breaking change**. Remove deprecated method `setMinimumSessionDuration`.
* **Breaking change**. Removed `FirebaseAnalyticsAndroid.setAnalyticsCollectionEnabled`. Use
  `FirebaseAnalytics.setAnalyticsCollectionEnabled` instead.
* Update Android gradle plugin and gradle version.
* Remove redundant casts on Android.

## 4.0.2

* Update google-services Android gradle plugin to 4.3.0 in documentation and examples.

## 4.0.1

* Refactor unit tests to use `setMockMethodCallHandler`.

## 4.0.0

* Added new tracking events:
  - `logLevelStart`
  - `logLevelEnd`
  - `logRemoveFromCart`
  - `logSetCheckoutOption`
* **Breaking change**. Add new required parameter `method` to `logShare` event tracking.
* **Breaking change**. The following event names are reserved and cannot be used:
  - `ad_activeview`
  - `ad_click`
  - `ad_exposure`
  - `ad_impression`
  - `ad_query`
  - `adunit_exposure`
  - `first_visit`
  - `screen_view`

## 3.0.3

* Automatically use version from pubspec.yaml when reporting usage to Firebase.

## 3.0.2

* Bump minimum Flutter version to 1.5.0.
* Add missing template type parameter to `invokeMethod` calls.

## 3.0.1

* Switch to using the `FIRAnalytics` version of `setAnalyticsCollectionEnabled` for
  compatibility with Firebase Analytics iOS CocoaPod version 6.0.
* Update podspec to ensure availability of `setAnalyticsCollectionEnabled`.

## 3.0.0

* Update Android dependencies to latest.

## 2.1.1+3

* Added an initial integration test.

## 2.1.1+2

* Fixed errors in code sample for `FirebaseAnalyticsObserver`.

## 2.1.1+1

* Added hyperlinks to example app reference in README.md.

## 2.1.1

* Added screen_view tracking of Navigator.pushReplacement

## 2.1.0

* Add Login event support

## 2.0.3

* Add resetAnalyticsData method

## 2.0.2+1

* Log messages about automatic configuration of the default app are now less confusing.

## 2.0.2

* Enable setAnalyticsCollectionEnabled support for iOS

## 2.0.1

* Log a more detailed warning at build time about the previous AndroidX
  migration.

## 2.0.0

* **Breaking change**. Migrate from the deprecated original Android Support
  Library to AndroidX. This shouldn't result in any functional changes, but it
  requires any Android apps using this plugin to [also
  migrate](https://developer.android.com/jetpack/androidx/migrate) if they're
  using the original support library.

  This was originally incorrectly pushed in the `1.2.0` update.

## 1.2.0+1

* **Revert the breaking 1.2.0 update**. 1.2.0 was known to be breaking and
  should have incremented the major version number instead of the minor. This
  revert is in and of itself breaking for anyone that has already migrated
  however. Anyone who has already migrated their app to AndroidX should
  immediately update to `2.0.0` instead. That's the correctly versioned new push
  of `1.2.0`.

## 1.2.0

* **BAD**. This was a breaking change that was incorrectly published on a minor
  version upgrade, should never have happened. Reverted by 1.2.0+1.

  "**Breaking change**. Migrate from the deprecated original Android Support
  Library to AndroidX. This shouldn't result in any functional changes, but it
  requires any Android apps using this plugin to [also
  migrate](https://developer.android.com/jetpack/androidx/migrate) if they're
  using the original support library."

## 1.1.0

* Allow user to handle `PlatformException`s caught by `FirebaseAnalyticsObserver._sendScreenView()`.

## 1.0.6

* Allow user ID to be set to null.

## 1.0.5

* Update the `METHOD` Android constant used for `logSignUp` method.

## 1.0.4

* Bump Android dependencies to latest.

## 1.0.3

* Updated test and mockito dependencies to pick up Dart 2 support

## 1.0.2

* Bump Android and Firebase dependency versions.

## 1.0.1

* Updated Gradle tooling to match Android Studio 3.1.2.

## 1.0.0

* Bump to released version.

## 0.3.3

* Updated Google Play Services dependencies to version 15.0.0.

## 0.3.2

* Updated package channel name

## 0.3.1

* Simplified podspec for Cocoapods 1.5.0, avoiding link issues in app archives.

## 0.3.0

* **Breaking change**. Set SDK constraints to match the Flutter beta release.

## 0.2.3

* Enabled use in Swift projects.

## 0.2.2+1

* Updated description to clarify this is 'Google Analytics for Firebase'

## 0.2.2

* Moved to the io.flutter.plugins organization.

## 0.2.1

* Simplified and upgraded Android project template to Android SDK 27.
* Updated package description.

## 0.2.0

* **Breaking change**. Upgraded to Gradle 4.1 and Android Studio Gradle plugin
  3.0.1. Older Flutter projects need to upgrade their Gradle setup as well in
  order to use this version of the plugin. Instructions can be found
  [here](https://github.com/flutter/flutter/wiki/Updating-Flutter-projects-to-Gradle-4.1-and-Android-Studio-Gradle-plugin-3.0.1).
* Relaxed GMS dependency to [11.4.0,12.0[

## 0.1.2

* Added FLT prefix to iOS types
* Change GMS dependency to 11.4.+

## 0.1.1

* Change GMS dependency to 11.+

## 0.1.0+1

* Aligned author name with rest of repo.

## 0.1.0

* Added `FirebaseAnalyticsObserver` (a `NavigatorObserver`) to automatically log `PageRoute` transitions

## 0.0.5

* Support for long parameter values on Android

## 0.0.4

* Updated to Firebase SDK to always use latest patch version for 11.0.x builds

## 0.0.3

* Updated to Firebase SDK Version 11.0.1

## 0.0.2

* Bumped buildToolsVersion to 25.0.3
* Updated README.md

## 0.0.1

* Initial Release<|MERGE_RESOLUTION|>--- conflicted
+++ resolved
@@ -1,10 +1,7 @@
-<<<<<<< HEAD
-=======
 ## 9.1.7
 
  - Update a dependency to the latest release.
 
->>>>>>> afe60ad4
 ## 9.1.6
 
  - **REFACTOR**: Update deployment target to `10.0` for Firebase Analytics podspec. (#8371). ([fe709da9](https://github.com/FirebaseExtended/flutterfire/commit/fe709da998162a3b884070df6666690ae560d0d1))
