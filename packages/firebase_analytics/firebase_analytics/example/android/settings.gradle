pluginManagement {
    def flutterSdkPath = {
        def properties = new Properties()
        file("local.properties").withInputStream { properties.load(it) }
        def flutterSdkPath = properties.getProperty("flutter.sdk")
        assert flutterSdkPath != null, "flutter.sdk not set in local.properties"
        return flutterSdkPath
    }()

    includeBuild("$flutterSdkPath/packages/flutter_tools/gradle")

    repositories {
        google()
        mavenCentral()
        gradlePluginPortal()
    }
}

plugins {
    id "dev.flutter.flutter-plugin-loader" version "1.0.0"
<<<<<<< HEAD
    id "com.android.application" version "${androidGradlePluginVersion}" apply false
=======
    id "com.android.application" version "8.1.0" apply false
>>>>>>> 57c09139
    // START: FlutterFire Configuration
    id "com.google.gms.google-services" version "4.3.15" apply false
    // END: FlutterFire Configuration
    id "org.jetbrains.kotlin.android" version "2.1.0" apply false
}

include ":app"<|MERGE_RESOLUTION|>--- conflicted
+++ resolved
@@ -18,11 +18,7 @@
 
 plugins {
     id "dev.flutter.flutter-plugin-loader" version "1.0.0"
-<<<<<<< HEAD
     id "com.android.application" version "${androidGradlePluginVersion}" apply false
-=======
-    id "com.android.application" version "8.1.0" apply false
->>>>>>> 57c09139
     // START: FlutterFire Configuration
     id "com.google.gms.google-services" version "4.3.15" apply false
     // END: FlutterFire Configuration
