--- conflicted
+++ resolved
@@ -7,10 +7,7 @@
   firebase_analytics:
     path: ../
   firebase_core: ^0.4.0
-<<<<<<< HEAD
-=======
   e2e: ^0.6.1
->>>>>>> 976c47da
 
 dev_dependencies:
   pedantic: ^1.8.0
@@ -19,7 +16,6 @@
   flutter_driver:
     sdk: flutter
   test: any
-  e2e: ^0.4.3+1
 
 # For information on the generic Dart part of this file, see the
 # following page: https://www.dartlang.org/tools/pub/pubspec
