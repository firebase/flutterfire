name: firebase_analytics
description:
  Flutter plugin for Google Analytics for Firebase, an app measurement
  solution that provides insight on app usage and user engagement on Android and iOS.
homepage: https://github.com/FirebaseExtended/flutterfire/tree/master/packages/firebase_analytics/firebase_analytics
version: 7.1.0

environment:
  sdk: ">=2.12.0-0 <3.0.0"
  flutter: ">=1.12.13+hotfix.5"

dependencies:
  firebase_analytics_platform_interface: ^1.1.0
  firebase_analytics_web: ^0.2.0
  firebase_core: ^1.0.0
  flutter:
    sdk: flutter
  meta: ^1.3.0

dev_dependencies:
<<<<<<< HEAD
  flutter_driver:
    sdk: flutter
  flutter_test:
    sdk: flutter
  mockito: ^5.0.0
  pedantic: ^1.8.0
=======
  pedantic: ^1.8.0
  mockito: ^5.0.0
  flutter_test:
    sdk: flutter
>>>>>>> e522d5b6

flutter:
  plugin:
    platforms:
      android:
        package: io.flutter.plugins.firebaseanalytics
        pluginClass: FirebaseAnalyticsPlugin
      ios:
        pluginClass: FLTFirebaseAnalyticsPlugin
      web:
        default_package: firebase_analytics_web
# This version is not null-safe but has been created to allow compatibility with already null-safe FlutterFire packages such as `firebase_core`.<|MERGE_RESOLUTION|>--- conflicted
+++ resolved
@@ -18,19 +18,10 @@
   meta: ^1.3.0
 
 dev_dependencies:
-<<<<<<< HEAD
-  flutter_driver:
-    sdk: flutter
   flutter_test:
     sdk: flutter
   mockito: ^5.0.0
   pedantic: ^1.8.0
-=======
-  pedantic: ^1.8.0
-  mockito: ^5.0.0
-  flutter_test:
-    sdk: flutter
->>>>>>> e522d5b6
 
 flutter:
   plugin:
