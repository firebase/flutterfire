name: firebase_analytics
description:
  Flutter plugin for Google Analytics for Firebase, an app measurement
  solution that provides insight on app usage and user engagement on Android and iOS.
homepage: https://github.com/FirebaseExtended/flutterfire/tree/master/packages/firebase_analytics/firebase_analytics
version: 7.1.1

environment:
<<<<<<< HEAD
  sdk: ">=2.12.0 <3.0.0"
  flutter: ">=1.12.13+hotfix.5"
=======
  sdk: '>=2.12.0 <3.0.0'
  flutter: '>=1.12.13+hotfix.5'
>>>>>>> 5f5d6594

dependencies:
  firebase_analytics_platform_interface: ^1.1.0
  firebase_analytics_web: ^0.2.0+1
  firebase_core: ^1.0.2
  flutter:
    sdk: flutter
  meta: ^1.3.0

dev_dependencies:
  flutter_test:
    sdk: flutter
  mockito: ^5.0.0
  pedantic: ^1.8.0

flutter:
  plugin:
    platforms:
      android:
        package: io.flutter.plugins.firebaseanalytics
        pluginClass: FirebaseAnalyticsPlugin
      ios:
        pluginClass: FLTFirebaseAnalyticsPlugin
      web:
        default_package: firebase_analytics_web<|MERGE_RESOLUTION|>--- conflicted
+++ resolved
@@ -6,13 +6,8 @@
 version: 7.1.1
 
 environment:
-<<<<<<< HEAD
-  sdk: ">=2.12.0 <3.0.0"
-  flutter: ">=1.12.13+hotfix.5"
-=======
   sdk: '>=2.12.0 <3.0.0'
   flutter: '>=1.12.13+hotfix.5'
->>>>>>> 5f5d6594
 
 dependencies:
   firebase_analytics_platform_interface: ^1.1.0
