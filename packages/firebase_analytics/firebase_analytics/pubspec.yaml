--- conflicted
+++ resolved
@@ -4,11 +4,7 @@
   solution that provides insight on app usage and user engagement on Android and iOS.
 homepage: https://firebase.google.com/docs/analytics
 repository: https://github.com/firebase/flutterfire/tree/master/packages/firebase_analytics/firebase_analytics
-<<<<<<< HEAD
-version: 10.5.0
-=======
 version: 10.5.1
->>>>>>> daf7836b
 
 false_secrets:
   - example/**
@@ -18,15 +14,9 @@
   flutter: '>=3.3.0'
 
 dependencies:
-<<<<<<< HEAD
-  firebase_analytics_platform_interface: ^3.7.0
-  firebase_analytics_web: ^0.5.5
-  firebase_core: ^2.16.0
-=======
   firebase_analytics_platform_interface: ^3.7.1
   firebase_analytics_web: ^0.5.5+1
   firebase_core: ^2.17.0
->>>>>>> daf7836b
   firebase_core_platform_interface: ^4.8.0
   flutter:
     sdk: flutter
