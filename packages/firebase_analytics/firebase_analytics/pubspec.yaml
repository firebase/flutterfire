name: firebase_analytics
description:
  Flutter plugin for Google Analytics for Firebase, an app measurement
  solution that provides insight on app usage and user engagement on Android and iOS.
homepage: https://firebase.flutter.dev/docs/analytics/overview
repository: https://github.com/FirebaseExtended/flutterfire/tree/master/packages/firebase_analytics/firebase_analytics
<<<<<<< HEAD
version: 9.0.0-dev.5
=======
version: 9.0.0
>>>>>>> d3dc75b8

environment:
  sdk: '>=2.12.0 <3.0.0'
  flutter: '>=1.12.13+hotfix.5'

dependencies:
<<<<<<< HEAD
  firebase_analytics_platform_interface: ^3.0.0-dev.5
  firebase_analytics_web: ^0.4.0-dev.6
=======
  firebase_analytics_platform_interface: ^3.0.0
  firebase_analytics_web: ^0.4.0
>>>>>>> d3dc75b8
  firebase_core: ^1.10.0
  firebase_core_platform_interface: ^4.2.0
  flutter:
    sdk: flutter

dev_dependencies:
  flutter_test:
    sdk: flutter

flutter:
  plugin:
    platforms:
      android:
        package: io.flutter.plugins.firebase.analytics
        pluginClass: FlutterFirebaseAnalyticsPlugin
      ios:
        pluginClass: FLTFirebaseAnalyticsPlugin
      macos:
        pluginClass: FLTFirebaseAnalyticsPlugin
      web:
        default_package: firebase_analytics_web<|MERGE_RESOLUTION|>--- conflicted
+++ resolved
@@ -4,24 +4,15 @@
   solution that provides insight on app usage and user engagement on Android and iOS.
 homepage: https://firebase.flutter.dev/docs/analytics/overview
 repository: https://github.com/FirebaseExtended/flutterfire/tree/master/packages/firebase_analytics/firebase_analytics
-<<<<<<< HEAD
-version: 9.0.0-dev.5
-=======
 version: 9.0.0
->>>>>>> d3dc75b8
 
 environment:
   sdk: '>=2.12.0 <3.0.0'
   flutter: '>=1.12.13+hotfix.5'
 
 dependencies:
-<<<<<<< HEAD
-  firebase_analytics_platform_interface: ^3.0.0-dev.5
-  firebase_analytics_web: ^0.4.0-dev.6
-=======
   firebase_analytics_platform_interface: ^3.0.0
   firebase_analytics_web: ^0.4.0
->>>>>>> d3dc75b8
   firebase_core: ^1.10.0
   firebase_core_platform_interface: ^4.2.0
   flutter:
