name: firebase_analytics
description:
  Flutter plugin for Google Analytics for Firebase, an app measurement
  solution that provides insight on app usage and user engagement on Android and iOS.
homepage: https://firebase.flutter.dev/docs/analytics/overview
repository: https://github.com/FirebaseExtended/flutterfire/tree/master/packages/firebase_analytics/firebase_analytics
version: 8.3.4

environment:
  sdk: '>=2.12.0 <3.0.0'
  flutter: '>=1.12.13+hotfix.5'

dependencies:
  firebase_analytics_platform_interface: ^2.0.1
  firebase_analytics_web: ^0.3.0+1
<<<<<<< HEAD
  firebase_core: ^1.7.0
  firebase_core_platform_interface: ^4.0.1
=======
  firebase_core: ^1.8.0
>>>>>>> cb510af6
  flutter:
    sdk: flutter
  meta: ^1.3.0

dev_dependencies:
  flutter_test:
    sdk: flutter
  mockito: ^5.0.0
  pedantic: ^1.8.0

flutter:
  plugin:
    platforms:
      android:
        package: io.flutter.plugins.firebaseanalytics
        pluginClass: FirebaseAnalyticsPlugin
      ios:
        pluginClass: FLTFirebaseAnalyticsPlugin
      web:
        default_package: firebase_analytics_web<|MERGE_RESOLUTION|>--- conflicted
+++ resolved
@@ -13,12 +13,8 @@
 dependencies:
   firebase_analytics_platform_interface: ^2.0.1
   firebase_analytics_web: ^0.3.0+1
-<<<<<<< HEAD
-  firebase_core: ^1.7.0
+  firebase_core: ^1.8.0
   firebase_core_platform_interface: ^4.0.1
-=======
-  firebase_core: ^1.8.0
->>>>>>> cb510af6
   flutter:
     sdk: flutter
   meta: ^1.3.0
