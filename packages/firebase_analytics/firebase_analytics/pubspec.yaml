name: firebase_analytics
description:
  Flutter plugin for Google Analytics for Firebase, an app measurement
  solution that provides insight on app usage and user engagement on Android and iOS.
homepage: https://github.com/FirebaseExtended/flutterfire/tree/master/packages/firebase_analytics/firebase_analytics
version: 7.1.1

environment:
  sdk: '>=2.12.0 <3.0.0'
  flutter: '>=1.12.13+hotfix.5'

dependencies:
  firebase_analytics_platform_interface: ^1.1.0
  firebase_analytics_web: ^0.2.0+1
  firebase_core: ^1.0.1
  flutter:
    sdk: flutter
  meta: ^1.3.0

dev_dependencies:
<<<<<<< HEAD
  pedantic: ^1.8.0
  mockito: ^4.1.4
=======
>>>>>>> 991dd4e0
  flutter_test:
    sdk: flutter
  mockito: ^5.0.0
  pedantic: ^1.8.0

flutter:
  plugin:
    platforms:
      android:
        package: io.flutter.plugins.firebaseanalytics
        pluginClass: FirebaseAnalyticsPlugin
      ios:
        pluginClass: FLTFirebaseAnalyticsPlugin
      web:
        default_package: firebase_analytics_web
# This version is not null-safe but has been created to allow compatibility with already null-safe FlutterFire packages such as `firebase_core`.<|MERGE_RESOLUTION|>--- conflicted
+++ resolved
@@ -18,11 +18,6 @@
   meta: ^1.3.0
 
 dev_dependencies:
-<<<<<<< HEAD
-  pedantic: ^1.8.0
-  mockito: ^4.1.4
-=======
->>>>>>> 991dd4e0
   flutter_test:
     sdk: flutter
   mockito: ^5.0.0
