--- conflicted
+++ resolved
@@ -8,6 +8,7 @@
 import android.content.Context;
 import android.os.Bundle;
 import android.os.Parcelable;
+
 import androidx.annotation.NonNull;
 import com.google.firebase.FirebaseApp;
 import com.google.firebase.analytics.FirebaseAnalytics;
@@ -170,7 +171,7 @@
     if (map == null) {
       return null;
     }
-
+    
     Bundle bundle = new Bundle();
     for (Map.Entry<String, Object> jsonParam : map.entrySet()) {
       final Object value = jsonParam.getValue();
@@ -185,10 +186,8 @@
         bundle.putDouble(key, (Double) value);
       } else if (value instanceof Boolean) {
         bundle.putBoolean(key, (Boolean) value);
-<<<<<<< HEAD
       } else if (value == null) {
         bundle.putString(key, null);
-=======
       } else if (value instanceof Iterable<?>) {
         ArrayList<Parcelable> list = new ArrayList<Parcelable>();
 
@@ -207,7 +206,6 @@
         bundle.putParcelableArrayList(key, list);
       } else if (value instanceof Map<?, ?>) {
         bundle.putParcelable(key, createBundleFromMap((Map<String, Object>) value));
->>>>>>> 4e866a63
       } else {
         throw new IllegalArgumentException(
             "Unsupported value type: " + value.getClass().getCanonicalName());
