--- conflicted
+++ resolved
@@ -10,14 +10,11 @@
         google()
         mavenCentral()
     }
-<<<<<<< HEAD
-=======
 
     dependencies {
         classpath 'com.android.tools.build:gradle:8.1.4'
         classpath("org.jetbrains.kotlin:kotlin-gradle-plugin:$kotlin_version")
     }
->>>>>>> 57c09139
 }
 
 rootProject.allprojects {
@@ -27,12 +24,9 @@
     }
 }
 
-<<<<<<< HEAD
-=======
 apply plugin: 'com.android.library'
 apply plugin: 'kotlin-android'
 
->>>>>>> 57c09139
 def firebaseCoreProject = findProject(':firebase_core')
 if (firebaseCoreProject == null) {
     throw new GradleException('Could not find the firebase_core FlutterFire plugin, have you added it as a dependency in your pubspec?')
@@ -64,18 +58,13 @@
     }
 
     compileOptions {
-<<<<<<< HEAD
         sourceCompatibility project.ext.javaVersion
         targetCompatibility project.ext.javaVersion
-=======
-        sourceCompatibility JavaVersion.VERSION_17
-        targetCompatibility JavaVersion.VERSION_17
     }
 
     sourceSets {
         main.java.srcDirs += "src/main/kotlin"
         test.java.srcDirs += "src/test/kotlin"
->>>>>>> 57c09139
     }
 
     buildFeatures {
