--- conflicted
+++ resolved
@@ -1,11 +1,11 @@
+## 5.0.5
+
+* Formatted `setCurrentScreen` documentation.
+
 ## 5.0.4
 
-<<<<<<< HEAD
-* Formatted `setCurrentScreen` documentation.
-=======
 * Include lifecycle dependency as a compileOnly one on Android to resolve
   potential version conflicts with other transitive libraries.
->>>>>>> 14c97acb
 
 ## 5.0.3
 
