--- conflicted
+++ resolved
@@ -4,13 +4,8 @@
 version: 0.2.0+1
 
 environment:
-<<<<<<< HEAD
-  sdk: ">=2.12.0 <3.0.0"
-  flutter: ">=1.12.13+hotfix.4"
-=======
   sdk: '>=2.12.0 <3.0.0'
   flutter: '>=1.12.13+hotfix.4'
->>>>>>> 5f5d6594
 
 dependencies:
   firebase: ^9.0.1
