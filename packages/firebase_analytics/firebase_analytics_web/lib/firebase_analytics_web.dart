import 'package:firebase/firebase.dart' as firebase;
import 'package:firebase_analytics_platform_interface/firebase_analytics_platform_interface.dart';
import 'package:flutter_web_plugins/flutter_web_plugins.dart';
import 'package:meta/meta.dart';

/// Web implementation for [FirebaseAnalyticsPlatform]
class FirebaseAnalyticsWeb extends FirebaseAnalyticsPlatform {
  /// Instance of Analytics from the web plugin.
  final firebase.Analytics _analytics;

  /// A constructor that allows tests to override the firebase.Analytics object.
  FirebaseAnalyticsWeb({@visibleForTesting firebase.Analytics analytics})
      : _analytics = analytics ?? firebase.analytics();

  /// Called by PluginRegistry to register this plugin for Flutter Web
  static void registerWith(Registrar registrar) {
    FirebaseAnalyticsPlatform.instance = FirebaseAnalyticsWeb();
  }

  @override
  Future<void> logEvent({
    String name,
    Map<String, dynamic> parameters,
  }) async {
    _analytics.logEvent(name, parameters);
  }

  @override
  Future<void> setAnalyticsCollectionEnabled(bool enabled) async {
    _analytics.setAnalyticsCollectionEnabled(enabled);
  }

  @override
  Future<void> setUserId(String id) async {
    _analytics.setUserId(id);
  }

  @override
  Future<void> setCurrentScreen({
    String screenName,
    String screenClassOverride,
  }) async {
    _analytics.setCurrentScreen(screenName);
  }

  @override
  Future<void> setUserProperty({
    String name,
    String value,
  }) async {
    _analytics.setUserProperties({name: value});
  }

<<<<<<< HEAD
  @override
=======
   @override
>>>>>>> e53ff794
  Future<void> logAddToCart({
    String itemId,
    String itemName,
    String itemCategory,
    int quantity,
    double price,
    double value,
    String currency,
    String origin,
    String itemLocationId,
    String destination,
    String startDate,
    String endDate,
  }) async {
<<<<<<< HEAD
    _analytics.logEvent(
      "add_to_cart",
    {"itemId" : itemId,
    "itemName" : itemName,
    "itemCategory" : itemCategory,
    "quantity" : quantity,
    "price" : price,
    "value" : value,
    "currency" : currency,
    "origin" : origin,
    "itemLocationId" : itemLocationId,
    "destination" : destination,
    "startDate" : startDate,
    "endDate" : endDate
    });
  }

  @override
=======
    _analytics.logAddToCart(itemId,itemName,itemCategory,quantity,price,value,currency,origin,itemLocationId,destination,startDate,endDate);
  }

     @override
>>>>>>> e53ff794
  Future<void> logEcommercePurchase({
    String currency,
    double value,
    String transactionId,
    double tax,
    double shipping,
    String coupon,
    String location,
    int numberOfNights,
    int numberOfRooms,
    int numberOfPassengers,
    String origin,
    String destination,
    String startDate,
    String endDate,
    String travelClass,
  }) async {
<<<<<<< HEAD
    _analytics.logEvent("purchase",{
      "currency" : currency,
    "value" : value,
    "transactionId" : transactionId,
    "tax" : tax,
    "shipping" : shipping,
    "coupon" : coupon,
    "location" : location,
    "numberOfNights" : numberOfNights,
    "numberOfRooms" : numberOfRooms,
    "numberOfPassengers" : numberOfPassengers,
    "origin" : origin,
    "destination" : destination,
    "startDate" : startDate,
    "endDate" : endDate,
    "travelClass" : travelClass,
    });
=======
    _analytics.logAddToCart(currency,value,transactionId,tax,shipping,coupon,location,numberOfNights,numberOfRooms,numberOfPassengers,origin,destination,startDate,endDate,travelClass);
>>>>>>> e53ff794
  }
}<|MERGE_RESOLUTION|>--- conflicted
+++ resolved
@@ -51,11 +51,7 @@
     _analytics.setUserProperties({name: value});
   }
 
-<<<<<<< HEAD
   @override
-=======
-   @override
->>>>>>> e53ff794
   Future<void> logAddToCart({
     String itemId,
     String itemName,
@@ -70,31 +66,23 @@
     String startDate,
     String endDate,
   }) async {
-<<<<<<< HEAD
-    _analytics.logEvent(
-      "add_to_cart",
-    {"itemId" : itemId,
-    "itemName" : itemName,
-    "itemCategory" : itemCategory,
-    "quantity" : quantity,
-    "price" : price,
-    "value" : value,
-    "currency" : currency,
-    "origin" : origin,
-    "itemLocationId" : itemLocationId,
-    "destination" : destination,
-    "startDate" : startDate,
-    "endDate" : endDate
+    _analytics.logEvent("add_to_cart",{
+      "itemId" : itemId,
+      "itemName" : itemName,
+      "itemCategory" : itemCategory,
+      "quantity" : quantity,
+      "price" : price,
+      "value" : value,
+      "currency" : currency,
+      "origin" : origin,
+      "itemLocationId" : itemLocationId,
+      "destination" : destination,
+      "startDate" : startDate,
+      "endDate" : endDate
     });
   }
 
   @override
-=======
-    _analytics.logAddToCart(itemId,itemName,itemCategory,quantity,price,value,currency,origin,itemLocationId,destination,startDate,endDate);
-  }
-
-     @override
->>>>>>> e53ff794
   Future<void> logEcommercePurchase({
     String currency,
     double value,
@@ -112,26 +100,22 @@
     String endDate,
     String travelClass,
   }) async {
-<<<<<<< HEAD
     _analytics.logEvent("purchase",{
       "currency" : currency,
-    "value" : value,
-    "transactionId" : transactionId,
-    "tax" : tax,
-    "shipping" : shipping,
-    "coupon" : coupon,
-    "location" : location,
-    "numberOfNights" : numberOfNights,
-    "numberOfRooms" : numberOfRooms,
-    "numberOfPassengers" : numberOfPassengers,
-    "origin" : origin,
-    "destination" : destination,
-    "startDate" : startDate,
-    "endDate" : endDate,
-    "travelClass" : travelClass,
+      "value" : value,
+      "transactionId" : transactionId,
+      "tax" : tax,
+      "shipping" : shipping,
+      "coupon" : coupon,
+      "location" : location,
+      "numberOfNights" : numberOfNights,
+      "numberOfRooms" : numberOfRooms,
+      "numberOfPassengers" : numberOfPassengers,
+      "origin" : origin,
+      "destination" : destination,
+      "startDate" : startDate,
+      "endDate" : endDate,
+      "travelClass" : travelClass,
     });
-=======
-    _analytics.logAddToCart(currency,value,transactionId,tax,shipping,coupon,location,numberOfNights,numberOfRooms,numberOfPassengers,origin,destination,startDate,endDate,travelClass);
->>>>>>> e53ff794
   }
 }