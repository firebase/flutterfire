--- conflicted
+++ resolved
@@ -11,26 +11,16 @@
 dependencies:
   flutter:
     sdk: flutter
-<<<<<<< HEAD
-  firebase_core: ^3.13.1
-  google_sign_in: ^6.1.0
-  firebase_auth: ^5.5.4
-=======
   firebase_core: ^3.15.1
   google_sign_in: ^6.1.0
   firebase_auth: ^5.6.2
->>>>>>> 931566ae
   firebase_data_connect:
     path: ../
 
   cupertino_icons: ^1.0.6
   flutter_rating_bar: ^4.0.1
   protobuf: ^3.1.0
-<<<<<<< HEAD
-  firebase_app_check: ^0.3.2+6
-=======
   firebase_app_check: ^0.3.2+9
->>>>>>> 931566ae
 
 dev_dependencies:
   build_runner: ^2.3.3
