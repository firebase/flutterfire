--- conflicted
+++ resolved
@@ -18,13 +18,9 @@
 
 plugins {
     id "dev.flutter.flutter-plugin-loader" version "1.0.0"
-<<<<<<< HEAD
+
     id "com.android.application" version "8.1.0" apply false
     id "org.jetbrains.kotlin.android" version "1.9.22" apply false
-=======
-    id "com.android.application" version '8.7.0' apply false
-    id "org.jetbrains.kotlin.android" version "1.7.10" apply false
->>>>>>> a13deae3
 }
 
 include ":app"