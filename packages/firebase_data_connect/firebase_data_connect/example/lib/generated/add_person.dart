--- conflicted
+++ resolved
@@ -10,13 +10,6 @@
   String name = "addPerson";
   AddPerson({required this.dataConnect});
 
-<<<<<<< HEAD
-  Deserializer<AddPersonData> dataDeserializer = (String json)  => AddPersonData.fromJson(jsonDecode(json) as Map<String, dynamic>);
-  Serializer<AddPersonVariables> varsSerializer = (AddPersonVariables vars) => jsonEncode(vars.toJson());
-  MutationRef<AddPersonData, AddPersonVariables> ref(
-      {String? name,}) {
-    AddPersonVariables vars=AddPersonVariables(name: name,);
-=======
   Deserializer<AddPersonData> dataDeserializer = (String json) =>
       AddPersonData.fromJson(jsonDecode(json) as Map<String, dynamic>);
   Serializer<AddPersonVariables> varsSerializer =
@@ -31,7 +24,6 @@
     return dataConnect.mutation(
         this.name, dataDeserializer, varsSerializer, vars);
   }
->>>>>>> cd4759ec
 
     return dataConnect.mutation(this.name, dataDeserializer, varsSerializer, vars);
   }
@@ -79,53 +71,17 @@
   AddPersonPersonInsert({
     
     required this.id,
-<<<<<<< HEAD
-  
-  }) { // TODO(mtewani): Only show this if there are optional fields.
-    
-      
-    
-=======
   }) {
     // TODO: Only show this if there are optional fields.
->>>>>>> cd4759ec
   }
 
 }
 
-<<<<<<< HEAD
-
-
-
-  
-
-
-class AddPersonData {
-  
-    
-    
-    
-   late  AddPersonPersonInsert person_insert;
-   
-  
-  
-    AddPersonData.fromJson(Map<String, dynamic> json):
-          person_insert = 
-            AddPersonPersonInsert.fromJson(json['person_insert'])
-          
-     {
-      
-        
-      
-    }
-
-=======
 class AddPersonData {
   late AddPersonPersonInsert person_insert;
 
   AddPersonData.fromJson(Map<String, dynamic> json)
       : person_insert = AddPersonPersonInsert.fromJson(json['person_insert']) {}
->>>>>>> cd4759ec
 
   // TODO: Fix up to create a map on the fly
   Map<String, dynamic> toJson() {
@@ -143,19 +99,9 @@
   }
 
   AddPersonData({
-<<<<<<< HEAD
-    
-    required this.person_insert,
-  
-  }) { // TODO(mtewani): Only show this if there are optional fields.
-    
-      
-    
-=======
     required this.person_insert,
   }) {
     // TODO: Only show this if there are optional fields.
->>>>>>> cd4759ec
   }
 
 }
@@ -203,19 +149,9 @@
   }
 
   AddPersonVariables({
-<<<<<<< HEAD
-    
-     this.name,
-  
-  }) { // TODO(mtewani): Only show this if there are optional fields.
-    
-      
-    
-=======
     this.name,
   }) {
     // TODO: Only show this if there are optional fields.
->>>>>>> cd4759ec
   }
 
 }
