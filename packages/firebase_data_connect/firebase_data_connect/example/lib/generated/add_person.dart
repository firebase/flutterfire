part of movies;

class AddPerson {
  String name = "addPerson";
  AddPerson({required this.dataConnect});

  Deserializer<AddPersonData> dataDeserializer = (String json) =>
      AddPersonData.fromJson(jsonDecode(json) as Map<String, dynamic>);
  Serializer<AddPersonVariables> varsSerializer =
      (AddPersonVariables vars) => jsonEncode(vars.toJson());
<<<<<<< HEAD
  MutationRef<AddPersonResponse, AddPersonVariables> ref({
=======
  MutationRef<AddPersonData, AddPersonVariables> ref({
>>>>>>> cd4759ec
    String? name,
  }) {
    AddPersonVariables vars = AddPersonVariables(
      name: name,
    );

    return dataConnect.mutation(
        this.name, dataDeserializer, varsSerializer, vars);
  }

  FirebaseDataConnect dataConnect;
}

class AddPersonPersonInsert {
  late String id;

  AddPersonPersonInsert.fromJson(Map<String, dynamic> json) : id = json['id'] {}

  // TODO: Fix up to create a map on the fly
  Map<String, dynamic> toJson() {
    Map<String, dynamic> json = {};

    json['id'] = id;

    return json;
  }

  AddPersonPersonInsert({
    required this.id,
  }) {
    // TODO: Only show this if there are optional fields.
  }
}

class AddPersonData {
  late AddPersonPersonInsert person_insert;

  AddPersonData.fromJson(Map<String, dynamic> json)
      : person_insert = AddPersonPersonInsert.fromJson(json['person_insert']) {}

  // TODO: Fix up to create a map on the fly
  Map<String, dynamic> toJson() {
    Map<String, dynamic> json = {};

    json['person_insert'] = person_insert.toJson();

    return json;
  }

  AddPersonData({
    required this.person_insert,
  }) {
    // TODO: Only show this if there are optional fields.
  }
}

class AddPersonVariables {
  late String? name;

  AddPersonVariables.fromJson(Map<String, dynamic> json)
      : name = json['name'] {}

  // TODO: Fix up to create a map on the fly
  Map<String, dynamic> toJson() {
    Map<String, dynamic> json = {};

    if (name != null) {
      json['name'] = name;
    }

    return json;
  }

  AddPersonVariables({
    this.name,
  }) {
    // TODO: Only show this if there are optional fields.
  }
}<|MERGE_RESOLUTION|>--- conflicted
+++ resolved
@@ -8,11 +8,7 @@
       AddPersonData.fromJson(jsonDecode(json) as Map<String, dynamic>);
   Serializer<AddPersonVariables> varsSerializer =
       (AddPersonVariables vars) => jsonEncode(vars.toJson());
-<<<<<<< HEAD
-  MutationRef<AddPersonResponse, AddPersonVariables> ref({
-=======
   MutationRef<AddPersonData, AddPersonVariables> ref({
->>>>>>> cd4759ec
     String? name,
   }) {
     AddPersonVariables vars = AddPersonVariables(
