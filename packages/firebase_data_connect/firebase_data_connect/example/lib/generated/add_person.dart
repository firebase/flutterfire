--- conflicted
+++ resolved
@@ -1,10 +1,4 @@
 part of movies;
-
-
-
-
-
-
 
 class AddPerson {
   String name = "addPerson";
@@ -24,69 +18,26 @@
     return dataConnect.mutation(
         this.name, dataDeserializer, varsSerializer, vars);
   }
-
-    return dataConnect.mutation(this.name, dataDeserializer, varsSerializer, vars);
-  }
-  FirebaseDataConnect dataConnect;
 }
 
+class AddPersonPersonInsert {
+  late String id;
 
-  
-
-
-class AddPersonPersonInsert {
-<<<<<<< HEAD
-  
-    
-    
-    
-   late  String id;
-   
-  
-  
-    AddPersonPersonInsert.fromJson(Map<String, dynamic> json):
-          id = 
-            json['id']
-     {
-      
-        
-      
-    }
-
-=======
-  String id;
-
-  AddPersonPersonInsert.fromJson(Map<String, dynamic> json)
-      : id = nativeFromJson<String>(json['id']) {}
->>>>>>> 78655133
+  AddPersonPersonInsert.fromJson(Map<String, dynamic> json) : id = json['id'] {}
 
   Map<String, dynamic> toJson() {
     Map<String, dynamic> json = {};
-<<<<<<< HEAD
-    
-      
-      json['id'] = 
-  
-    id
-  
-;
-      
-    
-=======
 
-    json['id'] = nativeToJson<String>(id);
+    json['id'] = id;
 
->>>>>>> 78655133
     return json;
   }
 
   AddPersonPersonInsert({
-    
     required this.id,
   }) {
     // TODO(mtewani): Only show this if there are optional fields.
   }
-
 }
 
 class AddPersonData {
@@ -97,15 +48,9 @@
 
   Map<String, dynamic> toJson() {
     Map<String, dynamic> json = {};
-    
-      
-      json['person_insert'] = 
-  
-    person_insert.toJson()
-  
-;
-      
-    
+
+    json['person_insert'] = person_insert.toJson();
+
     return json;
   }
 
@@ -114,63 +59,21 @@
   }) {
     // TODO(mtewani): Only show this if there are optional fields.
   }
-
 }
 
+class AddPersonVariables {
+  late String? name;
 
-
-
-  
-
-
-class AddPersonVariables {
-<<<<<<< HEAD
-  
-    
-    
-    
-   late  String? name;
-   
-  
-  
-    AddPersonVariables.fromJson(Map<String, dynamic> json):
-          name = 
-            json['name']
-     {
-      
-        
-      
-    }
-
-=======
-  String? name;
-
-  AddPersonVariables.fromJson(Map<String, dynamic> json) {
-    name = json['name'] == null ? null : nativeFromJson<String>(json['name']);
-  }
->>>>>>> 78655133
+  AddPersonVariables.fromJson(Map<String, dynamic> json)
+      : name = json['name'] {}
 
   Map<String, dynamic> toJson() {
     Map<String, dynamic> json = {};
-<<<<<<< HEAD
-    
-      
-        if (name != null) {
-          json['name'] = 
-  
-    name
-  
-;
-        }
-      
-    
-=======
 
     if (name != null) {
-      json['name'] = nativeToJson<String?>(name);
+      json['name'] = name;
     }
 
->>>>>>> 78655133
     return json;
   }
 
@@ -179,10 +82,4 @@
   }) {
     // TODO(mtewani): Only show this if there are optional fields.
   }
-
-}
-
-
-
-
-
+}