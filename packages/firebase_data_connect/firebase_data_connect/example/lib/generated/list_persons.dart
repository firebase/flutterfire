--- conflicted
+++ resolved
@@ -7,11 +7,7 @@
   Deserializer<ListPersonsData> dataDeserializer = (String json) =>
       ListPersonsData.fromJson(jsonDecode(json) as Map<String, dynamic>);
 
-<<<<<<< HEAD
-  QueryRef<ListPersonsResponse, void> ref() {
-=======
   QueryRef<ListPersonsData, void> ref() {
->>>>>>> cd4759ec
     return dataConnect.query(
         this.name, dataDeserializer, emptySerializer, null);
   }
