--- conflicted
+++ resolved
@@ -1,10 +1,4 @@
 part of movies;
-
-
-
-
-
-
 
 class AddDirectorToMovie {
   String name = "addDirectorToMovie";
@@ -27,95 +21,34 @@
         this.name, dataDeserializer, varsSerializer, vars);
   }
 
-    return dataConnect.mutation(this.name, dataDeserializer, varsSerializer, vars);
-  }
   FirebaseDataConnect dataConnect;
 }
 
-<<<<<<< HEAD
+class AddDirectorToMovieDirectedByInsert {
+  late String directedbyId;
 
-  
-
-
-class AddDirectorToMovieDirectedByInsert {
-  
-    
-    
-    
-   late  String directedbyId;
-   
-  
-    
-    
-    
-   late  String movieId;
-   
-  
-  
-    AddDirectorToMovieDirectedByInsert.fromJson(Map<String, dynamic> json):
-          directedbyId = 
-            json['directedbyId'],
-    
-          movieId = 
-            json['movieId']
-     {
-      
-        
-      
-        
-      
-    }
-
-=======
-class AddDirectorToMovieDirectedByInsert {
-  String directedbyId;
-
-  String movieId;
+  late String movieId;
 
   AddDirectorToMovieDirectedByInsert.fromJson(Map<String, dynamic> json)
-      : directedbyId = nativeFromJson<String>(json['directedbyId']),
-        movieId = nativeFromJson<String>(json['movieId']) {}
->>>>>>> 78655133
+      : directedbyId = json['directedbyId'],
+        movieId = json['movieId'] {}
 
   Map<String, dynamic> toJson() {
     Map<String, dynamic> json = {};
-<<<<<<< HEAD
-    
-      
-      json['directedbyId'] = 
-  
-    directedbyId
-  
-;
-      
-    
-      
-      json['movieId'] = 
-  
-    movieId
-  
-;
-      
-    
-=======
 
-    json['directedbyId'] = nativeToJson<String>(directedbyId);
+    json['directedbyId'] = directedbyId;
 
-    json['movieId'] = nativeToJson<String>(movieId);
+    json['movieId'] = movieId;
 
->>>>>>> 78655133
     return json;
   }
 
   AddDirectorToMovieDirectedByInsert({
-    
     required this.directedbyId,
-  
     required this.movieId,
   }) {
     // TODO(mtewani): Only show this if there are optional fields.
   }
-
 }
 
 class AddDirectorToMovieData {
@@ -127,15 +60,9 @@
 
   Map<String, dynamic> toJson() {
     Map<String, dynamic> json = {};
-    
-      
-      json['directedBy_insert'] = 
-  
-    directedBy_insert.toJson()
-  
-;
-      
-    
+
+    json['directedBy_insert'] = directedBy_insert.toJson();
+
     return json;
   }
 
@@ -144,156 +71,50 @@
   }) {
     // TODO(mtewani): Only show this if there are optional fields.
   }
-
 }
 
-
-
-
-  
-
-
 class AddDirectorToMovieVariablesPersonId {
-<<<<<<< HEAD
-  
-    
-    
-    
-   late  String id;
-   
-  
-  
-    AddDirectorToMovieVariablesPersonId.fromJson(Map<String, dynamic> json):
-          id = 
-            json['id']
-     {
-      
-        
-      
-    }
-
-=======
-  String id;
+  late String id;
 
   AddDirectorToMovieVariablesPersonId.fromJson(Map<String, dynamic> json)
-      : id = nativeFromJson<String>(json['id']) {}
->>>>>>> 78655133
+      : id = json['id'] {}
 
   Map<String, dynamic> toJson() {
     Map<String, dynamic> json = {};
-<<<<<<< HEAD
-    
-      
-      json['id'] = 
-  
-    id
-  
-;
-      
-    
-=======
 
-    json['id'] = nativeToJson<String>(id);
+    json['id'] = id;
 
->>>>>>> 78655133
     return json;
   }
 
   AddDirectorToMovieVariablesPersonId({
-    
     required this.id,
   }) {
     // TODO(mtewani): Only show this if there are optional fields.
   }
-
 }
 
-<<<<<<< HEAD
+class AddDirectorToMovieVariables {
+  late AddDirectorToMovieVariablesPersonId? personId;
 
+  late String? movieId;
 
-
-  
-=======
-class AddDirectorToMovieVariables {
-  AddDirectorToMovieVariablesPersonId? personId;
-
-  String? movieId;
-
-  AddDirectorToMovieVariables.fromJson(Map<String, dynamic> json) {
-    personId = json['personId'] == null
-        ? null
-        : AddDirectorToMovieVariablesPersonId.fromJson(json['personId']);
-
-    movieId = json['movieId'] == null
-        ? null
-        : nativeFromJson<String>(json['movieId']);
-  }
+  AddDirectorToMovieVariables.fromJson(Map<String, dynamic> json)
+      : personId =
+            AddDirectorToMovieVariablesPersonId.fromJson(json['personId']),
+        movieId = json['movieId'] {}
 
   Map<String, dynamic> toJson() {
     Map<String, dynamic> json = {};
->>>>>>> 78655133
 
-
-<<<<<<< HEAD
-class AddDirectorToMovieVariables {
-  
-    
-    
-    
-   late  AddDirectorToMovieVariablesPersonId? personId;
-   
-  
-    
-    
-    
-   late  String? movieId;
-   
-  
-  
-    AddDirectorToMovieVariables.fromJson(Map<String, dynamic> json):
-          personId = 
-            AddDirectorToMovieVariablesPersonId.fromJson(json['personId'])
-          ,
-    
-          movieId = 
-            json['movieId']
-     {
-      
-        
-      
-        
-      
-=======
-    if (movieId != null) {
-      json['movieId'] = nativeToJson<String?>(movieId);
->>>>>>> 78655133
+    if (personId != null) {
+      json['personId'] = personId!.toJson();
     }
 
+    if (movieId != null) {
+      json['movieId'] = movieId;
+    }
 
-  // TODO: Fix up to create a map on the fly
-  Map<String, dynamic> toJson() {
-    Map<String, dynamic> json = {};
-    
-      
-        if (personId != null) {
-          json['personId'] = 
-  
-    personId!.toJson()
-  
-;
-        }
-      
-    
-      
-        if (movieId != null) {
-          json['movieId'] = 
-  
-    movieId
-  
-;
-        }
-      
-    
     return json;
   }
 
@@ -303,10 +124,4 @@
   }) {
     // TODO(mtewani): Only show this if there are optional fields.
   }
-
-}
-
-
-
-
-
+}