part of movies;







class DeleteMovie {
  String name = "deleteMovie";
  DeleteMovie({required this.dataConnect});

<<<<<<< HEAD
  Deserializer<DeleteMovieData> dataDeserializer = (String json)  => DeleteMovieData.fromJson(jsonDecode(json) as Map<String, dynamic>);
  Serializer<DeleteMovieVariables> varsSerializer = (DeleteMovieVariables vars) => jsonEncode(vars.toJson());
  MutationRef<DeleteMovieData, DeleteMovieVariables> ref(
      {required String id,}) {
    DeleteMovieVariables vars=DeleteMovieVariables(id: id,);
=======
  Deserializer<DeleteMovieData> dataDeserializer = (String json) =>
      DeleteMovieData.fromJson(jsonDecode(json) as Map<String, dynamic>);
  Serializer<DeleteMovieVariables> varsSerializer =
      (DeleteMovieVariables vars) => jsonEncode(vars.toJson());
  MutationRef<DeleteMovieData, DeleteMovieVariables> ref({
    required String id,
  }) {
    DeleteMovieVariables vars = DeleteMovieVariables(
      id: id,
    );

    return dataConnect.mutation(
        this.name, dataDeserializer, varsSerializer, vars);
  }
>>>>>>> cd4759ec

    return dataConnect.mutation(this.name, dataDeserializer, varsSerializer, vars);
  }
  FirebaseDataConnect dataConnect;
}


  


class DeleteMovieMovieDelete {
  
    
    
    
   late  String id;
   
  
  
    DeleteMovieMovieDelete.fromJson(Map<String, dynamic> json):
          id = 
            json['id']
     {
      
        
      
    }


  // TODO: Fix up to create a map on the fly
  Map<String, dynamic> toJson() {
    Map<String, dynamic> json = {};
    
      
      json['id'] = 
  
    id
  
;
      
    
    return json;
  }

  DeleteMovieMovieDelete({
    
    required this.id,
<<<<<<< HEAD
  
  }) { // TODO(mtewani): Only show this if there are optional fields.
    
      
    
=======
  }) {
    // TODO: Only show this if there are optional fields.
>>>>>>> cd4759ec
  }

}

<<<<<<< HEAD


=======
class DeleteMovieData {
  late DeleteMovieMovieDelete? movie_delete;

  DeleteMovieData.fromJson(Map<String, dynamic> json)
      : movie_delete = DeleteMovieMovieDelete.fromJson(json['movie_delete']) {}

  // TODO: Fix up to create a map on the fly
  Map<String, dynamic> toJson() {
    Map<String, dynamic> json = {};
>>>>>>> cd4759ec

  


class DeleteMovieData {
  
    
    
    
   late  DeleteMovieMovieDelete? movie_delete;
   
  
  
    DeleteMovieData.fromJson(Map<String, dynamic> json):
          movie_delete = 
            DeleteMovieMovieDelete.fromJson(json['movie_delete'])
          
     {
      
        
      
    }


  // TODO(mtewani): Fix up to create a map on the fly
  Map<String, dynamic> toJson() {
    Map<String, dynamic> json = {};
    
      
        if (movie_delete != null) {
          json['movie_delete'] = 
  
    movie_delete!.toJson()
  
;
        }
      
    
    return json;
  }

  DeleteMovieData({
<<<<<<< HEAD
    
     this.movie_delete,
  
  }) { // TODO(mtewani): Only show this if there are optional fields.
    
      
    
=======
    this.movie_delete,
  }) {
    // TODO: Only show this if there are optional fields.
>>>>>>> cd4759ec
  }

}




  


class DeleteMovieVariables {
  
    
    
    
   late  String id;
   
  
  
    DeleteMovieVariables.fromJson(Map<String, dynamic> json):
          id = 
            json['id']
     {
      
        
      
    }


  // TODO: Fix up to create a map on the fly
  Map<String, dynamic> toJson() {
    Map<String, dynamic> json = {};
    
      
      json['id'] = 
  
    id
  
;
      
    
    return json;
  }

  DeleteMovieVariables({
    
    required this.id,
<<<<<<< HEAD
  
  }) { // TODO(mtewani): Only show this if there are optional fields.
    
      
    
=======
  }) {
    // TODO: Only show this if there are optional fields.
>>>>>>> cd4759ec
  }

}





<|MERGE_RESOLUTION|>--- conflicted
+++ resolved
@@ -10,13 +10,6 @@
   String name = "deleteMovie";
   DeleteMovie({required this.dataConnect});
 
-<<<<<<< HEAD
-  Deserializer<DeleteMovieData> dataDeserializer = (String json)  => DeleteMovieData.fromJson(jsonDecode(json) as Map<String, dynamic>);
-  Serializer<DeleteMovieVariables> varsSerializer = (DeleteMovieVariables vars) => jsonEncode(vars.toJson());
-  MutationRef<DeleteMovieData, DeleteMovieVariables> ref(
-      {required String id,}) {
-    DeleteMovieVariables vars=DeleteMovieVariables(id: id,);
-=======
   Deserializer<DeleteMovieData> dataDeserializer = (String json) =>
       DeleteMovieData.fromJson(jsonDecode(json) as Map<String, dynamic>);
   Serializer<DeleteMovieVariables> varsSerializer =
@@ -31,7 +24,6 @@
     return dataConnect.mutation(
         this.name, dataDeserializer, varsSerializer, vars);
   }
->>>>>>> cd4759ec
 
     return dataConnect.mutation(this.name, dataDeserializer, varsSerializer, vars);
   }
@@ -79,24 +71,12 @@
   DeleteMovieMovieDelete({
     
     required this.id,
-<<<<<<< HEAD
-  
-  }) { // TODO(mtewani): Only show this if there are optional fields.
-    
-      
-    
-=======
   }) {
     // TODO: Only show this if there are optional fields.
->>>>>>> cd4759ec
   }
 
 }
 
-<<<<<<< HEAD
-
-
-=======
 class DeleteMovieData {
   late DeleteMovieMovieDelete? movie_delete;
 
@@ -104,34 +84,6 @@
       : movie_delete = DeleteMovieMovieDelete.fromJson(json['movie_delete']) {}
 
   // TODO: Fix up to create a map on the fly
-  Map<String, dynamic> toJson() {
-    Map<String, dynamic> json = {};
->>>>>>> cd4759ec
-
-  
-
-
-class DeleteMovieData {
-  
-    
-    
-    
-   late  DeleteMovieMovieDelete? movie_delete;
-   
-  
-  
-    DeleteMovieData.fromJson(Map<String, dynamic> json):
-          movie_delete = 
-            DeleteMovieMovieDelete.fromJson(json['movie_delete'])
-          
-     {
-      
-        
-      
-    }
-
-
-  // TODO(mtewani): Fix up to create a map on the fly
   Map<String, dynamic> toJson() {
     Map<String, dynamic> json = {};
     
@@ -149,19 +101,9 @@
   }
 
   DeleteMovieData({
-<<<<<<< HEAD
-    
-     this.movie_delete,
-  
-  }) { // TODO(mtewani): Only show this if there are optional fields.
-    
-      
-    
-=======
     this.movie_delete,
   }) {
     // TODO: Only show this if there are optional fields.
->>>>>>> cd4759ec
   }
 
 }
@@ -209,16 +151,8 @@
   DeleteMovieVariables({
     
     required this.id,
-<<<<<<< HEAD
-  
-  }) { // TODO(mtewani): Only show this if there are optional fields.
-    
-      
-    
-=======
   }) {
     // TODO: Only show this if there are optional fields.
->>>>>>> cd4759ec
   }
 
 }
