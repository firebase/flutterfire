part of movies;

class DeleteMovie {
  String name = "deleteMovie";
  DeleteMovie({required this.dataConnect});

  Deserializer<DeleteMovieData> dataDeserializer = (String json) =>
      DeleteMovieData.fromJson(jsonDecode(json) as Map<String, dynamic>);
  Serializer<DeleteMovieVariables> varsSerializer =
      (DeleteMovieVariables vars) => jsonEncode(vars.toJson());
<<<<<<< HEAD
  MutationRef<DeleteMovieResponse, DeleteMovieVariables> ref({
=======
  MutationRef<DeleteMovieData, DeleteMovieVariables> ref({
>>>>>>> cd4759ec
    required String id,
  }) {
    DeleteMovieVariables vars = DeleteMovieVariables(
      id: id,
    );

    return dataConnect.mutation(
        this.name, dataDeserializer, varsSerializer, vars);
  }

  FirebaseDataConnect dataConnect;
}

class DeleteMovieMovieDelete {
  late String id;

  DeleteMovieMovieDelete.fromJson(Map<String, dynamic> json)
      : id = json['id'] {}

  // TODO: Fix up to create a map on the fly
  Map<String, dynamic> toJson() {
    Map<String, dynamic> json = {};

    json['id'] = id;

    return json;
  }

  DeleteMovieMovieDelete({
    required this.id,
  }) {
    // TODO: Only show this if there are optional fields.
  }
}

class DeleteMovieData {
  late DeleteMovieMovieDelete? movie_delete;

  DeleteMovieData.fromJson(Map<String, dynamic> json)
      : movie_delete = DeleteMovieMovieDelete.fromJson(json['movie_delete']) {}

  // TODO: Fix up to create a map on the fly
  Map<String, dynamic> toJson() {
    Map<String, dynamic> json = {};

    if (movie_delete != null) {
      json['movie_delete'] = movie_delete!.toJson();
    }

    return json;
  }

<<<<<<< HEAD
  DeleteMovieResponse({
=======
  DeleteMovieData({
>>>>>>> cd4759ec
    this.movie_delete,
  }) {
    // TODO: Only show this if there are optional fields.
  }
}

class DeleteMovieVariables {
  late String id;

  DeleteMovieVariables.fromJson(Map<String, dynamic> json) : id = json['id'] {}

  // TODO: Fix up to create a map on the fly
  Map<String, dynamic> toJson() {
    Map<String, dynamic> json = {};

    json['id'] = id;

    return json;
  }

  DeleteMovieVariables({
    required this.id,
  }) {
    // TODO: Only show this if there are optional fields.
  }
}<|MERGE_RESOLUTION|>--- conflicted
+++ resolved
@@ -8,11 +8,7 @@
       DeleteMovieData.fromJson(jsonDecode(json) as Map<String, dynamic>);
   Serializer<DeleteMovieVariables> varsSerializer =
       (DeleteMovieVariables vars) => jsonEncode(vars.toJson());
-<<<<<<< HEAD
-  MutationRef<DeleteMovieResponse, DeleteMovieVariables> ref({
-=======
   MutationRef<DeleteMovieData, DeleteMovieVariables> ref({
->>>>>>> cd4759ec
     required String id,
   }) {
     DeleteMovieVariables vars = DeleteMovieVariables(
@@ -65,11 +61,7 @@
     return json;
   }
 
-<<<<<<< HEAD
-  DeleteMovieResponse({
-=======
   DeleteMovieData({
->>>>>>> cd4759ec
     this.movie_delete,
   }) {
     // TODO: Only show this if there are optional fields.
