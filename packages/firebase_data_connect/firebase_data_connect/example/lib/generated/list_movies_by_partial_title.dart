part of movies;







class ListMoviesByPartialTitle {
  String name = "ListMoviesByPartialTitle";
  ListMoviesByPartialTitle({required this.dataConnect});

<<<<<<< HEAD
  Deserializer<ListMoviesByPartialTitleData> dataDeserializer = (String json)  => ListMoviesByPartialTitleData.fromJson(jsonDecode(json) as Map<String, dynamic>);
  Serializer<ListMoviesByPartialTitleVariables> varsSerializer = (ListMoviesByPartialTitleVariables vars) => jsonEncode(vars.toJson());
  QueryRef<ListMoviesByPartialTitleData, ListMoviesByPartialTitleVariables> ref(
      {required String input,}) {
    ListMoviesByPartialTitleVariables vars=ListMoviesByPartialTitleVariables(input: input,);
=======
  Deserializer<ListMoviesByPartialTitleData> dataDeserializer = (String json) =>
      ListMoviesByPartialTitleData.fromJson(
          jsonDecode(json) as Map<String, dynamic>);
  Serializer<ListMoviesByPartialTitleVariables> varsSerializer =
      (ListMoviesByPartialTitleVariables vars) => jsonEncode(vars.toJson());
  QueryRef<ListMoviesByPartialTitleData, ListMoviesByPartialTitleVariables>
      ref({
    required String input,
  }) {
    ListMoviesByPartialTitleVariables vars = ListMoviesByPartialTitleVariables(
      input: input,
    );
>>>>>>> cd4759ec

    return dataConnect.query(this.name, dataDeserializer, varsSerializer, vars);
  }
  FirebaseDataConnect dataConnect;
}


  


class ListMoviesByPartialTitleMovies {
  
    
    
    
   late  String id;
   
  
    
    
    
   late  String title;
   
  
    
    
    
   late  String genre;
   
  
    
    
    
   late  double? rating;
   
  
  
    ListMoviesByPartialTitleMovies.fromJson(Map<String, dynamic> json):
          id = 
            json['id'],
    
          title = 
            json['title'],
    
          genre = 
            json['genre'],
    
          rating = 
            json['rating']
     {
      
        
      
        
      
        
      
        
      
    }


  // TODO: Fix up to create a map on the fly
  Map<String, dynamic> toJson() {
    Map<String, dynamic> json = {};
    
      
      json['id'] = 
  
    id
  
;
      
    
      
      json['title'] = 
  
    title
  
;
      
    
      
      json['genre'] = 
  
    genre
  
;
      
    
      
        if (rating != null) {
          json['rating'] = 
  
    rating
  
;
        }
      
    
    return json;
  }

  ListMoviesByPartialTitleMovies({
    
    required this.id,
  
    required this.title,
  
    required this.genre,
<<<<<<< HEAD
  
     this.rating,
  
  }) { // TODO(mtewani): Only show this if there are optional fields.
    
      
    
      
    
      
    
      
    
=======
    this.rating,
  }) {
    // TODO: Only show this if there are optional fields.
>>>>>>> cd4759ec
  }

}

<<<<<<< HEAD



  


class ListMoviesByPartialTitleData {
  
    
    
    
   late List<ListMoviesByPartialTitleMovies> movies;
   
  
  
    ListMoviesByPartialTitleData.fromJson(Map<String, dynamic> json):
          movies = 
            (json['movies'] as List<dynamic>)
              .map((e) => ListMoviesByPartialTitleMovies.fromJson(e))
              .toList()
          
     {
      
        
      
    }

=======
class ListMoviesByPartialTitleData {
  late List<ListMoviesByPartialTitleMovies> movies;

  ListMoviesByPartialTitleData.fromJson(Map<String, dynamic> json)
      : movies = (json['movies'] as List<dynamic>)
            .map((e) => ListMoviesByPartialTitleMovies.fromJson(e))
            .toList() {}
>>>>>>> cd4759ec

  // TODO: Fix up to create a map on the fly
  Map<String, dynamic> toJson() {
    Map<String, dynamic> json = {};
    
      
      json['movies'] = 
  
    movies.map((e) => e.toJson()).toList()
  
;
      
    
    return json;
  }

  ListMoviesByPartialTitleData({
<<<<<<< HEAD
    
    required this.movies,
  
  }) { // TODO(mtewani): Only show this if there are optional fields.
    
      
    
=======
    required this.movies,
  }) {
    // TODO: Only show this if there are optional fields.
>>>>>>> cd4759ec
  }

}




  


class ListMoviesByPartialTitleVariables {
  
    
    
    
   late  String input;
   
  
  
    ListMoviesByPartialTitleVariables.fromJson(Map<String, dynamic> json):
          input = 
            json['input']
     {
      
        
      
    }


  // TODO: Fix up to create a map on the fly
  Map<String, dynamic> toJson() {
    Map<String, dynamic> json = {};
    
      
      json['input'] = 
  
    input
  
;
      
    
    return json;
  }

  ListMoviesByPartialTitleVariables({
    
    required this.input,
<<<<<<< HEAD
  
  }) { // TODO(mtewani): Only show this if there are optional fields.
    
      
    
=======
  }) {
    // TODO: Only show this if there are optional fields.
>>>>>>> cd4759ec
  }

}





<|MERGE_RESOLUTION|>--- conflicted
+++ resolved
@@ -1,22 +1,9 @@
 part of movies;
-
-
-
-
-
-
 
 class ListMoviesByPartialTitle {
   String name = "ListMoviesByPartialTitle";
   ListMoviesByPartialTitle({required this.dataConnect});
 
-<<<<<<< HEAD
-  Deserializer<ListMoviesByPartialTitleData> dataDeserializer = (String json)  => ListMoviesByPartialTitleData.fromJson(jsonDecode(json) as Map<String, dynamic>);
-  Serializer<ListMoviesByPartialTitleVariables> varsSerializer = (ListMoviesByPartialTitleVariables vars) => jsonEncode(vars.toJson());
-  QueryRef<ListMoviesByPartialTitleData, ListMoviesByPartialTitleVariables> ref(
-      {required String input,}) {
-    ListMoviesByPartialTitleVariables vars=ListMoviesByPartialTitleVariables(input: input,);
-=======
   Deserializer<ListMoviesByPartialTitleData> dataDeserializer = (String json) =>
       ListMoviesByPartialTitleData.fromJson(
           jsonDecode(json) as Map<String, dynamic>);
@@ -29,169 +16,55 @@
     ListMoviesByPartialTitleVariables vars = ListMoviesByPartialTitleVariables(
       input: input,
     );
->>>>>>> cd4759ec
 
     return dataConnect.query(this.name, dataDeserializer, varsSerializer, vars);
   }
+
   FirebaseDataConnect dataConnect;
 }
 
+class ListMoviesByPartialTitleMovies {
+  late String id;
 
-  
+  late String title;
 
+  late String genre;
 
-class ListMoviesByPartialTitleMovies {
-  
-    
-    
-    
-   late  String id;
-   
-  
-    
-    
-    
-   late  String title;
-   
-  
-    
-    
-    
-   late  String genre;
-   
-  
-    
-    
-    
-   late  double? rating;
-   
-  
-  
-    ListMoviesByPartialTitleMovies.fromJson(Map<String, dynamic> json):
-          id = 
-            json['id'],
-    
-          title = 
-            json['title'],
-    
-          genre = 
-            json['genre'],
-    
-          rating = 
-            json['rating']
-     {
-      
-        
-      
-        
-      
-        
-      
-        
-      
-    }
+  late double? rating;
 
+  ListMoviesByPartialTitleMovies.fromJson(Map<String, dynamic> json)
+      : id = json['id'],
+        title = json['title'],
+        genre = json['genre'],
+        rating = json['rating'] {}
 
   // TODO: Fix up to create a map on the fly
   Map<String, dynamic> toJson() {
     Map<String, dynamic> json = {};
-    
-      
-      json['id'] = 
-  
-    id
-  
-;
-      
-    
-      
-      json['title'] = 
-  
-    title
-  
-;
-      
-    
-      
-      json['genre'] = 
-  
-    genre
-  
-;
-      
-    
-      
-        if (rating != null) {
-          json['rating'] = 
-  
-    rating
-  
-;
-        }
-      
-    
+
+    json['id'] = id;
+
+    json['title'] = title;
+
+    json['genre'] = genre;
+
+    if (rating != null) {
+      json['rating'] = rating;
+    }
+
     return json;
   }
 
   ListMoviesByPartialTitleMovies({
-    
     required this.id,
-  
     required this.title,
-  
     required this.genre,
-<<<<<<< HEAD
-  
-     this.rating,
-  
-  }) { // TODO(mtewani): Only show this if there are optional fields.
-    
-      
-    
-      
-    
-      
-    
-      
-    
-=======
     this.rating,
   }) {
     // TODO: Only show this if there are optional fields.
->>>>>>> cd4759ec
   }
-
 }
 
-<<<<<<< HEAD
-
-
-
-  
-
-
-class ListMoviesByPartialTitleData {
-  
-    
-    
-    
-   late List<ListMoviesByPartialTitleMovies> movies;
-   
-  
-  
-    ListMoviesByPartialTitleData.fromJson(Map<String, dynamic> json):
-          movies = 
-            (json['movies'] as List<dynamic>)
-              .map((e) => ListMoviesByPartialTitleMovies.fromJson(e))
-              .toList()
-          
-     {
-      
-        
-      
-    }
-
-=======
 class ListMoviesByPartialTitleData {
   late List<ListMoviesByPartialTitleMovies> movies;
 
@@ -199,99 +72,41 @@
       : movies = (json['movies'] as List<dynamic>)
             .map((e) => ListMoviesByPartialTitleMovies.fromJson(e))
             .toList() {}
->>>>>>> cd4759ec
 
   // TODO: Fix up to create a map on the fly
   Map<String, dynamic> toJson() {
     Map<String, dynamic> json = {};
-    
-      
-      json['movies'] = 
-  
-    movies.map((e) => e.toJson()).toList()
-  
-;
-      
-    
+
+    json['movies'] = movies.map((e) => e.toJson()).toList();
+
     return json;
   }
 
   ListMoviesByPartialTitleData({
-<<<<<<< HEAD
-    
-    required this.movies,
-  
-  }) { // TODO(mtewani): Only show this if there are optional fields.
-    
-      
-    
-=======
     required this.movies,
   }) {
     // TODO: Only show this if there are optional fields.
->>>>>>> cd4759ec
   }
-
 }
 
+class ListMoviesByPartialTitleVariables {
+  late String input;
 
-
-
-  
-
-
-class ListMoviesByPartialTitleVariables {
-  
-    
-    
-    
-   late  String input;
-   
-  
-  
-    ListMoviesByPartialTitleVariables.fromJson(Map<String, dynamic> json):
-          input = 
-            json['input']
-     {
-      
-        
-      
-    }
-
+  ListMoviesByPartialTitleVariables.fromJson(Map<String, dynamic> json)
+      : input = json['input'] {}
 
   // TODO: Fix up to create a map on the fly
   Map<String, dynamic> toJson() {
     Map<String, dynamic> json = {};
-    
-      
-      json['input'] = 
-  
-    input
-  
-;
-      
-    
+
+    json['input'] = input;
+
     return json;
   }
 
   ListMoviesByPartialTitleVariables({
-    
     required this.input,
-<<<<<<< HEAD
-  
-  }) { // TODO(mtewani): Only show this if there are optional fields.
-    
-      
-    
-=======
   }) {
     // TODO: Only show this if there are optional fields.
->>>>>>> cd4759ec
   }
-
-}
-
-
-
-
-
+}