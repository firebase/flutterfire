library movies;

import 'package:firebase_data_connect/firebase_data_connect.dart';
import 'dart:convert';

part 'add_person.dart';

part 'add_director_to_movie.dart';

part 'add_timestamp.dart';

part 'add_date_and_timestamp.dart';

part 'delete_all_timestamps.dart';

part 'seed_movies.dart';

part 'create_movie.dart';

part 'delete_movie.dart';

part 'thing.dart';

part 'seed_data.dart';

part 'list_movies.dart';

part 'list_movies_by_partial_title.dart';

part 'list_persons.dart';

part 'list_thing.dart';

part 'list_timestamps.dart';

part 'list_movies_by_genre.dart';

class MoviesConnector {
  AddPersonVariablesBuilder addPerson() {
    return AddPersonVariablesBuilder(
      dataConnect,
    );
<<<<<<< HEAD
  }

  AddDirectorToMovieVariablesBuilder addDirectorToMovie() {
    return AddDirectorToMovieVariablesBuilder(
      dataConnect,
    );
  }

  AddTimestampVariablesBuilder addTimestamp({
    required Timestamp timestamp,
  }) {
    return AddTimestampVariablesBuilder(
      dataConnect,
      timestamp: timestamp,
    );
  }

  AddDateAndTimestampVariablesBuilder addDateAndTimestamp({
    required DateTime date,
    required Timestamp timestamp,
  }) {
    return AddDateAndTimestampVariablesBuilder(
      dataConnect,
      date: date,
      timestamp: timestamp,
    );
  }

  DeleteAllTimestampsVariablesBuilder deleteAllTimestamps() {
    return DeleteAllTimestampsVariablesBuilder(
      dataConnect,
    );
  }

  SeedMoviesVariablesBuilder seedMovies() {
    return SeedMoviesVariablesBuilder(
      dataConnect,
    );
  }

  CreateMovieVariablesBuilder createMovie({
    required String title,
    required int releaseYear,
    required String genre,
  }) {
    return CreateMovieVariablesBuilder(
      dataConnect,
      title: title,
      releaseYear: releaseYear,
      genre: genre,
    );
  }

  DeleteMovieVariablesBuilder deleteMovie({
    required String id,
  }) {
    return DeleteMovieVariablesBuilder(
      dataConnect,
      id: id,
    );
  }

  ThingVariablesBuilder thing() {
    return ThingVariablesBuilder(
      dataConnect,
    );
  }

  SeedDataVariablesBuilder seedData() {
    return SeedDataVariablesBuilder(
=======
  }

  AddDirectorToMovieVariablesBuilder addDirectorToMovie() {
    return AddDirectorToMovieVariablesBuilder(
      dataConnect,
    );
  }

  AddTimestampVariablesBuilder addTimestamp({
    required Timestamp timestamp,
  }) {
    return AddTimestampVariablesBuilder(
      dataConnect,
      timestamp: timestamp,
    );
  }

  AddDateAndTimestampVariablesBuilder addDateAndTimestamp({
    required DateTime date,
    required Timestamp timestamp,
  }) {
    return AddDateAndTimestampVariablesBuilder(
      dataConnect,
      date: date,
      timestamp: timestamp,
    );
  }

  SeedMoviesVariablesBuilder seedMovies() {
    return SeedMoviesVariablesBuilder(
      dataConnect,
    );
  }

  CreateMovieVariablesBuilder createMovie({
    required String title,
    required int releaseYear,
    required String genre,
  }) {
    return CreateMovieVariablesBuilder(
      dataConnect,
      title: title,
      releaseYear: releaseYear,
      genre: genre,
    );
  }

  DeleteMovieVariablesBuilder deleteMovie({
    required String id,
  }) {
    return DeleteMovieVariablesBuilder(
      dataConnect,
      id: id,
    );
  }

  ThingVariablesBuilder thing() {
    return ThingVariablesBuilder(
>>>>>>> 9e80c1d9
      dataConnect,
    );
  }

<<<<<<< HEAD
  ListMoviesVariablesBuilder listMovies() {
    return ListMoviesVariablesBuilder(
=======
  SeedDataVariablesBuilder seedData() {
    return SeedDataVariablesBuilder(
>>>>>>> 9e80c1d9
      dataConnect,
    );
  }

<<<<<<< HEAD
  ListMoviesByPartialTitleVariablesBuilder listMoviesByPartialTitle({
    required String input,
  }) {
    return ListMoviesByPartialTitleVariablesBuilder(
      dataConnect,
      input: input,
    );
  }

  ListPersonsVariablesBuilder listPersons() {
    return ListPersonsVariablesBuilder(
      dataConnect,
    );
  }

  ListThingVariablesBuilder listThing() {
    return ListThingVariablesBuilder(
=======
  ListMoviesVariablesBuilder listMovies() {
    return ListMoviesVariablesBuilder(
      dataConnect,
    );
  }

  ListMoviesByPartialTitleVariablesBuilder listMoviesByPartialTitle({
    required String input,
  }) {
    return ListMoviesByPartialTitleVariablesBuilder(
      dataConnect,
      input: input,
    );
  }

  ListPersonsVariablesBuilder listPersons() {
    return ListPersonsVariablesBuilder(
>>>>>>> 9e80c1d9
      dataConnect,
    );
  }

<<<<<<< HEAD
  ListTimestampsVariablesBuilder listTimestamps() {
    return ListTimestampsVariablesBuilder(
=======
  ListThingVariablesBuilder listThing() {
    return ListThingVariablesBuilder(
>>>>>>> 9e80c1d9
      dataConnect,
    );
  }

<<<<<<< HEAD
  ListMoviesByGenreVariablesBuilder listMoviesByGenre() {
    return ListMoviesByGenreVariablesBuilder(
=======
  ListTimestampsVariablesBuilder listTimestamps() {
    return ListTimestampsVariablesBuilder(
>>>>>>> 9e80c1d9
      dataConnect,
    );
  }

  static ConnectorConfig connectorConfig = ConnectorConfig(
    'us-west2',
    'movies',
    'dataconnect',
  );

  MoviesConnector({required this.dataConnect});
  static MoviesConnector get instance {
    return MoviesConnector(
        dataConnect: FirebaseDataConnect.instanceFor(
            connectorConfig: connectorConfig,
            sdkType: CallerSDKType.generated));
  }

  FirebaseDataConnect dataConnect;
}<|MERGE_RESOLUTION|>--- conflicted
+++ resolved
@@ -1,5 +1,4 @@
 library movies;
-
 import 'package:firebase_data_connect/firebase_data_connect.dart';
 import 'dart:convert';
 
@@ -35,219 +34,94 @@
 
 part 'list_movies_by_genre.dart';
 
+
+
+
+
+
+
 class MoviesConnector {
-  AddPersonVariablesBuilder addPerson() {
-    return AddPersonVariablesBuilder(
-      dataConnect,
-    );
-<<<<<<< HEAD
+  
+  
+  AddPersonVariablesBuilder addPerson () {
+    return AddPersonVariablesBuilder(dataConnect, );
   }
-
-  AddDirectorToMovieVariablesBuilder addDirectorToMovie() {
-    return AddDirectorToMovieVariablesBuilder(
-      dataConnect,
-    );
+  
+  
+  AddDirectorToMovieVariablesBuilder addDirectorToMovie () {
+    return AddDirectorToMovieVariablesBuilder(dataConnect, );
   }
-
-  AddTimestampVariablesBuilder addTimestamp({
-    required Timestamp timestamp,
-  }) {
-    return AddTimestampVariablesBuilder(
-      dataConnect,
-      timestamp: timestamp,
-    );
+  
+  
+  AddTimestampVariablesBuilder addTimestamp ({required Timestamp timestamp,}) {
+    return AddTimestampVariablesBuilder(dataConnect, timestamp: timestamp,);
   }
-
-  AddDateAndTimestampVariablesBuilder addDateAndTimestamp({
-    required DateTime date,
-    required Timestamp timestamp,
-  }) {
-    return AddDateAndTimestampVariablesBuilder(
-      dataConnect,
-      date: date,
-      timestamp: timestamp,
-    );
+  
+  
+  AddDateAndTimestampVariablesBuilder addDateAndTimestamp ({required DateTime date,required Timestamp timestamp,}) {
+    return AddDateAndTimestampVariablesBuilder(dataConnect, date: date,timestamp: timestamp,);
   }
-
-  DeleteAllTimestampsVariablesBuilder deleteAllTimestamps() {
-    return DeleteAllTimestampsVariablesBuilder(
-      dataConnect,
-    );
+  
+  
+  DeleteAllTimestampsVariablesBuilder deleteAllTimestamps () {
+    return DeleteAllTimestampsVariablesBuilder(dataConnect, );
   }
-
-  SeedMoviesVariablesBuilder seedMovies() {
-    return SeedMoviesVariablesBuilder(
-      dataConnect,
-    );
+  
+  
+  SeedMoviesVariablesBuilder seedMovies () {
+    return SeedMoviesVariablesBuilder(dataConnect, );
   }
-
-  CreateMovieVariablesBuilder createMovie({
-    required String title,
-    required int releaseYear,
-    required String genre,
-  }) {
-    return CreateMovieVariablesBuilder(
-      dataConnect,
-      title: title,
-      releaseYear: releaseYear,
-      genre: genre,
-    );
+  
+  
+  CreateMovieVariablesBuilder createMovie ({required String title,required int releaseYear,required String genre,}) {
+    return CreateMovieVariablesBuilder(dataConnect, title: title,releaseYear: releaseYear,genre: genre,);
   }
-
-  DeleteMovieVariablesBuilder deleteMovie({
-    required String id,
-  }) {
-    return DeleteMovieVariablesBuilder(
-      dataConnect,
-      id: id,
-    );
+  
+  
+  DeleteMovieVariablesBuilder deleteMovie ({required String id,}) {
+    return DeleteMovieVariablesBuilder(dataConnect, id: id,);
   }
-
-  ThingVariablesBuilder thing() {
-    return ThingVariablesBuilder(
-      dataConnect,
-    );
+  
+  
+  ThingVariablesBuilder thing () {
+    return ThingVariablesBuilder(dataConnect, );
   }
-
-  SeedDataVariablesBuilder seedData() {
-    return SeedDataVariablesBuilder(
-=======
+  
+  
+  SeedDataVariablesBuilder seedData () {
+    return SeedDataVariablesBuilder(dataConnect, );
   }
-
-  AddDirectorToMovieVariablesBuilder addDirectorToMovie() {
-    return AddDirectorToMovieVariablesBuilder(
-      dataConnect,
-    );
+  
+  
+  ListMoviesVariablesBuilder listMovies () {
+    return ListMoviesVariablesBuilder(dataConnect, );
   }
-
-  AddTimestampVariablesBuilder addTimestamp({
-    required Timestamp timestamp,
-  }) {
-    return AddTimestampVariablesBuilder(
-      dataConnect,
-      timestamp: timestamp,
-    );
+  
+  
+  ListMoviesByPartialTitleVariablesBuilder listMoviesByPartialTitle ({required String input,}) {
+    return ListMoviesByPartialTitleVariablesBuilder(dataConnect, input: input,);
   }
-
-  AddDateAndTimestampVariablesBuilder addDateAndTimestamp({
-    required DateTime date,
-    required Timestamp timestamp,
-  }) {
-    return AddDateAndTimestampVariablesBuilder(
-      dataConnect,
-      date: date,
-      timestamp: timestamp,
-    );
+  
+  
+  ListPersonsVariablesBuilder listPersons () {
+    return ListPersonsVariablesBuilder(dataConnect, );
   }
-
-  SeedMoviesVariablesBuilder seedMovies() {
-    return SeedMoviesVariablesBuilder(
-      dataConnect,
-    );
+  
+  
+  ListThingVariablesBuilder listThing () {
+    return ListThingVariablesBuilder(dataConnect, );
   }
-
-  CreateMovieVariablesBuilder createMovie({
-    required String title,
-    required int releaseYear,
-    required String genre,
-  }) {
-    return CreateMovieVariablesBuilder(
-      dataConnect,
-      title: title,
-      releaseYear: releaseYear,
-      genre: genre,
-    );
+  
+  
+  ListTimestampsVariablesBuilder listTimestamps () {
+    return ListTimestampsVariablesBuilder(dataConnect, );
   }
-
-  DeleteMovieVariablesBuilder deleteMovie({
-    required String id,
-  }) {
-    return DeleteMovieVariablesBuilder(
-      dataConnect,
-      id: id,
-    );
+  
+  
+  ListMoviesByGenreVariablesBuilder listMoviesByGenre () {
+    return ListMoviesByGenreVariablesBuilder(dataConnect, );
   }
-
-  ThingVariablesBuilder thing() {
-    return ThingVariablesBuilder(
->>>>>>> 9e80c1d9
-      dataConnect,
-    );
-  }
-
-<<<<<<< HEAD
-  ListMoviesVariablesBuilder listMovies() {
-    return ListMoviesVariablesBuilder(
-=======
-  SeedDataVariablesBuilder seedData() {
-    return SeedDataVariablesBuilder(
->>>>>>> 9e80c1d9
-      dataConnect,
-    );
-  }
-
-<<<<<<< HEAD
-  ListMoviesByPartialTitleVariablesBuilder listMoviesByPartialTitle({
-    required String input,
-  }) {
-    return ListMoviesByPartialTitleVariablesBuilder(
-      dataConnect,
-      input: input,
-    );
-  }
-
-  ListPersonsVariablesBuilder listPersons() {
-    return ListPersonsVariablesBuilder(
-      dataConnect,
-    );
-  }
-
-  ListThingVariablesBuilder listThing() {
-    return ListThingVariablesBuilder(
-=======
-  ListMoviesVariablesBuilder listMovies() {
-    return ListMoviesVariablesBuilder(
-      dataConnect,
-    );
-  }
-
-  ListMoviesByPartialTitleVariablesBuilder listMoviesByPartialTitle({
-    required String input,
-  }) {
-    return ListMoviesByPartialTitleVariablesBuilder(
-      dataConnect,
-      input: input,
-    );
-  }
-
-  ListPersonsVariablesBuilder listPersons() {
-    return ListPersonsVariablesBuilder(
->>>>>>> 9e80c1d9
-      dataConnect,
-    );
-  }
-
-<<<<<<< HEAD
-  ListTimestampsVariablesBuilder listTimestamps() {
-    return ListTimestampsVariablesBuilder(
-=======
-  ListThingVariablesBuilder listThing() {
-    return ListThingVariablesBuilder(
->>>>>>> 9e80c1d9
-      dataConnect,
-    );
-  }
-
-<<<<<<< HEAD
-  ListMoviesByGenreVariablesBuilder listMoviesByGenre() {
-    return ListMoviesByGenreVariablesBuilder(
-=======
-  ListTimestampsVariablesBuilder listTimestamps() {
-    return ListTimestampsVariablesBuilder(
->>>>>>> 9e80c1d9
-      dataConnect,
-    );
-  }
+  
 
   static ConnectorConfig connectorConfig = ConnectorConfig(
     'us-west2',
@@ -264,4 +138,4 @@
   }
 
   FirebaseDataConnect dataConnect;
-}+}
