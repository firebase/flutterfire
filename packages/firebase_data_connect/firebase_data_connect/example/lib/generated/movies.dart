library movies;

import 'package:firebase_data_connect/firebase_data_connect.dart';
import 'dart:convert';

part 'add_person.dart';
<<<<<<< HEAD
=======

part 'add_director_to_movie.dart';

part 'add_timestamp.dart';

part 'add_date_and_timestamp.dart';
>>>>>>> d7d2d4b9

part 'seed_movies.dart';

part 'create_movie.dart';

part 'delete_movie.dart';

part 'list_movies.dart';

part 'list_movies_by_partial_title.dart';

part 'list_persons.dart';
<<<<<<< HEAD
=======

part 'list_timestamps.dart';
>>>>>>> d7d2d4b9

class MoviesConnector {
  AddPerson get addPerson {
    return AddPerson(dataConnect: dataConnect);
  }

  AddDirectorToMovie get addDirectorToMovie {
    return AddDirectorToMovie(dataConnect: dataConnect);
  }

  AddTimestamp get addTimestamp {
    return AddTimestamp(dataConnect: dataConnect);
  }

  AddDateAndTimestamp get addDateAndTimestamp {
    return AddDateAndTimestamp(dataConnect: dataConnect);
  }

  SeedMovies get seedMovies {
    return SeedMovies(dataConnect: dataConnect);
  }

  CreateMovie get createMovie {
    return CreateMovie(dataConnect: dataConnect);
  }

  DeleteMovie get deleteMovie {
    return DeleteMovie(dataConnect: dataConnect);
  }

  ListMovies get listMovies {
    return ListMovies(dataConnect: dataConnect);
  }

  ListMoviesByPartialTitle get listMoviesByPartialTitle {
    return ListMoviesByPartialTitle(dataConnect: dataConnect);
  }

  ListPersons get listPersons {
    return ListPersons(dataConnect: dataConnect);
  }

<<<<<<< HEAD
=======
  ListTimestamps get listTimestamps {
    return ListTimestamps(dataConnect: dataConnect);
  }

>>>>>>> d7d2d4b9
  static ConnectorConfig connectorConfig = ConnectorConfig(
    'us-west2',
    'movies',
    'dataconnect',
  );

  MoviesConnector({required this.dataConnect});
  static MoviesConnector get instance {
    return MoviesConnector(
        dataConnect:
            FirebaseDataConnect.instanceFor(connectorConfig: connectorConfig));
  }

  FirebaseDataConnect dataConnect;
}<|MERGE_RESOLUTION|>--- conflicted
+++ resolved
@@ -4,15 +4,12 @@
 import 'dart:convert';
 
 part 'add_person.dart';
-<<<<<<< HEAD
-=======
 
 part 'add_director_to_movie.dart';
 
 part 'add_timestamp.dart';
 
 part 'add_date_and_timestamp.dart';
->>>>>>> d7d2d4b9
 
 part 'seed_movies.dart';
 
@@ -25,11 +22,8 @@
 part 'list_movies_by_partial_title.dart';
 
 part 'list_persons.dart';
-<<<<<<< HEAD
-=======
 
 part 'list_timestamps.dart';
->>>>>>> d7d2d4b9
 
 class MoviesConnector {
   AddPerson get addPerson {
@@ -72,13 +66,10 @@
     return ListPersons(dataConnect: dataConnect);
   }
 
-<<<<<<< HEAD
-=======
   ListTimestamps get listTimestamps {
     return ListTimestamps(dataConnect: dataConnect);
   }
 
->>>>>>> d7d2d4b9
   static ConnectorConfig connectorConfig = ConnectorConfig(
     'us-west2',
     'movies',
