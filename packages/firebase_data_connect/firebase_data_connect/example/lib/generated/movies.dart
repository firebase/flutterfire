--- conflicted
+++ resolved
@@ -2,6 +2,20 @@
 
 import 'package:firebase_data_connect/firebase_data_connect.dart';
 import 'dart:convert';
+
+part 'add_person.dart';
+
+part 'add_director_to_movie.dart';
+
+part 'add_timestamp.dart';
+
+part 'add_date_and_timestamp.dart';
+
+part 'seed_movies.dart';
+
+part 'create_movie.dart';
+
+part 'delete_movie.dart';
 
 part 'list_movies.dart';
 
@@ -11,23 +25,35 @@
 
 part 'list_timestamps.dart';
 
-part 'add_person.dart';
+class MoviesConnector {
+  AddPerson get addPerson {
+    return AddPerson(dataConnect: dataConnect);
+  }
 
-part 'add_director_to_movie.dart';
+  AddDirectorToMovie get addDirectorToMovie {
+    return AddDirectorToMovie(dataConnect: dataConnect);
+  }
 
-<<<<<<< HEAD
-part 'add_timestamp.dart';
+  AddTimestamp get addTimestamp {
+    return AddTimestamp(dataConnect: dataConnect);
+  }
 
-part 'add_date_and_timestamp.dart';
-=======
-part 'seed_movies.dart';
->>>>>>> 78655133
+  AddDateAndTimestamp get addDateAndTimestamp {
+    return AddDateAndTimestamp(dataConnect: dataConnect);
+  }
 
-part 'create_movie.dart';
+  SeedMovies get seedMovies {
+    return SeedMovies(dataConnect: dataConnect);
+  }
 
-part 'delete_movie.dart';
+  CreateMovie get createMovie {
+    return CreateMovie(dataConnect: dataConnect);
+  }
 
-class MoviesConnector {
+  DeleteMovie get deleteMovie {
+    return DeleteMovie(dataConnect: dataConnect);
+  }
+
   ListMovies get listMovies {
     return ListMovies(dataConnect: dataConnect);
   }
@@ -42,43 +68,6 @@
 
   ListTimestamps get listTimestamps {
     return ListTimestamps(dataConnect: dataConnect);
-  }
-
-  AddPerson get addPerson {
-    return AddPerson(dataConnect: dataConnect);
-  }
-
-  AddDirectorToMovie get addDirectorToMovie {
-    return AddDirectorToMovie(dataConnect: dataConnect);
-  }
-
-<<<<<<< HEAD
-  AddTimestamp get addTimestamp {
-    return AddTimestamp(dataConnect: dataConnect);
-=======
-  SeedMovies get seedMovies {
-    return SeedMovies(dataConnect: dataConnect);
-  }
-
-  CreateMovie get createMovie {
-    return CreateMovie(dataConnect: dataConnect);
-  }
-
-  DeleteMovie get deleteMovie {
-    return DeleteMovie(dataConnect: dataConnect);
->>>>>>> 78655133
-  }
-
-  AddDateAndTimestamp get addDateAndTimestamp {
-    return AddDateAndTimestamp(dataConnect: dataConnect);
-  }
-
-  CreateMovie get createMovie {
-    return CreateMovie(dataConnect: dataConnect);
-  }
-
-  DeleteMovie get deleteMovie {
-    return DeleteMovie(dataConnect: dataConnect);
   }
 
   static ConnectorConfig connectorConfig = ConnectorConfig(
