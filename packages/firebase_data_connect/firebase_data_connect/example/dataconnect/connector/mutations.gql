# Create a movie based on user input
mutation addPerson($name: String) @auth(level: PUBLIC) {
  person_insert(data: { name: $name })
}
mutation addDirectorToMovie($personId: Person_Key, $movieId: UUID)
@auth(level: PUBLIC) {
  directedBy_insert(data: { directedby: $personId, movieId: $movieId })
}
<<<<<<< HEAD
mutation addTimestamp($timestamp: Timestamp!) @auth(level: PUBLIC) {
  timestampHolder_insert(data: {
    timestamp: $timestamp
  })
}
mutation addDateAndTimestamp($date: Date!, $timestamp: Timestamp!) @auth(level: PUBLIC) {
  timestampHolder_insert(data: {
    date: $date,
    timestamp: $timestamp
  })
}

=======
mutation seedMovies @auth(level: PUBLIC) {
  the_matrix: movie_insert(
    data: {
      title: "The Matrix"
      releaseYear: 1999
      genre: "Sci-Fi"
      rating: 5.0
      description: "When a beautiful stranger leads computer hacker Neo to a forbidding underworld, he discovers the shocking truth--the life he knows is the elaborate deception of an evil cyber-intelligence."
    }
  )
  jurassic_park: movie_insert(
    data: {
      title: "Jurassic Park"
      releaseYear: 1993
      genre: "Adventure"
      rating: 5.0
      description: "An industrialist invites some experts to visit his theme park of cloned dinosaurs. After a power failure, the creatures run loose, putting everyone's lives, including his grandchildren's, in danger."
    }
  )
}
>>>>>>> 78655133
mutation createMovie(
  $title: String!
  $releaseYear: Int!
  $genre: String!
  $rating: Float
  $description: String
) @auth(level: PUBLIC) {
  movie_insert(
    data: {
      title: $title
      releaseYear: $releaseYear
      genre: $genre
      rating: $rating
      description: $description
    }
  )
}

# Delete a movie by its ID
mutation deleteMovie($id: UUID!) @auth(level: PUBLIC) {
  movie_delete(id: $id)
}

# # Update movie information based on the provided ID
# mutation updateMovie(
#   $id: UUID!
#   $title: String
#   $releaseYear: Int
#   $genre: String
#   $rating: Float
#   $description: String
#   $imageUrl: String
#   $tags: [String!] = []
# ) {
#   movie_update(
#     id: $id
#     data: {
#       title: $title
#       releaseYear: $releaseYear
#       genre: $genre
#       rating: $rating
#       description: $description
#       imageUrl: $imageUrl
#       tags: $tags
#     }
#   )
# }

# # Delete movies with a rating lower than the specified minimum rating
# mutation deleteUnpopularMovies($minRating: Float!) {
#   movie_deleteMany(where: { rating: { le: $minRating } })
# }

# # Add a movie to the user's watched list
# mutation addWatchedMovie($movieId: UUID!) @auth(level: USER) {
#   watchedMovie_upsert(data: { userId_expr: "auth.uid", movieId: $movieId })
# }

# # Remove a movie from the user's watched list
# mutation deleteWatchedMovie($userId: String!, $movieId: UUID!) @auth(level: USER) {
#   watchedMovie_delete(key: { userId: $userId, movieId: $movieId })
# }

# # Add a movie to the user's favorites list
# mutation addFavoritedMovie($movieId: UUID!) @auth(level: USER) {
#   favoriteMovie_upsert(data: { userId_expr: "auth.uid", movieId: $movieId })
# }

# # Remove a movie from the user's favorites list
# mutation deleteFavoritedMovie($userId: String!, $movieId: UUID!) @auth(level: USER) {
#   favoriteMovie_delete(key: { userId: $userId, movieId: $movieId })
# }

# # Add an actor to the user's favorites list
# mutation addFavoritedActor($actorId: UUID!) @auth(level: USER) {
#   favoriteActor_upsert(data: { userId_expr: "auth.uid", actorId: $actorId })
# }

# # Remove an actor from the user's favorites list
# mutation deleteFavoriteActor($userId: String!, $actorId: UUID!) @auth(level: USER) {
#   favoriteActor_delete(key: { userId: $userId, actorId: $actorId })
# }

# # Add a review for a movie
# mutation addReview($movieId: UUID!, $rating: Int!, $reviewText: String!) @auth(level: USER) {
#   review_upsert(
#     data: {
#       userId_expr: "auth.uid"
#       movieId: $movieId
#       rating: $rating
#       reviewText: $reviewText
#       reviewDate_date: { today: true }
#     }
#   )
# }

# # Delete a user's review for a movie
# mutation deleteReview($movieId: UUID!, $userId: String!) @auth(level: USER) {
#   review_delete(key: { userId: $userId, movieId: $movieId })
# }

# # Upsert (update or insert) a user based on their username
# mutation upsertUser($username: String!) @auth(level: USER) {
#   user_upsert(data: {
#     id_expr: "auth.uid",
#     username: $username
#   })
# }<|MERGE_RESOLUTION|>--- conflicted
+++ resolved
@@ -6,7 +6,6 @@
 @auth(level: PUBLIC) {
   directedBy_insert(data: { directedby: $personId, movieId: $movieId })
 }
-<<<<<<< HEAD
 mutation addTimestamp($timestamp: Timestamp!) @auth(level: PUBLIC) {
   timestampHolder_insert(data: {
     timestamp: $timestamp
@@ -19,7 +18,6 @@
   })
 }
 
-=======
 mutation seedMovies @auth(level: PUBLIC) {
   the_matrix: movie_insert(
     data: {
@@ -40,7 +38,6 @@
     }
   )
 }
->>>>>>> 78655133
 mutation createMovie(
   $title: String!
   $releaseYear: Int!
