--- conflicted
+++ resolved
@@ -12,13 +12,6 @@
   """
   person(id: UUID, key: Person_Key): Person @fdc_generated(from: "Person", purpose: QUERY_SINGLE)
   """
-<<<<<<< HEAD
-  ✨ Look up a single Thing based on `id` or `key` and return selected fields (or `null` if not found).
-  """
-  thing(id: UUID, key: Thing_Key): Thing @fdc_generated(from: "Thing", purpose: QUERY_SINGLE)
-  """
-=======
->>>>>>> cd4759ec
   ✨ List DirectedBy entries in the table, optionally filtered by `where` conditions.
   """
   directedBies(where: DirectedBy_Filter, orderBy: [DirectedBy_Order!], offset: Int, limit: Int = 100): [DirectedBy!]! @fdc_generated(from: "DirectedBy", purpose: QUERY_MULTIPLE)
