<<<<<<< HEAD
=======
## 0.2.0+1

 - Update a dependency to the latest release.

## 0.2.0

> Note: This release has breaking changes.

 - **BREAKING** **FEAT**: bump iOS SDK to version 12.0.0 ([#17549](https://github.com/firebase/flutterfire/issues/17549)). ([b2619e68](https://github.com/firebase/flutterfire/commit/b2619e685fec897513483df1d7be347b64f95606))
 - **BREAKING** **FEAT**(auth): remove deprecated functions ([#17562](https://github.com/firebase/flutterfire/issues/17562)). ([d50aad95](https://github.com/firebase/flutterfire/commit/d50aad954443904d64d4ebd4442ebc63ed702986))
 - **BREAKING** **FEAT**: bump Android SDK to version 34.0.0 ([#17554](https://github.com/firebase/flutterfire/issues/17554)). ([a5bdc051](https://github.com/firebase/flutterfire/commit/a5bdc051d40ee44e39cf0b8d2a7801bc6f618b67))

## 0.1.5+4

 - **FIX**(fdc): Fixed readme link  ([#17504](https://github.com/firebase/flutterfire/issues/17504)). ([6068edf9](https://github.com/firebase/flutterfire/commit/6068edf9eab36dbb94768d46a6def97e76f30df2))

>>>>>>> 59fd5727
## 0.1.5+3

 - Update a dependency to the latest release.

## 0.1.5+2

 - Update a dependency to the latest release.

## 0.1.5+1

 - **FIX**(fdc): fix an issue where if null is set, an empty value was being sent ([#17373](https://github.com/firebase/flutterfire/issues/17373)). ([53320dc6](https://github.com/firebase/flutterfire/commit/53320dc60fa5639051fbb77d21ed493f23381273))

## 0.1.5

 - **FIX**(data_connect): avoid calling toJson on raw JSON map or null object ([#17356](https://github.com/firebase/flutterfire/issues/17356)). ([7bd63691](https://github.com/firebase/flutterfire/commit/7bd63691ffa7405d24ea4545bd1ac7f8971175b3))
 - **FEAT**(fdc): Included platform detection changes ([#17308](https://github.com/firebase/flutterfire/issues/17308)). ([e53c7071](https://github.com/firebase/flutterfire/commit/e53c7071e2566b7e016fda312d92dd03fcb1bc9e))

## 0.1.4+1

 - Update a dependency to the latest release.

## 0.1.4

 - **FEAT**(fdc): Implemented partial errors ([#17148](https://github.com/firebase/flutterfire/issues/17148)). ([e97eb0b2](https://github.com/firebase/flutterfire/commit/e97eb0b229390afa01e61b9e7bfbd496b51cc80a))
 - **FEAT**(fdc): Upgraded from v1beta to v1 ([#17152](https://github.com/firebase/flutterfire/issues/17152)). ([26ae7d36](https://github.com/firebase/flutterfire/commit/26ae7d36359c4daa001b634ca8a903f9d5735184))

## 0.1.3+2

 - **FIX**(fdc): Minor changes to improve score ([#17126](https://github.com/firebase/flutterfire/issues/17126)). ([dbe29870](https://github.com/firebase/flutterfire/commit/dbe29870e4dc81316517032c1eb4ecb95c7ee3f1))

## 0.1.3+1

 - Update a dependency to the latest release.

## 0.1.3

 - **FEAT**(fdc): Added x-firebase-client header ([#17015](https://github.com/firebase/flutterfire/issues/17015)). ([c67075e5](https://github.com/firebase/flutterfire/commit/c67075e537eda46774884d2e40b6e265e64f73b2))

## 0.1.2+7

 - Update a dependency to the latest release.

## 0.1.2+6

 - Update a dependency to the latest release.

## 0.1.2+5

 - **FIX**(fdc): Don't throw when FirebaseAuth is unable to get an ID Token ([#16711](https://github.com/firebase/flutterfire/issues/16711)). ([1ef2044a](https://github.com/firebase/flutterfire/commit/1ef2044a7a9f2004f933147a8494fb82fa4c3c26))

## 0.1.2+4

 - **FIX**(fdc): Don't throw when FirebaseAuth is unable to get an ID Token ([#16711](https://github.com/firebase/flutterfire/issues/16711)). ([1ef2044a](https://github.com/firebase/flutterfire/commit/1ef2044a7a9f2004f933147a8494fb82fa4c3c26))

## 0.1.2+3

 - Update a dependency to the latest release.

## 0.1.2+2

 - Update a dependency to the latest release.

## 0.1.2+1

 - **FIX**(fdc): Fix issue where auth wasn't properly refreshing id token ([#13509](https://github.com/firebase/flutterfire/issues/13509)). ([0158ad20](https://github.com/firebase/flutterfire/commit/0158ad20925646e8a21c17adc8793e870f3a65d6))
 - **FIX**(fdc): Updated licenses ([#13470](https://github.com/firebase/flutterfire/issues/13470)). ([a1de14fd](https://github.com/firebase/flutterfire/commit/a1de14fde34e6b352f0d4a098d88ee9df542cf27))

## 0.1.2

 - **FIX**(fdc): Fix serializing errors ([#13450](https://github.com/firebase/flutterfire/issues/13450)). ([9a5aba2a](https://github.com/firebase/flutterfire/commit/9a5aba2aedb2e1ab4f9a979f07392113630c1672))
 - **FEAT**(fdc): Update with builder notation ([#13434](https://github.com/firebase/flutterfire/issues/13434)). ([2c865056](https://github.com/firebase/flutterfire/commit/2c865056f4aba7afa4945b85e687afffccd66981))

## 0.1.1+1

 - **FIX**(fdc): errors are now properly propagated to the user ([#13433](https://github.com/firebase/flutterfire/issues/13433)). ([973a02f1](https://github.com/firebase/flutterfire/commit/973a02f1daf62f5ba4f65c33d09c8872164f9f6b))

## 0.1.1

 - **FEAT**(fdc): Restrict exports of firebase_data_connect ([#13403](https://github.com/firebase/flutterfire/issues/13403)). ([4bdd9472](https://github.com/firebase/flutterfire/commit/4bdd947269bd07ac4f47132b61559eda72aa597c))
 - **FEAT**(fdc): Fix NativeToJSON ([#13401](https://github.com/firebase/flutterfire/issues/13401)). ([60100850](https://github.com/firebase/flutterfire/commit/601008508d3a897c7ccdb4d0c99568259d0724e1))
 - **FEAT**(fdc): Implement any scalar support ([#13376](https://github.com/firebase/flutterfire/issues/13376)). ([b2500a97](https://github.com/firebase/flutterfire/commit/b2500a974ec66c032de4686ac49ce625b7c97363))
 - **FEAT**(fdc): Implement Timestamp and DateTime types ([#13387](https://github.com/firebase/flutterfire/issues/13387)). ([181f2081](https://github.com/firebase/flutterfire/commit/181f2081ab62b657024d669b93aa261e6aeaf14c))
 - **FEAT**(fdc): Updated to allow for sdktype to be set (core vs gen) ([#13392](https://github.com/firebase/flutterfire/issues/13392)). ([78655133](https://github.com/firebase/flutterfire/commit/7865513354712f0b16da62d79497456930f95449))
 - **FEAT**(fdc): Add GMP header ([#13358](https://github.com/firebase/flutterfire/issues/13358)). ([3a2ad61d](https://github.com/firebase/flutterfire/commit/3a2ad61d190712b2821743577377e00c07d01434))
 - **FEAT**(fdc): Upgrade to v1beta endpoint ([#13373](https://github.com/firebase/flutterfire/issues/13373)). ([77ded00f](https://github.com/firebase/flutterfire/commit/77ded00fef499c147938b997b858e9998c2a9c3b))
 - **FEAT**(fdc): Make Serializer required ([#13386](https://github.com/firebase/flutterfire/issues/13386)). ([eb9a8135](https://github.com/firebase/flutterfire/commit/eb9a8135a0467871ce8b1e798e672575d140a88b))

## 0.1.0

> Note: This release has breaking changes.

 - **FEAT**(fdc): Initial Release of Data Connect ([#13313](https://github.com/firebase/flutterfire/issues/13313)). ([603a6726](https://github.com/firebase/flutterfire/commit/603a67261a2f7cbdd6ef594bfaef480aeb820683))
 - **BREAKING** **FEAT**(fdc): commit as breaking change to bump `firebase_data_connect` to v0.1.0 ([#13345](https://github.com/firebase/flutterfire/issues/13345)). ([0022a353](https://github.com/firebase/flutterfire/commit/0022a3530642a0a483e20653502dd720268016c4))

## 0.0.1

- Initial development version.<|MERGE_RESOLUTION|>--- conflicted
+++ resolved
@@ -1,5 +1,3 @@
-<<<<<<< HEAD
-=======
 ## 0.2.0+1
 
  - Update a dependency to the latest release.
@@ -16,7 +14,6 @@
 
  - **FIX**(fdc): Fixed readme link  ([#17504](https://github.com/firebase/flutterfire/issues/17504)). ([6068edf9](https://github.com/firebase/flutterfire/commit/6068edf9eab36dbb94768d46a6def97e76f30df2))
 
->>>>>>> 59fd5727
 ## 0.1.5+3
 
  - Update a dependency to the latest release.
