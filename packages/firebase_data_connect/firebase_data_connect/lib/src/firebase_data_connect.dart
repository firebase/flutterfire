--- conflicted
+++ resolved
@@ -61,13 +61,8 @@
   void checkTransport() {
     transportOptions ??=
         TransportOptions('firebasedataconnect.googleapis.com', null, true);
-<<<<<<< HEAD
-    transport =
-        getTransport(transportOptions!, options, _sdkType, auth, appCheck);
-=======
     transport = getTransport(
-        transportOptions!, options, app.options.appId, auth, appCheck);
->>>>>>> 3a2ad61d
+        transportOptions!, options, app.options.appId, sdkType, auth, appCheck);
   }
 
   /// Returns a [QueryRef] object.
