// Copyright 2024, the Chromium project authors.  Please see the AUTHORS file
// for details. All rights reserved. Use of this source code is governed by a
// BSD-style license that can be found in the LICENSE file.

part of firebase_data_connect_transport;

/// Default TransportStub to satisfy compilation of the library.
class TransportStub implements DataConnectTransport {
  /// Constructor.
  TransportStub(this.transportOptions, this.options);

  /// DataConnect backend options.
  @override
  DataConnectOptions options;

  /// Network configuration options.
  @override
  TransportOptions transportOptions;

  /// Stub for invoking a mutation.
  @override
  Future<Data> invokeMutation<Data, Variables>(
      String queryName,
      Deserializer<Data> deserializer,
      Serializer<Variables>? serializer,
      Variables? vars,
<<<<<<< HEAD
      String? token) async {
=======
      String? token,
      String? appCheckToken) async {
    // TODO: implement invokeMutation
>>>>>>> 6a69cab7
    throw UnimplementedError();
  }

  /// Stub for invoking a query.
  @override
  Future<Data> invokeQuery<Data, Variables>(
      String queryName,
      Deserializer<Data> deserializer,
      Serializer<Variables>? serialize,
      Variables? vars,
<<<<<<< HEAD
      String? token) async {
=======
      String? token,
      String? appCheckToken) async {
    // TODO: implement invokeQuery
>>>>>>> 6a69cab7
    throw UnimplementedError();
  }
}

DataConnectTransport getTransport(
        TransportOptions transportOptions, DataConnectOptions options) =>
    TransportStub(transportOptions, options);<|MERGE_RESOLUTION|>--- conflicted
+++ resolved
@@ -24,13 +24,9 @@
       Deserializer<Data> deserializer,
       Serializer<Variables>? serializer,
       Variables? vars,
-<<<<<<< HEAD
-      String? token) async {
-=======
       String? token,
       String? appCheckToken) async {
     // TODO: implement invokeMutation
->>>>>>> 6a69cab7
     throw UnimplementedError();
   }
 
@@ -41,13 +37,9 @@
       Deserializer<Data> deserializer,
       Serializer<Variables>? serialize,
       Variables? vars,
-<<<<<<< HEAD
-      String? token) async {
-=======
       String? token,
       String? appCheckToken) async {
     // TODO: implement invokeQuery
->>>>>>> 6a69cab7
     throw UnimplementedError();
   }
 }
