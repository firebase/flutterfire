--- conflicted
+++ resolved
@@ -7,18 +7,8 @@
 /// RestTransport makes requests out to the REST endpoints of the configured backend.
 class RestTransport implements DataConnectTransport {
   /// Initializes necessary protocol and port.
-<<<<<<< HEAD
-  RestTransport(
-    this.transportOptions,
-    this.options,
-    this.sdkType,
-    this.auth,
-    this.appCheck,
-  ) {
-=======
-  RestTransport(this.transportOptions, this.options, this.appId, this.auth,
-      this.appCheck) {
->>>>>>> 3a2ad61d
+  RestTransport(this.transportOptions, this.options, this.appId, this.sdkType,
+      this.auth, this.appCheck) {
     String protocol = 'http';
     if (transportOptions.isSecure == null ||
         transportOptions.isSecure == true) {
@@ -166,14 +156,8 @@
 DataConnectTransport getTransport(
         TransportOptions transportOptions,
         DataConnectOptions options,
-<<<<<<< HEAD
+        String appId,
         CallerSDKType sdkType,
         FirebaseAuth? auth,
         FirebaseAppCheck? appCheck) =>
-    RestTransport(transportOptions, options, sdkType, auth, appCheck);
-=======
-        String appId,
-        FirebaseAuth? auth,
-        FirebaseAppCheck? appCheck) =>
-    RestTransport(transportOptions, options, appId, auth, appCheck);
->>>>>>> 3a2ad61d
+    RestTransport(transportOptions, options, appId, sdkType, auth, appCheck);