--- conflicted
+++ resolved
@@ -80,7 +80,6 @@
   }
 }
 
-<<<<<<< HEAD
 T nativeFromJson<T>(dynamic input) {
   if ((input is bool && T == bool) ||
       (input is int && T == int) ||
@@ -94,15 +93,5 @@
       return input as T;
     }
   }
-=======
-T nativeFromJson<T>(String json) {
-  if (T == bool) return (json.toLowerCase() == 'true') as T;
-  if (T == int) return int.parse(json) as T;
-  if (T == double) return double.parse(json) as T;
-  if (T == num) return num.parse(json) as T;
-  if (T == String) return json as T;
-  if (T == DateTime) return DateTime.parse(json) as T;
-
->>>>>>> d7d2d4b9
   throw UnimplementedError('This type is unimplemented: ${T.runtimeType}');
 }