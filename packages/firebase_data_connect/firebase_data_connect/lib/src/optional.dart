// Copyright 2024, the Chromium project authors.  Please see the AUTHORS file
// for details. All rights reserved. Use of this source code is governed by a
// BSD-style license that can be found in the LICENSE file.

part of firebase_data_connect;

/// Keeps track of whether the value has been set or not
enum OptionalState { unset, set }

/// Optional Class that allows users to pass in null or undefined for properties on a class.
/// If the state value is set, then we make sure to include it in the request over the wire.
/// If it's unset, then the value is ignored when sending over the wire.
class Optional<T> {
  /// Instantiates deserializer.
  Optional(this.deserializer, this.serializer);

  /// Instantiates deserializer and serializer.
  Optional.optional(this.deserializer, this.serializer);

  /// State of the value. Is unset by default.
  OptionalState state = OptionalState.unset;

  /// Serializer for value.
  DynamicSerializer<T> serializer;

  /// Deserializer for value.
  Deserializer<T> deserializer;

  /// Current value.
  T? _value;

  /// Sets the value for the variable, and the state to `Set`.
  set value(T? val) {
    _value = val;
    state = OptionalState.set;
  }

  /// Gets the current value of the object.
  T? get value {
    return _value;
  }

  /// Converts json to the value.
  void fromJson(dynamic json) {
    if (json is List) {
      value = json.map((e) => deserializer(e)) as T;
    } else {
      value = deserializer(json as String);
    }
  }

  /// Converts the value to String.
  dynamic toJson() {
    if (_value != null) {
      if (_value is List) {
        return (_value! as List).map((e) =>
            serializer(e)); // TODO(mtewani): Check if this properly serializes
      }
      return serializer(_value as T);
    }
    return '';
  }
}

dynamic nativeToJson<T>(T type) {
  if (type is bool ||
      type is int ||
      type is double ||
      type is num ||
      type is String) {
    return type;
<<<<<<< HEAD
=======
  } else if (type is DateTime) {
    final DateFormat formatter = DateFormat('yyyy-MM-dd');
    return formatter.format(type);
  } else {
    throw UnimplementedError('This type is unimplemented: ${type.runtimeType}');
>>>>>>> 40521d1f
  }
  throw UnimplementedError('This type is unimplemented: ${type.runtimeType}');
}

T nativeFromJson<T>(String json) {
  if (T == bool) return (json.toLowerCase() == 'true') as T;
  if (T == int) return int.parse(json) as T;
  if (T == double) return double.parse(json) as T;
  if (T == num) return num.parse(json) as T;
  if (T == String) return json as T;
  if (T == DateTime) return DateTime.parse(json) as T;

  throw UnimplementedError('This type is unimplemented: ${T.runtimeType}');
}<|MERGE_RESOLUTION|>--- conflicted
+++ resolved
@@ -69,14 +69,9 @@
       type is num ||
       type is String) {
     return type;
-<<<<<<< HEAD
-=======
   } else if (type is DateTime) {
     final DateFormat formatter = DateFormat('yyyy-MM-dd');
     return formatter.format(type);
-  } else {
-    throw UnimplementedError('This type is unimplemented: ${type.runtimeType}');
->>>>>>> 40521d1f
   }
   throw UnimplementedError('This type is unimplemented: ${type.runtimeType}');
 }
