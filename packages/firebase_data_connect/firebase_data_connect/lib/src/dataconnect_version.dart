--- conflicted
+++ resolved
@@ -13,8 +13,4 @@
 // limitations under the License.
 
 /// version number for the package, should be align with pubspec.yaml.
-<<<<<<< HEAD
-const packageVersion = '0.1.5';
-=======
-const packageVersion = '0.1.5+3';
->>>>>>> 931566ae
+const packageVersion = '0.1.5+3';