// Copyright 2024, the Chromium project authors.  Please see the AUTHORS file
// for details. All rights reserved. Use of this source code is governed by a
// BSD-style license that can be found in the LICENSE file.

import 'package:firebase_app_check/firebase_app_check.dart';
import 'package:firebase_auth/firebase_auth.dart';
import 'package:firebase_data_connect/firebase_data_connect.dart';
import 'package:flutter_test/flutter_test.dart';
import 'package:mockito/mockito.dart';

// Mock classes for Firebase dependencies
class MockFirebaseAuth extends Mock implements FirebaseAuth {}

class MockFirebaseAppCheck extends Mock implements FirebaseAppCheck {}

void main() {
  group('GoogApiClient', () {
    test('should return no codegen suffix if using core sdk', () {
      final packageVersion = "1.0.0";
      expect(getGoogApiVal(CallerSDKType.core, packageVersion),
          'gl-dart/$packageVersion fire/$packageVersion');
    });
    test('should return codegen suffix if using gen sdk', () {
      final packageVersion = "1.0.0";
      expect(getGoogApiVal(CallerSDKType.generated, packageVersion),
          'gl-dart/$packageVersion fire/$packageVersion dart/gen');
    });
  });
  group('TransportOptions', () {
    test('should properly initialize with given parameters', () {
      final transportOptions = TransportOptions('localhost', 8080, true);

      expect(transportOptions.host, 'localhost');
      expect(transportOptions.port, 8080);
      expect(transportOptions.isSecure, true);
    });

    test('should allow null values for optional parameters', () {
      final transportOptions = TransportOptions('localhost', null, null);

      expect(transportOptions.host, 'localhost');
      expect(transportOptions.port, null);
      expect(transportOptions.isSecure, null);
    });

    test('should update properties correctly', () {
      final transportOptions = TransportOptions('localhost', 8080, true);

      transportOptions.host = 'newhost';
      transportOptions.port = 9090;
      transportOptions.isSecure = false;

      expect(transportOptions.host, 'newhost');
      expect(transportOptions.port, 9090);
      expect(transportOptions.isSecure, false);
    });
  });

  group('DataConnectTransport', () {
    late DataConnectTransport transport;
    late TransportOptions transportOptions;
    late DataConnectOptions dataConnectOptions;
    late MockFirebaseAuth mockFirebaseAuth;
    late MockFirebaseAppCheck mockFirebaseAppCheck;

    setUp(() {
      transportOptions = TransportOptions('localhost', 8080, true);
      dataConnectOptions = DataConnectOptions(
        'projectId',
        'location',
        'connector',
        'serviceId',
      );
      mockFirebaseAuth = MockFirebaseAuth();
      mockFirebaseAppCheck = MockFirebaseAppCheck();

      transport = TestDataConnectTransport(
        transportOptions,
        dataConnectOptions,
<<<<<<< HEAD
        CallerSDKType.core,
=======
        'testAppId',
>>>>>>> 3a2ad61d
        auth: mockFirebaseAuth,
        appCheck: mockFirebaseAppCheck,
      );
    });

    test('should properly initialize with given parameters', () {
      expect(transport.transportOptions.host, 'localhost');
      expect(transport.transportOptions.port, 8080);
      expect(transport.transportOptions.isSecure, true);
    });

    test('should handle invokeQuery with proper deserializer', () async {
      final queryName = 'testQuery';
      final deserializer = (json) => json;
      final result = await transport.invokeQuery(
          queryName, deserializer, emptySerializer, null);

      expect(result, isNotNull);
    });

    test('should handle invokeMutation with proper deserializer', () async {
      final queryName = 'testMutation';
      final deserializer = (json) => json;
      final result = await transport.invokeMutation(
          queryName, deserializer, emptySerializer, null);

      expect(result, isNotNull);
    });
  });
}

// Test class extending DataConnectTransport for testing purposes
class TestDataConnectTransport extends DataConnectTransport {
  TestDataConnectTransport(TransportOptions transportOptions,
<<<<<<< HEAD
      DataConnectOptions options, CallerSDKType sdkType,
      {FirebaseAuth? auth, FirebaseAppCheck? appCheck})
      : super(transportOptions, options, sdkType) {
=======
      DataConnectOptions options, String appId,
      {FirebaseAuth? auth, FirebaseAppCheck? appCheck})
      : super(transportOptions, options, appId) {
>>>>>>> 3a2ad61d
    this.auth = auth;
    this.appCheck = appCheck;
  }

  @override
  Future<Data> invokeQuery<Data, Variables>(
    String queryName,
    Deserializer<Data> deserializer,
    Serializer<Variables>? serializer,
    Variables? vars,
  ) async {
    // Simulate query invocation logic here
    return deserializer('{}');
  }

  @override
  Future<Data> invokeMutation<Data, Variables>(
    String queryName,
    Deserializer<Data> deserializer,
    Serializer<Variables>? serializer,
    Variables? vars,
  ) async {
    // Simulate mutation invocation logic here
    return deserializer('{}');
  }
}<|MERGE_RESOLUTION|>--- conflicted
+++ resolved
@@ -77,11 +77,8 @@
       transport = TestDataConnectTransport(
         transportOptions,
         dataConnectOptions,
-<<<<<<< HEAD
+        'testAppId',
         CallerSDKType.core,
-=======
-        'testAppId',
->>>>>>> 3a2ad61d
         auth: mockFirebaseAuth,
         appCheck: mockFirebaseAppCheck,
       );
@@ -116,15 +113,9 @@
 // Test class extending DataConnectTransport for testing purposes
 class TestDataConnectTransport extends DataConnectTransport {
   TestDataConnectTransport(TransportOptions transportOptions,
-<<<<<<< HEAD
-      DataConnectOptions options, CallerSDKType sdkType,
+      DataConnectOptions options, String appId, CallerSDKType sdkType,
       {FirebaseAuth? auth, FirebaseAppCheck? appCheck})
-      : super(transportOptions, options, sdkType) {
-=======
-      DataConnectOptions options, String appId,
-      {FirebaseAuth? auth, FirebaseAppCheck? appCheck})
-      : super(transportOptions, options, appId) {
->>>>>>> 3a2ad61d
+      : super(transportOptions, options, appId, sdkType) {
     this.auth = auth;
     this.appCheck = appCheck;
   }
