// Copyright 2024, the Chromium project authors.  Please see the AUTHORS file
// for details. All rights reserved. Use of this source code is governed by a
// BSD-style license that can be found in the LICENSE file.

import 'dart:convert';

import 'package:firebase_app_check/firebase_app_check.dart';
import 'package:firebase_auth/firebase_auth.dart';
import 'package:firebase_data_connect/firebase_data_connect.dart';
import 'package:firebase_data_connect/src/network/rest_library.dart';
import 'package:flutter_test/flutter_test.dart';
import 'package:http/http.dart' as http;
import 'package:mockito/annotations.dart';
import 'package:mockito/mockito.dart';

import 'rest_transport_test.mocks.dart';

class MockFirebaseAuth extends Mock implements FirebaseAuth {}

@GenerateMocks([http.Client, User, FirebaseAppCheck])
void main() {
  late RestTransport transport;
  late MockClient mockHttpClient;
  late MockFirebaseAuth mockAuth;
  late MockFirebaseAppCheck mockAppCheck;
  late MockUser mockUser;

  setUp(() {
    mockHttpClient = MockClient();
    mockAuth = MockFirebaseAuth();
    mockAppCheck = MockFirebaseAppCheck();
    mockUser = MockUser();
    when(mockAuth.currentUser).thenReturn(mockUser);

    transport = RestTransport(
      TransportOptions('testhost', 443, true),
      DataConnectOptions(
        'testProject',
        'testLocation',
        'testConnector',
        'testService',
      ),
<<<<<<< HEAD
      CallerSDKType.core,
=======
      'testAppId',
>>>>>>> 3a2ad61d
      mockAuth,
      mockAppCheck,
    );

    transport.setHttp(mockHttpClient);
  });

  group('RestTransport', () {
    test('should correctly initialize URL with secure protocol', () {
      expect(
        transport.url,
        'https://testhost:443/v1beta/projects/testProject/locations/testLocation/services/testService/connectors/testConnector',
      );
    });

    test('should correctly initialize URL with insecure protocol', () {
      final insecureTransport = RestTransport(
        TransportOptions('testhost', 443, false),
        DataConnectOptions(
          'testProject',
          'testLocation',
          'testConnector',
          'testService',
        ),
<<<<<<< HEAD
        CallerSDKType.core,
=======
        'testAppId',
>>>>>>> 3a2ad61d
        mockAuth,
        mockAppCheck,
      );

      expect(
        insecureTransport.url,
        'http://testhost:443/v1beta/projects/testProject/locations/testLocation/services/testService/connectors/testConnector',
      );
    });

    test('invokeOperation should return deserialized data', () async {
      final mockResponse = http.Response('{"data": {"key": "value"}}', 200);
      when(mockHttpClient.post(any,
              headers: anyNamed('headers'), body: anyNamed('body')))
          .thenAnswer((_) async => mockResponse);

      final deserializer = (String data) => 'Deserialized Data';

      final result = await transport.invokeOperation(
        'testQuery',
        deserializer,
        null,
        null,
        'executeQuery',
      );

      expect(result, 'Deserialized Data');
    });

    test('invokeOperation should throw unauthorized error on 401 response',
        () async {
      final mockResponse = http.Response('Unauthorized', 401);
      when(mockHttpClient.post(any,
              headers: anyNamed('headers'), body: anyNamed('body')))
          .thenAnswer((_) async => mockResponse);

      final deserializer = (String data) => 'Deserialized Data';

      expect(
        () => transport.invokeOperation(
            'testQuery', deserializer, null, null, 'executeQuery'),
        throwsA(isA<DataConnectError>()),
      );
    });

    test('invokeOperation should throw other errors on non-200 responses',
        () async {
      final mockResponse = http.Response('{"message": "Some error"}', 500);
      when(mockHttpClient.post(any,
              headers: anyNamed('headers'), body: anyNamed('body')))
          .thenAnswer((_) async => mockResponse);

      final deserializer = (String data) => 'Deserialized Data';

      expect(
        () => transport.invokeOperation(
            'testQuery', deserializer, null, null, 'executeQuery'),
        throwsA(isA<DataConnectError>()),
      );
    });

    test('invokeQuery should call invokeOperation with correct endpoint',
        () async {
      final mockResponse = http.Response('{"data": {"key": "value"}}', 200);
      when(mockHttpClient.post(any,
              headers: anyNamed('headers'), body: anyNamed('body')))
          .thenAnswer((_) async => mockResponse);

      final deserializer = (String data) => 'Deserialized Data';

      await transport.invokeQuery('testQuery', deserializer, null, null);

      verify(mockHttpClient.post(
        any,
        headers: anyNamed('headers'),
        body: json.encode({
          'name':
              'projects/testProject/locations/testLocation/services/testService/connectors/testConnector',
          'operationName': 'testQuery'
        }),
      )).called(1);
    });

    test('invokeMutation should call invokeOperation with correct endpoint',
        () async {
      final mockResponse = http.Response('{"data": {"key": "value"}}', 200);
      when(mockHttpClient.post(any,
              headers: anyNamed('headers'), body: anyNamed('body')))
          .thenAnswer((_) async => mockResponse);

      final deserializer = (String data) => 'Deserialized Mutation Data';

      await transport.invokeMutation('testMutation', deserializer, null, null);

      verify(mockHttpClient.post(
        any,
        headers: anyNamed('headers'),
        body: json.encode({
          'name':
              'projects/testProject/locations/testLocation/services/testService/connectors/testConnector',
          'operationName': 'testMutation'
        }),
      )).called(1);
    });

    test('invokeOperation should include auth and appCheck tokens in headers',
        () async {
      final mockResponse = http.Response('{"data": {"key": "value"}}', 200);
      when(mockHttpClient.post(any,
              headers: anyNamed('headers'), body: anyNamed('body')))
          .thenAnswer((_) async => mockResponse);

      when(mockUser.getIdToken()).thenAnswer((_) async => 'authToken123');
      when(mockAppCheck.getToken()).thenAnswer((_) async => 'appCheckToken123');

      final deserializer = (String data) => 'Deserialized Data';

      await transport.invokeOperation(
          'testQuery', deserializer, null, null, 'executeQuery');

      verify(mockHttpClient.post(
        any,
        headers: argThat(
          containsPair('X-Firebase-Auth-Token', 'authToken123'),
          named: 'headers',
        ),
        body: anyNamed('body'),
      )).called(1);
    });

    test(
        'invokeOperation should handle missing auth and appCheck tokens gracefully',
        () async {
      final mockResponse = http.Response('{"data": {"key": "value"}}', 200);
      when(mockHttpClient.post(any,
              headers: anyNamed('headers'), body: anyNamed('body')))
          .thenAnswer((_) async => mockResponse);

      when(mockUser.getIdToken()).thenThrow(Exception('Auth error'));
      when(mockAppCheck.getToken()).thenThrow(Exception('AppCheck error'));

      final deserializer = (String data) => 'Deserialized Data';

      await transport.invokeOperation(
          'testQuery', deserializer, null, null, 'executeQuery');

      verify(mockHttpClient.post(
        any,
        headers: argThat(
          isNot(contains('X-Firebase-Auth-Token')),
          named: 'headers',
        ),
        body: anyNamed('body'),
      )).called(1);
    });
  });
}<|MERGE_RESOLUTION|>--- conflicted
+++ resolved
@@ -40,11 +40,8 @@
         'testConnector',
         'testService',
       ),
-<<<<<<< HEAD
+      'testAppId',
       CallerSDKType.core,
-=======
-      'testAppId',
->>>>>>> 3a2ad61d
       mockAuth,
       mockAppCheck,
     );
@@ -69,11 +66,8 @@
           'testConnector',
           'testService',
         ),
-<<<<<<< HEAD
+        'testAppId',
         CallerSDKType.core,
-=======
-        'testAppId',
->>>>>>> 3a2ad61d
         mockAuth,
         mockAppCheck,
       );
