--- conflicted
+++ resolved
@@ -37,11 +37,8 @@
       final transportStub = TransportStub(
         mockTransportOptions,
         mockDataConnectOptions,
-<<<<<<< HEAD
+        'mockAppId',
         CallerSDKType.core,
-=======
-        'mockAppId',
->>>>>>> 3a2ad61d
         mockAuth,
         mockAppCheck,
       );
@@ -56,11 +53,8 @@
       final transportStub = TransportStub(
         mockTransportOptions,
         mockDataConnectOptions,
-<<<<<<< HEAD
+        'mockAppId',
         CallerSDKType.core,
-=======
-        'mockAppId',
->>>>>>> 3a2ad61d
         mockAuth,
         mockAppCheck,
       );
@@ -80,11 +74,8 @@
       final transportStub = TransportStub(
         mockTransportOptions,
         mockDataConnectOptions,
-<<<<<<< HEAD
+        'mockAppId',
         CallerSDKType.core,
-=======
-        'mockAppId',
->>>>>>> 3a2ad61d
         mockAuth,
         mockAppCheck,
       );
