--- conflicted
+++ resolved
@@ -86,12 +86,9 @@
     test('nativeToJson throws UnimplementedError for unsupported types', () {
       expect(() => nativeToJson(Object()), throwsUnimplementedError);
     });
-<<<<<<< HEAD
-=======
 
     test('nativeFromJson throws UnimplementedError for unsupported types', () {
       expect(() => nativeFromJson<Object>('abc'), throwsUnimplementedError);
     });
->>>>>>> d7d2d4b9
   });
 }