name: firebase_data_connect
description: 'Firebase Data Connect'
version: 0.1.2+5
homepage: https://firebase.google.com/docs/data-connect/quickstart?platform=flutter
false_secrets:
  - example/**
  - dartpad/**

environment:
  sdk: '>=3.2.0 <4.0.0'
  flutter: '>=3.3.0'

dependencies:
  firebase_app_check: ^0.3.1+7
  firebase_auth: ^5.3.4
  firebase_core: ^3.8.1
  firebase_core_platform_interface: ^5.3.1
  flutter:
    sdk: flutter
  grpc: ^3.2.4
  http: ^1.2.1
  intl: ^0.19.0
  protobuf: ^3.1.0

dev_dependencies:
  build_runner: ^2.4.12
  firebase_app_check_platform_interface: ^0.1.0+40
  firebase_auth_platform_interface: ^7.4.9
  flutter_lints: ^4.0.0
  flutter_test:
    sdk: flutter
  mockito: ^5.0.0
<<<<<<< HEAD
  plugin_platform_interface: ^2.1.3
=======
  plugin_platform_interface: ^2.1.3
  firebase_app_check_platform_interface: ^0.1.0+41
  firebase_auth_platform_interface: ^7.4.10
>>>>>>> e34bec4a
<|MERGE_RESOLUTION|>--- conflicted
+++ resolved
@@ -24,16 +24,10 @@
 
 dev_dependencies:
   build_runner: ^2.4.12
-  firebase_app_check_platform_interface: ^0.1.0+40
-  firebase_auth_platform_interface: ^7.4.9
+  firebase_app_check_platform_interface: ^0.1.0+41
+  firebase_auth_platform_interface: ^7.4.10
   flutter_lints: ^4.0.0
   flutter_test:
     sdk: flutter
   mockito: ^5.0.0
-<<<<<<< HEAD
-  plugin_platform_interface: ^2.1.3
-=======
-  plugin_platform_interface: ^2.1.3
-  firebase_app_check_platform_interface: ^0.1.0+41
-  firebase_auth_platform_interface: ^7.4.10
->>>>>>> e34bec4a
+  plugin_platform_interface: ^2.1.3