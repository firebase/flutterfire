name: firebase_data_connect
description: 'Flutter plugin for Firebase Data Connect, a relational database service that lets you build and scale using a fully-managed PostgreSQL database powered by Cloud SQL.'
<<<<<<< HEAD
version: 0.1.5+3
=======
version: 0.2.0+1
>>>>>>> 59fd5727
homepage: https://firebase.google.com/docs/data-connect/quickstart?platform=flutter
false_secrets:
  - example/**
  - dartpad/**

environment:
  sdk: '>=3.2.0 <4.0.0'
  flutter: '>=3.3.0'

dependencies:
<<<<<<< HEAD
  firebase_app_check: ^0.3.2+9
  firebase_auth: ^5.6.2
  firebase_core: ^3.15.1
=======
  firebase_app_check: ^0.4.0
  firebase_auth: ^6.0.1
  firebase_core: ^4.0.0
>>>>>>> 59fd5727
  firebase_core_platform_interface: ^6.0.0
  flutter:
    sdk: flutter
  grpc: ^3.2.4
  http: ^1.2.1
  intl: ^0.20.2
  protobuf: ^3.1.0

dev_dependencies:
  build_runner: ^2.4.12
<<<<<<< HEAD
  firebase_app_check_platform_interface: ^0.1.1+9
  firebase_auth_platform_interface: ^7.7.2
=======
  firebase_app_check_platform_interface: ^0.2.0
  firebase_auth_platform_interface: ^8.1.0
>>>>>>> 59fd5727
  flutter_lints: ^4.0.0
  flutter_test:
    sdk: flutter
  mockito: ^5.0.0
  plugin_platform_interface: ^2.1.3<|MERGE_RESOLUTION|>--- conflicted
+++ resolved
@@ -1,10 +1,6 @@
 name: firebase_data_connect
 description: 'Flutter plugin for Firebase Data Connect, a relational database service that lets you build and scale using a fully-managed PostgreSQL database powered by Cloud SQL.'
-<<<<<<< HEAD
-version: 0.1.5+3
-=======
 version: 0.2.0+1
->>>>>>> 59fd5727
 homepage: https://firebase.google.com/docs/data-connect/quickstart?platform=flutter
 false_secrets:
   - example/**
@@ -15,15 +11,9 @@
   flutter: '>=3.3.0'
 
 dependencies:
-<<<<<<< HEAD
-  firebase_app_check: ^0.3.2+9
-  firebase_auth: ^5.6.2
-  firebase_core: ^3.15.1
-=======
   firebase_app_check: ^0.4.0
   firebase_auth: ^6.0.1
   firebase_core: ^4.0.0
->>>>>>> 59fd5727
   firebase_core_platform_interface: ^6.0.0
   flutter:
     sdk: flutter
@@ -34,13 +24,8 @@
 
 dev_dependencies:
   build_runner: ^2.4.12
-<<<<<<< HEAD
-  firebase_app_check_platform_interface: ^0.1.1+9
-  firebase_auth_platform_interface: ^7.7.2
-=======
   firebase_app_check_platform_interface: ^0.2.0
   firebase_auth_platform_interface: ^8.1.0
->>>>>>> 59fd5727
   flutter_lints: ^4.0.0
   flutter_test:
     sdk: flutter
