--- conflicted
+++ resolved
@@ -22,12 +22,7 @@
 dev_dependencies:
   flutter_test:
     sdk: flutter
-<<<<<<< HEAD
-  plugin_platform_interface: ^2.0.0
-=======
   plugin_platform_interface: ^2.1.3
-  test: any
->>>>>>> cd0b8ccc
 
 flutter:
   plugin:
