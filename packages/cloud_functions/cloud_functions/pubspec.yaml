--- conflicted
+++ resolved
@@ -1,10 +1,6 @@
 name: cloud_functions
 description: A Flutter plugin allowing you to use Firebase Cloud Functions.
-<<<<<<< HEAD
-version: 4.4.1
-=======
 version: 4.4.2
->>>>>>> daf7836b
 homepage: https://firebase.google.com/docs/functions
 repository: https://github.com/firebase/flutterfire/tree/master/packages/cloud_functions/cloud_functions
 
@@ -16,15 +12,9 @@
   flutter: '>=3.3.0'
 
 dependencies:
-<<<<<<< HEAD
-  cloud_functions_platform_interface: ^5.5.1
-  cloud_functions_web: ^4.6.1
-  firebase_core: ^2.16.0
-=======
   cloud_functions_platform_interface: ^5.5.2
   cloud_functions_web: ^4.6.2
   firebase_core: ^2.17.0
->>>>>>> daf7836b
   firebase_core_platform_interface: ^4.8.0
   flutter:
     sdk: flutter
