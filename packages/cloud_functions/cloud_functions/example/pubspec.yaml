--- conflicted
+++ resolved
@@ -6,13 +6,8 @@
   flutter: '>=3.3.0'
 
 dependencies:
-<<<<<<< HEAD
-  cloud_functions: ^4.4.1
-  firebase_core: ^2.16.0
-=======
   cloud_functions: ^4.4.2
   firebase_core: ^2.17.0
->>>>>>> daf7836b
   flutter:
     sdk: flutter
 
