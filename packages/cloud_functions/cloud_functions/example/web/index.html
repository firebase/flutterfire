<!--
  ~ Copyright 2020 The Chromium Authors. All rights reserved.
  ~ Use of this source code is governed by a BSD-style license that can be
  ~ found in the LICENSE file.
  -->

<!DOCTYPE html>
<html lang="en">

<head>
    <meta charset="UTF-8">
    <title>Cloud Functions example app</title>
</head>

<body>
<<<<<<< HEAD
<!-- The core Firebase JS SDK is always required and must be listed first -->
<script src="https://www.gstatic.com/firebasejs/9.0.2/firebase-app-compat.js"></script>
<script src="https://www.gstatic.com/firebasejs/9.0.2/firebase-functions-compat.js"></script>
=======
    <!-- The core Firebase JS SDK is always required and must be listed first -->
    <script src="https://www.gstatic.com/firebasejs/8.6.1/firebase-app.js"></script>
    <script src="https://www.gstatic.com/firebasejs/8.6.1/firebase-functions.js"></script>
>>>>>>> be65278c

    <!-- Initialize Firebase -->
    <!-- <script>
    const firebaseConfig = {
        apiKey: "AIzaSyAgUhHU8wSJgO5MVNy95tMT07NEjzMOfz0",
        authDomain: "react-native-firebase-testing.firebaseapp.com",
        databaseURL: "https://react-native-firebase-testing.firebaseio.com",
        projectId: "react-native-firebase-testing",
        storageBucket: "react-native-firebase-testing.appspot.com",
        messagingSenderId: "448618578101",
        appId: "1:448618578101:web:0b650370bb29e29cac3efc",
        measurementId: "G-F79DJ0VFGS"
    };
    // Initialize Firebase
    let firebaseApp = firebase.initializeApp(firebaseConfig);
</script> -->
    <script src="main.dart.js" type="application/javascript"></script>
</body>

</html><|MERGE_RESOLUTION|>--- conflicted
+++ resolved
@@ -13,16 +13,9 @@
 </head>
 
 <body>
-<<<<<<< HEAD
-<!-- The core Firebase JS SDK is always required and must be listed first -->
-<script src="https://www.gstatic.com/firebasejs/9.0.2/firebase-app-compat.js"></script>
-<script src="https://www.gstatic.com/firebasejs/9.0.2/firebase-functions-compat.js"></script>
-=======
     <!-- The core Firebase JS SDK is always required and must be listed first -->
-    <script src="https://www.gstatic.com/firebasejs/8.6.1/firebase-app.js"></script>
-    <script src="https://www.gstatic.com/firebasejs/8.6.1/firebase-functions.js"></script>
->>>>>>> be65278c
-
+    <script src="https://www.gstatic.com/firebasejs/9.0.2/firebase-app-compat.js"></script>
+    <script src="https://www.gstatic.com/firebasejs/9.0.2/firebase-functions-compat.js"></script>
     <!-- Initialize Firebase -->
     <!-- <script>
     const firebaseConfig = {
@@ -37,7 +30,7 @@
     };
     // Initialize Firebase
     let firebaseApp = firebase.initializeApp(firebaseConfig);
-</script> -->
+    </script> -->
     <script src="main.dart.js" type="application/javascript"></script>
 </body>
 
