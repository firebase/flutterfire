<<<<<<< HEAD
=======
## 4.4.2

 - Update a dependency to the latest release.

>>>>>>> daf7836b
## 4.4.1

 - Update a dependency to the latest release.

## 4.4.0

 - **FEAT**(functions): pass `limitedUseAppCheckToken` option to Cloud Function ([#11402](https://github.com/firebase/flutterfire/issues/11402)). ([9fce7f28](https://github.com/firebase/flutterfire/commit/9fce7f28d7ce38cf1b59b11a111e23d31581d34c))

## 4.3.4

 - Update a dependency to the latest release.

## 4.3.3

 - Update a dependency to the latest release.

## 4.3.2

 - Update a dependency to the latest release.

## 4.3.1

 - Update a dependency to the latest release.

## 4.3.0

 - **FEAT**: update dependency constraints to `sdk: '>=2.18.0 <4.0.0'` `flutter: '>=3.3.0'` ([#10946](https://github.com/firebase/flutterfire/issues/10946)). ([2772d10f](https://github.com/firebase/flutterfire/commit/2772d10fe510dcc28ec2d37a26b266c935699fa6))

## 4.2.0

 - **FIX**: add support for AGP 8.0 ([#10901](https://github.com/firebase/flutterfire/issues/10901)). ([a3b96735](https://github.com/firebase/flutterfire/commit/a3b967354294c295a9be8d699a6adb7f4b1dba7f))
 - **FEAT**: upgrade to dart 3 compatible dependencies ([#10890](https://github.com/firebase/flutterfire/issues/10890)). ([4bd7e59b](https://github.com/firebase/flutterfire/commit/4bd7e59b1f2b09a2230c49830159342dd4592041))

## 4.1.1

 - Update a dependency to the latest release.

## 4.1.0

 - **FEAT**(functions): add support for 2nd gen functions ([#10545](https://github.com/firebase/flutterfire/issues/10545)). ([204ba39e](https://github.com/firebase/flutterfire/commit/204ba39e34864c7b8be5122fc0a7fcc98d6c8b26))
 - **FEAT**: bump dart sdk constraint to 2.18 ([#10618](https://github.com/firebase/flutterfire/issues/10618)). ([f80948a2](https://github.com/firebase/flutterfire/commit/f80948a28b62eead358bdb900d5a0dfb97cebb33))
 - **DOCS**(functions): fix an error in the documentation of Cloud Functions ([#10642](https://github.com/firebase/flutterfire/issues/10642)). ([74ee8d47](https://github.com/firebase/flutterfire/commit/74ee8d47d53d6f4a52ec9bb6818cc6598c15e71b))

## 4.0.13

 - Update a dependency to the latest release.

## 4.0.12

 - Update a dependency to the latest release.

## 4.0.11

 - Update a dependency to the latest release.

## 4.0.10

 - Update a dependency to the latest release.

## 4.0.9

 - Update a dependency to the latest release.

## 4.0.8

 - **REFACTOR**: upgrade project to remove warnings from Flutter 3.7 ([#10344](https://github.com/firebase/flutterfire/issues/10344)). ([e0087c84](https://github.com/firebase/flutterfire/commit/e0087c845c7526c11a4241a26d39d4673b0ad29d))

## 4.0.7

 - Update a dependency to the latest release.

## 4.0.6

 - **REFACTOR**: remove deprecated Task APIs ([#10076](https://github.com/firebase/flutterfire/issues/10076)). ([951bc77b](https://github.com/firebase/flutterfire/commit/951bc77be8e2177435c0c94cc3667b24064dbdc5))

## 4.0.5

 - Update a dependency to the latest release.

## 4.0.4

 - Update a dependency to the latest release.

## 4.0.3

 - **REFACTOR**: add `verify` to `QueryPlatform` and change internal `verifyToken` API to `verify` ([#9711](https://github.com/firebase/flutterfire/issues/9711)). ([c99a842f](https://github.com/firebase/flutterfire/commit/c99a842f3e3f5f10246e73f51530cc58c42b49a3))

## 4.0.2

 - Update a dependency to the latest release.

## 4.0.1

- Update a dependency to the latest release.

## 4.0.0

> Note: This release has breaking changes.

 - **BREAKING** **FEAT**: Firebase iOS SDK version: `10.0.0` ([#9708](https://github.com/firebase/flutterfire/issues/9708)). ([9627c56a](https://github.com/firebase/flutterfire/commit/9627c56a37d657d0250b6f6b87d0fec1c31d4ba3))

## 3.3.9

 - Update a dependency to the latest release.

## 3.3.8

 - Update a dependency to the latest release.

## 3.3.7

 - Update a dependency to the latest release.

## 3.3.6

 - Update a dependency to the latest release.

## 3.3.5

 - Update a dependency to the latest release.

## 3.3.4

 - Update a dependency to the latest release.

## 3.3.3

 - Update a dependency to the latest release.

## 3.3.2

 - Update a dependency to the latest release.

## 3.3.1

 - **FIX**: bump `firebase_core_platform_interface` version to fix previous release. ([bea70ea5](https://github.com/firebase/flutterfire/commit/bea70ea5cbbb62cbfd2a7a74ae3a07cb12b3ee5a))

## 3.3.0

 - **FEAT**: Bump Firebase iOS SDK to `9.2.0` (#8594). ([79610162](https://github.com/firebase/flutterfire/commit/79610162460b8877f3bc727464a7065106f08079))

## 3.2.17

 - **REFACTOR**: use `firebase.google.com` link for `homepage` in `pubspec.yaml` (#8725). ([520f59d4](https://github.com/firebase/flutterfire/commit/520f59d4f2a998a646edf20cad6df1c614e5b4c3))
 - **REFACTOR**: use "firebase" instead of "FirebaseExtended" as organisation in all links for this repository (#8791). ([d90b8357](https://github.com/firebase/flutterfire/commit/d90b8357db01d65e753021358668f0b129713e6b))
 - **DOCS**: point to "firebase.google" domain for hyperlinks in the usage section of `README.md` files (for the missing packages) (#8818). ([5bda8c92](https://github.com/firebase/flutterfire/commit/5bda8c92be1651a941d1285d36e885ee0b967b11))

## 3.2.16

 - **DOCS**: use camel case style for "FlutterFire" in `README.md` (#8746). ([53813627](https://github.com/firebase/flutterfire/commit/53813627720e1e1ad729839519f7374ebc91470f))

## 3.2.15

 - Update a dependency to the latest release.

## 3.2.14

 - Update a dependency to the latest release.

## 3.2.13

 - Update a dependency to the latest release.

## 3.2.12

 - Update a dependency to the latest release.

## 3.2.11

 - Update a dependency to the latest release.

## 3.2.10

 - **FIX**: Allow raw data arguments to be passed as data to Cloud Function for `Android` & `iOS`. (#7994). ([8288b811](https://github.com/firebase/flutterfire/commit/8288b811f2b82df263a092428905960960e537c6))

## 3.2.9

 - **FIX**: update all Dart SDK version constraints to Dart >= 2.16.0 (#8184). ([df4a5bab](https://github.com/firebase/flutterfire/commit/df4a5bab3c029399b4f257a5dd658d302efe3908))

## 3.2.8

 - Update a dependency to the latest release.

## 3.2.7

- **REFACTOR**: remove deprecated Android API usages (#7986). ([232e5f89](https://github.com/firebase/flutterfire/commit/232e5f8972df8ef22bfb76ce8cf1e631d823a1b5))

## 3.2.6

 - Update a dependency to the latest release.

## 3.2.5

 - **FIX**: bump Android `compileSdkVersion` to 31 (#7726). ([a9562bac](https://github.com/firebase/flutterfire/commit/a9562bac60ba927fb3664a47a7f7eaceb277dca6))

## 3.2.4

 - **REFACTOR**: fix all `unnecessary_import` analyzer issues introduced with Flutter 2.8. ([7f0e82c9](https://github.com/firebase/flutterfire/commit/7f0e82c978a3f5a707dd95c7e9136a3e106ff75e))

## 3.2.3

 - Update a dependency to the latest release.

## 3.2.2

 - Update a dependency to the latest release.

## 3.2.1

 - Update a dependency to the latest release.

## 3.2.0

 - **REFACTOR**: migrate remaining examples & e2e tests to null-safety (#7393).
 - **FEAT**: automatically inject Firebase JS SDKs (#7359).

## 3.1.1

 - Update a dependency to the latest release.

## 3.1.0

 - **FEAT**: support initializing default `FirebaseApp` instances from Dart (#6549).

## 3.0.6

 - Update a dependency to the latest release.

## 3.0.5

 - **REFACTOR**: remove deprecated Flutter Android v1 Embedding usages, including in example app (#7158).

## 3.0.4

 - Update a dependency to the latest release.

## 3.0.3

 - **FIX**: android V2 embedding (#6982).

## 3.0.2

 - Update a dependency to the latest release.

## 3.0.1

 - Update a dependency to the latest release.

## 3.0.0

> Note: This release has breaking changes.

 - **CHORE**: rm deprecated jcenter repository (#6431).
 - **BREAKING** **FEAT**: use<product>Emulator(host, port) API update.
 - **BREAKING** **FEAT**: use<product>Emulator(host, port) API update (#6439).

## 2.0.0

> Note: This release has breaking changes.

 - **CHORE**: rm deprecated jcenter repository (#6431).
 - **BREAKING** **FEAT**: useFunctionsEmulator(host, port) API update.

## 1.1.2

 - Update a dependency to the latest release.

## 1.1.1

 - **DOCS**: Add Flutter Favorite badge (#6190).

## 1.1.0

 - **FEAT**: upgrade Firebase JS SDK version to 8.6.1.
 - **FIX**: podspec osx version checking script should use a version range instead of a single fixed version.

## 1.0.7

 - Update a dependency to the latest release.

## 1.0.6

 - **FIX**: possible null pointer exception when comparing error codes (#6008).

## 1.0.5

 - Update a dependency to the latest release.

## 1.0.4

 - **FIX**: return correct type on native (#5709).
 - **CHORE**: update Web plugins to use Firebase JS SDK version 8.4.1 (#4464).
 - **CHORE**: update drive dependency (#5740).

## 1.0.3

 - Update a dependency to the latest release.

## 1.0.2

 - **FIX**: use `kIsWeb` to check platform is Web (#5369).
 - **CHORE**: bump min Dart SDK constraint to 2.12.0 (#5430).
 - **CHORE**: publish packages (#5429).
 - **CHORE**: merge all analysis_options.yaml into one (#5329).
 - **CHORE**: publish packages.

## 1.0.1

 - **FIX**: use `kIsWeb` to check platform is Web (#5369).

## 1.0.0

 - Graduate package to a stable release. See pre-releases prior to this version for changelog entries.

## 1.0.0-1.0.nullsafety.1

 - Update platform interface and web dependencies.

## 1.0.0-1.0.nullsafety.0

 - Bump "cloud_functions" to `1.0.0-1.0.nullsafety.0`.

## 0.9.1-1.0.nullsafety.2

 - Update a dependency to the latest release.

## 0.9.1-1.0.nullsafety.1

 - **REFACTOR**: pubspec & dependency updates (#4932).

## 0.9.1-1.0.nullsafety.0

 - **FIX**: bump firebase_core_* package versions to updated NNBD versioning format (#4832).

## 0.9.1-nullsafety.1

 - **FIX**: bump `firebase_core` dependencies to resolve versioning issue when releasing.

## 0.9.1-nullsafety.0

- **REFACTOR**: migrate to NNBD.

## 0.9.0

> Note: This release has breaking changes.

 - **FEAT**: add check on podspec to assist upgrading users deployment target.
 - **BUILD**: commit Podfiles with 10.12 deployment target.
 - **BUILD**: remove default sdk version, version should always come from firebase_core, or be user defined.
 - **BUILD**: set macOS deployment target to 10.12 (from 10.11).
 - **BREAKING** **BUILD**: set osx min supported platform version to 10.12.

## 0.8.0

> Note: This release has breaking changes.

 - **BREAKING** **REFACTOR**: remove all currently deprecated APIs.
 - **BREAKING** **FEAT**: forward port to firebase-ios-sdk v7.3.0.
   - Due to this SDK upgrade, iOS 10 is now the minimum supported version by FlutterFire. Please update your build target version.
 - **CHORE**: harmonize dependencies and version handling.

## 0.7.2

 - **FEAT**: bump android `com.android.tools.build` & `'com.google.gms:google-services` versions (#4269).

## 0.7.1

 - **TEST**: Explicitly opt-out from null safety.
 - **FEAT**: migrate interop files (#4191).
 - **CHORE**: bump gradle wrapper to 5.6.4 (#4158).

## 0.7.0+1

 - Update a dependency to the latest release.

## 0.7.0

 - Graduate package to a stable release. See pre-releases prior to this version for changelog entries.

## 0.7.0-dev.3

 - **FEAT**: bump compileSdkVersion to 29 (#3975).
 - **FEAT**: update Firebase iOS SDK version to 6.33.0 (from 6.26.0).

## 0.7.0-dev.2

 - **DOCS**: update package readme.
 - **DOCS**: update pubspec description to meet minumum length requirement.

## 0.7.0-dev.1

Along with the below changes, the plugin has been reworked to bring it inline with the federated plugin setup along with documentation and additional unit and end-to-end tests. The API has mainly been kept the same, however there are some breaking changes.

 - **`FirebaseFunctions`**:
   - **DEPRECATED**: Class `CloudFunctions` is now deprecated. Use `FirebaseFunctions` instead.
   - **DEPRECATED**: Calling `CloudFunctions.instance` or `CloudFunctions(app: app, region: region)` is now deprecated. Use `FirebaseFunctions.instance` or `FirebaseFunctions.instanceFor(app: app, region: region)` instead.
   - **DEPRECATED**: Calling `getHttpsCallable(functionName: functionName)` is deprecated in favor of `httpsCallable(functionName)`
   - **DEPRECATED**: `CloudFunctionsException` is deprecated in favor of `FirebaseFunctionsException`.
   - **NEW**: `FirebaseFunctionsException` now exposes a `details` property to retrieve any additional data provided with the exception returned by a HTTPS callable function.
   - **NEW**: Internally, instances of `FirebaseFunctions` are now cached and lazily loaded.
   - **NEW**: `httpsCallable` accepts an instance of `HttpsCallableOptions` (see below).


 - **`HttpsCallable`**:
   - **DEPRECATED**: Setting `timeout` is deprecated in favor of using `HttpsCallableOptions` (see below).


 - **`HttpsCallableResult`**:
   - **BREAKING**: `data` is now read-only, only its getter is exposed.
   - **FIX**: `HttpsCallableResult`'s `data` property can now return a Map, List or a primitive value. Previously the Web implementation incorrectly assumed that a Map was always returned by the HTTPS callable function.


 - **`HttpsCallableOptions`**:
   - **NEW**: This new class has been created to support setting options for `httpsCallable` instances.

## 0.6.0+1

 - **FIX**: local dependencies in example apps (#3319).

## 0.6.0

* Fix HttpsCallable#call not working with parameters of non-Map type.
* Firebase iOS SDK versions are now locked to use the same version defined in
  `firebase_core`.
* Firebase Android SDK versions are now using the Firebase Bill of Materials (BoM)
  to specify individual SDK versions. BoM version is also sourced from
  `firebase_core`.
* Allow iOS & MacOS plugins to be imported as modules.
* Update to depend on `firebase_core` plugin.

## 0.5.0

* Fix example app build failure on CI (missing AndroidX Gradle properties).
* Change environment SDK requirement from `>=2.0.0-dev.28.0` to `>=2.0.0` to fix 'publishable' CI stage.

## 0.4.2+3

* Fix for missing UserAgent.h compilation failures.

## 0.4.2+2

* Fix method channel on darwin

## 0.4.2+1

* Make the pedantic dev_dependency explicit.

## 0.4.2

* Add macOS support

## 0.4.1+9

* Depends on `cloud_functions_web` so that projects importing this plugin will get web support.
* Added web implementation to the example application.

## 0.4.1+8

* Fixes the `No implementation found for method CloudFunctions#call`

## 0.4.1+7

* Update to use the platform interface to execute calls.
* Fix timeout for Android (which had been ignoring explicit timeouts due to unit mismatch).
* Update repository location based on platform interface refactoring.

## 0.4.1+6

* Fix analysis failures

## 0.4.1+5

* Remove the deprecated `author:` field from pubspec.yaml
* Migrate the plugin to the pubspec platforms manifest.
* Bump the minimum Flutter version to 1.10.0.

## 0.4.1+4

* Updated README instructions for contributing for consistency with other Flutterfire plugins.

## 0.4.1+3

* Remove AndroidX warning.

## 0.4.1+2

* Update Android package name.

## 0.4.1+1

* Update documentation to reflect new repository location.
* Update unit tests to call `TestWidgetsFlutterBinding.ensureInitialized`.

## 0.4.1

* Support for cloud functions emulators.

## 0.4.0+3

* Update google-services Android gradle plugin to 4.3.0 in documentation and examples.

## 0.4.0+2

* Automatically use version from pubspec.yaml when reporting usage to Firebase.

## 0.4.0+1

* Remove reference to unused header file.

## 0.4.0

* Removed unused `parameters` param from `getHttpsCallable`.

## 0.3.0+1

* Update iOS dependencies to latest.

## 0.3.0

* Update Android dependencies to latest.

## 0.2.0+1

* Removed flaky timeout test.

## 0.2.0

* **Breaking change**. Updated Dart API to replace `call` with `getHttpsCallable`.
* Added support for timeouts.
* Additional integration testing.

## 0.1.2+1

* Added a driver test.

## 0.1.2

* Specifying a version for Cloud Functions CocoaPod dependency to prevent build errors on iOS.
* Fix on iOS when using a null region.
* Upgrade the firebase_core dependency of the example app.

## 0.1.1+1

* Log messages about automatic configuration of the default app are now less confusing.

## 0.1.1

* Support for regions and multiple apps

## 0.1.0+1

* Log a more detailed warning at build time about the previous AndroidX
  migration.

## 0.1.0

* **Breaking change**. Migrate from the deprecated original Android Support
  Library to AndroidX. This shouldn't result in any functional changes, but it
  requires any Android apps using this plugin to [also
  migrate](https://developer.android.com/jetpack/androidx/migrate) if they're
  using the original support library.

## 0.0.5

* Set iOS deployment target to 8.0 (minimum supported by both Firebase SDKs and Flutter), fixes compilation errors.
* Fixes null pointer error when callable function fails with exception (iOS).

## 0.0.4+1

* Bump Android dependencies to latest.

## 0.0.4

* Fixed podspec to use static_framework

## 0.0.3

* Added missing dependency on meta package.

## 0.0.2

* Bump Android and Firebase dependency versions.

## 0.0.1

* The Cloud Functions for Firebase client SDKs let you call functions
  directly from a Firebase app. This plugin exposes this ability to
  Flutter apps.

  [Callable functions](https://firebase.google.com/docs/functions/callable)
  are similar to other HTTP functions, with these additional features:

  - With callables, Firebase Authentication and FCM tokens are
    automatically included in requests.
  - The functions.https.onCall trigger automatically deserializes
    the request body and validates auth tokens.<|MERGE_RESOLUTION|>--- conflicted
+++ resolved
@@ -1,10 +1,7 @@
-<<<<<<< HEAD
-=======
 ## 4.4.2
 
  - Update a dependency to the latest release.
 
->>>>>>> daf7836b
 ## 4.4.1
 
  - Update a dependency to the latest release.
