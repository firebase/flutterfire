## 0.4.1+8

<<<<<<< HEAD
* Ensure that integration test failures on iOS turn the build red.
=======
* Fixes the `No implementation found for method CloudFunctions#call`
>>>>>>> eb1347b3

## 0.4.1+7

* Update to use the platform interface to execute calls.
* Fix timeout for Android (which had been ignoring explicit timeouts due to unit mismatch).
* Update repository location based on platform interface refactoring.

## 0.4.1+6

* Fix analysis failures

## 0.4.1+5

* Remove the deprecated `author:` field from pubspec.yaml
* Migrate the plugin to the pubspec platforms manifest.
* Bump the minimum Flutter version to 1.10.0.

## 0.4.1+4

* Updated README instructions for contributing for consistency with other Flutterfire plugins.

## 0.4.1+3

* Remove AndroidX warning.

## 0.4.1+2

* Update Android package name.

## 0.4.1+1

* Update documentation to reflect new repository location.
* Update unit tests to call `TestWidgetsFlutterBinding.ensureInitialized`.

## 0.4.1

* Support for cloud functions emulators.

## 0.4.0+3

* Update google-services Android gradle plugin to 4.3.0 in documentation and examples.

## 0.4.0+2

* Automatically use version from pubspec.yaml when reporting usage to Firebase.

## 0.4.0+1

* Remove reference to unused header file.

## 0.4.0

* Removed unused `parameters` param from `getHttpsCallable`.

## 0.3.0+1

* Update iOS dependencies to latest.

## 0.3.0

* Update Android dependencies to latest.

## 0.2.0+1

* Removed flaky timeout test.

## 0.2.0

* **Breaking change**. Updated Dart API to replace `call` with `getHttpsCallable`.
* Added support for timeouts.
* Additional integration testing.

## 0.1.2+1

* Added a driver test.

## 0.1.2

* Specifying a version for Cloud Functions CocoaPod dependency to prevent build errors on iOS.
* Fix on iOS when using a null region.
* Upgrade the firebase_core dependency of the example app.

## 0.1.1+1

* Log messages about automatic configuration of the default app are now less confusing.

## 0.1.1

* Support for regions and multiple apps

## 0.1.0+1

* Log a more detailed warning at build time about the previous AndroidX
  migration.

## 0.1.0

* **Breaking change**. Migrate from the deprecated original Android Support
  Library to AndroidX. This shouldn't result in any functional changes, but it
  requires any Android apps using this plugin to [also
  migrate](https://developer.android.com/jetpack/androidx/migrate) if they're
  using the original support library.

## 0.0.5

* Set iOS deployment target to 8.0 (minimum supported by both Firebase SDKs and Flutter), fixes compilation errors.
* Fixes null pointer error when callable function fails with exception (iOS).

## 0.0.4+1

* Bump Android dependencies to latest.

## 0.0.4

* Fixed podspec to use static_framework

## 0.0.3

* Added missing dependency on meta package.

## 0.0.2

* Bump Android and Firebase dependency versions.

## 0.0.1

* The Cloud Functions for Firebase client SDKs let you call functions
  directly from a Firebase app. This plugin exposes this ability to
  Flutter apps.

  [Callable functions](https://firebase.google.com/docs/functions/callable)
  are similar to other HTTP functions, with these additional features:

  - With callables, Firebase Authentication and FCM tokens are
    automatically included in requests.
  - The functions.https.onCall trigger automatically deserializes
    the request body and validates auth tokens.<|MERGE_RESOLUTION|>--- conflicted
+++ resolved
@@ -1,10 +1,10 @@
+## 0.4.1+9
+
+* Ensure that integration test failures on iOS turn the build red.
+
 ## 0.4.1+8
 
-<<<<<<< HEAD
-* Ensure that integration test failures on iOS turn the build red.
-=======
 * Fixes the `No implementation found for method CloudFunctions#call`
->>>>>>> eb1347b3
 
 ## 0.4.1+7
 
