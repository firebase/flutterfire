## 0.4.2+1

<<<<<<< HEAD
* Fix method channel on darwin
=======
* Make the pedantic dev_dependency explicit.
>>>>>>> ca7eb263

## 0.4.2

* Add macOS support

## 0.4.1+9

* Depends on `cloud_functions_web` so that projects importing this plugin will get web support.
* Added web implementation to the example application.

## 0.4.1+8

* Fixes the `No implementation found for method CloudFunctions#call`

## 0.4.1+7

* Update to use the platform interface to execute calls.
* Fix timeout for Android (which had been ignoring explicit timeouts due to unit mismatch).
* Update repository location based on platform interface refactoring.

## 0.4.1+6

* Fix analysis failures

## 0.4.1+5

* Remove the deprecated `author:` field from pubspec.yaml
* Migrate the plugin to the pubspec platforms manifest.
* Bump the minimum Flutter version to 1.10.0.

## 0.4.1+4

* Updated README instructions for contributing for consistency with other Flutterfire plugins.

## 0.4.1+3

* Remove AndroidX warning.

## 0.4.1+2

* Update Android package name.

## 0.4.1+1

* Update documentation to reflect new repository location.
* Update unit tests to call `TestWidgetsFlutterBinding.ensureInitialized`.

## 0.4.1

* Support for cloud functions emulators.

## 0.4.0+3

* Update google-services Android gradle plugin to 4.3.0 in documentation and examples.

## 0.4.0+2

* Automatically use version from pubspec.yaml when reporting usage to Firebase.

## 0.4.0+1

* Remove reference to unused header file.

## 0.4.0

* Removed unused `parameters` param from `getHttpsCallable`.

## 0.3.0+1

* Update iOS dependencies to latest.

## 0.3.0

* Update Android dependencies to latest.

## 0.2.0+1

* Removed flaky timeout test.

## 0.2.0

* **Breaking change**. Updated Dart API to replace `call` with `getHttpsCallable`.
* Added support for timeouts.
* Additional integration testing.

## 0.1.2+1

* Added a driver test.

## 0.1.2

* Specifying a version for Cloud Functions CocoaPod dependency to prevent build errors on iOS.
* Fix on iOS when using a null region.
* Upgrade the firebase_core dependency of the example app.

## 0.1.1+1

* Log messages about automatic configuration of the default app are now less confusing.

## 0.1.1

* Support for regions and multiple apps

## 0.1.0+1

* Log a more detailed warning at build time about the previous AndroidX
  migration.

## 0.1.0

* **Breaking change**. Migrate from the deprecated original Android Support
  Library to AndroidX. This shouldn't result in any functional changes, but it
  requires any Android apps using this plugin to [also
  migrate](https://developer.android.com/jetpack/androidx/migrate) if they're
  using the original support library.

## 0.0.5

* Set iOS deployment target to 8.0 (minimum supported by both Firebase SDKs and Flutter), fixes compilation errors.
* Fixes null pointer error when callable function fails with exception (iOS).

## 0.0.4+1

* Bump Android dependencies to latest.

## 0.0.4

* Fixed podspec to use static_framework

## 0.0.3

* Added missing dependency on meta package.

## 0.0.2

* Bump Android and Firebase dependency versions.

## 0.0.1

* The Cloud Functions for Firebase client SDKs let you call functions
  directly from a Firebase app. This plugin exposes this ability to
  Flutter apps.

  [Callable functions](https://firebase.google.com/docs/functions/callable)
  are similar to other HTTP functions, with these additional features:

  - With callables, Firebase Authentication and FCM tokens are
    automatically included in requests.
  - The functions.https.onCall trigger automatically deserializes
    the request body and validates auth tokens.<|MERGE_RESOLUTION|>--- conflicted
+++ resolved
@@ -1,10 +1,10 @@
+## 0.4.2+2
+
+* Fix method channel on darwin
+
 ## 0.4.2+1
 
-<<<<<<< HEAD
-* Fix method channel on darwin
-=======
 * Make the pedantic dev_dependency explicit.
->>>>>>> ca7eb263
 
 ## 0.4.2
 
