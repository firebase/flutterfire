group 'io.flutter.plugins.firebase.cloudfunctions'
version '1.0-SNAPSHOT'

buildscript {
    repositories {
        google()
        jcenter()
    }

    dependencies {
        classpath 'com.android.tools.build:gradle:3.5.0'
    }
}

rootProject.allprojects {
    repositories {
        google()
        jcenter()
    }
}

apply plugin: 'com.android.library'

def firebaseCoreProject = findProject(':firebase_core')
if (firebaseCoreProject == null) {
  throw new GradleException('Could not find the firebase_core FlutterFire plugin, have you added it as a dependency in your pubspec?')
} else if (!firebaseCoreProject.properties['FirebaseSDKVersion']) {
  throw new GradleException('A newer version of the firebase_core FlutterFire plugin is required, please update your firebase_core pubspec dependency.')
}

def getRootProjectExtOrCoreProperty(name, firebaseCoreProject) {
  if (!rootProject.ext.has('FlutterFire')) return firebaseCoreProject.properties[name]
  if (!rootProject.ext.get('FlutterFire')[name]) return firebaseCoreProject.properties[name]
  return rootProject.ext.get('FlutterFire').get(name)
}

android {
    compileSdkVersion 28

    defaultConfig {
        minSdkVersion 16
        testInstrumentationRunner "androidx.test.runner.AndroidJUnitRunner"
    }
    lintOptions {
        disable 'InvalidPackage'
    }
    dependencies {
<<<<<<< HEAD
        api 'com.google.firebase:firebase-functions:19.0.2'
        implementation 'com.google.firebase:firebase-common:19.3.0'
        implementation 'androidx.annotation:annotation:1.1.0'
=======
        api firebaseCoreProject
        implementation platform("com.google.firebase:firebase-bom:${getRootProjectExtOrCoreProperty("FirebaseSDKVersion", firebaseCoreProject)}")
        implementation 'com.google.firebase:firebase-functions'
        implementation 'androidx.annotation:annotation:1.0.0'
>>>>>>> 51b73e17
    }
}

apply from: file("./user-agent.gradle")<|MERGE_RESOLUTION|>--- conflicted
+++ resolved
@@ -45,16 +45,10 @@
         disable 'InvalidPackage'
     }
     dependencies {
-<<<<<<< HEAD
-        api 'com.google.firebase:firebase-functions:19.0.2'
-        implementation 'com.google.firebase:firebase-common:19.3.0'
-        implementation 'androidx.annotation:annotation:1.1.0'
-=======
         api firebaseCoreProject
         implementation platform("com.google.firebase:firebase-bom:${getRootProjectExtOrCoreProperty("FirebaseSDKVersion", firebaseCoreProject)}")
         implementation 'com.google.firebase:firebase-functions'
         implementation 'androidx.annotation:annotation:1.0.0'
->>>>>>> 51b73e17
     }
 }
 
