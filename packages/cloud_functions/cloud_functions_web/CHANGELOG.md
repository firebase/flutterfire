<<<<<<< HEAD
=======
## 4.2.13

 - Update a dependency to the latest release.

>>>>>>> afe60ad4
## 4.2.12

 - Update a dependency to the latest release.

## 4.2.11

 - Update a dependency to the latest release.

## 4.2.10

 - Update a dependency to the latest release.

## 4.2.9

 - **FIX**: update all Dart SDK version constraints to Dart >= 2.16.0 (#8184). ([df4a5bab](https://github.com/FirebaseExtended/flutterfire/commit/df4a5bab3c029399b4f257a5dd658d302efe3908))

## 4.2.8

 - Update a dependency to the latest release.

## 4.2.7

 - Update a dependency to the latest release.

## 4.2.6

 - Update a dependency to the latest release.

## 4.2.5

 - Update a dependency to the latest release.

## 4.2.4

 - Update a dependency to the latest release.

## 4.2.3

 - Update a dependency to the latest release.

## 4.2.2

 - Update a dependency to the latest release.

## 4.2.1

 - Update a dependency to the latest release.

## 4.2.0

 - **FEAT**: automatically inject Firebase JS SDKs (#7359).

## 4.1.1

 - **FIX**: correctly pass `region` to JS functions interop instance (#7328).

## 4.1.0

 - **FEAT**: support initializing default `FirebaseApp` instances from Dart (#6549).

## 4.0.15

 - Update a dependency to the latest release.

## 4.0.14

 - Update a dependency to the latest release.

## 4.0.13

 - Update a dependency to the latest release.

## 4.0.12

 - Update a dependency to the latest release.

## 4.0.11

 - Update a dependency to the latest release.

## 4.0.10

 - Update a dependency to the latest release.

## 4.0.9

 - Update a dependency to the latest release.

## 4.0.8

 - Update a dependency to the latest release.

## 4.0.7

 - Update a dependency to the latest release.

## 4.0.6

 - **DOCS**: Add missing homepage/repository links (#6054).

## 4.0.5

 - **FIX**: bubble exceptions (#5869).

## 4.0.4

 - Update a dependency to the latest release.

## 4.0.3

 - Update a dependency to the latest release.

## 4.0.2

 - Update a dependency to the latest release.

## 4.0.1

 - Update a dependency to the latest release.

## 4.0.0

 - Graduate package to a stable release. See pre-releases prior to this version for changelog entries.

## 4.0.0-1.0.nullsafety.0

 - Bump "cloud_functions_web" to `4.0.0-1.0.nullsafety.0`.

## 3.1.4-1.0.nullsafety.2

 - Update a dependency to the latest release.

## 3.1.4-1.0.nullsafety.1

 - **REFACTOR**: pubspec & dependency updates (#4932).

## 3.1.4-1.0.nullsafety.0

 - **FIX**: bump firebase_core_* package versions to updated NNBD versioning format (#4832).

## 3.1.4-nullsafety.1

 - **FIX**: bump `firebase_core` dependencies to resolve versioning issue when releasing.

## 3.1.4-nullsafety.0

- **REFACTOR**: migrate to NNBD.

## 3.1.3

 - Update a dependency to the latest release.

## 3.1.2

 - Update a dependency to the latest release.

## 3.1.1

 - **FIX**: issue when specifying a functions region #4226 (#4266).

## 3.1.0

 - **FEAT**: migrate interop files (#4191).

## 3.0.1

 - Update a dependency to the latest release.

## 3.0.0

 - Graduate package to a stable release. See pre-releases prior to this version for changelog entries.

## 3.0.0-dev.3

 - Update a dependency to the latest release.

## 3.0.0-dev.2

 - Update a dependency to the latest release.

## 3.0.0-dev.1

See `cloud_functions` `0.7.0-dev.1` changelog for details.

## 2.0.0

* Update to depend on `firebase_core` plugin.

## 1.1.0

* Change environment SDK requirement from `>=2.0.0-dev.28.0` to `>=2.0.0` to fix 'publishable' CI stage.

## 1.0.4

* Make the pedantic dev_dependency explicit.

## 1.0.3

Update README with real version numbers.

## 1.0.2

Delete Kotlin no-op plugin and replace with Java.

## 1.0.1

Add no-op plugin implementations for iOS and Android to enable builds.

## 1.0.0

Initial release<|MERGE_RESOLUTION|>--- conflicted
+++ resolved
@@ -1,10 +1,7 @@
-<<<<<<< HEAD
-=======
 ## 4.2.13
 
  - Update a dependency to the latest release.
 
->>>>>>> afe60ad4
 ## 4.2.12
 
  - Update a dependency to the latest release.
