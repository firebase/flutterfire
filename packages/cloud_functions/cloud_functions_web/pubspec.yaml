name: cloud_functions_web
description: The web implementation of cloud_functions
homepage: https://github.com/firebase/flutterfire/tree/main/packages/cloud_functions/cloud_functions_web
repository: https://github.com/firebase/flutterfire/tree/main/packages/cloud_functions/cloud_functions_web

version: 4.10.11

environment:
  sdk: '>=3.4.0 <4.0.0'
  flutter: '>=3.22.0'

dependencies:
<<<<<<< HEAD
  cloud_functions_platform_interface: ^5.6.4
  firebase_core: ^3.12.1
  firebase_core_web: ^2.21.1
  web: ^1.1.1
=======
  cloud_functions_platform_interface: ^5.6.5
  firebase_core: ^3.13.0
  firebase_core_web: ^2.22.0
>>>>>>> 260a1bae
  flutter:
    sdk: flutter
  flutter_web_plugins:
    sdk: flutter

dev_dependencies:
  firebase_core_platform_interface: ^5.3.1
  flutter_test:
    sdk: flutter
  mockito: ^5.0.0

flutter:
  plugin:
    platforms:
      web:
        pluginClass: FirebaseFunctionsWeb
        fileName: cloud_functions_web.dart<|MERGE_RESOLUTION|>--- conflicted
+++ resolved
@@ -10,16 +10,10 @@
   flutter: '>=3.22.0'
 
 dependencies:
-<<<<<<< HEAD
-  cloud_functions_platform_interface: ^5.6.4
-  firebase_core: ^3.12.1
-  firebase_core_web: ^2.21.1
-  web: ^1.1.1
-=======
   cloud_functions_platform_interface: ^5.6.5
   firebase_core: ^3.13.0
   firebase_core_web: ^2.22.0
->>>>>>> 260a1bae
+  web: ^1.1.1
   flutter:
     sdk: flutter
   flutter_web_plugins:
