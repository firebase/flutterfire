--- conflicted
+++ resolved
@@ -3,26 +3,16 @@
 homepage: https://github.com/firebase/flutterfire/tree/main/packages/cloud_functions/cloud_functions_web
 repository: https://github.com/firebase/flutterfire/tree/main/packages/cloud_functions/cloud_functions_web
 
-<<<<<<< HEAD
-version: 4.11.4
-=======
 version: 5.0.0
->>>>>>> 59fd5727
 
 environment:
   sdk: '>=3.4.0 <4.0.0'
   flutter: '>=3.22.0'
 
 dependencies:
-<<<<<<< HEAD
-  cloud_functions_platform_interface: ^5.8.1
-  firebase_core: ^3.15.1
-  firebase_core_web: ^2.24.1
-=======
   cloud_functions_platform_interface: ^5.8.3
   firebase_core: ^4.0.0
   firebase_core_web: ^3.0.0
->>>>>>> 59fd5727
   flutter:
     sdk: flutter
   flutter_web_plugins:
