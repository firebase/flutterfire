--- conflicted
+++ resolved
@@ -40,32 +40,9 @@
         () async {
       String code = 'baz';
       PlatformException platformException = PlatformException(
-<<<<<<< HEAD
-          code: 'native',
-          message: testMessage,
-          details: {'additionalData': testAdditionalData});
-
-      FirebaseFunctionsException result =
-          platformExceptionToFirebaseFunctionsException(platformException)
-              as FirebaseFunctionsException;
-      expect(result.code, 'unknown');
-      expect(result.message, testMessage);
-
-      expect(
-        result.details,
-        isA<Map<String, Object?>>()
-            .having((e) => e['foo'], '["foo"]', testAdditionalData['foo']),
-      );
-    });
-
-    test('details = null', () {
-      PlatformException platformException =
-          PlatformException(code: 'native', message: testMessage);
-=======
           code: 'foo',
           message: 'bar',
           details: {'code': code, 'message': testMessage});
->>>>>>> 9ecf1864
 
       expect(
           convertPlatformException(platformException),
