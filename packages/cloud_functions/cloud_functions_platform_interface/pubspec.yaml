--- conflicted
+++ resolved
@@ -5,22 +5,14 @@
 
 # NOTE: We strongly prefer non-breaking changes, even at the expense of a
 # less-clean API. See https://flutter.dev/go/platform-interface-breaking-changes
-<<<<<<< HEAD
-version: 5.8.1
-=======
 version: 5.8.3
->>>>>>> 59fd5727
 
 environment:
   sdk: '>=3.2.0 <4.0.0'
   flutter: '>=3.3.0'
 
 dependencies:
-<<<<<<< HEAD
-  firebase_core: ^3.15.1
-=======
   firebase_core: ^4.0.0
->>>>>>> 59fd5727
   flutter:
     sdk: flutter
   meta: ^1.8.0
