--- conflicted
+++ resolved
@@ -5,22 +5,14 @@
 
 # NOTE: We strongly prefer non-breaking changes, even at the expense of a
 # less-clean API. See https://flutter.dev/go/platform-interface-breaking-changes
-<<<<<<< HEAD
-version: 5.5.1
-=======
 version: 5.5.2
->>>>>>> daf7836b
 
 environment:
   sdk: '>=2.18.0 <4.0.0'
   flutter: '>=3.3.0'
 
 dependencies:
-<<<<<<< HEAD
-  firebase_core: ^2.16.0
-=======
   firebase_core: ^2.17.0
->>>>>>> daf7836b
   flutter:
     sdk: flutter
   meta: ^1.8.0
