--- conflicted
+++ resolved
@@ -17,12 +17,7 @@
   plugin_platform_interface: ^1.0.1
 
 dev_dependencies:
-<<<<<<< HEAD
-  firebase_core_platform_interface: ^2.0.0
-=======
   firebase_core_platform_interface: ^3.0.1
-  pedantic: ^1.8.0
->>>>>>> 45c7826b
   flutter_test:
     sdk: flutter
   mockito: ^5.0.0-nullsafety.2
