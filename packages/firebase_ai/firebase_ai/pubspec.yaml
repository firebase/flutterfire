--- conflicted
+++ resolved
@@ -20,17 +20,10 @@
   flutter: ">=3.16.0"
 
 dependencies:
-<<<<<<< HEAD
-  firebase_app_check: ^0.3.2+6
-  firebase_auth: ^5.5.4
-  firebase_core: ^3.13.1
-  firebase_core_platform_interface: ^5.3.1
-=======
   firebase_app_check: ^0.3.2+9
   firebase_auth: ^5.6.2
   firebase_core: ^3.15.1
   firebase_core_platform_interface: ^6.0.0
->>>>>>> 931566ae
   flutter:
     sdk: flutter
   http: ^1.1.0
