--- conflicted
+++ resolved
@@ -148,26 +148,6 @@
         expect(response.usageMetadata, isNull);
       });
 
-<<<<<<< HEAD
-      test('parses usageMetadata when token details are missing', () {
-        final jsonResponse = {
-          'usageMetadata': {
-            'promptTokenCount': 10,
-            'candidatesTokenCount': 25,
-            'totalTokenCount': 35,
-          }
-        };
-
-        final response =
-            DeveloperSerialization().parseGenerateContentResponse(jsonResponse);
-
-        expect(response.usageMetadata, isNotNull);
-        expect(response.usageMetadata!.promptTokenCount, 10);
-        expect(response.usageMetadata!.candidatesTokenCount, 25);
-        expect(response.usageMetadata!.totalTokenCount, 35);
-        expect(response.usageMetadata!.promptTokensDetails, isNull);
-        expect(response.usageMetadata!.candidatesTokensDetails, isNull);
-=======
       group('groundingMetadata parsing', () {
         test('parses valid response with full grounding metadata', () {
           final jsonResponse = {
@@ -342,7 +322,26 @@
           expect(validSupport.segment.text, 'Test');
           expect(validSupport.groundingChunkIndices, [0]);
         });
->>>>>>> 5faec2c1
+      });
+
+      test('parses usageMetadata when token details are missing', () {
+        final jsonResponse = {
+          'usageMetadata': {
+            'promptTokenCount': 10,
+            'candidatesTokenCount': 25,
+            'totalTokenCount': 35,
+          }
+        };
+
+        final response =
+            DeveloperSerialization().parseGenerateContentResponse(jsonResponse);
+
+        expect(response.usageMetadata, isNotNull);
+        expect(response.usageMetadata!.promptTokenCount, 10);
+        expect(response.usageMetadata!.candidatesTokenCount, 25);
+        expect(response.usageMetadata!.totalTokenCount, 35);
+        expect(response.usageMetadata!.promptTokensDetails, isNull);
+        expect(response.usageMetadata!.candidatesTokensDetails, isNull);
       });
 
       test('parses inlineData part correctly', () {
