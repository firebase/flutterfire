--- conflicted
+++ resolved
@@ -20,15 +20,9 @@
   # Use with the CupertinoIcons class for iOS style icons.
 
   cupertino_icons: ^1.0.6
-<<<<<<< HEAD
-  firebase_ai: ^2.0.0
-  firebase_core: ^3.13.1
-  firebase_storage: ^12.4.6
-=======
   firebase_ai: ^2.2.1
   firebase_core: ^3.15.1
   firebase_storage: ^12.4.9
->>>>>>> 931566ae
   flutter:
     sdk: flutter
   flutter_markdown: ^0.6.20
