name: firebase_ai_example
description: "Example project to show how to use the Firebase AI SDK."
# The following line prevents the package from being accidentally published to
# pub.dev using `flutter pub publish`. This is preferred for private packages.
publish_to: 'none' # Remove this line if you wish to publish to pub.dev

version: 1.0.0+1

environment:
  sdk: '>=3.2.0 <4.0.0'

# Dependencies specify other packages that your package needs in order to work.
# To automatically upgrade your package dependencies to the latest versions
# consider running `flutter pub upgrade --major-versions`. Alternatively,
# dependencies can be manually updated by changing the version numbers below to
# the latest version available on pub.dev. To see which dependencies have newer
# versions available, run `flutter pub outdated`.
dependencies:
  # The following adds the Cupertino Icons font to your application.
  # Use with the CupertinoIcons class for iOS style icons.

  cupertino_icons: ^1.0.6
<<<<<<< HEAD
  firebase_ai: ^2.2.1
  firebase_core: ^3.15.1
  firebase_storage: ^12.4.9
=======
  firebase_ai: ^3.1.0
  firebase_core: ^4.0.0
  firebase_storage: ^13.0.0
>>>>>>> 59fd5727
  flutter:
    sdk: flutter
  flutter_markdown: ^0.6.20
  flutter_soloud: ^3.1.6
  path_provider: ^2.1.5
  record: ^5.2.1

dev_dependencies:
  flutter_lints: ^4.0.0
  flutter_test:
    sdk: flutter

flutter:

  # The following line ensures that the Material Icons font is
  # included with your application, so that you can use the icons in
  # the material Icons class.
  uses-material-design: true
  assets:
    - assets/images/
    - assets/documents/
    - assets/videos/<|MERGE_RESOLUTION|>--- conflicted
+++ resolved
@@ -20,15 +20,9 @@
   # Use with the CupertinoIcons class for iOS style icons.
 
   cupertino_icons: ^1.0.6
-<<<<<<< HEAD
-  firebase_ai: ^2.2.1
-  firebase_core: ^3.15.1
-  firebase_storage: ^12.4.9
-=======
   firebase_ai: ^3.1.0
   firebase_core: ^4.0.0
   firebase_storage: ^13.0.0
->>>>>>> 59fd5727
   flutter:
     sdk: flutter
   flutter_markdown: ^0.6.20
