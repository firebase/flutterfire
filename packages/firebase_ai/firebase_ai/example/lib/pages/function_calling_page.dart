// Copyright 2025 Google LLC
//
// Licensed under the Apache License, Version 2.0 (the "License");
// you may not use this file except in compliance with the License.
// You may obtain a copy of the License at
//
//     http://www.apache.org/licenses/LICENSE-2.0
//
// Unless required by applicable law or agreed to in writing, software
// distributed under the License is distributed on an "AS IS" BASIS,
// WITHOUT WARRANTIES OR CONDITIONS OF ANY KIND, either express or implied.
// See the License for the specific language governing permissions and
// limitations under the License.

import 'package:flutter/material.dart';
import 'package:firebase_ai/firebase_ai.dart';
import 'package:firebase_auth/firebase_auth.dart';
import '../widgets/message_widget.dart';

class FunctionCallingPage extends StatefulWidget {
  const FunctionCallingPage({
    super.key,
    required this.title,
    required this.useVertexBackend,
  });

  final String title;
  final bool useVertexBackend;

  @override
  State<FunctionCallingPage> createState() => _FunctionCallingPageState();
}

class Location {
  final String city;
  final String state;

  Location(this.city, this.state);
}

class _FunctionCallingPageState extends State<FunctionCallingPage> {
<<<<<<< HEAD
  late final GenerativeModel _functionCallModel;
  late final GenerativeModel _codeExecutionModel;
=======
  late GenerativeModel _functionCallModel;
>>>>>>> eb8716f9
  final List<MessageData> _messages = <MessageData>[];
  bool _loading = false;
  bool _enableThinking = false;

  @override
  void initState() {
    super.initState();
    _initializeModel();
  }

  void _initializeModel() {
    final generationConfig = GenerationConfig(
      thinkingConfig:
          _enableThinking ? ThinkingConfig(includeThoughts: true) : null,
    );
    if (widget.useVertexBackend) {
      var vertexAI = FirebaseAI.vertexAI(auth: FirebaseAuth.instance);
      _functionCallModel = vertexAI.generativeModel(
        model: 'gemini-2.5-flash',
        tools: [
          Tool.functionDeclarations([fetchWeatherTool]),
        ],
        generationConfig: generationConfig,
      );
      _codeExecutionModel = vertexAI.generativeModel(
        model: 'gemini-2.5-flash',
        tools: [
          Tool.codeExecution(),
        ],
      );
    } else {
      var googleAI = FirebaseAI.googleAI(auth: FirebaseAuth.instance);
      _functionCallModel = googleAI.generativeModel(
        model: 'gemini-2.5-flash',
        tools: [
          Tool.functionDeclarations([fetchWeatherTool]),
        ],
        generationConfig: generationConfig,
      );
      _codeExecutionModel = googleAI.generativeModel(
        model: 'gemini-2.5-flash',
        tools: [
          Tool.codeExecution(),
        ],
      );
    }
  }

  // This is a hypothetical API to return a fake weather data collection for
  // certain location
  Future<Map<String, Object?>> fetchWeather(
    Location location,
    String date,
  ) async {
    // TODO(developer): Call a real weather API.
    // Mock response from the API. In developer live code this would call the
    // external API and return what that API returns.
    final apiResponse = {
      'temperature': 38,
      'chancePrecipitation': '56%',
      'cloudConditions': 'partly-cloudy',
    };
    return apiResponse;
  }

  /// Actual function to demonstrate the function calling feature.
  final fetchWeatherTool = FunctionDeclaration(
    'fetchWeather',
    'Get the weather conditions for a specific city on a specific date.',
    parameters: {
      'location': Schema.object(
        description: 'The name of the city and its state for which to get '
            'the weather. Only cities in the USA are supported.',
        properties: {
          'city': Schema.string(
            description: 'The city of the location.',
          ),
          'state': Schema.string(
            description: 'The state of the location.',
          ),
        },
      ),
      'date': Schema.string(
        description: 'The date for which to get the weather. '
            'Date must be in the format: YYYY-MM-DD.',
      ),
    },
  );

  @override
  Widget build(BuildContext context) {
    return Scaffold(
      appBar: AppBar(
        title: Text(widget.title),
      ),
      body: Padding(
        padding: const EdgeInsets.all(8),
        child: Column(
          mainAxisAlignment: MainAxisAlignment.center,
          crossAxisAlignment: CrossAxisAlignment.start,
          children: [
            SwitchListTile(
              title: const Text('Enable Thinking'),
              value: _enableThinking,
              onChanged: (bool value) {
                setState(() {
                  _enableThinking = value;
                  _initializeModel();
                });
              },
            ),
            Expanded(
              child: ListView.builder(
                itemBuilder: (context, idx) {
                  final message = _messages[idx];
                  return MessageWidget(
                    text: message.text,
                    isFromUser: message.fromUser ?? false,
                    isThought: message.isThought,
                  );
                },
                itemCount: _messages.length,
              ),
            ),
            Padding(
              padding: const EdgeInsets.symmetric(
                vertical: 25,
                horizontal: 15,
              ),
              child: Row(
                children: [
                  Expanded(
                    child: ElevatedButton(
                      onPressed: !_loading
                          ? () async {
                              await _testFunctionCalling();
                            }
                          : null,
                      child: const Text('Test Function Calling'),
                    ),
                  ),
                  const SizedBox(width: 8),
                  Expanded(
                    child: ElevatedButton(
                      onPressed: !_loading
                          ? () async {
                              await _testCodeExecution();
                            }
                          : null,
                      child: const Text('Test Code Execution'),
                    ),
                  ),
                ],
              ),
            ),
          ],
        ),
      ),
    );
  }

  Future<void> _testFunctionCalling() async {
    setState(() {
      _loading = true;
      _messages.clear();
    });
    try {
      final functionCallChat = _functionCallModel.startChat();
      const prompt =
          'What is the weather like in Boston on 10/02 in year 2024?';

      _messages.add(MessageData(text: prompt, fromUser: true));

      // Send the message to the generative model.
      var response = await functionCallChat.sendMessage(
        Content.text(prompt),
      );

      final thought = response.thoughtSummary;
      if (thought != null) {
        _messages
            .add(MessageData(text: thought, fromUser: false, isThought: true));
      }

      final functionCalls = response.functionCalls.toList();
      // When the model response with a function call, invoke the function.
      if (functionCalls.isNotEmpty) {
        final functionCall = functionCalls.first;
        if (functionCall.name == 'fetchWeather') {
          Map<String, dynamic> location =
              functionCall.args['location']! as Map<String, dynamic>;
          var date = functionCall.args['date']! as String;
          var city = location['city'] as String;
          var state = location['state'] as String;
          final functionResult =
              await fetchWeather(Location(city, state), date);
          // Send the response to the model so that it can use the result to
          // generate text for the user.
          response = await functionCallChat.sendMessage(
            Content.functionResponse(functionCall.name, functionResult),
          );
        } else {
          throw UnimplementedError(
            'Function not declared to the model: ${functionCall.name}',
          );
        }
      }
      // When the model responds with non-null text content, print it.
      if (response.text case final text?) {
        _messages.add(MessageData(text: text));
        setState(() {
          _loading = false;
        });
      }
    } catch (e) {
      _showError(e.toString());
      setState(() {
        _loading = false;
      });
    } finally {
      setState(() {
        _loading = false;
      });
    }
  }

<<<<<<< HEAD
  Future<void> _testCodeExecution() async {
    setState(() {
      _loading = true;
    });
    final codeExecutionChat = _codeExecutionModel.startChat();
    const prompt = 'What is the sum of the first 50 prime numbers? '
        'Generate and run code for the calculation, and make sure you get all 50.';

    _messages.add(MessageData(text: prompt, fromUser: true));

    final response = await codeExecutionChat.sendMessage(Content.text(prompt));

    final buffer = StringBuffer();
    for (final part in response.candidates.first.content.parts) {
      if (part is ExecutableCodePart) {
        buffer.writeln('Executable Code:');
        buffer.writeln('Language: ${part.language}');
        buffer.writeln('Code:');
        buffer.writeln(part.code);
      } else if (part is CodeExecutionResultPart) {
        buffer.writeln('Code Execution Result:');
        buffer.writeln('Outcome: ${part.outcome}');
        buffer.writeln('Output:');
        buffer.writeln(part.output);
      } else if (part is TextPart) {
        buffer.writeln(part.text);
      }
    }

    if (buffer.isNotEmpty) {
      _messages.add(MessageData(text: buffer.toString()));
    }

    setState(() {
      _loading = false;
    });
=======
  void _showError(String message) {
    showDialog<void>(
      context: context,
      builder: (context) {
        return AlertDialog(
          title: const Text('Something went wrong'),
          content: SingleChildScrollView(
            child: SelectableText(message),
          ),
          actions: [
            TextButton(
              onPressed: () {
                Navigator.of(context).pop();
              },
              child: const Text('OK'),
            ),
          ],
        );
      },
    );
>>>>>>> eb8716f9
  }
}<|MERGE_RESOLUTION|>--- conflicted
+++ resolved
@@ -39,12 +39,8 @@
 }
 
 class _FunctionCallingPageState extends State<FunctionCallingPage> {
-<<<<<<< HEAD
   late final GenerativeModel _functionCallModel;
   late final GenerativeModel _codeExecutionModel;
-=======
-  late GenerativeModel _functionCallModel;
->>>>>>> eb8716f9
   final List<MessageData> _messages = <MessageData>[];
   bool _loading = false;
   bool _enableThinking = false;
@@ -67,7 +63,6 @@
         tools: [
           Tool.functionDeclarations([fetchWeatherTool]),
         ],
-        generationConfig: generationConfig,
       );
       _codeExecutionModel = vertexAI.generativeModel(
         model: 'gemini-2.5-flash',
@@ -78,11 +73,10 @@
     } else {
       var googleAI = FirebaseAI.googleAI(auth: FirebaseAuth.instance);
       _functionCallModel = googleAI.generativeModel(
-        model: 'gemini-2.5-flash',
+        model: 'gemini-2.0-flash',
         tools: [
           Tool.functionDeclarations([fetchWeatherTool]),
         ],
-        generationConfig: generationConfig,
       );
       _codeExecutionModel = googleAI.generativeModel(
         model: 'gemini-2.5-flash',
@@ -229,49 +223,37 @@
             .add(MessageData(text: thought, fromUser: false, isThought: true));
       }
 
-      final functionCalls = response.functionCalls.toList();
-      // When the model response with a function call, invoke the function.
-      if (functionCalls.isNotEmpty) {
-        final functionCall = functionCalls.first;
-        if (functionCall.name == 'fetchWeather') {
-          Map<String, dynamic> location =
-              functionCall.args['location']! as Map<String, dynamic>;
-          var date = functionCall.args['date']! as String;
-          var city = location['city'] as String;
-          var state = location['state'] as String;
-          final functionResult =
-              await fetchWeather(Location(city, state), date);
-          // Send the response to the model so that it can use the result to
-          // generate text for the user.
-          response = await functionCallChat.sendMessage(
-            Content.functionResponse(functionCall.name, functionResult),
-          );
-        } else {
-          throw UnimplementedError(
-            'Function not declared to the model: ${functionCall.name}',
-          );
-        }
+    final functionCalls = response.functionCalls.toList();
+    // When the model response with a function call, invoke the function.
+    if (functionCalls.isNotEmpty) {
+      final functionCall = functionCalls.first;
+      if (functionCall.name == 'fetchWeather') {
+        Map<String, dynamic> location =
+            functionCall.args['location']! as Map<String, dynamic>;
+        var date = functionCall.args['date']! as String;
+        var city = location['city'] as String;
+        var state = location['state'] as String;
+        final functionResult = await fetchWeather(Location(city, state), date);
+        // Send the response to the model so that it can use the result to
+        // generate text for the user.
+        response = await functionCallChat.sendMessage(
+          Content.functionResponse(functionCall.name, functionResult),
+        );
+      } else {
+        throw UnimplementedError(
+          'Function not declared to the model: ${functionCall.name}',
+        );
       }
-      // When the model responds with non-null text content, print it.
-      if (response.text case final text?) {
-        _messages.add(MessageData(text: text));
-        setState(() {
-          _loading = false;
-        });
-      }
-    } catch (e) {
-      _showError(e.toString());
+    }
+    // When the model responds with non-null text content, print it.
+    if (response.text case final text?) {
+      _messages.add(MessageData(text: text));
       setState(() {
         _loading = false;
       });
-    } finally {
-      setState(() {
-        _loading = false;
-      });
-    }
-  }
-
-<<<<<<< HEAD
+    }
+  }
+
   Future<void> _testCodeExecution() async {
     setState(() {
       _loading = true;
@@ -308,27 +290,5 @@
     setState(() {
       _loading = false;
     });
-=======
-  void _showError(String message) {
-    showDialog<void>(
-      context: context,
-      builder: (context) {
-        return AlertDialog(
-          title: const Text('Something went wrong'),
-          content: SingleChildScrollView(
-            child: SelectableText(message),
-          ),
-          actions: [
-            TextButton(
-              onPressed: () {
-                Navigator.of(context).pop();
-              },
-              child: const Text('OK'),
-            ),
-          ],
-        );
-      },
-    );
->>>>>>> eb8716f9
   }
 }