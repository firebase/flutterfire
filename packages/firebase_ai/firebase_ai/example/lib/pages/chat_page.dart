// Copyright 2025 Google LLC
//
// Licensed under the Apache License, Version 2.0 (the "License");
// you may not use this file except in compliance with the License.
// You may obtain a copy of the License at
//
//     http://www.apache.org/licenses/LICENSE-2.0
//
// Unless required by applicable law or agreed to in writing, software
// distributed under the License is distributed on an "AS IS" BASIS,
// WITHOUT WARRANTIES OR CONDITIONS OF ANY KIND, either express or implied.
// See the License for the specific language governing permissions and
// limitations under the License.

import 'package:firebase_auth/firebase_auth.dart';
import 'package:flutter/material.dart';
import 'package:firebase_ai/firebase_ai.dart';
import '../widgets/message_widget.dart';

class ChatPage extends StatefulWidget {
  const ChatPage({
    super.key,
    required this.title,
    required this.useVertexBackend,
  });

  final String title;
  final bool useVertexBackend;

  @override
  State<ChatPage> createState() => _ChatPageState();
}

class _ChatPageState extends State<ChatPage> {
  ChatSession? _chat;
  GenerativeModel? _model;
  final ScrollController _scrollController = ScrollController();
  final TextEditingController _textController = TextEditingController();
  final FocusNode _textFieldFocus = FocusNode();
  final List<MessageData> _messages = <MessageData>[];
  bool _loading = false;
  bool _enableThinking = false;

  @override
  void initState() {
    super.initState();
    _initializeChat();
  }

  void _initializeChat() {
    final generationConfig = GenerationConfig(
      thinkingConfig:
          _enableThinking ? ThinkingConfig(includeThoughts: true) : null,
    );
    if (widget.useVertexBackend) {
      _model = FirebaseAI.vertexAI(auth: FirebaseAuth.instance).generativeModel(
        model: 'gemini-2.5-flash',
        generationConfig: generationConfig,
      );
    } else {
      _model = FirebaseAI.googleAI(auth: FirebaseAuth.instance).generativeModel(
        model: 'gemini-2.5-flash',
        generationConfig: generationConfig,
      );
    }
    _chat = _model?.startChat();
  }

  void _scrollDown() {
    WidgetsBinding.instance.addPostFrameCallback(
      (_) => _scrollController.animateTo(
        _scrollController.position.maxScrollExtent,
        duration: const Duration(
          milliseconds: 750,
        ),
        curve: Curves.easeOutCirc,
      ),
    );
  }

  @override
  Widget build(BuildContext context) {
    return Scaffold(
      appBar: AppBar(
        title: Text(widget.title),
      ),
      body: Padding(
        padding: const EdgeInsets.all(8),
        child: Column(
          mainAxisAlignment: MainAxisAlignment.center,
          crossAxisAlignment: CrossAxisAlignment.start,
          children: [
            SwitchListTile(
              title: const Text('Enable Thinking'),
              value: _enableThinking,
              onChanged: (bool value) {
                setState(() {
                  _enableThinking = value;
                  _initializeChat();
                });
              },
            ),
            Expanded(
              child: ListView.builder(
                controller: _scrollController,
                itemBuilder: (context, idx) {
                  final message = _messages[idx];
                  return MessageWidget(
<<<<<<< HEAD
                    text: message.text,
                    image: message.image,
                    isFromUser: message.fromUser ?? false,
                    isThought: message.isThought,
=======
                    text: _messages[idx].text,
                    image: Image.memory(
                      _messages[idx].imageBytes!,
                      cacheWidth: 400,
                      cacheHeight: 400,
                    ),
                    isFromUser: _messages[idx].fromUser ?? false,
>>>>>>> 62811a61
                  );
                },
                itemCount: _messages.length,
              ),
            ),
            Padding(
              padding: const EdgeInsets.symmetric(
                vertical: 25,
                horizontal: 15,
              ),
              child: Row(
                children: [
                  Expanded(
                    child: TextField(
                      autofocus: true,
                      focusNode: _textFieldFocus,
                      controller: _textController,
                      onSubmitted: _sendChatMessage,
                    ),
                  ),
                  const SizedBox.square(
                    dimension: 15,
                  ),
                  if (!_loading)
                    IconButton(
                      onPressed: () async {
                        await _sendChatMessage(_textController.text);
                      },
                      icon: Icon(
                        Icons.send,
                        color: Theme.of(context).colorScheme.primary,
                      ),
                    )
                  else
                    const CircularProgressIndicator(),
                ],
              ),
            ),
          ],
        ),
      ),
    );
  }

  Future<void> _sendChatMessage(String message) async {
    setState(() {
      _loading = true;
    });

    try {
      _messages.add(MessageData(text: message, fromUser: true));
      var response = await _chat?.sendMessage(
        Content.text(message),
      );
      final thought = response?.thoughtSummary;
      if (thought != null) {
        _messages
            .add(MessageData(text: thought, fromUser: false, isThought: true));
      }
      var text = response?.text;
      _messages.add(MessageData(text: text, fromUser: false));

      if (text == null) {
        _showError('No response from API.');
        return;
      } else {
        setState(() {
          _loading = false;
          _scrollDown();
        });
      }
    } catch (e) {
      _showError(e.toString());
      setState(() {
        _loading = false;
      });
    } finally {
      _textController.clear();
      setState(() {
        _loading = false;
      });
      _textFieldFocus.requestFocus();
    }
  }

  void _showError(String message) {
    showDialog<void>(
      context: context,
      builder: (context) {
        return AlertDialog(
          title: const Text('Something went wrong'),
          content: SingleChildScrollView(
            child: SelectableText(message),
          ),
          actions: [
            TextButton(
              onPressed: () {
                Navigator.of(context).pop();
              },
              child: const Text('OK'),
            ),
          ],
        );
      },
    );
  }
}<|MERGE_RESOLUTION|>--- conflicted
+++ resolved
@@ -106,12 +106,6 @@
                 itemBuilder: (context, idx) {
                   final message = _messages[idx];
                   return MessageWidget(
-<<<<<<< HEAD
-                    text: message.text,
-                    image: message.image,
-                    isFromUser: message.fromUser ?? false,
-                    isThought: message.isThought,
-=======
                     text: _messages[idx].text,
                     image: Image.memory(
                       _messages[idx].imageBytes!,
@@ -119,7 +113,6 @@
                       cacheHeight: 400,
                     ),
                     isFromUser: _messages[idx].fromUser ?? false,
->>>>>>> 62811a61
                   );
                 },
                 itemCount: _messages.length,
