--- conflicted
+++ resolved
@@ -34,16 +34,10 @@
         SearchEntryPoint,
         Segment,
         SerializationStrategy,
-<<<<<<< HEAD
-        parseUsageMetadata;
-import '../content.dart'
-    show Content, FunctionCall, InlineDataPart, Part, TextPart;
-=======
         UsageMetadata,
         WebGroundingChunk,
         createUsageMetadata;
 import '../content.dart' show Content, parseContent;
->>>>>>> 5faec2c1
 import '../error.dart';
 import '../tool.dart' show Tool, ToolConfig;
 
