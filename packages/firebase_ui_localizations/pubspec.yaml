--- conflicted
+++ resolved
@@ -15,10 +15,6 @@
     sdk: flutter
   flutter_localizations:
     sdk: flutter
-<<<<<<< HEAD
-  intl: ^0.18.0
-=======
->>>>>>> c56234ff
   path: ^1.8.2
 
 dev_dependencies:
