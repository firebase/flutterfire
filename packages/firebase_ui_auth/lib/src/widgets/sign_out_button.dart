--- conflicted
+++ resolved
@@ -23,13 +23,8 @@
   const SignOutButton({
     super.key,
     this.auth,
-<<<<<<< HEAD
-    this.variant,
+    this.variant = ButtonVariant.filled,
   });
-=======
-    this.variant = ButtonVariant.filled,
-  }) : super(key: key);
->>>>>>> f80948a2
 
   @override
   Widget build(BuildContext context) {
