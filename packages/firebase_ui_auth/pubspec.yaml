name: firebase_ui_auth
description: Pre-built widgets library that are integrated with the variety of the Firebase Auth providers.
version: 1.1.17
repository: https://github.com/firebase/flutterfire/tree/master/packages/firebase_ui_auth
homepage: https://github.com/firebase/flutterfire/tree/master/packages/firebase_ui_auth

environment:
<<<<<<< HEAD
  sdk: '>=2.19.0 <3.0.0'
=======
  sdk: '>=2.18.0 <3.0.0'
>>>>>>> f80948a2
  flutter: '>=1.17.0'

dependencies:
  email_validator: ^2.0.1
  firebase_auth: ^4.3.0
  firebase_core: ^2.8.0
  firebase_dynamic_links: ^5.0.17
  firebase_ui_localizations: ^1.2.0
  firebase_ui_oauth: ^1.1.17
  firebase_ui_shared: ^1.0.0
  flutter:
    sdk: flutter
  flutter_localizations:
    sdk: flutter
  flutter_svg: ^1.1.1

dev_dependencies:
  flutter_test:
    sdk: flutter
  flutter_lints: ^2.0.0
  mockito: ^5.2.0

# For information on the generic Dart part of this file, see the
# following page: https://dart.dev/tools/pub/pubspec
# The following section is specific to Flutter.

false_secrets:
  - '/example/**/google-services.json'
  - '/example/**/firebase_options.dart'
  - '/example/**/GoogleService-Info.plist'
  - 'example/lib/config.dart'

flutter:
# To add assets to your package, add an assets section, like this:
# assets:
#   - images/a_dot_burr.jpeg
#   - images/a_dot_ham.jpeg
#
# For details regarding assets in packages, see
# https://flutter.dev/assets-and-images/#from-packages
#
# An image asset can refer to one or more resolution-specific "variants", see
# https://flutter.dev/assets-and-images/#resolution-aware.
# To add custom fonts to your package, add a fonts section here,
# in this "flutter" section. Each entry in this list should have a
# "family" key with the font family name, and a "fonts" key with a
# list giving the asset and other descriptors for the font. For
# example:
# fonts:
#   - family: Schyler
#     fonts:
#       - asset: fonts/Schyler-Regular.ttf
#       - asset: fonts/Schyler-Italic.ttf
#         style: italic
#   - family: Trajan Pro
#     fonts:
#       - asset: fonts/TrajanPro.ttf
#       - asset: fonts/TrajanPro_Bold.ttf
#         weight: 700
#
# For details regarding fonts in packages, see
# https://flutter.dev/custom-fonts/#from-packages<|MERGE_RESOLUTION|>--- conflicted
+++ resolved
@@ -5,11 +5,7 @@
 homepage: https://github.com/firebase/flutterfire/tree/master/packages/firebase_ui_auth
 
 environment:
-<<<<<<< HEAD
-  sdk: '>=2.19.0 <3.0.0'
-=======
   sdk: '>=2.18.0 <3.0.0'
->>>>>>> f80948a2
   flutter: '>=1.17.0'
 
 dependencies:
