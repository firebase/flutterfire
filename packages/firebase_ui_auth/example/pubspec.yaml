--- conflicted
+++ resolved
@@ -28,20 +28,6 @@
     sdk: flutter
   flutter_localizations:
     sdk: flutter
-<<<<<<< HEAD
-  flutter_svg: ^2.0.5
-  firebase_ui_auth: ^1.2.2
-  firebase_ui_localizations: ^1.3.0
-  firebase_ui_oauth: ^1.2.2
-  firebase_ui_oauth_apple: ^1.1.2
-  firebase_ui_oauth_facebook: ^1.1.2
-  firebase_ui_oauth_google: ^1.1.2
-  firebase_ui_oauth_twitter: ^1.1.2
-dev_dependencies:
-  drive: ^1.0.0-1.0.nullsafety.1
-  firebase_ui_shared: ^1.2.0
-  flutter_facebook_auth: ^5.0.8
-=======
   firebase_ui_auth: ^1.4.0
   firebase_ui_localizations: ^1.5.0
   firebase_ui_oauth: ^1.4.0
@@ -52,8 +38,7 @@
 dev_dependencies:
   drive: ^1.0.0-1.0.nullsafety.1
   firebase_ui_shared: ^1.3.0
-  flutter_facebook_auth: ^4.4.1
->>>>>>> da2df358
+  flutter_facebook_auth: ^5.0.8
   flutter_driver:
     sdk: flutter
   flutter_test:
