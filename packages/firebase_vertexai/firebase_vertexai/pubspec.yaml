name: firebase_vertexai
description: "Firebase Vertex AI SDK."
<<<<<<< HEAD
version: 1.8.2
=======
version: 2.1.0
>>>>>>> 59fd5727
homepage: https://firebase.google.com/docs/vertex-ai/get-started?platform=flutter
topics:
  - firebase
  - vertexai
  - gemini
  - generative-ai

# Explicit about the supported platforms.
platforms:
  android:
  ios:
  macos:
  web:

environment:
  sdk: '>=3.2.0 <4.0.0'
  flutter: ">=3.16.0"

dependencies:
<<<<<<< HEAD
  firebase_ai: ^2.2.1
  firebase_app_check: ^0.3.2+9
  firebase_auth: ^5.6.2
  firebase_core: ^3.15.1
=======
  firebase_ai: ^3.1.0
  firebase_app_check: ^0.4.0
  firebase_auth: ^6.0.1
  firebase_core: ^4.0.0
>>>>>>> 59fd5727
  firebase_core_platform_interface: ^6.0.0
  flutter:
    sdk: flutter
  http: ^1.1.0
  meta: ^1.15.0
  web_socket_channel: ^3.0.1

dev_dependencies:
  flutter_lints: ^4.0.0
  flutter_test:
    sdk: flutter
  matcher: ^0.12.16
  mockito: ^5.0.0
  plugin_platform_interface: ^2.1.3<|MERGE_RESOLUTION|>--- conflicted
+++ resolved
@@ -1,10 +1,6 @@
 name: firebase_vertexai
 description: "Firebase Vertex AI SDK."
-<<<<<<< HEAD
-version: 1.8.2
-=======
 version: 2.1.0
->>>>>>> 59fd5727
 homepage: https://firebase.google.com/docs/vertex-ai/get-started?platform=flutter
 topics:
   - firebase
@@ -24,17 +20,10 @@
   flutter: ">=3.16.0"
 
 dependencies:
-<<<<<<< HEAD
-  firebase_ai: ^2.2.1
-  firebase_app_check: ^0.3.2+9
-  firebase_auth: ^5.6.2
-  firebase_core: ^3.15.1
-=======
   firebase_ai: ^3.1.0
   firebase_app_check: ^0.4.0
   firebase_auth: ^6.0.1
   firebase_core: ^4.0.0
->>>>>>> 59fd5727
   firebase_core_platform_interface: ^6.0.0
   flutter:
     sdk: flutter
