--- conflicted
+++ resolved
@@ -27,11 +27,8 @@
   flutter:
     sdk: flutter
   http: ^1.1.0
-<<<<<<< HEAD
   web_socket_channel: ^3.0.1
-=======
   meta: ^1.16.0
->>>>>>> bbf618db
 
 dev_dependencies:
   flutter_lints: ^4.0.0
