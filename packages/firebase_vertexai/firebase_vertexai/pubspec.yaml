--- conflicted
+++ resolved
@@ -8,14 +8,9 @@
   flutter: ">=3.16.0"
 
 dependencies:
-<<<<<<< HEAD
-  firebase_app_check: ^0.2.1+16
+  firebase_app_check: ^0.2.2+6
   firebase_auth: ^4.19.5
-  firebase_core: ^2.26.0
-=======
-  firebase_app_check: ^0.2.2+6
   firebase_core: ^2.31.1
->>>>>>> 8f16fd09
   firebase_core_platform_interface: ^5.0.0
   flutter:
     sdk: flutter
