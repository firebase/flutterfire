pluginManagement {
    def flutterSdkPath = {
        def properties = new Properties()
        file("local.properties").withInputStream { properties.load(it) }
        def flutterSdkPath = properties.getProperty("flutter.sdk")
        assert flutterSdkPath != null, "flutter.sdk not set in local.properties"
        return flutterSdkPath
    }()

    includeBuild("$flutterSdkPath/packages/flutter_tools/gradle")

    repositories {
        google()
        mavenCentral()
        gradlePluginPortal()
    }
}

plugins {
    id "dev.flutter.flutter-plugin-loader" version "1.0.0"
<<<<<<< HEAD
    id "com.android.application" version "8.2.1" apply false
    // START: FlutterFire Configuration
    id "com.google.gms.google-services" version "4.3.15" apply false
    // END: FlutterFire Configuration
    id "org.jetbrains.kotlin.android" version "1.8.10" apply false
=======
    id "com.android.application" version "7.3.0" apply false
    id "org.jetbrains.kotlin.android" version "1.9.22" apply false
>>>>>>> c38263e4
}

include ":app"<|MERGE_RESOLUTION|>--- conflicted
+++ resolved
@@ -18,16 +18,8 @@
 
 plugins {
     id "dev.flutter.flutter-plugin-loader" version "1.0.0"
-<<<<<<< HEAD
-    id "com.android.application" version "8.2.1" apply false
-    // START: FlutterFire Configuration
-    id "com.google.gms.google-services" version "4.3.15" apply false
-    // END: FlutterFire Configuration
-    id "org.jetbrains.kotlin.android" version "1.8.10" apply false
-=======
     id "com.android.application" version "7.3.0" apply false
     id "org.jetbrains.kotlin.android" version "1.9.22" apply false
->>>>>>> c38263e4
 }
 
 include ":app"