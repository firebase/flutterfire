--- conflicted
+++ resolved
@@ -1,4 +1,3 @@
-<<<<<<< HEAD
 buildscript {
     repositories {
         google()
@@ -12,9 +11,6 @@
         // END: FlutterFire Configuration
     }
 }
-
-=======
->>>>>>> 8ad6dff8
 allprojects {
     repositories {
         google()
