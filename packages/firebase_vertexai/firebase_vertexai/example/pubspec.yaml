name: vertex_ai_example
description: "Example project to show how to use the Vertex AI SDK."
# The following line prevents the package from being accidentally published to
# pub.dev using `flutter pub publish`. This is preferred for private packages.
publish_to: 'none' # Remove this line if you wish to publish to pub.dev

version: 1.0.0+1

environment:
  sdk: '>=3.2.0 <4.0.0'

# Dependencies specify other packages that your package needs in order to work.
# To automatically upgrade your package dependencies to the latest versions
# consider running `flutter pub upgrade --major-versions`. Alternatively,
# dependencies can be manually updated by changing the version numbers below to
# the latest version available on pub.dev. To see which dependencies have newer
# versions available, run `flutter pub outdated`.
dependencies:
  # The following adds the Cupertino Icons font to your application.
  # Use with the CupertinoIcons class for iOS style icons.

  cupertino_icons: ^1.0.6
<<<<<<< HEAD
  firebase_core: ^3.15.1
  firebase_storage: ^12.4.9
  firebase_vertexai: ^1.8.2
=======
  firebase_core: ^4.0.0
  firebase_storage: ^13.0.0
  firebase_vertexai: ^2.1.0
>>>>>>> 59fd5727
  flutter:
    sdk: flutter
  flutter_markdown: ^0.6.20
  flutter_soloud: ^3.1.6
  path_provider: ^2.1.5
  record: ^5.2.1

dev_dependencies:
  flutter_lints: ^4.0.0
  flutter_test:
    sdk: flutter

flutter:

  # The following line ensures that the Material Icons font is
  # included with your application, so that you can use the icons in
  # the material Icons class.
  uses-material-design: true
  assets:
    - assets/images/
    - assets/documents/
    - assets/videos/<|MERGE_RESOLUTION|>--- conflicted
+++ resolved
@@ -20,15 +20,9 @@
   # Use with the CupertinoIcons class for iOS style icons.
 
   cupertino_icons: ^1.0.6
-<<<<<<< HEAD
-  firebase_core: ^3.15.1
-  firebase_storage: ^12.4.9
-  firebase_vertexai: ^1.8.2
-=======
   firebase_core: ^4.0.0
   firebase_storage: ^13.0.0
   firebase_vertexai: ^2.1.0
->>>>>>> 59fd5727
   flutter:
     sdk: flutter
   flutter_markdown: ^0.6.20
