--- conflicted
+++ resolved
@@ -26,14 +26,9 @@
   flutter:
     sdk: flutter
   flutter_markdown: ^0.6.20
-<<<<<<< HEAD
-  flutter_sound: ^9.19.1
-  just_audio: ^0.9.43
-  record: ^5.2.0
-=======
   path_provider: ^2.1.5
   record: ^5.2.1
->>>>>>> bbf618db
+  just_audio: ^0.9.43
 
 dev_dependencies:
   flutter_lints: ^4.0.0
