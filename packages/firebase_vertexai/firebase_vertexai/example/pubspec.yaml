name: vertex_ai_example
description: "Example project to show how to use the Vertex AI SDK."
# The following line prevents the package from being accidentally published to
# pub.dev using `flutter pub publish`. This is preferred for private packages.
publish_to: 'none' # Remove this line if you wish to publish to pub.dev

version: 1.0.0+1

environment:
  sdk: '>=3.2.0 <4.0.0'

# Dependencies specify other packages that your package needs in order to work.
# To automatically upgrade your package dependencies to the latest versions
# consider running `flutter pub upgrade --major-versions`. Alternatively,
# dependencies can be manually updated by changing the version numbers below to
# the latest version available on pub.dev. To see which dependencies have newer
# versions available, run `flutter pub outdated`.
dependencies:
  # The following adds the Cupertino Icons font to your application.
  # Use with the CupertinoIcons class for iOS style icons.
  cupertino_icons: ^1.0.6
<<<<<<< HEAD
  firebase_core: ^3.11.0
  firebase_storage: ^12.4.1
  firebase_vertexai: ^1.2.0
=======
  firebase_core: ^3.12.0
  firebase_vertexai: ^1.3.0
>>>>>>> 56314d79
  flutter:
    sdk: flutter
  flutter_markdown: ^0.6.20

dev_dependencies:
  flutter_lints: ^4.0.0
  flutter_test:
    sdk: flutter

flutter:

  # The following line ensures that the Material Icons font is
  # included with your application, so that you can use the icons in
  # the material Icons class.
  uses-material-design: true
  assets:
    - assets/images/<|MERGE_RESOLUTION|>--- conflicted
+++ resolved
@@ -19,14 +19,9 @@
   # The following adds the Cupertino Icons font to your application.
   # Use with the CupertinoIcons class for iOS style icons.
   cupertino_icons: ^1.0.6
-<<<<<<< HEAD
-  firebase_core: ^3.11.0
+  firebase_core: ^3.12.0
   firebase_storage: ^12.4.1
-  firebase_vertexai: ^1.2.0
-=======
-  firebase_core: ^3.12.0
   firebase_vertexai: ^1.3.0
->>>>>>> 56314d79
   flutter:
     sdk: flutter
   flutter_markdown: ^0.6.20
