--- conflicted
+++ resolved
@@ -20,15 +20,9 @@
   # Use with the CupertinoIcons class for iOS style icons.
 
   cupertino_icons: ^1.0.6
-<<<<<<< HEAD
-  firebase_core: ^3.13.1
-  firebase_storage: ^12.4.6
-  firebase_vertexai: ^1.7.0
-=======
   firebase_core: ^3.15.1
   firebase_storage: ^12.4.9
   firebase_vertexai: ^1.8.2
->>>>>>> 931566ae
   flutter:
     sdk: flutter
   flutter_markdown: ^0.6.20
