// Copyright 2025 Google LLC
//
// Licensed under the Apache License, Version 2.0 (the "License");
// you may not use this file except in compliance with the License.
// You may obtain a copy of the License at
//
//     http://www.apache.org/licenses/LICENSE-2.0
//
// Unless required by applicable law or agreed to in writing, software
// distributed under the License is distributed on an "AS IS" BASIS,
// WITHOUT WARRANTIES OR CONDITIONS OF ANY KIND, either express or implied.
// See the License for the specific language governing permissions and
// limitations under the License.
import 'dart:typed_data';
import 'dart:async';
import 'dart:math'; // For min function
import 'dart:developer';

import 'package:flutter/material.dart';
import 'package:firebase_vertexai/firebase_vertexai.dart';
import 'package:vertex_ai_example/utils/audio_input.dart';
import '../widgets/message_widget.dart';
import '../utils/audio_player.dart';
import '../utils/audio_recorder.dart';
import '../utils/audio_output.dart';
import 'package:flutter_soloud/flutter_soloud.dart';

class BidiPage extends StatefulWidget {
  const BidiPage({super.key, required this.title, required this.model});

  final String title;
  final GenerativeModel model;

  @override
  State<BidiPage> createState() => _BidiPageState();
}

class LightControl {
  final int? brightness;
  final String? colorTemperature;

  LightControl({this.brightness, this.colorTemperature});
}

class _BidiPageState extends State<BidiPage> {
  final ScrollController _scrollController = ScrollController();
  final TextEditingController _textController = TextEditingController();
  final FocusNode _textFieldFocus = FocusNode();
  final List<MessageData> _messages = <MessageData>[];
  bool _loading = false;
  bool _sessionOpening = false;
  bool _recording = false;
  late LiveGenerativeModel _liveModel;
  late LiveSession _session;
  //final _audioManager = AudioStreamManager();
  //final _audioRecorder = InMemoryAudioRecorder();
  //var _chunkBuilder = BytesBuilder();
  //var _audioIndex = 0;
  StreamController<bool> _stopController = StreamController<bool>();
  final AudioOutput audioOutput = AudioOutput();
  final AudioInput audioInput = AudioInput();

  @override
  void initState() {
    super.initState();

    final config = LiveGenerationConfig(
      speechConfig: SpeechConfig(voiceName: 'Fenrir'),
      responseModalities: [
        ResponseModalities.audio,
      ],
    );

    // ignore: deprecated_member_use
    _liveModel = FirebaseVertexAI.instance.liveGenerativeModel(
      model: 'gemini-2.0-flash-exp',
      liveGenerationConfig: config,
      tools: [
        Tool.functionDeclarations([lightControlTool]),
      ],
    );
    initAudioOutput();
  }

  Future<void> initAudioOutput() async {
    await audioOutput.init();
    await audioInput.init();
  }

  void _scrollDown() {
    WidgetsBinding.instance.addPostFrameCallback(
      (_) => _scrollController.animateTo(
        _scrollController.position.maxScrollExtent,
        duration: const Duration(
          milliseconds: 750,
        ),
        curve: Curves.easeOutCirc,
      ),
    );
  }

  @override
  void dispose() {
    if (_sessionOpening) {
      //_audioManager.stopAudioPlayer();
      //_audioManager.disposeAudioPlayer();

      //_audioRecorder.stopRecording();

      _stopController.close();

      _sessionOpening = false;
      _session.close();
    }
    super.dispose();
  }

  @override
  Widget build(BuildContext context) {
    return Scaffold(
      appBar: AppBar(
        title: Text(widget.title),
      ),
      body: Padding(
        padding: const EdgeInsets.all(8),
        child: Column(
          mainAxisAlignment: MainAxisAlignment.center,
          crossAxisAlignment: CrossAxisAlignment.start,
          children: [
            Expanded(
              child: ListView.builder(
                controller: _scrollController,
                itemBuilder: (context, idx) {
                  return MessageWidget(
                    text: _messages[idx].text,
                    image: _messages[idx].image,
                    isFromUser: _messages[idx].fromUser ?? false,
                  );
                },
                itemCount: _messages.length,
              ),
            ),
            Padding(
              padding: const EdgeInsets.symmetric(
                vertical: 25,
                horizontal: 15,
              ),
              child: Row(
                children: [
                  Expanded(
                    child: TextField(
                      autofocus: true,
                      focusNode: _textFieldFocus,
                      controller: _textController,
                      onSubmitted: _sendTextPrompt,
                    ),
                  ),
                  const SizedBox.square(
                    dimension: 15,
                  ),
                  IconButton(
                    tooltip: 'Start Streaming',
                    onPressed: !_loading
                        ? () async {
                            await _setupSession();
                          }
                        : null,
                    icon: Icon(
                      Icons.network_wifi,
                      color: _sessionOpening
                          ? Theme.of(context).colorScheme.secondary
                          : Theme.of(context).colorScheme.primary,
                    ),
                  ),
                  IconButton(
                    tooltip: 'Send Stream Message',
                    onPressed: !_loading
                        ? () async {
                            if (_recording) {
                              await _stopRecording();
                            } else {
                              await _startRecording();
                            }
                          }
                        : null,
                    icon: Icon(
                      _recording ? Icons.stop : Icons.mic,
                      color: _loading
                          ? Theme.of(context).colorScheme.secondary
                          : Theme.of(context).colorScheme.primary,
                    ),
                  ),
                  if (!_loading)
                    IconButton(
                      onPressed: () async {
                        await _sendTextPrompt(_textController.text);
                      },
                      icon: Icon(
                        Icons.send,
                        color: Theme.of(context).colorScheme.primary,
                      ),
                    )
                  else
                    const CircularProgressIndicator(),
                ],
              ),
            ),
          ],
        ),
      ),
    );
  }

  final lightControlTool = FunctionDeclaration(
    'setLightValues',
    'Set the brightness and color temperature of a room light.',
    parameters: {
      'brightness': Schema.integer(
        description: 'Light level from 0 to 100. '
            'Zero is off and 100 is full brightness.',
      ),
      'colorTemperature': Schema.string(
        description: 'Color temperature of the light fixture, '
            'which can be `daylight`, `cool` or `warm`.',
      ),
    },
  );

  Future<Map<String, Object?>> _setLightValues({
    int? brightness,
    String? colorTemperature,
  }) async {
    final apiResponse = {
      'colorTemprature': 'warm',
      'brightness': brightness,
    };
    return apiResponse;
  }

  Future<void> _setupSession() async {
    setState(() {
      _loading = true;
    });

    if (!_sessionOpening) {
      _session = await _liveModel.connect();
      _sessionOpening = true;
      _stopController = StreamController<bool>();
      unawaited(
        processMessagesContinuously(
          stopSignal: _stopController,
        ),
      );
    } else {
      _stopController.add(true);
      await _stopController.close();

      await _session.close();
      //await _audioManager.stopAudioPlayer();
      //await _audioManager.disposeAudioPlayer();
      _sessionOpening = false;
    }

    setState(() {
      _loading = false;
    });
  }

  Future<void> _startRecording() async {
    setState(() {
      _recording = true;
    });
    try {
      //print('check permission');

      //await _audioRecorder.checkPermission();
      print('start recording stream');
      //final audioRecordStream = _audioRecorder.startRecordingStream();
      var inputStream = await audioInput.startRecordingStream();
      print('play stream');
      await audioOutput.playStream();
      // Map the Uint8List stream to InlineDataPart stream
      if (inputStream != null) {
        Stream<InlineDataPart> inlineDataStream = inputStream.map((data) {
          print('recording data!');
          return InlineDataPart('audio/pcm', data);
        });

        await _session.sendMediaStream(inlineDataStream);
      }
    } catch (e) {
      print(e);
      _showError(e.toString());
    }
  }

  Future<void> _stopRecording() async {
    try {
      //await _audioRecorder.stopRecording();

      await audioInput.stopRecording();
    } catch (e) {
      _showError(e.toString());
    }

    setState(() {
      _recording = false;
    });
  }

  Future<void> _sendTextPrompt(String textPrompt) async {
    setState(() {
      _loading = true;
    });
    try {
      final prompt = Content.text(textPrompt);
      await _session.send(input: prompt, turnComplete: true);
    } catch (e) {
      _showError(e.toString());
    }

    setState(() {
      _loading = false;
    });
  }

  Future<void> processMessagesContinuously({
    required StreamController<bool> stopSignal,
  }) async {
    bool shouldContinue = true;

    //listen to the stop signal stream
    stopSignal.stream.listen((stop) {
      if (stop) {
        shouldContinue = false;
      }
    });

    while (shouldContinue) {
      try {
        await for (final message in _session.receive()) {
          // Process the received message
          await _handleLiveServerMessage(message);
        }
      } catch (e) {
        _showError(e.toString());
        break;
      }

      // Optionally add a delay before restarting, if needed
      await Future.delayed(
        const Duration(milliseconds: 100),
      ); // Small delay to prevent tight loops
    }
  }

<<<<<<< HEAD
  Future<void> _handleLiveServerMessage(LiveServerMessage response) async {
    if (response is LiveServerContent && response.modelTurn != null) {
      await _handleLiveServerContent(response);
    }

    /*if (response is LiveServerContent &&
        response.turnComplete != null &&
        response.turnComplete!) {
      await _handleTurnComplete();
    }*/

    if (response is LiveServerContent &&
        response.interrupted != null &&
        response.interrupted!) {
      // log('Interrupted: $response');
    }
=======
  Future<void> _handleLiveServerMessage(LiveServerResponse response) async {
    final message = response.message;
>>>>>>> 4a9093e4

    if (message is LiveServerContent) {
      if (message.modelTurn != null) {
        await _handleLiveServerContent(message);
      }
      if (message.turnComplete != null && message.turnComplete!) {
        await _handleTurnComplete();
      }
      if (message.interrupted != null && message.interrupted!) {
        log('Interrupted: $response');
      }
    } else if (message is LiveServerToolCall && message.functionCalls != null) {
      await _handleLiveServerToolCall(message);
    }
  }

  Future<void> _handleLiveServerContent(LiveServerContent response) async {
    final partList = response.modelTurn?.parts;
    if (partList != null) {
      for (final part in partList) {
        if (part is TextPart) {
          await _handleTextPart(part);
        } else if (part is InlineDataPart) {
          await _handleInlineDataPart(part);
        } else {
          // log('receive part with type ${part.runtimeType}');
        }
      }
    }
  }

  Future<void> _handleTextPart(TextPart part) async {
    if (!_loading) {
      setState(() {
        _loading = true;
      });
    }
    _messages.add(MessageData(text: part.text, fromUser: false));
    setState(() {
      _loading = false;
      _scrollDown();
    });
  }

  Future<void> _handleInlineDataPart(InlineDataPart part) async {
    print('audio part');
    if (part.mimeType.startsWith('audio')) {
      //var resampledBytes = resamplePcm16Le(part.bytes, 24000, 16000);
      SoLoud.instance.addAudioDataStream(audioOutput.stream!, part.bytes);
      //_chunkBuilder.add(part.bytes);
      /*_audioIndex++;
      if (_audioIndex == 15) {
        /*Uint8List chunk = await audioChunkWithHeader(
          _chunkBuilder.toBytes(),
          24000,
        );*/
        //_audioManager.addAudio(chunk);
        _chunkBuilder.clear();
        _audioIndex = 0;
      }*/
    }
  }

  /*Future<void> _handleTurnComplete() async {
    if (_chunkBuilder.isNotEmpty) {
      print('turn complete with chunkbuilder not empty');
      /*Uint8List chunk = await audioChunkWithHeader(
        _chunkBuilder.toBytes(),
        24000,
      );*/
      //SoLoud.instance.addAudioDataStream(audioOutput.stream!, chunk);
      //_audioManager.addAudio(chunk);
      _audioIndex = 0;
      _chunkBuilder.clear();
    }
  }*/

  Future<void> _handleLiveServerToolCall(LiveServerToolCall response) async {
    final functionCalls = response.functionCalls!.toList();
    if (functionCalls.isNotEmpty) {
      final functionCall = functionCalls.first;
      if (functionCall.name == 'setLightValues') {
        var color = functionCall.args['colorTemperature']! as String;
        var brightness = functionCall.args['brightness']! as int;
        final functionResult = await _setLightValues(
          brightness: brightness,
          colorTemperature: color,
        );
        await _session.send(
          input: Content.functionResponse(functionCall.name, functionResult),
        );
      } else {
        throw UnimplementedError(
          'Function not declared to the model: ${functionCall.name}',
        );
      }
    }
  }

  void _showError(String message) {
    showDialog<void>(
      context: context,
      builder: (context) {
        return AlertDialog(
          title: const Text('Something went wrong'),
          content: SingleChildScrollView(
            child: SelectableText(message),
          ),
          actions: [
            TextButton(
              onPressed: () {
                Navigator.of(context).pop();
              },
              child: const Text('OK'),
            ),
          ],
        );
      },
    );
  }
}<|MERGE_RESOLUTION|>--- conflicted
+++ resolved
@@ -354,27 +354,8 @@
     }
   }
 
-<<<<<<< HEAD
-  Future<void> _handleLiveServerMessage(LiveServerMessage response) async {
-    if (response is LiveServerContent && response.modelTurn != null) {
-      await _handleLiveServerContent(response);
-    }
-
-    /*if (response is LiveServerContent &&
-        response.turnComplete != null &&
-        response.turnComplete!) {
-      await _handleTurnComplete();
-    }*/
-
-    if (response is LiveServerContent &&
-        response.interrupted != null &&
-        response.interrupted!) {
-      // log('Interrupted: $response');
-    }
-=======
   Future<void> _handleLiveServerMessage(LiveServerResponse response) async {
     final message = response.message;
->>>>>>> 4a9093e4
 
     if (message is LiveServerContent) {
       if (message.modelTurn != null) {
