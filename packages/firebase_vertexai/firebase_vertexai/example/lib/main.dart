// Copyright 2024 Google LLC
//
// Licensed under the Apache License, Version 2.0 (the "License");
// you may not use this file except in compliance with the License.
// You may obtain a copy of the License at
//
//     http://www.apache.org/licenses/LICENSE-2.0
//
// Unless required by applicable law or agreed to in writing, software
// distributed under the License is distributed on an "AS IS" BASIS,
// WITHOUT WARRANTIES OR CONDITIONS OF ANY KIND, either express or implied.
// See the License for the specific language governing permissions and
// limitations under the License.
import 'dart:convert';
import 'dart:io';
import 'dart:typed_data';
import 'dart:async';
import 'package:firebase_core/firebase_core.dart';
import 'package:firebase_auth/firebase_auth.dart';
import 'package:firebase_vertexai/firebase_vertexai.dart';
import 'package:flutter/material.dart';
<<<<<<< HEAD
import 'package:flutter/services.dart';

import 'package:flutter_markdown/flutter_markdown.dart';
//import 'package:flutter_sound/flutter_sound.dart';
import 'package:just_audio/just_audio.dart';
=======

import 'pages/chat_page.dart';
import 'pages/function_calling_page.dart';
import 'pages/image_prompt_page.dart';
import 'pages/token_count_page.dart';
import 'pages/schema_page.dart';
import 'pages/storage_uri_page.dart';
>>>>>>> cd59d744

// REQUIRED if you want to run on Web
const FirebaseOptions? options = null;

void main() async {
  WidgetsFlutterBinding.ensureInitialized();
  await Firebase.initializeApp(options: options);
  await FirebaseAuth.instance.signInAnonymously();

  var vertex_instance =
      FirebaseVertexAI.instanceFor(auth: FirebaseAuth.instance);
  final model = vertex_instance.generativeModel(model: 'gemini-1.5-flash');

  runApp(GenerativeAISample(model: model));
}

class GenerativeAISample extends StatelessWidget {
  final GenerativeModel model;

  const GenerativeAISample({super.key, required this.model});

  @override
  Widget build(BuildContext context) {
    return MaterialApp(
      title: 'Flutter + Vertex AI',
      theme: ThemeData(
        colorScheme: ColorScheme.fromSeed(
          brightness: Brightness.dark,
          seedColor: const Color.fromARGB(255, 171, 222, 244),
        ),
        useMaterial3: true,
      ),
      home: HomeScreen(model: model),
    );
  }
}

class HomeScreen extends StatefulWidget {
  final GenerativeModel model;
  const HomeScreen({super.key, required this.model});

  @override
  State<HomeScreen> createState() => _HomeScreenState();
}

<<<<<<< HEAD
class ByteStreamAudioSource extends StreamAudioSource {
  ByteStreamAudioSource(this.bytes) : super(tag: 'Byte Stream Audio');

  final Uint8List bytes;

  @override
  Future<StreamAudioResponse> request([int? start, int? end]) async {
    start ??= 0;
    end ??= bytes.length;
    return StreamAudioResponse(
      sourceLength: bytes.length,
      contentLength: end - start,
      offset: start,
      stream: Stream.fromIterable([bytes.sublist(start, end)]),
      contentType: 'audio/pcm', // Or the appropriate content type
    );
  }
}

class _ChatWidgetState extends State<ChatWidget> {
  late final GenerativeModel _model;
  late final GenerativeModel _functionCallModel;
  ChatSession? _chat;
  final ScrollController _scrollController = ScrollController();
  final TextEditingController _textController = TextEditingController();
  final FocusNode _textFieldFocus = FocusNode();
  final List<({Image? image, String? text, bool fromUser})> _generatedContent =
      <({Image? image, String? text, bool fromUser})>[];
  bool _loading = false;
  AsyncSession? _session;
  bool _session_openning = false;
  final _player = AudioPlayer();
  //final _flutterSound = FlutterSoundPlayer();

  @override
  void initState() {
    super.initState();
=======
class _HomeScreenState extends State<HomeScreen> {
  int _selectedIndex = 0;

  List<Widget> get _pages => <Widget>[
        // Build _pages dynamically
        ChatPage(title: 'Chat', model: widget.model),
        TokenCountPage(title: 'Token Count', model: widget.model),
        const FunctionCallingPage(
          title: 'Function Calling',
        ), // function calling will initial its own model
        ImagePromptPage(title: 'Image Prompt', model: widget.model),
        StorageUriPromptPage(title: 'Storage URI Prompt', model: widget.model),
        SchemaPromptPage(title: 'Schema Prompt', model: widget.model),
      ];
>>>>>>> cd59d744

  void _onItemTapped(int index) {
    setState(() {
      _selectedIndex = index;
    });
  }

<<<<<<< HEAD
  // This is a hypothetical API to return a fake weather data collection for
  // certain location
  Future<Map<String, Object?>> fetchWeather(
    Location location,
    String date,
  ) async {
    // TODO(developer): Call a real weather API.
    // Mock response from the API. In developer live code this would call the
    // external API and return what that API returns.
    final apiResponse = {
      'temperature': 38,
      'chancePrecipitation': '56%',
      'cloudConditions': 'partly-cloudy',
    };
    return apiResponse;
  }

  /// Actual function to demonstrate the function calling feature.
  final fetchWeatherTool = FunctionDeclaration(
    'fetchWeather',
    'Get the weather conditions for a specific city on a specific date.',
    parameters: {
      'location': Schema.object(
        description: 'The name of the city and its state for which to get '
            'the weather. Only cities in the USA are supported.',
        properties: {
          'city': Schema.string(
            description: 'The city of the location.',
          ),
          'state': Schema.string(
            description: 'The state of the location.',
          ),
        },
      ),
      'date': Schema.string(
        description: 'The date for which to get the weather. '
            'Date must be in the format: YYYY-MM-DD.',
      ),
    },
  );

  Future<void> initFirebase() async {
    // ignore: avoid_redundant_argument_values
    await Firebase.initializeApp(options: options);
    //await FirebaseAuth.instance.signInAnonymously();
  }

  void _scrollDown() {
    WidgetsBinding.instance.addPostFrameCallback(
      (_) => _scrollController.animateTo(
        _scrollController.position.maxScrollExtent,
        duration: const Duration(
          milliseconds: 750,
        ),
        curve: Curves.easeOutCirc,
      ),
    );
  }

=======
>>>>>>> cd59d744
  @override
  Widget build(BuildContext context) {
    return Scaffold(
      appBar: AppBar(
        title: const Text('Flutter + Vertex AI'),
      ),
      body: Center(
        child: _pages.elementAt(_selectedIndex),
      ),
      bottomNavigationBar: BottomNavigationBar(
        items: <BottomNavigationBarItem>[
          BottomNavigationBarItem(
            icon: Icon(
              Icons.chat,
              color: Theme.of(context).colorScheme.primary,
            ),
            label: 'Chat',
            tooltip: 'Chat',
          ),
<<<<<<< HEAD
          Padding(
            padding: const EdgeInsets.symmetric(
              vertical: 25,
              horizontal: 15,
            ),
            child: Row(
              children: [
                Expanded(
                  child: TextField(
                    autofocus: true,
                    focusNode: _textFieldFocus,
                    decoration: textFieldDecoration,
                    controller: _textController,
                    onSubmitted: _sendChatMessage,
                  ),
                ),
                const SizedBox.square(
                  dimension: 15,
                ),
                IconButton(
                  tooltip: 'Start Streaming',
                  onPressed: !_loading
                      ? () async {
                          await _setupSession();
                        }
                      : null,
                  icon: Icon(
                    Icons.mic,
                    color: _session_openning
                        ? Theme.of(context).colorScheme.secondary
                        : Theme.of(context).colorScheme.primary,
                  ),
                ),
                IconButton(
                  tooltip: 'Send Stream Message',
                  onPressed: !_loading
                      ? () async {
                          await _startRecordingStreaming();
                        }
                      : null,
                  icon: Icon(
                    Icons.abc,
                    color: _loading
                        ? Theme.of(context).colorScheme.secondary
                        : Theme.of(context).colorScheme.primary,
                  ),
                ),
                // IconButton(
                //   tooltip: 'tokenCount Test',
                //   onPressed: !_loading
                //       ? () async {
                //           await _testCountToken();
                //         }
                //       : null,
                //   icon: Icon(
                //     Icons.numbers,
                //     color: _loading
                //         ? Theme.of(context).colorScheme.secondary
                //         : Theme.of(context).colorScheme.primary,
                //   ),
                // ),
                // IconButton(
                //   tooltip: 'function calling Test',
                //   onPressed: !_loading
                //       ? () async {
                //           await _testFunctionCalling();
                //         }
                //       : null,
                //   icon: Icon(
                //     Icons.functions,
                //     color: _loading
                //         ? Theme.of(context).colorScheme.secondary
                //         : Theme.of(context).colorScheme.primary,
                //   ),
                // ),
                // IconButton(
                //   tooltip: 'image prompt',
                //   onPressed: !_loading
                //       ? () async {
                //           await _sendImagePrompt(_textController.text);
                //         }
                //       : null,
                //   icon: Icon(
                //     Icons.image,
                //     color: _loading
                //         ? Theme.of(context).colorScheme.secondary
                //         : Theme.of(context).colorScheme.primary,
                //   ),
                // ),
                // IconButton(
                //   tooltip: 'storage prompt',
                //   onPressed: !_loading
                //       ? () async {
                //           await _sendStorageUriPrompt(_textController.text);
                //         }
                //       : null,
                //   icon: Icon(
                //     Icons.folder,
                //     color: _loading
                //         ? Theme.of(context).colorScheme.secondary
                //         : Theme.of(context).colorScheme.primary,
                //   ),
                // ),
                // IconButton(
                //   tooltip: 'schema prompt',
                //   onPressed: !_loading
                //       ? () async {
                //           await _promptSchemaTest(_textController.text);
                //         }
                //       : null,
                //   icon: Icon(
                //     Icons.schema,
                //     color: _loading
                //         ? Theme.of(context).colorScheme.secondary
                //         : Theme.of(context).colorScheme.primary,
                //   ),
                // ),

                if (!_loading)
                  IconButton(
                    onPressed: () async {
                      await _sendChatMessage(_textController.text);
                    },
                    icon: Icon(
                      Icons.send,
                      color: Theme.of(context).colorScheme.primary,
                    ),
                  )
                else
                  const CircularProgressIndicator(),
              ],
=======
          BottomNavigationBarItem(
            icon: Icon(
              Icons.numbers,
              color: Theme.of(context).colorScheme.primary,
>>>>>>> cd59d744
            ),
            label: 'Token Count',
            tooltip: 'Token Count',
          ),
          BottomNavigationBarItem(
            icon: Icon(
              Icons.functions,
              color: Theme.of(context).colorScheme.primary,
            ),
            label: 'Function Calling',
            tooltip: 'Function Calling',
          ),
          BottomNavigationBarItem(
            icon: Icon(
              Icons.image,
              color: Theme.of(context).colorScheme.primary,
            ),
            label: 'Image Prompt',
            tooltip: 'Image Prompt',
          ),
<<<<<<< HEAD
        },
        optionalProperties: ['accessory'],
      );

      final response = await _model.generateContent(
        content,
        generationConfig: GenerationConfig(
          responseMimeType: 'application/json',
          responseSchema: jsonSchema,
        ),
      );

      var text = response.text;
      _generatedContent.add((image: null, text: text, fromUser: false));

      if (text == null) {
        _showError('No response from API.');
        return;
      } else {
        setState(() {
          _loading = false;
          _scrollDown();
        });
      }
    } catch (e) {
      _showError(e.toString());
      setState(() {
        _loading = false;
      });
    } finally {
      _textController.clear();
      setState(() {
        _loading = false;
      });
      _textFieldFocus.requestFocus();
    }
  }

  Future<void> _sendStorageUriPrompt(String message) async {
    setState(() {
      _loading = true;
    });
    try {
      final content = [
        Content.multi([
          TextPart(message),
          FileData(
            'image/jpeg',
            'gs://vertex-ai-example-ef5a2.appspot.com/foodpic.jpg',
          ),
        ]),
      ];
      _generatedContent.add((image: null, text: message, fromUser: true));

      var response = await _model.generateContent(content);
      var text = response.text;
      _generatedContent.add((image: null, text: text, fromUser: false));

      if (text == null) {
        _showError('No response from API.');
        return;
      } else {
        setState(() {
          _loading = false;
          _scrollDown();
        });
      }
    } catch (e) {
      _showError(e.toString());
      setState(() {
        _loading = false;
      });
    } finally {
      _textController.clear();
      setState(() {
        _loading = false;
      });
      _textFieldFocus.requestFocus();
    }
  }

  Future<void> _sendImagePrompt(String message) async {
    setState(() {
      _loading = true;
    });
    try {
      ByteData catBytes = await rootBundle.load('assets/images/cat.jpg');
      ByteData sconeBytes = await rootBundle.load('assets/images/scones.jpg');
      final content = [
        Content.multi([
          TextPart(message),
          // The only accepted mime types are image/*.
          InlineDataPart('image/jpeg', catBytes.buffer.asUint8List()),
          InlineDataPart('image/jpeg', sconeBytes.buffer.asUint8List()),
        ]),
      ];
      _generatedContent.add(
        (
          image: Image.asset('assets/images/cat.jpg'),
          text: message,
          fromUser: true
        ),
      );
      _generatedContent.add(
        (
          image: Image.asset('assets/images/scones.jpg'),
          text: null,
          fromUser: true
        ),
      );

      var response = await _model.generateContent(content);
      var text = response.text;
      _generatedContent.add((image: null, text: text, fromUser: false));

      if (text == null) {
        _showError('No response from API.');
        return;
      } else {
        setState(() {
          _loading = false;
          _scrollDown();
        });
      }
    } catch (e) {
      _showError(e.toString());
      setState(() {
        _loading = false;
      });
    } finally {
      _textController.clear();
      setState(() {
        _loading = false;
      });
      _textFieldFocus.requestFocus();
    }
  }

  Future<void> _sendChatMessage(String message) async {
    setState(() {
      _loading = true;
    });

    try {
      _generatedContent.add((image: null, text: message, fromUser: true));
      var response = await _chat?.sendMessage(
        Content.text(message),
      );
      var text = response?.text;
      _generatedContent.add((image: null, text: text, fromUser: false));

      if (text == null) {
        _showError('No response from API.');
        return;
      } else {
        setState(() {
          _loading = false;
          _scrollDown();
        });
      }
    } catch (e) {
      _showError(e.toString());
      setState(() {
        _loading = false;
      });
    } finally {
      _textController.clear();
      setState(() {
        _loading = false;
      });
      _textFieldFocus.requestFocus();
    }
  }

  Future<void> _testFunctionCalling() async {
    setState(() {
      _loading = true;
    });
    final functionCallChat = _functionCallModel.startChat();
    const prompt = 'What is the weather like in Boston on 10/02 this year?';

    // Send the message to the generative model.
    var response = await functionCallChat.sendMessage(
      Content.text(prompt),
    );

    final functionCalls = response.functionCalls.toList();
    // When the model response with a function call, invoke the function.
    if (functionCalls.isNotEmpty) {
      final functionCall = functionCalls.first;
      if (functionCall.name == 'fetchWeather') {
        Map<String, dynamic> location =
            functionCall.args['location']! as Map<String, dynamic>;
        var date = functionCall.args['date']! as String;
        var city = location['city'] as String;
        var state = location['state'] as String;
        final functionResult = await fetchWeather(Location(city, state), date);
        // Send the response to the model so that it can use the result to
        // generate text for the user.
        response = await functionCallChat.sendMessage(
          Content.functionResponse(functionCall.name, functionResult),
        );
      } else {
        throw UnimplementedError(
          'Function not declared to the model: ${functionCall.name}',
        );
      }
    }
    // When the model responds with non-null text content, print it.
    if (response.text case final text?) {
      _generatedContent.add((image: null, text: text, fromUser: false));
      setState(() {
        _loading = false;
      });
    }
  }

  Future<void> _testCountToken() async {
    setState(() {
      _loading = true;
    });

    const prompt = 'tell a short story';
    var content = Content.text(prompt);
    var tokenResponse = await _model.countTokens([content]);
    final tokenResult = 'Count token: ${tokenResponse.totalTokens}, billable '
        'characters: ${tokenResponse.totalBillableCharacters}';
    _generatedContent.add((image: null, text: tokenResult, fromUser: false));

    var contentResponse = await _model.generateContent([content]);
    final contentMetaData = 'result metadata, promptTokenCount:'
        '${contentResponse.usageMetadata!.promptTokenCount}, '
        'candidatesTokenCount:'
        '${contentResponse.usageMetadata!.candidatesTokenCount}, '
        'totalTokenCount:'
        '${contentResponse.usageMetadata!.totalTokenCount}';
    _generatedContent
        .add((image: null, text: contentMetaData, fromUser: false));
    setState(() {
      _loading = false;
    });
  }

  Future<void> _setupSession() async {
    setState(() {
      _loading = true;
    });
    const location = 'us-central1';
    const baseUrl = 'generativelanguage.googleapis.com/';
    const apiVersion = 'v1alpha';
    const apiKey = 'AIzaSyAxCw0N0Bv2Z3eKNe1Fn0J25ab8rypHthc';
    const model = 'gemini-2.0-flash-exp';
    const config = {
      'generation_config': {
        'response_modalities': ['AUDIO'],
        'speech_config': {
          'voice_config': {
            'prebuilt_voice_config': {'voice_name': 'Aoede'}
          }
        }
      },
    };
    var live = AsyncLive(baseUrl, apiKey, apiVersion, location);
    if (!_session_openning) {
      _session = await live.connect(model: model, config: config);
      _session_openning = true;
    } else {
      await _session!.close();
      _session_openning = false;
    }

    setState(() {
      _loading = false;
    });
  }

  Future<void> _testAudioPlayer() async {
    var mp3url =
        'https://www.soundhelix.com/examples/mp3/SoundHelix-Song-2.mp3';
    var _audioPlayer = AudioPlayer();
    await _audioPlayer.setUrl(mp3url);
    await _audioPlayer.play();
  }

  Future<void> writeAudioFile(
      List<Uint8List> audioChunks, String filePath, int sampleRate) async {
    final file = File(filePath);
    final sink = file.openWrite();

    // Write the WAV header
    final channels = 1; // Mono
    final bitsPerSample = 16;
    final bytesPerSample = bitsPerSample ~/ 8;
    final blockAlign = channels * bytesPerSample;
    final byteRate = sampleRate * blockAlign;
    final subChunk2Size =
        audioChunks.fold<int>(0, (sum, chunk) => sum + chunk.lengthInBytes);
    final chunkSize = 36 + subChunk2Size;

    final header = Uint8List.fromList([
      ...ascii.encode('RIFF'), // ChunkID
      chunkSize, 0, 0, 0, // ChunkSize
      ...ascii.encode('WAVE'), // Format
      ...ascii.encode('fmt '), // Subchunk1ID
      16, 0, 0, 0, // Subchunk1Size
      1, 0, // AudioFormat
      channels, 0, // NumChannels
      sampleRate, 0, 0, 0, // SampleRate
      byteRate, 0, 0, 0, // ByteRate
      blockAlign, 0, // BlockAlign
      bitsPerSample, 0, // BitsPerSample
      ...ascii.encode('data'), // Subchunk2ID
      subChunk2Size, 0, 0, 0, // Subchunk2Size
    ]);

    sink.add(header);

    // Write the audio data
    for (final chunk in audioChunks) {
      sink.add(chunk);
    }

    await sink.close();
  }

  Uint8List audioChunkWithHeader(Uint8List audioChunk, int sampleRate) {
    final channels = 1; // Mono
    final bitsPerSample = 16;
    final bytesPerSample = bitsPerSample ~/ 8;
    final blockAlign = channels * bytesPerSample;
    final byteRate = sampleRate * blockAlign;
    final subChunk2Size = audioChunk.lengthInBytes;
    final chunkSize = 36 + subChunk2Size;

    final header = Uint8List.fromList([
      ...ascii.encode('RIFF'), // ChunkID
      chunkSize, 0, 0, 0, // ChunkSize
      ...ascii.encode('WAVE'), // Format
      ...ascii.encode('fmt '), // Subchunk1ID
      16, 0, 0, 0, // Subchunk1Size
      1, 0, // AudioFormat
      channels, 0, // NumChannels
      sampleRate, 0, 0, 0, // SampleRate
      byteRate, 0, 0, 0, // ByteRate
      blockAlign, 0, // BlockAlign
      bitsPerSample, 0, // BitsPerSample
      ...ascii.encode('data'), // Subchunk2ID
      subChunk2Size, 0, 0, 0, // Subchunk2Size
    ]);

    final builder = BytesBuilder();
    builder.add(header);
    builder.add(audioChunk);

    return builder.toBytes();
  }

  Future<void> playAudioStreamJustAudio(Stream<Uint8List> audioStream) async {
    try {
      final concatenatingAudioSource = ConcatenatingAudioSource(children: []);

      final subscription = audioStream.listen((audioChunk) {
        //var dataUri = 'data:audio/pcm;base64,${base64Decode(audioChunk)}';
        var dataUri = 'data:audio/pcm;base64,${base64Encode(audioChunk)}';
        print('AudioStream Add audio chunk $dataUri');
        concatenatingAudioSource.add(ByteStreamAudioSource(audioChunk));
        // concatenatingAudioSource.add(
        //   AudioSource.uri(
        //     Uri.parse(dataUri),
        //   ),
        // );
      });
      print('Player start play');
      await _player.setAudioSource(concatenatingAudioSource);
      await _player.setVolume(1);
      await _player.play();
      await subscription.cancel();
    } catch (e) {
      print("Error playing audio: $e");
    }
  }

  // Future<void> playAudioStreamFlutterSound(
  //     Stream<Uint8List> audioStream) async {
  //   try {
  //     // Initialize the player
  //     await _flutterSound.openPlayer();
  //     await _flutterSound.startPlayerFromStream(
  //         codec: Codec.pcm16, numChannels: 1, sampleRate: 24000);

  //     // Subscribe to the audio stream
  //     final subscription = audioStream.listen((audioChunk) async {
  //       // Feed each chunk to the player
  //       print('flutter sound feed in audio');
  //       _flutterSound.foodSink!.add(FoodData(audioChunk));
  //     });

  //     // Keep the subscription active until the stream is done
  //     await subscription.asFuture();
  //     await subscription.cancel();

  //     // Close the player when finished
  //     await _flutterSound.closePlayer();
  //   } catch (e) {
  //     print("Error playing audio: $e");
  //   }
  // }

  Future<void> _startRecordingStreaming() async {
    setState(() {
      _loading = true;
    });
    if (_session != null) {
      await _session!
          .send(input: Content.text('tell a short story'), turnComplete: true);

      //final audioChunkController = StreamController<Uint8List>.broadcast();
      final audioChunks = <Uint8List>[];

      // Start playing the audio stream
      //await playAudioStreamFlutterSound(audioChunkController.stream);

      // await _flutterSound.openPlayer();
      // await _flutterSound.startPlayerFromStream(
      //     codec: Codec.pcm16, numChannels: 1, sampleRate: 24000);

      final responseStream = _session!.receive();
      await for (var response in responseStream) {
        if (response.serverContent?.modelTurn != null) {
          final partList = response.serverContent?.modelTurn?.parts;
          if (partList != null) {
            for (var part in partList) {
              if (part is TextPart) {
                if (!_loading) {
                  setState(() {
                    _loading = true;
                  });
                }
                _generatedContent
                    .add((image: null, text: part.text, fromUser: false));
                setState(() {
                  _loading = false;
                });
              } else if (part is InlineDataPart) {
                print('receive data part: mimeType: ${part.mimeType}');
                if (part.mimeType.startsWith('audio')) {
                  print('Audio chunk length: ${part.bytes.length}');
                  // var processAudio = audioChunkWithHeader(part.bytes, 24000);
                  // // print(part.bytes);
                  // var dataUri =
                  //     'data:audio/pcm;base64,${base64Encode(processAudio)}';
                  // await _player.setAudioSource(
                  //   ByteStreamAudioSource(
                  //     processAudio,
                  //   ),
                  // );
                  // await _player.setAudioSource(
                  //   AudioSource.uri(
                  //     Uri.parse(dataUri),
                  //   ),
                  // );
                  //await _player.play();
                  //audioChunkController.sink.add(part.bytes);
                  //await _flutterSound.feedFromStream(part.bytes);
                  audioChunks.add(part.bytes);
                }

                print('played received data part');
              } else {
                print('receive part with type ${part.runtimeType}');
              }
            }
          }
        }

        // Check if the turn is complete
        if (response.serverContent?.turnComplete ?? false) {
          print('Turn complete!');
          //await _flutterSound.closePlayer();
          String filePath = '/Users/cynthiajiang/Downloads/a_sample.pcm';
          await writeAudioFile(audioChunks, filePath, 24000);
          String wavFilePath = '/Users/cynthiajiang/Downloads/a_sample.wav';
          await _player.setAudioSource(AudioSource.file(wavFilePath));
          await _player.play();
          break; // Exit the loop if the turn is complete
        }
      }
    }

    setState(() {
      _loading = false;
    });
  }

  void _showError(String message) {
    showDialog<void>(
      context: context,
      builder: (context) {
        return AlertDialog(
          title: const Text('Something went wrong'),
          content: SingleChildScrollView(
            child: SelectableText(message),
          ),
          actions: [
            TextButton(
              onPressed: () {
                Navigator.of(context).pop();
              },
              child: const Text('OK'),
=======
          BottomNavigationBarItem(
            icon: Icon(
              Icons.folder,
              color: Theme.of(context).colorScheme.primary,
>>>>>>> cd59d744
            ),
            label: 'Storage URI Prompt',
            tooltip: 'Storage URI Prompt',
          ),
          BottomNavigationBarItem(
            icon: Icon(
              Icons.schema,
              color: Theme.of(context).colorScheme.primary,
            ),
            label: 'Schema Prompt',
            tooltip: 'Schema Prompt',
          ),
        ],
        currentIndex: _selectedIndex,
        onTap: _onItemTapped,
      ),
    );
  }
}<|MERGE_RESOLUTION|>--- conflicted
+++ resolved
@@ -19,13 +19,6 @@
 import 'package:firebase_auth/firebase_auth.dart';
 import 'package:firebase_vertexai/firebase_vertexai.dart';
 import 'package:flutter/material.dart';
-<<<<<<< HEAD
-import 'package:flutter/services.dart';
-
-import 'package:flutter_markdown/flutter_markdown.dart';
-//import 'package:flutter_sound/flutter_sound.dart';
-import 'package:just_audio/just_audio.dart';
-=======
 
 import 'pages/chat_page.dart';
 import 'pages/function_calling_page.dart';
@@ -33,7 +26,6 @@
 import 'pages/token_count_page.dart';
 import 'pages/schema_page.dart';
 import 'pages/storage_uri_page.dart';
->>>>>>> cd59d744
 
 // REQUIRED if you want to run on Web
 const FirebaseOptions? options = null;
@@ -79,45 +71,6 @@
   State<HomeScreen> createState() => _HomeScreenState();
 }
 
-<<<<<<< HEAD
-class ByteStreamAudioSource extends StreamAudioSource {
-  ByteStreamAudioSource(this.bytes) : super(tag: 'Byte Stream Audio');
-
-  final Uint8List bytes;
-
-  @override
-  Future<StreamAudioResponse> request([int? start, int? end]) async {
-    start ??= 0;
-    end ??= bytes.length;
-    return StreamAudioResponse(
-      sourceLength: bytes.length,
-      contentLength: end - start,
-      offset: start,
-      stream: Stream.fromIterable([bytes.sublist(start, end)]),
-      contentType: 'audio/pcm', // Or the appropriate content type
-    );
-  }
-}
-
-class _ChatWidgetState extends State<ChatWidget> {
-  late final GenerativeModel _model;
-  late final GenerativeModel _functionCallModel;
-  ChatSession? _chat;
-  final ScrollController _scrollController = ScrollController();
-  final TextEditingController _textController = TextEditingController();
-  final FocusNode _textFieldFocus = FocusNode();
-  final List<({Image? image, String? text, bool fromUser})> _generatedContent =
-      <({Image? image, String? text, bool fromUser})>[];
-  bool _loading = false;
-  AsyncSession? _session;
-  bool _session_openning = false;
-  final _player = AudioPlayer();
-  //final _flutterSound = FlutterSoundPlayer();
-
-  @override
-  void initState() {
-    super.initState();
-=======
 class _HomeScreenState extends State<HomeScreen> {
   int _selectedIndex = 0;
 
@@ -132,7 +85,6 @@
         StorageUriPromptPage(title: 'Storage URI Prompt', model: widget.model),
         SchemaPromptPage(title: 'Schema Prompt', model: widget.model),
       ];
->>>>>>> cd59d744
 
   void _onItemTapped(int index) {
     setState(() {
@@ -140,68 +92,6 @@
     });
   }
 
-<<<<<<< HEAD
-  // This is a hypothetical API to return a fake weather data collection for
-  // certain location
-  Future<Map<String, Object?>> fetchWeather(
-    Location location,
-    String date,
-  ) async {
-    // TODO(developer): Call a real weather API.
-    // Mock response from the API. In developer live code this would call the
-    // external API and return what that API returns.
-    final apiResponse = {
-      'temperature': 38,
-      'chancePrecipitation': '56%',
-      'cloudConditions': 'partly-cloudy',
-    };
-    return apiResponse;
-  }
-
-  /// Actual function to demonstrate the function calling feature.
-  final fetchWeatherTool = FunctionDeclaration(
-    'fetchWeather',
-    'Get the weather conditions for a specific city on a specific date.',
-    parameters: {
-      'location': Schema.object(
-        description: 'The name of the city and its state for which to get '
-            'the weather. Only cities in the USA are supported.',
-        properties: {
-          'city': Schema.string(
-            description: 'The city of the location.',
-          ),
-          'state': Schema.string(
-            description: 'The state of the location.',
-          ),
-        },
-      ),
-      'date': Schema.string(
-        description: 'The date for which to get the weather. '
-            'Date must be in the format: YYYY-MM-DD.',
-      ),
-    },
-  );
-
-  Future<void> initFirebase() async {
-    // ignore: avoid_redundant_argument_values
-    await Firebase.initializeApp(options: options);
-    //await FirebaseAuth.instance.signInAnonymously();
-  }
-
-  void _scrollDown() {
-    WidgetsBinding.instance.addPostFrameCallback(
-      (_) => _scrollController.animateTo(
-        _scrollController.position.maxScrollExtent,
-        duration: const Duration(
-          milliseconds: 750,
-        ),
-        curve: Curves.easeOutCirc,
-      ),
-    );
-  }
-
-=======
->>>>>>> cd59d744
   @override
   Widget build(BuildContext context) {
     return Scaffold(
@@ -221,144 +111,10 @@
             label: 'Chat',
             tooltip: 'Chat',
           ),
-<<<<<<< HEAD
-          Padding(
-            padding: const EdgeInsets.symmetric(
-              vertical: 25,
-              horizontal: 15,
-            ),
-            child: Row(
-              children: [
-                Expanded(
-                  child: TextField(
-                    autofocus: true,
-                    focusNode: _textFieldFocus,
-                    decoration: textFieldDecoration,
-                    controller: _textController,
-                    onSubmitted: _sendChatMessage,
-                  ),
-                ),
-                const SizedBox.square(
-                  dimension: 15,
-                ),
-                IconButton(
-                  tooltip: 'Start Streaming',
-                  onPressed: !_loading
-                      ? () async {
-                          await _setupSession();
-                        }
-                      : null,
-                  icon: Icon(
-                    Icons.mic,
-                    color: _session_openning
-                        ? Theme.of(context).colorScheme.secondary
-                        : Theme.of(context).colorScheme.primary,
-                  ),
-                ),
-                IconButton(
-                  tooltip: 'Send Stream Message',
-                  onPressed: !_loading
-                      ? () async {
-                          await _startRecordingStreaming();
-                        }
-                      : null,
-                  icon: Icon(
-                    Icons.abc,
-                    color: _loading
-                        ? Theme.of(context).colorScheme.secondary
-                        : Theme.of(context).colorScheme.primary,
-                  ),
-                ),
-                // IconButton(
-                //   tooltip: 'tokenCount Test',
-                //   onPressed: !_loading
-                //       ? () async {
-                //           await _testCountToken();
-                //         }
-                //       : null,
-                //   icon: Icon(
-                //     Icons.numbers,
-                //     color: _loading
-                //         ? Theme.of(context).colorScheme.secondary
-                //         : Theme.of(context).colorScheme.primary,
-                //   ),
-                // ),
-                // IconButton(
-                //   tooltip: 'function calling Test',
-                //   onPressed: !_loading
-                //       ? () async {
-                //           await _testFunctionCalling();
-                //         }
-                //       : null,
-                //   icon: Icon(
-                //     Icons.functions,
-                //     color: _loading
-                //         ? Theme.of(context).colorScheme.secondary
-                //         : Theme.of(context).colorScheme.primary,
-                //   ),
-                // ),
-                // IconButton(
-                //   tooltip: 'image prompt',
-                //   onPressed: !_loading
-                //       ? () async {
-                //           await _sendImagePrompt(_textController.text);
-                //         }
-                //       : null,
-                //   icon: Icon(
-                //     Icons.image,
-                //     color: _loading
-                //         ? Theme.of(context).colorScheme.secondary
-                //         : Theme.of(context).colorScheme.primary,
-                //   ),
-                // ),
-                // IconButton(
-                //   tooltip: 'storage prompt',
-                //   onPressed: !_loading
-                //       ? () async {
-                //           await _sendStorageUriPrompt(_textController.text);
-                //         }
-                //       : null,
-                //   icon: Icon(
-                //     Icons.folder,
-                //     color: _loading
-                //         ? Theme.of(context).colorScheme.secondary
-                //         : Theme.of(context).colorScheme.primary,
-                //   ),
-                // ),
-                // IconButton(
-                //   tooltip: 'schema prompt',
-                //   onPressed: !_loading
-                //       ? () async {
-                //           await _promptSchemaTest(_textController.text);
-                //         }
-                //       : null,
-                //   icon: Icon(
-                //     Icons.schema,
-                //     color: _loading
-                //         ? Theme.of(context).colorScheme.secondary
-                //         : Theme.of(context).colorScheme.primary,
-                //   ),
-                // ),
-
-                if (!_loading)
-                  IconButton(
-                    onPressed: () async {
-                      await _sendChatMessage(_textController.text);
-                    },
-                    icon: Icon(
-                      Icons.send,
-                      color: Theme.of(context).colorScheme.primary,
-                    ),
-                  )
-                else
-                  const CircularProgressIndicator(),
-              ],
-=======
           BottomNavigationBarItem(
             icon: Icon(
               Icons.numbers,
               color: Theme.of(context).colorScheme.primary,
->>>>>>> cd59d744
             ),
             label: 'Token Count',
             tooltip: 'Token Count',
@@ -379,7 +135,54 @@
             label: 'Image Prompt',
             tooltip: 'Image Prompt',
           ),
-<<<<<<< HEAD
+          BottomNavigationBarItem(
+            icon: Icon(
+              Icons.folder,
+              color: Theme.of(context).colorScheme.primary,
+            ),
+            label: 'Storage URI Prompt',
+            tooltip: 'Storage URI Prompt',
+          ),
+          BottomNavigationBarItem(
+            icon: Icon(
+              Icons.schema,
+              color: Theme.of(context).colorScheme.primary,
+            ),
+            label: 'Schema Prompt',
+            tooltip: 'Schema Prompt',
+          ),
+        ],
+        currentIndex: _selectedIndex,
+        onTap: _onItemTapped,
+      ),
+    );
+  }
+
+  Future<void> _promptSchemaTest(String subject) async {
+    setState(() {
+      _loading = true;
+    });
+    try {
+      final content = [
+        Content.text(
+          "For use in a children's card game, generate 10 animal-based "
+          'characters.',
+        ),
+      ];
+
+      final jsonSchema = Schema.object(
+        properties: {
+          'characters': Schema.array(
+            items: Schema.object(
+              properties: {
+                'name': Schema.string(),
+                'age': Schema.integer(),
+                'species': Schema.string(),
+                'accessory':
+                    Schema.enumString(enumValues: ['hat', 'belt', 'shoes']),
+              },
+            ),
+          ),
         },
         optionalProperties: ['accessory'],
       );
@@ -623,257 +426,6 @@
     });
   }
 
-  Future<void> _setupSession() async {
-    setState(() {
-      _loading = true;
-    });
-    const location = 'us-central1';
-    const baseUrl = 'generativelanguage.googleapis.com/';
-    const apiVersion = 'v1alpha';
-    const apiKey = 'AIzaSyAxCw0N0Bv2Z3eKNe1Fn0J25ab8rypHthc';
-    const model = 'gemini-2.0-flash-exp';
-    const config = {
-      'generation_config': {
-        'response_modalities': ['AUDIO'],
-        'speech_config': {
-          'voice_config': {
-            'prebuilt_voice_config': {'voice_name': 'Aoede'}
-          }
-        }
-      },
-    };
-    var live = AsyncLive(baseUrl, apiKey, apiVersion, location);
-    if (!_session_openning) {
-      _session = await live.connect(model: model, config: config);
-      _session_openning = true;
-    } else {
-      await _session!.close();
-      _session_openning = false;
-    }
-
-    setState(() {
-      _loading = false;
-    });
-  }
-
-  Future<void> _testAudioPlayer() async {
-    var mp3url =
-        'https://www.soundhelix.com/examples/mp3/SoundHelix-Song-2.mp3';
-    var _audioPlayer = AudioPlayer();
-    await _audioPlayer.setUrl(mp3url);
-    await _audioPlayer.play();
-  }
-
-  Future<void> writeAudioFile(
-      List<Uint8List> audioChunks, String filePath, int sampleRate) async {
-    final file = File(filePath);
-    final sink = file.openWrite();
-
-    // Write the WAV header
-    final channels = 1; // Mono
-    final bitsPerSample = 16;
-    final bytesPerSample = bitsPerSample ~/ 8;
-    final blockAlign = channels * bytesPerSample;
-    final byteRate = sampleRate * blockAlign;
-    final subChunk2Size =
-        audioChunks.fold<int>(0, (sum, chunk) => sum + chunk.lengthInBytes);
-    final chunkSize = 36 + subChunk2Size;
-
-    final header = Uint8List.fromList([
-      ...ascii.encode('RIFF'), // ChunkID
-      chunkSize, 0, 0, 0, // ChunkSize
-      ...ascii.encode('WAVE'), // Format
-      ...ascii.encode('fmt '), // Subchunk1ID
-      16, 0, 0, 0, // Subchunk1Size
-      1, 0, // AudioFormat
-      channels, 0, // NumChannels
-      sampleRate, 0, 0, 0, // SampleRate
-      byteRate, 0, 0, 0, // ByteRate
-      blockAlign, 0, // BlockAlign
-      bitsPerSample, 0, // BitsPerSample
-      ...ascii.encode('data'), // Subchunk2ID
-      subChunk2Size, 0, 0, 0, // Subchunk2Size
-    ]);
-
-    sink.add(header);
-
-    // Write the audio data
-    for (final chunk in audioChunks) {
-      sink.add(chunk);
-    }
-
-    await sink.close();
-  }
-
-  Uint8List audioChunkWithHeader(Uint8List audioChunk, int sampleRate) {
-    final channels = 1; // Mono
-    final bitsPerSample = 16;
-    final bytesPerSample = bitsPerSample ~/ 8;
-    final blockAlign = channels * bytesPerSample;
-    final byteRate = sampleRate * blockAlign;
-    final subChunk2Size = audioChunk.lengthInBytes;
-    final chunkSize = 36 + subChunk2Size;
-
-    final header = Uint8List.fromList([
-      ...ascii.encode('RIFF'), // ChunkID
-      chunkSize, 0, 0, 0, // ChunkSize
-      ...ascii.encode('WAVE'), // Format
-      ...ascii.encode('fmt '), // Subchunk1ID
-      16, 0, 0, 0, // Subchunk1Size
-      1, 0, // AudioFormat
-      channels, 0, // NumChannels
-      sampleRate, 0, 0, 0, // SampleRate
-      byteRate, 0, 0, 0, // ByteRate
-      blockAlign, 0, // BlockAlign
-      bitsPerSample, 0, // BitsPerSample
-      ...ascii.encode('data'), // Subchunk2ID
-      subChunk2Size, 0, 0, 0, // Subchunk2Size
-    ]);
-
-    final builder = BytesBuilder();
-    builder.add(header);
-    builder.add(audioChunk);
-
-    return builder.toBytes();
-  }
-
-  Future<void> playAudioStreamJustAudio(Stream<Uint8List> audioStream) async {
-    try {
-      final concatenatingAudioSource = ConcatenatingAudioSource(children: []);
-
-      final subscription = audioStream.listen((audioChunk) {
-        //var dataUri = 'data:audio/pcm;base64,${base64Decode(audioChunk)}';
-        var dataUri = 'data:audio/pcm;base64,${base64Encode(audioChunk)}';
-        print('AudioStream Add audio chunk $dataUri');
-        concatenatingAudioSource.add(ByteStreamAudioSource(audioChunk));
-        // concatenatingAudioSource.add(
-        //   AudioSource.uri(
-        //     Uri.parse(dataUri),
-        //   ),
-        // );
-      });
-      print('Player start play');
-      await _player.setAudioSource(concatenatingAudioSource);
-      await _player.setVolume(1);
-      await _player.play();
-      await subscription.cancel();
-    } catch (e) {
-      print("Error playing audio: $e");
-    }
-  }
-
-  // Future<void> playAudioStreamFlutterSound(
-  //     Stream<Uint8List> audioStream) async {
-  //   try {
-  //     // Initialize the player
-  //     await _flutterSound.openPlayer();
-  //     await _flutterSound.startPlayerFromStream(
-  //         codec: Codec.pcm16, numChannels: 1, sampleRate: 24000);
-
-  //     // Subscribe to the audio stream
-  //     final subscription = audioStream.listen((audioChunk) async {
-  //       // Feed each chunk to the player
-  //       print('flutter sound feed in audio');
-  //       _flutterSound.foodSink!.add(FoodData(audioChunk));
-  //     });
-
-  //     // Keep the subscription active until the stream is done
-  //     await subscription.asFuture();
-  //     await subscription.cancel();
-
-  //     // Close the player when finished
-  //     await _flutterSound.closePlayer();
-  //   } catch (e) {
-  //     print("Error playing audio: $e");
-  //   }
-  // }
-
-  Future<void> _startRecordingStreaming() async {
-    setState(() {
-      _loading = true;
-    });
-    if (_session != null) {
-      await _session!
-          .send(input: Content.text('tell a short story'), turnComplete: true);
-
-      //final audioChunkController = StreamController<Uint8List>.broadcast();
-      final audioChunks = <Uint8List>[];
-
-      // Start playing the audio stream
-      //await playAudioStreamFlutterSound(audioChunkController.stream);
-
-      // await _flutterSound.openPlayer();
-      // await _flutterSound.startPlayerFromStream(
-      //     codec: Codec.pcm16, numChannels: 1, sampleRate: 24000);
-
-      final responseStream = _session!.receive();
-      await for (var response in responseStream) {
-        if (response.serverContent?.modelTurn != null) {
-          final partList = response.serverContent?.modelTurn?.parts;
-          if (partList != null) {
-            for (var part in partList) {
-              if (part is TextPart) {
-                if (!_loading) {
-                  setState(() {
-                    _loading = true;
-                  });
-                }
-                _generatedContent
-                    .add((image: null, text: part.text, fromUser: false));
-                setState(() {
-                  _loading = false;
-                });
-              } else if (part is InlineDataPart) {
-                print('receive data part: mimeType: ${part.mimeType}');
-                if (part.mimeType.startsWith('audio')) {
-                  print('Audio chunk length: ${part.bytes.length}');
-                  // var processAudio = audioChunkWithHeader(part.bytes, 24000);
-                  // // print(part.bytes);
-                  // var dataUri =
-                  //     'data:audio/pcm;base64,${base64Encode(processAudio)}';
-                  // await _player.setAudioSource(
-                  //   ByteStreamAudioSource(
-                  //     processAudio,
-                  //   ),
-                  // );
-                  // await _player.setAudioSource(
-                  //   AudioSource.uri(
-                  //     Uri.parse(dataUri),
-                  //   ),
-                  // );
-                  //await _player.play();
-                  //audioChunkController.sink.add(part.bytes);
-                  //await _flutterSound.feedFromStream(part.bytes);
-                  audioChunks.add(part.bytes);
-                }
-
-                print('played received data part');
-              } else {
-                print('receive part with type ${part.runtimeType}');
-              }
-            }
-          }
-        }
-
-        // Check if the turn is complete
-        if (response.serverContent?.turnComplete ?? false) {
-          print('Turn complete!');
-          //await _flutterSound.closePlayer();
-          String filePath = '/Users/cynthiajiang/Downloads/a_sample.pcm';
-          await writeAudioFile(audioChunks, filePath, 24000);
-          String wavFilePath = '/Users/cynthiajiang/Downloads/a_sample.wav';
-          await _player.setAudioSource(AudioSource.file(wavFilePath));
-          await _player.play();
-          break; // Exit the loop if the turn is complete
-        }
-      }
-    }
-
-    setState(() {
-      _loading = false;
-    });
-  }
-
   void _showError(String message) {
     showDialog<void>(
       context: context,
@@ -889,28 +441,55 @@
                 Navigator.of(context).pop();
               },
               child: const Text('OK'),
-=======
-          BottomNavigationBarItem(
-            icon: Icon(
-              Icons.folder,
-              color: Theme.of(context).colorScheme.primary,
->>>>>>> cd59d744
-            ),
-            label: 'Storage URI Prompt',
-            tooltip: 'Storage URI Prompt',
-          ),
-          BottomNavigationBarItem(
-            icon: Icon(
-              Icons.schema,
-              color: Theme.of(context).colorScheme.primary,
-            ),
-            label: 'Schema Prompt',
-            tooltip: 'Schema Prompt',
-          ),
-        ],
-        currentIndex: _selectedIndex,
-        onTap: _onItemTapped,
-      ),
+            ),
+          ],
+        );
+      },
     );
   }
+}
+
+class MessageWidget extends StatelessWidget {
+  final Image? image;
+  final String? text;
+  final bool isFromUser;
+
+  const MessageWidget({
+    super.key,
+    this.image,
+    this.text,
+    required this.isFromUser,
+  });
+
+  @override
+  Widget build(BuildContext context) {
+    return Row(
+      mainAxisAlignment:
+          isFromUser ? MainAxisAlignment.end : MainAxisAlignment.start,
+      children: [
+        Flexible(
+          child: Container(
+            constraints: const BoxConstraints(maxWidth: 600),
+            decoration: BoxDecoration(
+              color: isFromUser
+                  ? Theme.of(context).colorScheme.primaryContainer
+                  : Theme.of(context).colorScheme.surfaceContainerHighest,
+              borderRadius: BorderRadius.circular(18),
+            ),
+            padding: const EdgeInsets.symmetric(
+              vertical: 15,
+              horizontal: 20,
+            ),
+            margin: const EdgeInsets.only(bottom: 8),
+            child: Column(
+              children: [
+                if (text case final text?) MarkdownBody(data: text),
+                if (image case final image?) image,
+              ],
+            ),
+          ),
+        ),
+      ],
+    );
+  }
 }