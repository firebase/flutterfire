// Copyright 2024 Google LLC
//
// Licensed under the Apache License, Version 2.0 (the "License");
// you may not use this file except in compliance with the License.
// You may obtain a copy of the License at
//
//     http://www.apache.org/licenses/LICENSE-2.0
//
// Unless required by applicable law or agreed to in writing, software
// distributed under the License is distributed on an "AS IS" BASIS,
// WITHOUT WARRANTIES OR CONDITIONS OF ANY KIND, either express or implied.
// See the License for the specific language governing permissions and
// limitations under the License.

import 'package:firebase_core/firebase_core.dart';
import 'package:firebase_auth/firebase_auth.dart';
import 'package:firebase_vertexai/firebase_vertexai.dart';
import 'package:flutter/material.dart';

import 'pages/chat_page.dart';
import 'pages/function_calling_page.dart';
import 'pages/image_prompt_page.dart';
import 'pages/token_count_page.dart';
import 'pages/schema_page.dart';
<<<<<<< HEAD
import 'pages/imagen_page.dart';
=======
import 'pages/storage_uri_page.dart';
>>>>>>> 6b76260d

// REQUIRED if you want to run on Web
const FirebaseOptions? options = null;

void main() async {
  WidgetsFlutterBinding.ensureInitialized();
  await Firebase.initializeApp();
<<<<<<< HEAD
  //await FirebaseAuth.instance.signInAnonymously();
=======
  await FirebaseAuth.instance.signInAnonymously();
>>>>>>> 6b76260d

  var vertex_instance =
      FirebaseVertexAI.instanceFor(auth: FirebaseAuth.instance);
  final model = vertex_instance.generativeModel(model: 'gemini-1.5-flash');

  runApp(GenerativeAISample(model: model));
}

class GenerativeAISample extends StatelessWidget {
  final GenerativeModel model;

  const GenerativeAISample({super.key, required this.model});

  @override
  Widget build(BuildContext context) {
    return MaterialApp(
      title: 'Flutter + Vertex AI',
      theme: ThemeData(
        colorScheme: ColorScheme.fromSeed(
          brightness: Brightness.dark,
          seedColor: const Color.fromARGB(255, 171, 222, 244),
        ),
        useMaterial3: true,
      ),
      home: HomeScreen(model: model),
    );
  }
}

class HomeScreen extends StatefulWidget {
  final GenerativeModel model;
  const HomeScreen({super.key, required this.model});

  @override
  State<HomeScreen> createState() => _HomeScreenState();
}

class _HomeScreenState extends State<HomeScreen> {
  int _selectedIndex = 0;

  List<Widget> get _pages => <Widget>[
        // Build _pages dynamically
        ChatPage(title: 'Chat', model: widget.model),
        TokenCountPage(title: 'Token Count', model: widget.model),
        const FunctionCallingPage(
          title: 'Function Calling',
        ), // function calling will initial its own model
        ImagePromptPage(title: 'Image Prompt', model: widget.model),
<<<<<<< HEAD
        ImagenPage(title: 'Imagen Model', model: widget.model),
=======
        StorageUriPromptPage(title: 'Storage URI Prompt', model: widget.model),
>>>>>>> 6b76260d
        SchemaPromptPage(title: 'Schema Prompt', model: widget.model),
      ];

  void _onItemTapped(int index) {
    setState(() {
      _selectedIndex = index;
    });
  }

  @override
  Widget build(BuildContext context) {
    return Scaffold(
      appBar: AppBar(
        title: const Text('Flutter + Vertex AI'),
      ),
      body: Center(
        child: _pages.elementAt(_selectedIndex),
      ),
      bottomNavigationBar: BottomNavigationBar(
        items: <BottomNavigationBarItem>[
          BottomNavigationBarItem(
            icon: Icon(
              Icons.chat,
              color: Theme.of(context).colorScheme.primary,
            ),
            label: 'Chat',
            tooltip: 'Chat',
          ),
          BottomNavigationBarItem(
            icon: Icon(
              Icons.numbers,
              color: Theme.of(context).colorScheme.primary,
            ),
            label: 'Token Count',
            tooltip: 'Token Count',
          ),
          BottomNavigationBarItem(
            icon: Icon(
              Icons.functions,
              color: Theme.of(context).colorScheme.primary,
            ),
            label: 'Function Calling',
            tooltip: 'Function Calling',
          ),
          BottomNavigationBarItem(
            icon: Icon(
              Icons.image,
              color: Theme.of(context).colorScheme.primary,
            ),
            label: 'Image Prompt',
            tooltip: 'Image Prompt',
          ),
          BottomNavigationBarItem(
            icon: Icon(
<<<<<<< HEAD
              Icons.image_search,
              color: Theme.of(context).colorScheme.primary,
            ),
            label: 'Imagen Model',
            tooltip: 'Imagen Model',
=======
              Icons.folder,
              color: Theme.of(context).colorScheme.primary,
            ),
            label: 'Storage URI Prompt',
            tooltip: 'Storage URI Prompt',
>>>>>>> 6b76260d
          ),
          BottomNavigationBarItem(
            icon: Icon(
              Icons.schema,
              color: Theme.of(context).colorScheme.primary,
            ),
            label: 'Schema Prompt',
            tooltip: 'Schema Prompt',
          ),
        ],
        currentIndex: _selectedIndex,
        onTap: _onItemTapped,
      ),
    );
  }
}<|MERGE_RESOLUTION|>--- conflicted
+++ resolved
@@ -22,11 +22,7 @@
 import 'pages/image_prompt_page.dart';
 import 'pages/token_count_page.dart';
 import 'pages/schema_page.dart';
-<<<<<<< HEAD
 import 'pages/imagen_page.dart';
-=======
-import 'pages/storage_uri_page.dart';
->>>>>>> 6b76260d
 
 // REQUIRED if you want to run on Web
 const FirebaseOptions? options = null;
@@ -34,11 +30,7 @@
 void main() async {
   WidgetsFlutterBinding.ensureInitialized();
   await Firebase.initializeApp();
-<<<<<<< HEAD
-  //await FirebaseAuth.instance.signInAnonymously();
-=======
   await FirebaseAuth.instance.signInAnonymously();
->>>>>>> 6b76260d
 
   var vertex_instance =
       FirebaseVertexAI.instanceFor(auth: FirebaseAuth.instance);
@@ -87,11 +79,7 @@
           title: 'Function Calling',
         ), // function calling will initial its own model
         ImagePromptPage(title: 'Image Prompt', model: widget.model),
-<<<<<<< HEAD
         ImagenPage(title: 'Imagen Model', model: widget.model),
-=======
-        StorageUriPromptPage(title: 'Storage URI Prompt', model: widget.model),
->>>>>>> 6b76260d
         SchemaPromptPage(title: 'Schema Prompt', model: widget.model),
       ];
 
@@ -146,19 +134,11 @@
           ),
           BottomNavigationBarItem(
             icon: Icon(
-<<<<<<< HEAD
               Icons.image_search,
               color: Theme.of(context).colorScheme.primary,
             ),
             label: 'Imagen Model',
             tooltip: 'Imagen Model',
-=======
-              Icons.folder,
-              color: Theme.of(context).colorScheme.primary,
-            ),
-            label: 'Storage URI Prompt',
-            tooltip: 'Storage URI Prompt',
->>>>>>> 6b76260d
           ),
           BottomNavigationBarItem(
             icon: Icon(
