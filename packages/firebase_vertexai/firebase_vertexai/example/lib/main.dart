--- conflicted
+++ resolved
@@ -31,20 +31,7 @@
 import 'pages/document.dart';
 import 'pages/video_page.dart';
 import 'pages/bidi_page.dart';
-import 'firebase_options.dart';
-
-<<<<<<< HEAD
-// REQUIRED if you want to run on Web
-FirebaseOptions options = DefaultFirebaseOptions.currentPlatform;
-
-void main() async {
-  WidgetsFlutterBinding.ensureInitialized();
-  await Firebase.initializeApp(options: options);
-  //await FirebaseAuth.instance.signInAnonymously();
-
-  var vertexInstance = FirebaseVertexAI.instanceFor();
-  final model = vertexInstance.generativeModel(model: 'gemini-1.5-flash');
-=======
+
 void main() async {
   WidgetsFlutterBinding.ensureInitialized();
   // Enable this line instead once have the firebase_options.dart generated and
@@ -57,7 +44,6 @@
 
 class GenerativeAISample extends StatefulWidget {
   const GenerativeAISample({super.key});
->>>>>>> 4a9093e4
 
   @override
   State<GenerativeAISample> createState() => _GenerativeAISampleState();
