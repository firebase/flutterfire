--- conflicted
+++ resolved
@@ -12,30 +12,6 @@
 // See the License for the specific language governing permissions and
 // limitations under the License.
 
-<<<<<<< HEAD
-library firebase_vertexai;
-
-import 'dart:async';
-import 'dart:convert';
-import 'dart:typed_data';
-
-import 'package:firebase_app_check/firebase_app_check.dart';
-import 'package:firebase_core/firebase_core.dart';
-import 'package:firebase_core_platform_interface/firebase_core_platform_interface.dart'
-    show FirebasePluginPlatform;
-import 'package:google_generative_ai/google_generative_ai.dart' as google_ai;
-// ignore: implementation_imports, tightly coupled packages
-import 'package:google_generative_ai/src/vertex_hooks.dart' as google_ai_hooks;
-
-import 'src/vertex_version.dart';
-
-part 'src/firebase_vertexai.dart';
-part 'src/vertex_api.dart';
-part 'src/vertex_chat.dart';
-part 'src/vertex_content.dart';
-part 'src/vertex_function_calling.dart';
-part 'src/vertex_model.dart';
-=======
 export 'src/firebase_vertexai.dart'
     show
         // TODO(next breaking): Remove defaultTimeout
@@ -90,5 +66,4 @@
         SchemaType,
         Tool,
         ToolConfig;
-export 'src/vertex_model.dart' show GenerativeModel;
->>>>>>> 85a517f4
+export 'src/vertex_model.dart' show GenerativeModel;