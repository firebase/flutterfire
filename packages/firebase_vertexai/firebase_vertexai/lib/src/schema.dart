// Copyright 2024 Google LLC
//
// Licensed under the Apache License, Version 2.0 (the "License");
// you may not use this file except in compliance with the License.
// You may obtain a copy of the License at
//
//     http://www.apache.org/licenses/LICENSE-2.0
//
// Unless required by applicable law or agreed to in writing, software
// distributed under the License is distributed on an "AS IS" BASIS,
// WITHOUT WARRANTIES OR CONDITIONS OF ANY KIND, either express or implied.
// See the License for the specific language governing permissions and
// limitations under the License.

/// The definition of an input or output data types.
///
/// These types can be objects, but also primitives and arrays.
/// Represents a select subset of an
/// [OpenAPI 3.0 schema object](https://spec.openapis.org/oas/v3.0.3#schema).
final class Schema {
  // ignore: public_member_api_docs
  Schema(
    this.type, {
    this.format,
    this.description,
    this.title,
    this.nullable,
    this.enumValues,
    this.items,
    this.minItems,
    this.maxItems,
    this.minimum,
    this.maximum,
    this.properties,
    this.optionalProperties,
    this.propertyOrdering,
    this.anyOf,
  });

  /// Construct a schema for an object with one or more properties.
  Schema.object({
    required Map<String, Schema> properties,
    List<String>? optionalProperties,
    List<String>? propertyOrdering,
    String? description,
    String? title,
    bool? nullable,
  }) : this(
          SchemaType.object,
          properties: properties,
          optionalProperties: optionalProperties,
          propertyOrdering: propertyOrdering,
          description: description,
          title: title,
          nullable: nullable,
        );

  /// Construct a schema for an array of values with a specified type.
  Schema.array({
    required Schema items,
    String? description,
    String? title,
    bool? nullable,
    int? minItems,
    int? maxItems,
  }) : this(
          SchemaType.array,
          description: description,
          title: title,
          nullable: nullable,
          items: items,
          minItems: minItems,
          maxItems: maxItems,
        );

  /// Construct a schema for bool value.
  Schema.boolean({
    String? description,
    String? title,
    bool? nullable,
  }) : this(
          SchemaType.boolean,
          description: description,
          title: title,
          nullable: nullable,
        );

  /// Construct a schema for an integer number.
  ///
  /// The [format] may be "int32" or "int64".
  Schema.integer({
    String? description,
    String? title,
    bool? nullable,
    String? format,
    int? minimum,
    int? maximum,
  }) : this(
          SchemaType.integer,
          description: description,
          title: title,
          nullable: nullable,
          format: format,
          minimum: minimum?.toDouble(),
          maximum: maximum?.toDouble(),
        );

  /// Construct a schema for a non-integer number.
  ///
  /// The [format] may be "float" or "double".
  Schema.number({
    String? description,
    String? title,
    bool? nullable,
    String? format,
    double? minimum,
    double? maximum,
  }) : this(
          SchemaType.number,
          description: description,
          title: title,
          nullable: nullable,
          format: format,
          minimum: minimum,
          maximum: maximum,
        );

  /// Construct a schema for String value with enumerated possible values.
  Schema.enumString({
    required List<String> enumValues,
    String? description,
    String? title,
    bool? nullable,
  }) : this(
          SchemaType.string,
          enumValues: enumValues,
          description: description,
          title: title,
          nullable: nullable,
          format: 'enum',
        );

  /// Construct a schema for a String value.
  Schema.string({
    String? description,
    String? title,
    bool? nullable,
    String? format,
  }) : this(
          SchemaType.string,
          description: description,
          title: title,
          nullable: nullable,
          format: format,
        );

  /// Construct a schema representing a value that must conform to
  /// *any* (one or more) of the provided sub-schemas.
  ///
  /// This schema instructs the model to produce data that is valid against at
  /// least one of the schemas listed in the `schemas` array. This is useful
  /// when a field can accept multiple distinct types or structures.
  ///
  /// **Example:** A field that can hold either a simple user ID (integer) or a
  /// detailed user object.
  /// ```
  /// Schema.anyOf(anyOf: [
  ///   .Schema.integer(description: "User ID"),
  ///   .Schema.object(properties: [
  ///     "userId": Schema.integer(),
  ///     "userName": Schema.string()
  ///   ], description: "Detailed User Object")
  /// ])
  /// ```
  /// The generated data could be decoded based on which schema it matches.
  Schema.anyOf({
    required List<Schema> schemas,
  }) : this(
          SchemaType.anyOf, // The type will be ignored in toJson
          anyOf: schemas,
        );

  /// The type of this value.
  SchemaType type;

  /// The format of the data.
  ///
  /// This is used only for primitive datatypes.
  ///
  /// Supported formats:
  ///  for [SchemaType.number] type: float, double
  ///  for [SchemaType.integer] type: int32, int64
  ///  for [SchemaType.string] type: enum. See [enumValues]
  String? format;

  /// A brief description of the parameter.
  ///
  /// This could contain examples of use.
  /// Parameter description may be formatted as Markdown.
  String? description;

<<<<<<< HEAD
  /// Whether the value may be null.
=======
  /// A human-readable name/summary for the schema or a specific property.
  ///
  /// This helps document the schema's purpose but doesn't typically constrain
  /// the generated value. It can subtly guide the model by clarifying the
  /// intent of a field.
  String? title;

  /// Whether the value mey be null.
>>>>>>> b2e02a4e
  bool? nullable;

  /// Possible values if this is a [SchemaType.string] with an enum format.
  List<String>? enumValues;

  /// Schema for the elements if this is a [SchemaType.array].
  Schema? items;

  /// An integer specifying the minimum number of items [SchemaType.array] must contain.
  int? minItems;

  /// An integer specifying the maximum number of items [SchemaType.array] must contain.
  int? maxItems;

  /// The minimum value of a numeric type.
  double? minimum;

  /// The maximum value of a numeric type.
  double? maximum;

  /// Properties of this type if this is a [SchemaType.object].
  Map<String, Schema>? properties;

  /// Optional Properties if this is a [SchemaType.object].
  ///
  /// The keys from [properties] for properties that are optional if this is a
  /// [SchemaType.object]. Any properties that's not listed in optional will be
  /// treated as required properties
  List<String>? optionalProperties;

  /// Suggesting order of the properties.
  ///
  /// A specific hint provided to the Gemini model, suggesting the order in
  /// which the keys should appear in the generated JSON string.
  /// Important: Standard JSON objects are inherently unordered collections of
  /// key-value pairs. While the model will try to respect PropertyOrdering in
  /// its textual JSON output.
  List<String>? propertyOrdering;

  /// An array of [Schema] objects to validate generated content.
  ///
  /// The generated data must be valid against *any* (one or more)
  /// of the schemas listed in this array. This allows specifying multiple
  /// possible structures or types for a single field.
  ///
  /// For example, a value could be either a `String` or an `Int`:
  /// ```
  /// Schema.anyOf(schemas: [Schema.string(), Schema.integer()]);
  List<Schema>? anyOf;

  /// Convert to json object.
  Map<String, Object> toJson() => {
        if (type != SchemaType.anyOf)
          'type': type.toJson(), // Omit the field while type is anyOf
        if (format case final format?) 'format': format,
        if (description case final description?) 'description': description,
        if (title case final title?) 'title': title,
        if (nullable case final nullable?) 'nullable': nullable,
        if (enumValues case final enumValues?) 'enum': enumValues,
        if (items case final items?) 'items': items.toJson(),
        if (minItems case final minItems?) 'minItems': minItems,
        if (maxItems case final maxItems?) 'maxItems': maxItems,
        if (minimum case final minimum?) 'minimum': minimum,
        if (maximum case final maximum?) 'maximum': maximum,
        if (properties case final properties?)
          'properties': {
            for (final MapEntry(:key, :value) in properties.entries)
              key: value.toJson()
          },
        // Calculate required properties based on optionalProperties
        if (properties != null)
          'required': optionalProperties != null
              ? properties!.keys
                  .where((key) => !optionalProperties!.contains(key))
                  .toList()
              : properties!.keys.toList(),
        if (propertyOrdering case final propertyOrdering?)
          'propertyOrdering': propertyOrdering,
        if (anyOf case final anyOf?)
          'anyOf': anyOf.map((e) => e.toJson()).toList(),
      };
}

/// The value type of a [Schema].
enum SchemaType {
  /// string type.
  string,

  /// number type
  number,

  /// integer type
  integer,

  /// boolean type
  boolean,

  /// array type
  array,

  /// object type
  object,

  /// This schema is anyOf type.
  anyOf;

  /// Convert to json object.
  String toJson() => switch (this) {
        string => 'STRING',
        number => 'NUMBER',
        integer => 'INTEGER',
        boolean => 'BOOLEAN',
        array => 'ARRAY',
        object => 'OBJECT',
        anyOf => 'null',
      };
}<|MERGE_RESOLUTION|>--- conflicted
+++ resolved
@@ -199,9 +199,6 @@
   /// Parameter description may be formatted as Markdown.
   String? description;
 
-<<<<<<< HEAD
-  /// Whether the value may be null.
-=======
   /// A human-readable name/summary for the schema or a specific property.
   ///
   /// This helps document the schema's purpose but doesn't typically constrain
@@ -209,8 +206,7 @@
   /// intent of a field.
   String? title;
 
-  /// Whether the value mey be null.
->>>>>>> b2e02a4e
+  /// Whether the value may be null.
   bool? nullable;
 
   /// Possible values if this is a [SchemaType.string] with an enum format.
