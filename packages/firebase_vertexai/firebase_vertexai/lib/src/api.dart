--- conflicted
+++ resolved
@@ -18,14 +18,9 @@
 
 /// Response for Count Tokens
 final class CountTokensResponse {
-<<<<<<< HEAD
   // ignore: public_member_api_docs
-  CountTokensResponse(this.totalTokens, {this.totalBillableCharacters});
-=======
-  /// Constructor
   CountTokensResponse(this.totalTokens,
       {this.totalBillableCharacters, this.promptTokensDetails});
->>>>>>> b1bd93fb
 
   /// The number of tokens that the `model` tokenizes the `prompt` into.
   ///
@@ -136,22 +131,13 @@
 
 /// Metadata on the generation request's token usage.
 final class UsageMetadata {
-<<<<<<< HEAD
   // ignore: public_member_api_docs
-  UsageMetadata._({
-    this.promptTokenCount,
-    this.candidatesTokenCount,
-    this.totalTokenCount,
-  });
-=======
-  /// Constructor
   UsageMetadata._(
       {this.promptTokenCount,
       this.candidatesTokenCount,
       this.totalTokenCount,
       this.promptTokensDetails,
       this.candidatesTokensDetails});
->>>>>>> b1bd93fb
 
   /// Number of tokens in the prompt.
   final int? promptTokenCount;
