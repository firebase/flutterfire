// Copyright 2024 Google LLC
//
// Licensed under the Apache License, Version 2.0 (the "License");
// you may not use this file except in compliance with the License.
// You may obtain a copy of the License at
//
//     http://www.apache.org/licenses/LICENSE-2.0
//
// Unless required by applicable law or agreed to in writing, software
// distributed under the License is distributed on an "AS IS" BASIS,
// WITHOUT WARRANTIES OR CONDITIONS OF ANY KIND, either express or implied.
// See the License for the specific language governing permissions and
// limitations under the License.

import 'content.dart';
import 'error.dart';
import 'schema.dart';

/// Response for Count Tokens
final class CountTokensResponse {
  // ignore: public_member_api_docs
  CountTokensResponse(this.totalTokens,
      {this.totalBillableCharacters, this.promptTokensDetails});

  /// The number of tokens that the `model` tokenizes the `prompt` into.
  ///
  /// Always non-negative.
  final int totalTokens;

  /// The number of characters that the `model` could bill at.
  ///
  /// Always non-negative.
  final int? totalBillableCharacters;

  /// List of modalities that were processed in the request input.
  final List<ModalityTokenCount>? promptTokensDetails;
}

/// Response from the model; supports multiple candidates.
final class GenerateContentResponse {
  // ignore: public_member_api_docs
  GenerateContentResponse(this.candidates, this.promptFeedback,
      {this.usageMetadata});

  /// Candidate responses from the model.
  final List<Candidate> candidates;

  /// Returns the prompt's feedback related to the content filters.
  final PromptFeedback? promptFeedback;

  /// Meta data for the response
  final UsageMetadata? usageMetadata;

  /// The text content of the first part of the first of [candidates], if any.
  ///
  /// If the prompt was blocked, or the first candidate was finished for a reason
  /// of [FinishReason.recitation] or [FinishReason.safety], accessing this text
  /// will throw a [VertexAIException].
  ///
  /// If the first candidate's content contains any text parts, this value is
  /// the concatenation of the text.
  ///
  /// If there are no candidates, or if the first candidate does not contain any
  /// text parts, this value is `null`.
  String? get text {
    return switch (candidates) {
      [] => switch (promptFeedback) {
          PromptFeedback(
            :final blockReason,
            :final blockReasonMessage,
          ) =>
            // TODO: Add a specific subtype for this exception?
            throw VertexAIException('Response was blocked'
                '${blockReason != null ? ' due to $blockReason' : ''}'
                '${blockReasonMessage != null ? ': $blockReasonMessage' : ''}'),
          _ => null,
        },
      [
        Candidate(
          finishReason: (FinishReason.recitation || FinishReason.safety) &&
              final finishReason,
          :final finishMessage,
        ),
        ...
      ] =>
        throw VertexAIException(
          // ignore: prefer_interpolation_to_compose_strings
          'Candidate was blocked due to $finishReason' +
              (finishMessage != null && finishMessage.isNotEmpty
                  ? ': $finishMessage'
                  : ''),
        ),
      // Special case for a single TextPart to avoid iterable chain.
      [Candidate(content: Content(parts: [TextPart(:final text)])), ...] =>
        text,
      [Candidate(content: Content(:final parts)), ...]
          when parts.any((p) => p is TextPart) =>
        parts.whereType<TextPart>().map((p) => p.text).join(),
      [Candidate(), ...] => null,
    };
  }

  /// The function call parts of the first candidate in [candidates], if any.
  ///
  /// Returns an empty list if there are no candidates, or if the first
  /// candidate has no [FunctionCall] parts. There is no error thrown if the
  /// prompt or response were blocked.
  Iterable<FunctionCall> get functionCalls =>
      candidates.firstOrNull?.content.parts.whereType<FunctionCall>() ??
      const [];
}

/// Feedback metadata of a prompt specified in a [GenerativeModel] request.
final class PromptFeedback {
  // ignore: public_member_api_docs
  PromptFeedback(this.blockReason, this.blockReasonMessage, this.safetyRatings);

  /// If set, the prompt was blocked and no candidates are returned.
  ///
  /// Rephrase your prompt.
  final BlockReason? blockReason;

  /// Message for the block reason.
  final String? blockReasonMessage;

  /// Ratings for safety of the prompt.
  ///
  /// There is at most one rating per category.
  final List<SafetyRating> safetyRatings;
}

/// Metadata on the generation request's token usage.
final class UsageMetadata {
  // ignore: public_member_api_docs
  UsageMetadata._(
      {this.promptTokenCount,
      this.candidatesTokenCount,
      this.totalTokenCount,
      this.promptTokensDetails,
      this.candidatesTokensDetails});

  /// Number of tokens in the prompt.
  final int? promptTokenCount;

  /// Total number of tokens across the generated candidates.
  final int? candidatesTokenCount;

  /// Total token count for the generation request (prompt + candidates).
  final int? totalTokenCount;

  /// List of modalities that were processed in the request input.
  final List<ModalityTokenCount>? promptTokensDetails;

  /// List of modalities that were returned in the response.
  final List<ModalityTokenCount>? candidatesTokensDetails;
}

/// Response candidate generated from a [GenerativeModel].
final class Candidate {
  // TODO: token count?
  // ignore: public_member_api_docs
  Candidate(this.content, this.safetyRatings, this.citationMetadata,
      this.finishReason, this.finishMessage);

  /// Generated content returned from the model.
  final Content content;

  /// List of ratings for the safety of a response candidate.
  ///
  /// There is at most one rating per category.
  final List<SafetyRating>? safetyRatings;

  /// Citation information for model-generated candidate.
  ///
  /// This field may be populated with recitation information for any text
  /// included in the [content]. These are passages that are "recited" from
  /// copyrighted material in the foundational LLM's training data.
  final CitationMetadata? citationMetadata;

  /// The reason why the model stopped generating tokens.
  ///
  /// If empty, the model has not stopped generating the tokens.
  final FinishReason? finishReason;

  /// Message for finish reason.
  final String? finishMessage;

  /// The concatenation of the text parts of [content], if any.
  ///
  /// If this candidate was finished for a reason of [FinishReason.recitation]
  /// or [FinishReason.safety], accessing this text will throw a
  /// [GenerativeAIException].
  ///
  /// If [content] contains any text parts, this value is the concatenation of
  /// the text.
  ///
  /// If [content] does not contain any text parts, this value is `null`.
  String? get text {
    if (finishReason case FinishReason.recitation || FinishReason.safety) {
      final String suffix;
      if (finishMessage case final message? when message.isNotEmpty) {
        suffix = ': $message';
      } else {
        suffix = '';
      }
      throw VertexAIException(
          'Candidate was blocked due to $finishReason$suffix');
    }
    return switch (content.parts) {
      // Special case for a single TextPart to avoid iterable chain.
      [TextPart(:final text)] => text,
      final parts when parts.any((p) => p is TextPart) =>
        parts.whereType<TextPart>().map((p) => p.text).join(),
      _ => null,
    };
  }
}

/// Safety rating for a piece of content.
///
/// The safety rating contains the category of harm and the harm probability
/// level in that category for a piece of content. Content is classified for
/// safety across a number of harm categories and the probability of the harm
/// classification is included here.
final class SafetyRating {
  // ignore: public_member_api_docs
  SafetyRating(this.category, this.probability,
      {this.probabilityScore,
      this.isBlocked,
      this.severity,
      this.severityScore});

  /// The category for this rating.
  final HarmCategory category;

  /// The probability of harm for this content.
  final HarmProbability probability;

  /// The score for harm probability
  final double? probabilityScore;

  /// Whether it's blocked
  final bool? isBlocked;

  /// The severity of harm for this content.
  final HarmSeverity? severity;

  /// The score for harm severity
  final double? severityScore;
}

/// The reason why a prompt was blocked.
enum BlockReason {
  /// Default value to use when a blocking reason isn't set.
  ///
  /// Never used as the reason for blocking a prompt.
  unknown('UNKNOWN'),

  /// Prompt was blocked due to safety reasons.
  ///
  /// You can inspect `safetyRatings` to see which safety category blocked the
  /// prompt.
  safety('SAFETY'),

  /// Prompt was blocked due to other unspecified reasons.
  other('OTHER');

  const BlockReason(this._jsonString);

  // ignore: unused_element
  static BlockReason _parseValue(String jsonObject) {
    return switch (jsonObject) {
      'BLOCK_REASON_UNSPECIFIED' => BlockReason.unknown,
      'SAFETY' => BlockReason.safety,
      'OTHER' => BlockReason.other,
      _ => throw FormatException('Unhandled BlockReason format', jsonObject),
    };
  }

  final String _jsonString;

  /// Convert to json format
  String toJson() => _jsonString;

  @override
  String toString() => name;
}

/// The category of a rating.
///
/// These categories cover various kinds of harms that developers may wish to
/// adjust.
enum HarmCategory {
  /// Harm category is not specified.
  unknown('UNKNOWN'),

  /// Malicious, intimidating, bullying, or abusive comments targeting another
  /// individual.
  harassment('HARM_CATEGORY_HARASSMENT'),

  /// Negative or harmful comments targeting identity and/or protected
  /// attributes.
  hateSpeech('HARM_CATEGORY_HATE_SPEECH'),

  /// Contains references to sexual acts or other lewd content.
  sexuallyExplicit('HARM_CATEGORY_SEXUALLY_EXPLICIT'),

  /// Promotes or enables access to harmful goods, services, and activities.
  dangerousContent('HARM_CATEGORY_DANGEROUS_CONTENT');

  const HarmCategory(this._jsonString);

  // ignore: unused_element
  static HarmCategory _parseValue(Object jsonObject) {
    return switch (jsonObject) {
      'HARM_CATEGORY_UNSPECIFIED' => HarmCategory.unknown,
      'HARM_CATEGORY_HARASSMENT' => HarmCategory.harassment,
      'HARM_CATEGORY_HATE_SPEECH' => HarmCategory.hateSpeech,
      'HARM_CATEGORY_SEXUALLY_EXPLICIT' => HarmCategory.sexuallyExplicit,
      'HARM_CATEGORY_DANGEROUS_CONTENT' => HarmCategory.dangerousContent,
      _ => throw FormatException('Unhandled HarmCategory format', jsonObject),
    };
  }

  @override
  String toString() => name;

  final String _jsonString;

  /// Convert to json format.
  String toJson() => _jsonString;
}

/// The probability that a piece of content is harmful.
///
/// The classification system gives the probability of the content being unsafe.
/// This does not indicate the severity of harm for a piece of content.
enum HarmProbability {
  /// A new and not yet supported value.
  unknown('UNKNOWN'),

  /// Content has a negligible probability of being unsafe.
  negligible('NEGLIGIBLE'),

  /// Content has a low probability of being unsafe.
  low('LOW'),

  /// Content has a medium probability of being unsafe.
  medium('MEDIUM'),

  /// Content has a high probability of being unsafe.
  high('HIGH');

  const HarmProbability(this._jsonString);

  // ignore: unused_element
  static HarmProbability _parseValue(Object jsonObject) {
    return switch (jsonObject) {
      'UNSPECIFIED' => HarmProbability.unknown,
      'NEGLIGIBLE' => HarmProbability.negligible,
      'LOW' => HarmProbability.low,
      'MEDIUM' => HarmProbability.medium,
      'HIGH' => HarmProbability.high,
      _ =>
        throw FormatException('Unhandled HarmProbability format', jsonObject),
    };
  }

  final String _jsonString;

  /// Convert to json format.
  String toJson() => _jsonString;

  @override
  String toString() => name;
}

/// The severity that a piece of content is harmful.
///
/// Represents the severity of a [HarmCategory] being applicable in a [SafetyRating].
enum HarmSeverity {
  /// A new and not yet supported value.
  unknown('UNKNOWN'),

  /// Severity for harm is negligible..
  negligible('NEGLIGIBLE'),

  /// Low level of harm severity..
  low('LOW'),

  /// Medium level of harm severity.
  medium('MEDIUM'),

  /// High level of harm severity.
  high('HIGH');

  const HarmSeverity(this._jsonString);

  // ignore: unused_element
  static HarmSeverity _parseValue(Object jsonObject) {
    return switch (jsonObject) {
      'HARM_SEVERITY_UNSPECIFIED' => HarmSeverity.unknown,
      'HARM_SEVERITY_NEGLIGIBLE' => HarmSeverity.negligible,
      'HARM_SEVERITY_LOW' => HarmSeverity.low,
      'HARM_SEVERITY_MEDIUM' => HarmSeverity.medium,
      'HARM_SEVERITY_HIGH' => HarmSeverity.high,
      _ => throw FormatException('Unhandled HarmSeverity format', jsonObject),
    };
  }

  final String _jsonString;

  /// Convert to json format.
  String toJson() => _jsonString;

  @override
  String toString() => name;
}

/// Source attributions for a piece of content.
final class CitationMetadata {
  // ignore: public_member_api_docs
  CitationMetadata(this.citations);

  /// Citations to sources for a specific response.
  final List<Citation> citations;
}

/// Citation to a source for a portion of a specific response.
final class Citation {
  // ignore: public_member_api_docs
  Citation(this.startIndex, this.endIndex, this.uri, this.license);

  /// Start of segment of the response that is attributed to this source.
  ///
  /// Index indicates the start of the segment, measured in bytes.
  final int? startIndex;

  /// End of the attributed segment, exclusive.
  final int? endIndex;

  /// URI that is attributed as a source for a portion of the text.
  final Uri? uri;

  /// License for the GitHub project that is attributed as a source for segment.
  ///
  /// License info is required for code citations.
  final String? license;
}

/// Reason why a model stopped generating tokens.
enum FinishReason {
  /// Default value to use when a finish reason isn't set.
  ///
  /// Never used as the reason for finishing.
  unknown('UNKNOWN'),

  /// Natural stop point of the model or provided stop sequence.
  stop('STOP'),

  /// The maximum number of tokens as specified in the request was reached.
  maxTokens('MAX_TOKENS'),

  /// The candidate content was flagged for safety reasons.
  safety('SAFETY'),

  /// The candidate content was flagged for recitation reasons.
  recitation('RECITATION'),

  /// Unknown reason.
  other('OTHER');

  const FinishReason(this._jsonString);

  final String _jsonString;

  /// Convert to json format
  String toJson() => _jsonString;

  // ignore: unused_element
  static FinishReason _parseValue(Object jsonObject) {
    return switch (jsonObject) {
      'UNSPECIFIED' => FinishReason.unknown,
      'STOP' => FinishReason.stop,
      'MAX_TOKENS' => FinishReason.maxTokens,
      'SAFETY' => FinishReason.safety,
      'RECITATION' => FinishReason.recitation,
      'OTHER' => FinishReason.other,
      _ => throw FormatException('Unhandled FinishReason format', jsonObject),
    };
  }

  @override
  String toString() => name;
}

/// Represents token counting info for a single modality.
final class ModalityTokenCount {
  /// Constructor
  ModalityTokenCount(this.modality, this.tokenCount);

  /// The modality associated with this token count.
  final ContentModality modality;

  /// The number of tokens counted.
  final int tokenCount;
}

/// Content part modality.
enum ContentModality {
  /// Unspecified modality.
  unspecified('MODALITY_UNSPECIFIED'),

  /// Plain text.
  text('TEXT'),

  /// Image.
  image('IMAGE'),

  /// Video.
  video('VIDEO'),

  /// Audio.
  audio('AUDIO'),

  /// Document, e.g. PDF.
  document('DOCUMENT');

  const ContentModality(this._jsonString);

  static ContentModality _parseValue(Object jsonObject) {
    return switch (jsonObject) {
      'MODALITY_UNSPECIFIED' => ContentModality.unspecified,
      'TEXT' => ContentModality.text,
      'IMAGE' => ContentModality.image,
      'VIDEO' => ContentModality.video,
      'AUDIO' => ContentModality.audio,
      'DOCUMENT' => ContentModality.document,
      _ =>
        throw FormatException('Unhandled ContentModality format', jsonObject),
    };
  }

  final String _jsonString;

  @override
  String toString() => name;

  /// Convert to json format.
  Object toJson() => _jsonString;
}

/// Safety setting, affecting the safety-blocking behavior.
///
/// Passing a safety setting for a category changes the allowed probability that
/// content is blocked.
final class SafetySetting {
  // ignore: public_member_api_docs
  SafetySetting(this.category, this.threshold, this.method);

  /// The category for this setting.
  final HarmCategory category;

  /// Controls the probability threshold at which harm is blocked.
  final HarmBlockThreshold threshold;

  /// Specify if the threshold is used for probability or severity score, if
  /// not specified it will default to [HarmBlockMethod.probability].
  final HarmBlockMethod? method;

  /// Convert to json format.
  Object toJson() => {
        'category': category.toJson(),
        'threshold': threshold.toJson(),
        if (method case final method?) 'method': method.toJson(),
      };
}

/// Probability of harm which causes content to be blocked.
///
/// When provided in [SafetySetting.threshold], a predicted harm probability at
/// or above this level will block content from being returned.
enum HarmBlockThreshold {
  /// Block when medium or high probability of unsafe content.
  low('BLOCK_LOW_AND_ABOVE'),

  /// Block when medium or high probability of unsafe content.
  medium('BLOCK_MEDIUM_AND_ABOVE'),

  /// Block when high probability of unsafe content.
  high('BLOCK_ONLY_HIGH'),

  /// Always show regardless of probability of unsafe content.
  none('BLOCK_NONE');

  const HarmBlockThreshold(this._jsonString);

  // ignore: unused_element
  static HarmBlockThreshold _parseValue(Object jsonObject) {
    return switch (jsonObject) {
      'BLOCK_LOW_AND_ABOVE' => HarmBlockThreshold.low,
      'BLOCK_MEDIUM_AND_ABOVE' => HarmBlockThreshold.medium,
      'BLOCK_ONLY_HIGH' => HarmBlockThreshold.high,
      'BLOCK_NONE' => HarmBlockThreshold.none,
      _ => throw FormatException(
          'Unhandled HarmBlockThreshold format', jsonObject),
    };
  }

  final String _jsonString;

  @override
  String toString() => name;

  /// Convert to json format.
  Object toJson() => _jsonString;
}

<<<<<<< HEAD
abstract class BaseGenerationConfig {
=======
/// Specifies how the block method computes the score that will be compared
/// against the [HarmBlockThreshold] in [SafetySetting].
enum HarmBlockMethod {
  /// The harm block method uses both probability and severity scores.
  severity('SEVERITY'),

  /// The harm block method uses the probability score.
  probability('PROBABILITY'),

  /// The harm block method is unspecified.
  unspecified('HARM_BLOCK_METHOD_UNSPECIFIED');

  const HarmBlockMethod(this._jsonString);

  // ignore: unused_element
  static HarmBlockMethod _parseValue(Object jsonObject) {
    return switch (jsonObject) {
      'SEVERITY' => HarmBlockMethod.severity,
      'PROBABILITY' => HarmBlockMethod.probability,
      'HARM_BLOCK_METHOD_UNSPECIFIED' => HarmBlockMethod.unspecified,
      _ =>
        throw FormatException('Unhandled HarmBlockMethod format', jsonObject),
    };
  }

  final String _jsonString;

  @override
  String toString() => name;

  /// Convert to json format.
  Object toJson() => _jsonString;
}

/// Configuration options for model generation and outputs.
final class GenerationConfig {
>>>>>>> bbf618db
  // ignore: public_member_api_docs
  BaseGenerationConfig({
    this.candidateCount,
    this.maxOutputTokens,
    this.temperature,
    this.topP,
    this.topK,
  });

  /// Number of generated responses to return.
  ///
  /// This value must be between [1, 8], inclusive. If unset, this will default
  /// to 1.
  final int? candidateCount;

  /// The maximum number of tokens to include in a candidate.
  ///
  /// If unset, this will default to output_token_limit specified in the `Model`
  /// specification.
  final int? maxOutputTokens;

  /// Controls the randomness of the output.
  ///
  /// Note: The default value varies by model.
  ///
  /// Values can range from `[0.0, infinity]`, inclusive. A value temperature
  /// must be greater than 0.0.
  final double? temperature;

  /// The maximum cumulative probability of tokens to consider when sampling.
  ///
  /// The model uses combined Top-k and nucleus sampling. Tokens are sorted
  /// based on their assigned probabilities so that only the most likely tokens
  /// are considered. Top-k sampling directly limits the maximum number of
  /// tokens to consider, while Nucleus sampling limits number of tokens based
  /// on the cumulative probability.
  ///
  /// Note: The default value varies by model.
  final double? topP;

  /// The maximum number of tokens to consider when sampling.
  ///
  /// The model uses combined Top-k and nucleus sampling. Top-k sampling
  /// considers the set of `top_k` most probable tokens. Defaults to 40.
  ///
  /// Note: The default value varies by model.
  final int? topK;

  // ignore: public_member_api_docs
  Map<String, Object?> toJson() => {
        if (candidateCount case final candidateCount?)
          'candidateCount': candidateCount,
        if (maxOutputTokens case final maxOutputTokens?)
          'maxOutputTokens': maxOutputTokens,
        if (temperature case final temperature?) 'temperature': temperature,
        if (topP case final topP?) 'topP': topP,
        if (topK case final topK?) 'topK': topK,
      };
}

/// Configuration options for model generation and outputs.
final class GenerationConfig extends BaseGenerationConfig {
  // ignore: public_member_api_docs
  GenerationConfig({
    super.candidateCount,
    this.stopSequences,
    super.maxOutputTokens,
    super.temperature,
    super.topP,
    super.topK,
    this.responseMimeType,
    this.responseSchema,
  });

  /// The set of character sequences (up to 5) that will stop output generation.
  ///
  /// If specified, the API will stop at the first appearance of a stop
  /// sequence. The stop sequence will not be included as part of the response.
  final List<String>? stopSequences;

  /// Output response mimetype of the generated candidate text.
  ///
  /// Supported mimetype:
  /// - `text/plain`: (default) Text output.
  /// - `application/json`: JSON response in the candidates.
  final String? responseMimeType;

  /// Output response schema of the generated candidate text.
  ///
  /// - Note: This only applies when the [responseMimeType] supports
  ///   a schema; currently this is limited to `application/json`.
  final Schema? responseSchema;

  @override
  Map<String, Object?> toJson() => {
        ...super.toJson(),
        if (stopSequences case final stopSequences?
            when stopSequences.isNotEmpty)
          'stopSequences': stopSequences,
        if (responseMimeType case final responseMimeType?)
          'responseMimeType': responseMimeType,
        if (responseSchema case final responseSchema?)
          'responseSchema': responseSchema,
      };
}

/// Type of task for which the embedding will be used.
enum TaskType {
  /// Unset value, which will default to one of the other enum values.
  unspecified('TASK_TYPE_UNSPECIFIED'),

  /// Specifies the given text is a query in a search/retrieval setting.
  retrievalQuery('RETRIEVAL_QUERY'),

  /// Specifies the given text is a document from the corpus being searched.
  retrievalDocument('RETRIEVAL_DOCUMENT'),

  /// Specifies the given text will be used for STS.
  semanticSimilarity('SEMANTIC_SIMILARITY'),

  /// Specifies that the given text will be classified.
  classification('CLASSIFICATION'),

  /// Specifies that the embeddings will be used for clustering.
  clustering('CLUSTERING');

  const TaskType(this._jsonString);

  // ignore: unused_element
  static TaskType _parseValue(Object jsonObject) {
    return switch (jsonObject) {
      'TASK_TYPE_UNSPECIFIED' => TaskType.unspecified,
      'RETRIEVAL_QUERY' => TaskType.retrievalQuery,
      'RETRIEVAL_DOCUMENT' => TaskType.retrievalDocument,
      'SEMANTIC_SIMILARITY' => TaskType.semanticSimilarity,
      'CLASSIFICATION' => TaskType.classification,
      'CLUSTERING' => TaskType.clustering,
      _ => throw FormatException('Unhandled TaskType format', jsonObject),
    };
  }

  final String _jsonString;

  /// Convert to json format
  Object toJson() => _jsonString;
}

/// Parse the json to [GenerateContentResponse]
GenerateContentResponse parseGenerateContentResponse(Object jsonObject) {
  if (jsonObject case {'error': final Object error}) throw parseError(error);
  final candidates = switch (jsonObject) {
    {'candidates': final List<Object?> candidates} =>
      candidates.map(_parseCandidate).toList(),
    _ => <Candidate>[]
  };
  final promptFeedback = switch (jsonObject) {
    {'promptFeedback': final promptFeedback?} =>
      _parsePromptFeedback(promptFeedback),
    _ => null,
  };
  final usageMedata = switch (jsonObject) {
    {'usageMetadata': final usageMetadata?} =>
      _parseUsageMetadata(usageMetadata),
    _ => null,
  };
  return GenerateContentResponse(candidates, promptFeedback,
      usageMetadata: usageMedata);
}

/// Parse the json to [CountTokensResponse]
CountTokensResponse parseCountTokensResponse(Object jsonObject) {
  if (jsonObject case {'error': final Object error}) throw parseError(error);

  if (jsonObject is! Map) {
    throw unhandledFormat('CountTokensResponse', jsonObject);
  }

  final totalTokens = jsonObject['totalTokens'] as int;
  final totalBillableCharacters = switch (jsonObject) {
    {'totalBillableCharacters': final int totalBillableCharacters} =>
      totalBillableCharacters,
    _ => null,
  };
  final promptTokensDetails = switch (jsonObject) {
    {'promptTokensDetails': final List<Object?> promptTokensDetails} =>
      promptTokensDetails.map(_parseModalityTokenCount).toList(),
    _ => null,
  };

  return CountTokensResponse(
    totalTokens,
    totalBillableCharacters: totalBillableCharacters,
    promptTokensDetails: promptTokensDetails,
  );
}

Candidate _parseCandidate(Object? jsonObject) {
  if (jsonObject is! Map) {
    throw unhandledFormat('Candidate', jsonObject);
  }

  return Candidate(
    jsonObject.containsKey('content')
        ? parseContent(jsonObject['content'] as Object)
        : Content(null, []),
    switch (jsonObject) {
      {'safetyRatings': final List<Object?> safetyRatings} =>
        safetyRatings.map(_parseSafetyRating).toList(),
      _ => null
    },
    switch (jsonObject) {
      {'citationMetadata': final Object citationMetadata} =>
        _parseCitationMetadata(citationMetadata),
      _ => null
    },
    switch (jsonObject) {
      {'finishReason': final Object finishReason} =>
        FinishReason._parseValue(finishReason),
      _ => null
    },
    switch (jsonObject) {
      {'finishMessage': final String finishMessage} => finishMessage,
      _ => null
    },
  );
}

PromptFeedback _parsePromptFeedback(Object jsonObject) {
  return switch (jsonObject) {
    {
      'safetyRatings': final List<Object?> safetyRatings,
    } =>
      PromptFeedback(
          switch (jsonObject) {
            {'blockReason': final String blockReason} =>
              BlockReason._parseValue(blockReason),
            _ => null,
          },
          switch (jsonObject) {
            {'blockReasonMessage': final String blockReasonMessage} =>
              blockReasonMessage,
            _ => null,
          },
          safetyRatings.map(_parseSafetyRating).toList()),
    _ => throw unhandledFormat('PromptFeedback', jsonObject),
  };
}

UsageMetadata _parseUsageMetadata(Object jsonObject) {
  if (jsonObject is! Map<String, Object?>) {
    throw unhandledFormat('UsageMetadata', jsonObject);
  }
  final promptTokenCount = switch (jsonObject) {
    {'promptTokenCount': final int promptTokenCount} => promptTokenCount,
    _ => null,
  };
  final candidatesTokenCount = switch (jsonObject) {
    {'candidatesTokenCount': final int candidatesTokenCount} =>
      candidatesTokenCount,
    _ => null,
  };
  final totalTokenCount = switch (jsonObject) {
    {'totalTokenCount': final int totalTokenCount} => totalTokenCount,
    _ => null,
  };
  final promptTokensDetails = switch (jsonObject) {
    {'promptTokensDetails': final List<Object?> promptTokensDetails} =>
      promptTokensDetails.map(_parseModalityTokenCount).toList(),
    _ => null,
  };
  final candidatesTokensDetails = switch (jsonObject) {
    {'candidatesTokensDetails': final List<Object?> candidatesTokensDetails} =>
      candidatesTokensDetails.map(_parseModalityTokenCount).toList(),
    _ => null,
  };
  return UsageMetadata._(
      promptTokenCount: promptTokenCount,
      candidatesTokenCount: candidatesTokenCount,
      totalTokenCount: totalTokenCount,
      promptTokensDetails: promptTokensDetails,
      candidatesTokensDetails: candidatesTokensDetails);
}

ModalityTokenCount _parseModalityTokenCount(Object? jsonObject) {
  if (jsonObject is! Map) {
    throw unhandledFormat('ModalityTokenCount', jsonObject);
  }
  return ModalityTokenCount(ContentModality._parseValue(jsonObject['modality']),
      jsonObject['tokenCount'] as int);
}

SafetyRating _parseSafetyRating(Object? jsonObject) {
  if (jsonObject is! Map) {
    throw unhandledFormat('SafetyRating', jsonObject);
  }
  return SafetyRating(HarmCategory._parseValue(jsonObject['category']),
      HarmProbability._parseValue(jsonObject['probability']),
      probabilityScore: jsonObject['probabilityScore'] as double?,
      isBlocked: jsonObject['blocked'] as bool?,
      severity: jsonObject['severity'] != null
          ? HarmSeverity._parseValue(jsonObject['severity'])
          : null,
      severityScore: jsonObject['severityScore'] as double?);
}

CitationMetadata _parseCitationMetadata(Object? jsonObject) {
  return switch (jsonObject) {
    {'citationSources': final List<Object?> citationSources} =>
      CitationMetadata(citationSources.map(_parseCitationSource).toList()),
    // Vertex SDK format uses `citations`
    {'citations': final List<Object?> citationSources} =>
      CitationMetadata(citationSources.map(_parseCitationSource).toList()),
    _ => throw unhandledFormat('CitationMetadata', jsonObject),
  };
}

Citation _parseCitationSource(Object? jsonObject) {
  if (jsonObject is! Map) {
    throw unhandledFormat('CitationSource', jsonObject);
  }

  final uriString = jsonObject['uri'] as String?;

  return Citation(
    jsonObject['startIndex'] as int?,
    jsonObject['endIndex'] as int?,
    uriString != null ? Uri.parse(uriString) : null,
    jsonObject['license'] as String?,
  );
}<|MERGE_RESOLUTION|>--- conflicted
+++ resolved
@@ -616,9 +616,6 @@
   Object toJson() => _jsonString;
 }
 
-<<<<<<< HEAD
-abstract class BaseGenerationConfig {
-=======
 /// Specifies how the block method computes the score that will be compared
 /// against the [HarmBlockThreshold] in [SafetySetting].
 enum HarmBlockMethod {
@@ -654,8 +651,7 @@
 }
 
 /// Configuration options for model generation and outputs.
-final class GenerationConfig {
->>>>>>> bbf618db
+final class BaseGenerationConfig {
   // ignore: public_member_api_docs
   BaseGenerationConfig({
     this.candidateCount,
