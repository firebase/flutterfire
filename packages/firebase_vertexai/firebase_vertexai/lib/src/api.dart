// Copyright 2024 Google LLC
//
// Licensed under the Apache License, Version 2.0 (the "License");
// you may not use this file except in compliance with the License.
// You may obtain a copy of the License at
//
//     http://www.apache.org/licenses/LICENSE-2.0
//
// Unless required by applicable law or agreed to in writing, software
// distributed under the License is distributed on an "AS IS" BASIS,
// WITHOUT WARRANTIES OR CONDITIONS OF ANY KIND, either express or implied.
// See the License for the specific language governing permissions and
// limitations under the License.

import 'content.dart';
import 'error.dart';
import 'schema.dart';

/// Response for Count Tokens
final class CountTokensResponse {
  // ignore: public_member_api_docs
  CountTokensResponse(this.totalTokens,
      {this.totalBillableCharacters, this.promptTokensDetails});

  /// The number of tokens that the `model` tokenizes the `prompt` into.
  ///
  /// Always non-negative.
  final int totalTokens;

  /// The number of characters that the `model` could bill at.
  ///
  /// Always non-negative.
  final int? totalBillableCharacters;

  /// List of modalities that were processed in the request input.
  final List<ModalityTokenCount>? promptTokensDetails;
}

/// Response from the model; supports multiple candidates.
final class GenerateContentResponse {
  // ignore: public_member_api_docs
  GenerateContentResponse(this.candidates, this.promptFeedback,
      {this.usageMetadata});

  /// Candidate responses from the model.
  final List<Candidate> candidates;

  /// Returns the prompt's feedback related to the content filters.
  final PromptFeedback? promptFeedback;

  /// Meta data for the response
  final UsageMetadata? usageMetadata;

  /// The text content of the first part of the first of [candidates], if any.
  ///
  /// If the prompt was blocked, or the first candidate was finished for a reason
  /// of [FinishReason.recitation] or [FinishReason.safety], accessing this text
  /// will throw a [VertexAIException].
  ///
  /// If the first candidate's content contains any text parts, this value is
  /// the concatenation of the text.
  ///
  /// If there are no candidates, or if the first candidate does not contain any
  /// text parts, this value is `null`.
  String? get text {
    return switch (candidates) {
      [] => switch (promptFeedback) {
          PromptFeedback(
            :final blockReason,
            :final blockReasonMessage,
          ) =>
            // TODO: Add a specific subtype for this exception?
            throw VertexAIException('Response was blocked'
                '${blockReason != null ? ' due to $blockReason' : ''}'
                '${blockReasonMessage != null ? ': $blockReasonMessage' : ''}'),
          _ => null,
        },
      [
        Candidate(
          finishReason: (FinishReason.recitation || FinishReason.safety) &&
              final finishReason,
          :final finishMessage,
        ),
        ...
      ] =>
        throw VertexAIException(
          // ignore: prefer_interpolation_to_compose_strings
          'Candidate was blocked due to $finishReason' +
              (finishMessage != null && finishMessage.isNotEmpty
                  ? ': $finishMessage'
                  : ''),
        ),
      // Special case for a single TextPart to avoid iterable chain.
      [Candidate(content: Content(parts: [TextPart(:final text)])), ...] =>
        text,
      [Candidate(content: Content(:final parts)), ...]
          when parts.any((p) => p is TextPart) =>
        parts.whereType<TextPart>().map((p) => p.text).join(),
      [Candidate(), ...] => null,
    };
  }

  /// The function call parts of the first candidate in [candidates], if any.
  ///
  /// Returns an empty list if there are no candidates, or if the first
  /// candidate has no [FunctionCall] parts. There is no error thrown if the
  /// prompt or response were blocked.
  Iterable<FunctionCall> get functionCalls =>
      candidates.firstOrNull?.content.parts.whereType<FunctionCall>() ??
      const [];
}

/// Feedback metadata of a prompt specified in a [GenerativeModel] request.
final class PromptFeedback {
  // ignore: public_member_api_docs
  PromptFeedback(this.blockReason, this.blockReasonMessage, this.safetyRatings);

  /// If set, the prompt was blocked and no candidates are returned.
  ///
  /// Rephrase your prompt.
  final BlockReason? blockReason;

  /// Message for the block reason.
  final String? blockReasonMessage;

  /// Ratings for safety of the prompt.
  ///
  /// There is at most one rating per category.
  final List<SafetyRating> safetyRatings;
}

/// Metadata on the generation request's token usage.
final class UsageMetadata {
  // ignore: public_member_api_docs
  UsageMetadata._(
      {this.promptTokenCount,
      this.candidatesTokenCount,
      this.totalTokenCount,
      this.promptTokensDetails,
      this.candidatesTokensDetails});

  /// Number of tokens in the prompt.
  final int? promptTokenCount;

  /// Total number of tokens across the generated candidates.
  final int? candidatesTokenCount;

  /// Total token count for the generation request (prompt + candidates).
  final int? totalTokenCount;

  /// List of modalities that were processed in the request input.
  final List<ModalityTokenCount>? promptTokensDetails;

  /// List of modalities that were returned in the response.
  final List<ModalityTokenCount>? candidatesTokensDetails;
}

/// Response candidate generated from a [GenerativeModel].
final class Candidate {
  // TODO: token count?
  // ignore: public_member_api_docs
  Candidate(this.content, this.safetyRatings, this.citationMetadata,
      this.finishReason, this.finishMessage);

  /// Generated content returned from the model.
  final Content content;

  /// List of ratings for the safety of a response candidate.
  ///
  /// There is at most one rating per category.
  final List<SafetyRating>? safetyRatings;

  /// Citation information for model-generated candidate.
  ///
  /// This field may be populated with recitation information for any text
  /// included in the [content]. These are passages that are "recited" from
  /// copyrighted material in the foundational LLM's training data.
  final CitationMetadata? citationMetadata;

  /// The reason why the model stopped generating tokens.
  ///
  /// If empty, the model has not stopped generating the tokens.
  final FinishReason? finishReason;

  /// Message for finish reason.
  final String? finishMessage;

  /// The concatenation of the text parts of [content], if any.
  ///
  /// If this candidate was finished for a reason of [FinishReason.recitation]
  /// or [FinishReason.safety], accessing this text will throw a
  /// [GenerativeAIException].
  ///
  /// If [content] contains any text parts, this value is the concatenation of
  /// the text.
  ///
  /// If [content] does not contain any text parts, this value is `null`.
  String? get text {
    if (finishReason case FinishReason.recitation || FinishReason.safety) {
      final String suffix;
      if (finishMessage case final message? when message.isNotEmpty) {
        suffix = ': $message';
      } else {
        suffix = '';
      }
      throw VertexAIException(
          'Candidate was blocked due to $finishReason$suffix');
    }
    return switch (content.parts) {
      // Special case for a single TextPart to avoid iterable chain.
      [TextPart(:final text)] => text,
      final parts when parts.any((p) => p is TextPart) =>
        parts.whereType<TextPart>().map((p) => p.text).join(),
      _ => null,
    };
  }
}

/// Safety rating for a piece of content.
///
/// The safety rating contains the category of harm and the harm probability
/// level in that category for a piece of content. Content is classified for
/// safety across a number of harm categories and the probability of the harm
/// classification is included here.
final class SafetyRating {
  // ignore: public_member_api_docs
  SafetyRating(this.category, this.probability,
      {this.probabilityScore,
      this.isBlocked,
      this.severity,
      this.severityScore});

  /// The category for this rating.
  final HarmCategory category;

  /// The probability of harm for this content.
  final HarmProbability probability;

  /// The score for harm probability
  final double? probabilityScore;

  /// Whether it's blocked
  final bool? isBlocked;

  /// The severity of harm for this content.
  final HarmSeverity? severity;

  /// The score for harm severity
  final double? severityScore;
}

/// The reason why a prompt was blocked.
enum BlockReason {
  /// Default value to use when a blocking reason isn't set.
  ///
  /// Never used as the reason for blocking a prompt.
  unknown('UNKNOWN'),

  /// Prompt was blocked due to safety reasons.
  ///
  /// You can inspect `safetyRatings` to see which safety category blocked the
  /// prompt.
  safety('SAFETY'),

  /// Prompt was blocked due to other unspecified reasons.
  other('OTHER');

  const BlockReason(this._jsonString);

  // ignore: unused_element
  static BlockReason _parseValue(String jsonObject) {
    return switch (jsonObject) {
      'BLOCK_REASON_UNSPECIFIED' => BlockReason.unknown,
      'SAFETY' => BlockReason.safety,
      'OTHER' => BlockReason.other,
      _ => throw FormatException('Unhandled BlockReason format', jsonObject),
    };
  }

  final String _jsonString;

  /// Convert to json format
  String toJson() => _jsonString;

  @override
  String toString() => name;
}

/// The category of a rating.
///
/// These categories cover various kinds of harms that developers may wish to
/// adjust.
enum HarmCategory {
  /// Harm category is not specified.
  unknown('UNKNOWN'),

  /// Malicious, intimidating, bullying, or abusive comments targeting another
  /// individual.
  harassment('HARM_CATEGORY_HARASSMENT'),

  /// Negative or harmful comments targeting identity and/or protected
  /// attributes.
  hateSpeech('HARM_CATEGORY_HATE_SPEECH'),

  /// Contains references to sexual acts or other lewd content.
  sexuallyExplicit('HARM_CATEGORY_SEXUALLY_EXPLICIT'),

  /// Promotes or enables access to harmful goods, services, and activities.
  dangerousContent('HARM_CATEGORY_DANGEROUS_CONTENT');

  const HarmCategory(this._jsonString);

  // ignore: unused_element
  static HarmCategory _parseValue(Object jsonObject) {
    return switch (jsonObject) {
      'HARM_CATEGORY_UNSPECIFIED' => HarmCategory.unknown,
      'HARM_CATEGORY_HARASSMENT' => HarmCategory.harassment,
      'HARM_CATEGORY_HATE_SPEECH' => HarmCategory.hateSpeech,
      'HARM_CATEGORY_SEXUALLY_EXPLICIT' => HarmCategory.sexuallyExplicit,
      'HARM_CATEGORY_DANGEROUS_CONTENT' => HarmCategory.dangerousContent,
      _ => throw FormatException('Unhandled HarmCategory format', jsonObject),
    };
  }

  @override
  String toString() => name;

  final String _jsonString;

  /// Convert to json format.
  String toJson() => _jsonString;
}

/// The probability that a piece of content is harmful.
///
/// The classification system gives the probability of the content being unsafe.
/// This does not indicate the severity of harm for a piece of content.
enum HarmProbability {
  /// A new and not yet supported value.
  unknown('UNKNOWN'),

  /// Content has a negligible probability of being unsafe.
  negligible('NEGLIGIBLE'),

  /// Content has a low probability of being unsafe.
  low('LOW'),

  /// Content has a medium probability of being unsafe.
  medium('MEDIUM'),

  /// Content has a high probability of being unsafe.
  high('HIGH');

  const HarmProbability(this._jsonString);

  // ignore: unused_element
  static HarmProbability _parseValue(Object jsonObject) {
    return switch (jsonObject) {
      'UNSPECIFIED' => HarmProbability.unknown,
      'NEGLIGIBLE' => HarmProbability.negligible,
      'LOW' => HarmProbability.low,
      'MEDIUM' => HarmProbability.medium,
      'HIGH' => HarmProbability.high,
      _ =>
        throw FormatException('Unhandled HarmProbability format', jsonObject),
    };
  }

  final String _jsonString;

  /// Convert to json format.
  String toJson() => _jsonString;

  @override
  String toString() => name;
}

/// The severity that a piece of content is harmful.
///
/// Represents the severity of a [HarmCategory] being applicable in a [SafetyRating].
enum HarmSeverity {
  /// A new and not yet supported value.
  unknown('UNKNOWN'),

  /// Severity for harm is negligible..
  negligible('NEGLIGIBLE'),

  /// Low level of harm severity..
  low('LOW'),

  /// Medium level of harm severity.
  medium('MEDIUM'),

  /// High level of harm severity.
  high('HIGH');

  const HarmSeverity(this._jsonString);

  // ignore: unused_element
  static HarmSeverity _parseValue(Object jsonObject) {
    return switch (jsonObject) {
      'HARM_SEVERITY_UNSPECIFIED' => HarmSeverity.unknown,
      'HARM_SEVERITY_NEGLIGIBLE' => HarmSeverity.negligible,
      'HARM_SEVERITY_LOW' => HarmSeverity.low,
      'HARM_SEVERITY_MEDIUM' => HarmSeverity.medium,
      'HARM_SEVERITY_HIGH' => HarmSeverity.high,
      _ => throw FormatException('Unhandled HarmSeverity format', jsonObject),
    };
  }

  final String _jsonString;

  /// Convert to json format.
  String toJson() => _jsonString;

  @override
  String toString() => name;
}

/// Source attributions for a piece of content.
final class CitationMetadata {
  // ignore: public_member_api_docs
  CitationMetadata(this.citations);

  /// Citations to sources for a specific response.
  final List<Citation> citations;
}

/// Citation to a source for a portion of a specific response.
final class Citation {
  // ignore: public_member_api_docs
  Citation(this.startIndex, this.endIndex, this.uri, this.license);

  /// Start of segment of the response that is attributed to this source.
  ///
  /// Index indicates the start of the segment, measured in bytes.
  final int? startIndex;

  /// End of the attributed segment, exclusive.
  final int? endIndex;

  /// URI that is attributed as a source for a portion of the text.
  final Uri? uri;

  /// License for the GitHub project that is attributed as a source for segment.
  ///
  /// License info is required for code citations.
  final String? license;
}

/// Reason why a model stopped generating tokens.
enum FinishReason {
  /// Default value to use when a finish reason isn't set.
  ///
  /// Never used as the reason for finishing.
  unknown('UNKNOWN'),

  /// Natural stop point of the model or provided stop sequence.
  stop('STOP'),

  /// The maximum number of tokens as specified in the request was reached.
  maxTokens('MAX_TOKENS'),

  /// The candidate content was flagged for safety reasons.
  safety('SAFETY'),

  /// The candidate content was flagged for recitation reasons.
  recitation('RECITATION'),

  /// Unknown reason.
  other('OTHER');

  const FinishReason(this._jsonString);

  final String _jsonString;

  /// Convert to json format
  String toJson() => _jsonString;

  // ignore: unused_element
  static FinishReason _parseValue(Object jsonObject) {
    return switch (jsonObject) {
      'UNSPECIFIED' => FinishReason.unknown,
      'STOP' => FinishReason.stop,
      'MAX_TOKENS' => FinishReason.maxTokens,
      'SAFETY' => FinishReason.safety,
      'RECITATION' => FinishReason.recitation,
      'OTHER' => FinishReason.other,
      _ => throw FormatException('Unhandled FinishReason format', jsonObject),
    };
  }

  @override
  String toString() => name;
}

/// Represents token counting info for a single modality.
final class ModalityTokenCount {
  /// Constructor
  ModalityTokenCount(this.modality, this.tokenCount);

  /// The modality associated with this token count.
  final ContentModality modality;

  /// The number of tokens counted.
  final int tokenCount;
}

/// Content part modality.
enum ContentModality {
  /// Unspecified modality.
  unspecified('MODALITY_UNSPECIFIED'),

  /// Plain text.
  text('TEXT'),

  /// Image.
  image('IMAGE'),

  /// Video.
  video('VIDEO'),

  /// Audio.
  audio('AUDIO'),

  /// Document, e.g. PDF.
  document('DOCUMENT');

  const ContentModality(this._jsonString);

  static ContentModality _parseValue(Object jsonObject) {
    return switch (jsonObject) {
      'MODALITY_UNSPECIFIED' => ContentModality.unspecified,
      'TEXT' => ContentModality.text,
      'IMAGE' => ContentModality.image,
      'VIDEO' => ContentModality.video,
      'AUDIO' => ContentModality.audio,
      'DOCUMENT' => ContentModality.document,
      _ =>
        throw FormatException('Unhandled ContentModality format', jsonObject),
    };
  }

  final String _jsonString;

  @override
  String toString() => name;

  /// Convert to json format.
  Object toJson() => _jsonString;
}

/// Safety setting, affecting the safety-blocking behavior.
///
/// Passing a safety setting for a category changes the allowed probability that
/// content is blocked.
final class SafetySetting {
<<<<<<< HEAD
  /// Constructor
  SafetySetting(this.category, this.threshold, this.method);
=======
  // ignore: public_member_api_docs
  SafetySetting(this.category, this.threshold);
>>>>>>> 14bd67f3

  /// The category for this setting.
  final HarmCategory category;

  /// Controls the probability threshold at which harm is blocked.
  final HarmBlockThreshold threshold;

  /// Specify if the threshold is used for probability or severity score, if
  /// not specified it will default to [HarmBlockMethod.probability].
  final HarmBlockMethod? method;

  /// Convert to json format.
  Object toJson() => {
        'category': category.toJson(),
        'threshold': threshold.toJson(),
        if (method case final method?) 'method': method.toJson(),
      };
}

/// Probability of harm which causes content to be blocked.
///
/// When provided in [SafetySetting.threshold], a predicted harm probability at
/// or above this level will block content from being returned.
enum HarmBlockThreshold {
  /// Block when medium or high probability of unsafe content.
  low('BLOCK_LOW_AND_ABOVE'),

  /// Block when medium or high probability of unsafe content.
  medium('BLOCK_MEDIUM_AND_ABOVE'),

  /// Block when high probability of unsafe content.
  high('BLOCK_ONLY_HIGH'),

  /// Always show regardless of probability of unsafe content.
  none('BLOCK_NONE');

  const HarmBlockThreshold(this._jsonString);

  // ignore: unused_element
  static HarmBlockThreshold _parseValue(Object jsonObject) {
    return switch (jsonObject) {
      'BLOCK_LOW_AND_ABOVE' => HarmBlockThreshold.low,
      'BLOCK_MEDIUM_AND_ABOVE' => HarmBlockThreshold.medium,
      'BLOCK_ONLY_HIGH' => HarmBlockThreshold.high,
      'BLOCK_NONE' => HarmBlockThreshold.none,
      _ => throw FormatException(
          'Unhandled HarmBlockThreshold format', jsonObject),
    };
  }

  final String _jsonString;

  @override
  String toString() => name;

  /// Convert to json format.
  Object toJson() => _jsonString;
}

/// Specifies how the block method computes the score that will be compared
/// against the [HarmBlockThreshold] in [SafetySetting].
enum HarmBlockMethod {
  /// The harm block method uses both probability and severity scores.
  severity('SEVERITY'),

  /// The harm block method uses the probability score.
  probability('PROBABILITY'),

  /// The harm block method is unspecified.
  unspecified('HARM_BLOCK_METHOD_UNSPECIFIED');

  const HarmBlockMethod(this._jsonString);

  // ignore: unused_element
  static HarmBlockMethod _parseValue(Object jsonObject) {
    return switch (jsonObject) {
      'SEVERITY' => HarmBlockMethod.severity,
      'PROBABILITY' => HarmBlockMethod.probability,
      'HARM_BLOCK_METHOD_UNSPECIFIED' => HarmBlockMethod.unspecified,
      _ =>
        throw FormatException('Unhandled HarmBlockMethod format', jsonObject),
    };
  }

  final String _jsonString;

  @override
  String toString() => name;

  /// Convert to json format.
  Object toJson() => _jsonString;
}

/// Configuration options for model generation and outputs.
final class GenerationConfig {
  // ignore: public_member_api_docs
  GenerationConfig(
      {this.candidateCount,
      this.stopSequences,
      this.maxOutputTokens,
      this.temperature,
      this.topP,
      this.topK,
      this.responseMimeType,
      this.responseSchema});

  /// Number of generated responses to return.
  ///
  /// This value must be between [1, 8], inclusive. If unset, this will default
  /// to 1.
  final int? candidateCount;

  /// The set of character sequences (up to 5) that will stop output generation.
  ///
  /// If specified, the API will stop at the first appearance of a stop
  /// sequence. The stop sequence will not be included as part of the response.
  final List<String>? stopSequences;

  /// The maximum number of tokens to include in a candidate.
  ///
  /// If unset, this will default to output_token_limit specified in the `Model`
  /// specification.
  final int? maxOutputTokens;

  /// Controls the randomness of the output.
  ///
  /// Note: The default value varies by model.
  ///
  /// Values can range from `[0.0, infinity]`, inclusive. A value temperature
  /// must be greater than 0.0.
  final double? temperature;

  /// The maximum cumulative probability of tokens to consider when sampling.
  ///
  /// The model uses combined Top-k and nucleus sampling. Tokens are sorted
  /// based on their assigned probabilities so that only the most likely tokens
  /// are considered. Top-k sampling directly limits the maximum number of
  /// tokens to consider, while Nucleus sampling limits number of tokens based
  /// on the cumulative probability.
  ///
  /// Note: The default value varies by model.
  final double? topP;

  /// The maximum number of tokens to consider when sampling.
  ///
  /// The model uses combined Top-k and nucleus sampling. Top-k sampling
  /// considers the set of `top_k` most probable tokens. Defaults to 40.
  ///
  /// Note: The default value varies by model.
  final int? topK;

  /// Output response mimetype of the generated candidate text.
  ///
  /// Supported mimetype:
  /// - `text/plain`: (default) Text output.
  /// - `application/json`: JSON response in the candidates.
  final String? responseMimeType;

  /// Output response schema of the generated candidate text.
  ///
  /// - Note: This only applies when the [responseMimeType] supports
  ///   a schema; currently this is limited to `application/json`.
  final Schema? responseSchema;

  /// Convert to json format
  Map<String, Object?> toJson() => {
        if (candidateCount case final candidateCount?)
          'candidateCount': candidateCount,
        if (stopSequences case final stopSequences?
            when stopSequences.isNotEmpty)
          'stopSequences': stopSequences,
        if (maxOutputTokens case final maxOutputTokens?)
          'maxOutputTokens': maxOutputTokens,
        if (temperature case final temperature?) 'temperature': temperature,
        if (topP case final topP?) 'topP': topP,
        if (topK case final topK?) 'topK': topK,
        if (responseMimeType case final responseMimeType?)
          'responseMimeType': responseMimeType,
        if (responseSchema case final responseSchema?)
          'responseSchema': responseSchema,
      };
}

/// Type of task for which the embedding will be used.
enum TaskType {
  /// Unset value, which will default to one of the other enum values.
  unspecified('TASK_TYPE_UNSPECIFIED'),

  /// Specifies the given text is a query in a search/retrieval setting.
  retrievalQuery('RETRIEVAL_QUERY'),

  /// Specifies the given text is a document from the corpus being searched.
  retrievalDocument('RETRIEVAL_DOCUMENT'),

  /// Specifies the given text will be used for STS.
  semanticSimilarity('SEMANTIC_SIMILARITY'),

  /// Specifies that the given text will be classified.
  classification('CLASSIFICATION'),

  /// Specifies that the embeddings will be used for clustering.
  clustering('CLUSTERING');

  const TaskType(this._jsonString);

  // ignore: unused_element
  static TaskType _parseValue(Object jsonObject) {
    return switch (jsonObject) {
      'TASK_TYPE_UNSPECIFIED' => TaskType.unspecified,
      'RETRIEVAL_QUERY' => TaskType.retrievalQuery,
      'RETRIEVAL_DOCUMENT' => TaskType.retrievalDocument,
      'SEMANTIC_SIMILARITY' => TaskType.semanticSimilarity,
      'CLASSIFICATION' => TaskType.classification,
      'CLUSTERING' => TaskType.clustering,
      _ => throw FormatException('Unhandled TaskType format', jsonObject),
    };
  }

  final String _jsonString;

  /// Convert to json format
  Object toJson() => _jsonString;
}

/// Parse the json to [GenerateContentResponse]
GenerateContentResponse parseGenerateContentResponse(Object jsonObject) {
  if (jsonObject case {'error': final Object error}) throw parseError(error);
  final candidates = switch (jsonObject) {
    {'candidates': final List<Object?> candidates} =>
      candidates.map(_parseCandidate).toList(),
    _ => <Candidate>[]
  };
  final promptFeedback = switch (jsonObject) {
    {'promptFeedback': final promptFeedback?} =>
      _parsePromptFeedback(promptFeedback),
    _ => null,
  };
  final usageMedata = switch (jsonObject) {
    {'usageMetadata': final usageMetadata?} =>
      _parseUsageMetadata(usageMetadata),
    _ => null,
  };
  return GenerateContentResponse(candidates, promptFeedback,
      usageMetadata: usageMedata);
}

/// Parse the json to [CountTokensResponse]
CountTokensResponse parseCountTokensResponse(Object jsonObject) {
  if (jsonObject case {'error': final Object error}) throw parseError(error);

  if (jsonObject is! Map) {
    throw unhandledFormat('CountTokensResponse', jsonObject);
  }

  final totalTokens = jsonObject['totalTokens'] as int;
  final totalBillableCharacters = switch (jsonObject) {
    {'totalBillableCharacters': final int totalBillableCharacters} =>
      totalBillableCharacters,
    _ => null,
  };
  final promptTokensDetails = switch (jsonObject) {
    {'promptTokensDetails': final List<Object?> promptTokensDetails} =>
      promptTokensDetails.map(_parseModalityTokenCount).toList(),
    _ => null,
  };

  return CountTokensResponse(
    totalTokens,
    totalBillableCharacters: totalBillableCharacters,
    promptTokensDetails: promptTokensDetails,
  );
}

Candidate _parseCandidate(Object? jsonObject) {
  if (jsonObject is! Map) {
    throw unhandledFormat('Candidate', jsonObject);
  }

  return Candidate(
    jsonObject.containsKey('content')
        ? parseContent(jsonObject['content'] as Object)
        : Content(null, []),
    switch (jsonObject) {
      {'safetyRatings': final List<Object?> safetyRatings} =>
        safetyRatings.map(_parseSafetyRating).toList(),
      _ => null
    },
    switch (jsonObject) {
      {'citationMetadata': final Object citationMetadata} =>
        _parseCitationMetadata(citationMetadata),
      _ => null
    },
    switch (jsonObject) {
      {'finishReason': final Object finishReason} =>
        FinishReason._parseValue(finishReason),
      _ => null
    },
    switch (jsonObject) {
      {'finishMessage': final String finishMessage} => finishMessage,
      _ => null
    },
  );
}

PromptFeedback _parsePromptFeedback(Object jsonObject) {
  return switch (jsonObject) {
    {
      'safetyRatings': final List<Object?> safetyRatings,
    } =>
      PromptFeedback(
          switch (jsonObject) {
            {'blockReason': final String blockReason} =>
              BlockReason._parseValue(blockReason),
            _ => null,
          },
          switch (jsonObject) {
            {'blockReasonMessage': final String blockReasonMessage} =>
              blockReasonMessage,
            _ => null,
          },
          safetyRatings.map(_parseSafetyRating).toList()),
    _ => throw unhandledFormat('PromptFeedback', jsonObject),
  };
}

UsageMetadata _parseUsageMetadata(Object jsonObject) {
  if (jsonObject is! Map<String, Object?>) {
    throw unhandledFormat('UsageMetadata', jsonObject);
  }
  final promptTokenCount = switch (jsonObject) {
    {'promptTokenCount': final int promptTokenCount} => promptTokenCount,
    _ => null,
  };
  final candidatesTokenCount = switch (jsonObject) {
    {'candidatesTokenCount': final int candidatesTokenCount} =>
      candidatesTokenCount,
    _ => null,
  };
  final totalTokenCount = switch (jsonObject) {
    {'totalTokenCount': final int totalTokenCount} => totalTokenCount,
    _ => null,
  };
  final promptTokensDetails = switch (jsonObject) {
    {'promptTokensDetails': final List<Object?> promptTokensDetails} =>
      promptTokensDetails.map(_parseModalityTokenCount).toList(),
    _ => null,
  };
  final candidatesTokensDetails = switch (jsonObject) {
    {'candidatesTokensDetails': final List<Object?> candidatesTokensDetails} =>
      candidatesTokensDetails.map(_parseModalityTokenCount).toList(),
    _ => null,
  };
  return UsageMetadata._(
      promptTokenCount: promptTokenCount,
      candidatesTokenCount: candidatesTokenCount,
      totalTokenCount: totalTokenCount,
      promptTokensDetails: promptTokensDetails,
      candidatesTokensDetails: candidatesTokensDetails);
}

ModalityTokenCount _parseModalityTokenCount(Object? jsonObject) {
  if (jsonObject is! Map) {
    throw unhandledFormat('ModalityTokenCount', jsonObject);
  }
  return ModalityTokenCount(ContentModality._parseValue(jsonObject['modality']),
      jsonObject['tokenCount'] as int);
}

SafetyRating _parseSafetyRating(Object? jsonObject) {
  if (jsonObject is! Map) {
    throw unhandledFormat('SafetyRating', jsonObject);
  }
  return SafetyRating(HarmCategory._parseValue(jsonObject['category']),
      HarmProbability._parseValue(jsonObject['probability']),
      probabilityScore: jsonObject['probabilityScore'] as double?,
      isBlocked: jsonObject['blocked'] as bool?,
      severity: jsonObject['severity'] != null
          ? HarmSeverity._parseValue(jsonObject['severity'])
          : null,
      severityScore: jsonObject['severityScore'] as double?);
}

CitationMetadata _parseCitationMetadata(Object? jsonObject) {
  return switch (jsonObject) {
    {'citationSources': final List<Object?> citationSources} =>
      CitationMetadata(citationSources.map(_parseCitationSource).toList()),
    // Vertex SDK format uses `citations`
    {'citations': final List<Object?> citationSources} =>
      CitationMetadata(citationSources.map(_parseCitationSource).toList()),
    _ => throw unhandledFormat('CitationMetadata', jsonObject),
  };
}

Citation _parseCitationSource(Object? jsonObject) {
  if (jsonObject is! Map) {
    throw unhandledFormat('CitationSource', jsonObject);
  }

  final uriString = jsonObject['uri'] as String?;

  return Citation(
    jsonObject['startIndex'] as int?,
    jsonObject['endIndex'] as int?,
    uriString != null ? Uri.parse(uriString) : null,
    jsonObject['license'] as String?,
  );
}<|MERGE_RESOLUTION|>--- conflicted
+++ resolved
@@ -555,13 +555,8 @@
 /// Passing a safety setting for a category changes the allowed probability that
 /// content is blocked.
 final class SafetySetting {
-<<<<<<< HEAD
-  /// Constructor
+  // ignore: public_member_api_docs
   SafetySetting(this.category, this.threshold, this.method);
-=======
-  // ignore: public_member_api_docs
-  SafetySetting(this.category, this.threshold);
->>>>>>> 14bd67f3
 
   /// The category for this setting.
   final HarmCategory category;
