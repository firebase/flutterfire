--- conflicted
+++ resolved
@@ -13,8 +13,4 @@
 // limitations under the License.
 
 /// generated version number for the package, do not manually edit
-<<<<<<< HEAD
-const packageVersion = '1.8.2';
-=======
-const packageVersion = '2.1.0';
->>>>>>> 59fd5727
+const packageVersion = '2.1.0';