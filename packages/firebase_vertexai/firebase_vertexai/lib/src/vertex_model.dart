// Copyright 2024 Google LLC
//
// Licensed under the Apache License, Version 2.0 (the "License");
// you may not use this file except in compliance with the License.
// You may obtain a copy of the License at
//
//     http://www.apache.org/licenses/LICENSE-2.0
//
// Unless required by applicable law or agreed to in writing, software
// distributed under the License is distributed on an "AS IS" BASIS,
// WITHOUT WARRANTIES OR CONDITIONS OF ANY KIND, either express or implied.
// See the License for the specific language governing permissions and
// limitations under the License.

// ignore_for_file: use_late_for_private_fields_and_variables

import 'dart:async';

import 'package:firebase_app_check/firebase_app_check.dart';
import 'package:firebase_auth/firebase_auth.dart';
import 'package:firebase_core/firebase_core.dart';
import 'package:google_generative_ai/google_generative_ai.dart' as google_ai;
// ignore: implementation_imports, tightly coupled packages
import 'package:google_generative_ai/src/vertex_hooks.dart' as google_ai_hooks;

import 'vertex_api.dart';
import 'vertex_content.dart';
import 'vertex_function_calling.dart';
import 'vertex_version.dart';

const _baseUrl = 'firebaseml.googleapis.com';
const _apiVersion = 'v2beta';

/// A multimodel generative model (like Gemini).
///
/// Allows generating content, creating embeddings, and counting the number of
/// tokens in a piece of content.
final class GenerativeModel {
  /// Create a [GenerativeModel] backed by the generative model named [model].
  ///
  /// The [model] argument can be a model name (such as `'gemini-pro'`) or a
  /// model code (such as `'models/gemini-pro'`).
  /// There is no creation time check for whether the `model` string identifies
  /// a known and supported model. If not, attempts to generate content
  /// will fail.
  ///
  /// The optional [safetySettings] and [generationConfig] can be used to
  /// control and guide the generation. See [SafetySetting] and
  /// [GenerationConfig] for details.
  ///
  GenerativeModel._({
    required String model,
    required String location,
    required FirebaseApp app,
    FirebaseAppCheck? appCheck,
    FirebaseAuth? auth,
    List<SafetySetting>? safetySettings,
    GenerationConfig? generationConfig,
    List<Tool>? tools,
    Content? systemInstruction,
    ToolConfig? toolConfig,
  }) : _googleAIModel = google_ai_hooks.createModelWithBaseUri(
          model: _normalizeModelName(model),
          apiKey: app.options.apiKey,
          baseUri: _vertexUri(app, location),
          requestHeaders: _firebaseTokens(appCheck, auth),
          safetySettings: safetySettings != null
              ? safetySettings.map((setting) => setting.toGoogleAI()).toList()
              : [],
          generationConfig: generationConfig?.toGoogleAI(),
          systemInstruction: systemInstruction?.toGoogleAI(),
          tools: tools?.map((tool) => tool.toGoogleAI()).toList(),
          toolConfig: toolConfig?.toGoogleAI(),
        );
  final google_ai.GenerativeModel _googleAIModel;

  static const _modelsPrefix = 'models/';
  static String _normalizeModelName(String modelName) =>
      modelName.startsWith(_modelsPrefix)
          ? modelName.substring(_modelsPrefix.length)
          : modelName;

  static Uri _vertexUri(FirebaseApp app, String location) {
    var projectId = app.options.projectId;
    return Uri.https(
      _baseUrl,
      '/$_apiVersion/projects/$projectId/locations/$location/publishers/google',
    );
  }

  static FutureOr<Map<String, String>> Function() _firebaseTokens(
      FirebaseAppCheck? appCheck, FirebaseAuth? auth) {
    return () async {
      Map<String, String> headers = {};
      // Override the client name in Google AI SDK
      headers['x-goog-api-client'] =
          'gl-dart/$packageVersion fire/$packageVersion';
      if (appCheck != null) {
        final appCheckToken = await appCheck.getToken();
        if (appCheckToken != null) {
          headers['X-Firebase-AppCheck'] = appCheckToken;
        }
      }
      if (auth != null) {
        final idToken = await auth.currentUser?.getIdToken();
        if (idToken != null) {
          headers['Authorization'] = idToken;
        }
      }
      return headers;
    };
  }

  /// Generates content responding to [prompt].
  ///
  /// Sends a "generateContent" API request for the configured model,
  /// and waits for the response.
  ///
  /// Example:
  /// ```dart
  /// final response = await model.generateContent([Content.text(prompt)]);
  /// print(response.text);
  /// ```
  Future<GenerateContentResponse> generateContent(Iterable<Content> prompt,
      {List<SafetySetting>? safetySettings,
      GenerationConfig? generationConfig,
      List<Tool>? tools,
      ToolConfig? toolConfig}) async {
    Iterable<google_ai.Content> googlePrompt =
        prompt.map((content) => content.toGoogleAI());
    List<google_ai.SafetySetting> googleSafetySettings = safetySettings != null
        ? safetySettings.map((setting) => setting.toGoogleAI()).toList()
        : [];
    final response = await _googleAIModel.generateContent(googlePrompt,
        safetySettings: googleSafetySettings,
        generationConfig: generationConfig?.toGoogleAI(),
        tools: tools?.map((tool) => tool.toGoogleAI()).toList(),
        toolConfig: toolConfig?.toGoogleAI());
    return response.toVertex();
  }

  /// Generates a stream of content responding to [prompt].
  ///
  /// Sends a "streamGenerateContent" API request for the configured model,
  /// and waits for the response.
  ///
  /// Example:
  /// ```dart
  /// final responses = await model.generateContent([Content.text(prompt)]);
  /// await for (final response in responses) {
  ///   print(response.text);
  /// }
  /// ```
  Stream<GenerateContentResponse> generateContentStream(
      Iterable<Content> prompt,
      {List<SafetySetting>? safetySettings,
      GenerationConfig? generationConfig,
      List<Tool>? tools,
      ToolConfig? toolConfig}) {
    return _googleAIModel
        .generateContentStream(prompt.map((content) => content.toGoogleAI()),
            safetySettings: safetySettings != null
                ? safetySettings.map((setting) => setting.toGoogleAI()).toList()
                : [],
            generationConfig: generationConfig?.toGoogleAI(),
            tools: tools?.map((tool) => tool.toGoogleAI()).toList(),
            toolConfig: toolConfig?.toGoogleAI())
        .map((r) => r.toVertex());
  }

  /// Counts the total number of tokens in [contents].
  ///
  /// Sends a "countTokens" API request for the configured model,
  /// and waits for the response.
  ///
  /// Example:
  /// ```dart
  /// final promptContent = [Content.text(prompt)];
  /// final totalTokens =
  ///     (await model.countTokens(promptContent)).totalTokens;
  /// if (totalTokens > maxPromptSize) {
  ///   print('Prompt is too long!');
  /// } else {
  ///   final response = await model.generateContent(promptContent);
  ///   print(response.text);
  /// }
  /// ```
  Future<CountTokensResponse> countTokens(
    Iterable<Content> contents, {
    List<SafetySetting>? safetySettings,
    GenerationConfig? generationConfig,
    List<Tool>? tools,
    ToolConfig? toolConfig,
  }) async {
<<<<<<< HEAD
    return _googleAIModel
        .countTokens(contents.map((e) => e.toGoogleAI()),
            safetySettings: safetySettings != null
                ? safetySettings.map((setting) => setting.toGoogleAI()).toList()
                : [],
            generationConfig: generationConfig?.toGoogleAI(),
            tools: tools?.map((tool) => tool.toGoogleAI()).toList(),
            toolConfig: toolConfig?.toGoogleAI())
        .then((r) => r.toVertex());
=======
    final parameters = <String, Object?>{
      'contents': contents.map((c) => c.toJson()).toList()
    };
    return _googleAIModel.makeRequest(
        google_ai_hooks.Task.countTokens, parameters, parseCountTokensResponse);
>>>>>>> a41c4b94
  }

  /// Creates an embedding (list of float values) representing [content].
  ///
  /// Sends a "embedContent" API request for the configured model,
  /// and waits for the response.
  ///
  /// Example:
  /// ```dart
  /// final promptEmbedding =
  ///     (await model.embedContent([Content.text(prompt)])).embedding.values;
  /// ```
  Future<EmbedContentResponse> embedContent(Content content,
      {TaskType? taskType, String? title, int? outputDimensionality}) async {
    return _googleAIModel
        .embedContent(content.toGoogleAI(),
            taskType: taskType?.toGoogleAI(),
            title: title,
            outputDimensionality: outputDimensionality)
        .then((r) => r.toVertex());
  }

  /// Creates embeddings (list of float values) representing each content in
  /// [requests].
  ///
  /// Sends a "batchEmbedContents" API request for the configured model.
  ///
  /// Example:
  /// ```dart
  /// final requests = [
  ///   EmbedContentRequest(Content.text(first)),
  ///   EmbedContentRequest(Content.text(second))
  /// ];
  /// final promptEmbeddings =
  ///     (await model.embedContent(requests)).embedding.values;
  /// ```
  Future<BatchEmbedContentsResponse> batchEmbedContents(
      Iterable<EmbedContentRequest> requests) async {
    return _googleAIModel
        .batchEmbedContents(requests.map((e) => e.toGoogleAI()))
        .then((r) => r.toVertex());
  }
}

/// Conversion utilities for [GenerativeModel].
extension GoogleAIGenerativeModelConversion on GenerativeModel {
  /// Return this model as a [google_ai.GenerativeModel].
  google_ai.GenerativeModel get googleAIModel => _googleAIModel;
}

/// Returns a [GenerativeModel] using it's private constructor.
GenerativeModel createGenerativeModel({
  required FirebaseApp app,
  required String location,
  required String model,
  Content? systemInstruction,
  FirebaseAppCheck? appCheck,
  FirebaseAuth? auth,
  GenerationConfig? generationConfig,
  List<SafetySetting>? safetySettings,
  List<Tool>? tools,
  ToolConfig? toolConfig,
}) =>
    GenerativeModel._(
      model: model,
      app: app,
      appCheck: appCheck,
      auth: auth,
      location: location,
      safetySettings: safetySettings,
      generationConfig: generationConfig,
      systemInstruction: systemInstruction,
      tools: tools,
      toolConfig: toolConfig,
    );<|MERGE_RESOLUTION|>--- conflicted
+++ resolved
@@ -192,23 +192,11 @@
     List<Tool>? tools,
     ToolConfig? toolConfig,
   }) async {
-<<<<<<< HEAD
-    return _googleAIModel
-        .countTokens(contents.map((e) => e.toGoogleAI()),
-            safetySettings: safetySettings != null
-                ? safetySettings.map((setting) => setting.toGoogleAI()).toList()
-                : [],
-            generationConfig: generationConfig?.toGoogleAI(),
-            tools: tools?.map((tool) => tool.toGoogleAI()).toList(),
-            toolConfig: toolConfig?.toGoogleAI())
-        .then((r) => r.toVertex());
-=======
     final parameters = <String, Object?>{
       'contents': contents.map((c) => c.toJson()).toList()
     };
     return _googleAIModel.makeRequest(
         google_ai_hooks.Task.countTokens, parameters, parseCountTokensResponse);
->>>>>>> a41c4b94
   }
 
   /// Creates an embedding (list of float values) representing [content].
