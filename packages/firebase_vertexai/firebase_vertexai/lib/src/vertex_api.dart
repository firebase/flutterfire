--- conflicted
+++ resolved
@@ -57,52 +57,16 @@
   GenerateContentResponse(this.candidates, this.promptFeedback,
       {this.usageMetadata});
 
-<<<<<<< HEAD
-  factory GenerateContentResponse._fromGoogleAIGenerateContentResponse(
-          google_ai.GenerateContentResponse generateContentResponse) =>
-      GenerateContentResponse(
-        generateContentResponse.candidates
-            .map(Candidate._fromGoogleAICandidate)
-            .toList(),
-        generateContentResponse.promptFeedback != null
-            ? PromptFeedback._fromGoogleAIPromptFeedback(
-                generateContentResponse.promptFeedback!)
-            : null,
-        usageMetadata: generateContentResponse.usageMetadata != null
-            ? UsageMetadata._fromGoogleAIUsageMetadata(
-                generateContentResponse.usageMetadata!)
-            : null,
-      );
-
-=======
->>>>>>> 85a517f4
   /// Candidate responses from the model.
   final List<Candidate> candidates;
 
   /// Returns the prompt's feedback related to the content filters.
   final PromptFeedback? promptFeedback;
 
-<<<<<<< HEAD
   /// Meta data for the response
   final UsageMetadata? usageMetadata;
 
-  /// Converts this response to a [GenerateContentResponse].
-
-  // ignore: unused_element
-  google_ai.GenerateContentResponse _toGoogleAIGenerateContentResponse() =>
-      google_ai.GenerateContentResponse(
-          candidates
-              .map(
-                (candidate) => candidate._toGoogleAICandidate(),
-              )
-              .toList(),
-          promptFeedback?._toGoogleAIPromptFeedback(),
-          usageMetadata: usageMetadata?._toGoogleAIUsageMetadata());
-
-  /// The text content of the text parts of the first of [candidates], if any.
-=======
   /// The text content of the first part of the first of [candidates], if any.
->>>>>>> 85a517f4
   ///
   /// If the prompt was blocked, or the first candidate was finished for a reason
   /// of [FinishReason.recitation] or [FinishReason.safety], accessing this text
@@ -317,6 +281,40 @@
       );
 }
 
+/// Metadata on the generation request's token usage.
+final class UsageMetadata {
+  /// Constructor
+  UsageMetadata({
+    this.promptTokenCount,
+    this.candidatesTokenCount,
+    this.totalTokenCount,
+  });
+
+  factory UsageMetadata._fromGoogleAIUsageMetadata(
+          google_ai.UsageMetadata usageMetadata) =>
+      UsageMetadata(
+        promptTokenCount: usageMetadata.promptTokenCount,
+        candidatesTokenCount: usageMetadata.candidatesTokenCount,
+        totalTokenCount: usageMetadata.totalTokenCount,
+      );
+
+  /// Number of tokens in the prompt.
+  final int? promptTokenCount;
+
+  /// Total number of tokens across the generated candidates.
+  final int? candidatesTokenCount;
+
+  /// Total token count for the generation request (prompt + candidates).
+  final int? totalTokenCount;
+
+  /// Converts this metadata to a [google_ai.UsageMetadata].
+  google_ai.UsageMetadata _toGoogleAIUsageMetadata() => google_ai.UsageMetadata(
+        promptTokenCount: promptTokenCount,
+        candidatesTokenCount: candidatesTokenCount,
+        totalTokenCount: totalTokenCount,
+      );
+}
+
 /// Response candidate generated from a [GenerativeModel].
 final class Candidate {
   // TODO: token count?
