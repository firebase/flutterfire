--- conflicted
+++ resolved
@@ -26,12 +26,7 @@
     sdk: flutter
   mockito: ^5.0.0
   pedantic: ^1.8.0
-<<<<<<< HEAD
-  plugin_platform_interface: ^2.0.0
-=======
   plugin_platform_interface: ^2.1.3
-  test: any
->>>>>>> cd0b8ccc
 
 flutter:
   plugin:
