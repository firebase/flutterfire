name: firebase_remote_config
description:
  Flutter plugin for Firebase Remote Config. Update your application look and feel and behaviour without
  re-releasing.
homepage: https://github.com/FirebaseExtended/flutterfire/tree/master/packages/firebase_remote_config
version: 0.9.0-dev.0

environment:
  sdk: ">=2.12.0-0 <3.0.0"
  flutter: ">=1.12.13+hotfix.5"

dependencies:
  firebase_core: ^1.0.0
  firebase_core_platform_interface: ^4.0.0
  firebase_remote_config_platform_interface: ^0.2.0-dev.0
  flutter:
    sdk: flutter
<<<<<<< HEAD

dev_dependencies:
  flutter_driver:
    sdk: flutter
  flutter_test:
    sdk: flutter
=======
  test: any
  plugin_platform_interface: ^2.0.0
>>>>>>> e522d5b6
  mockito: ^5.0.0
  pedantic: ^1.8.0
  plugin_platform_interface: ^2.0.0
  test: any

flutter:
  plugin:
    platforms:
      android:
        package: io.flutter.plugins.firebase.firebaseremoteconfig
        pluginClass: FirebaseRemoteConfigPlugin
      ios:
        pluginClass: FLTFirebaseRemoteConfigPlugin
      macos:
        pluginClass: FLTFirebaseRemoteConfigPlugin<|MERGE_RESOLUTION|>--- conflicted
+++ resolved
@@ -15,17 +15,10 @@
   firebase_remote_config_platform_interface: ^0.2.0-dev.0
   flutter:
     sdk: flutter
-<<<<<<< HEAD
 
 dev_dependencies:
-  flutter_driver:
-    sdk: flutter
   flutter_test:
     sdk: flutter
-=======
-  test: any
-  plugin_platform_interface: ^2.0.0
->>>>>>> e522d5b6
   mockito: ^5.0.0
   pedantic: ^1.8.0
   plugin_platform_interface: ^2.0.0
