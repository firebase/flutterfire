--- conflicted
+++ resolved
@@ -1,5 +1,3 @@
-<<<<<<< HEAD
-=======
 ## 6.0.0
 
 > Note: This release has breaking changes.
@@ -12,7 +10,6 @@
 
  - **FEAT**(remote_config): add support for Pigeon. Update iOS to Swift and Android to Swift ([#17489](https://github.com/firebase/flutterfire/issues/17489)). ([08ecc502](https://github.com/firebase/flutterfire/commit/08ecc5029616058c86d0093b9aae3ee8cea811a4))
 
->>>>>>> 59fd5727
 ## 5.4.7
 
  - Update a dependency to the latest release.
