--- conflicted
+++ resolved
@@ -11,12 +11,8 @@
       android:configChanges="orientation|keyboardHidden|keyboard|screenSize|smallestScreenSize|locale|layoutDirection|fontScale|screenLayout|density|uiMode"
       android:hardwareAccelerated="true"
       android:windowSoftInputMode="adjustResize"
-<<<<<<< HEAD
-      android:exported="true">
-=======
       android:exported="true"
       >
->>>>>>> b2fcde71
       <!-- Specifies an Android theme to apply to this Activity as soon as
            the Android process has started. This theme is visible to the user
            while the Flutter UI initializes. After that, this theme continues
