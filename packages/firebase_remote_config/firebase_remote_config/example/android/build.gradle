buildscript {
    repositories {
        google()
        jcenter()
    }

    dependencies {
<<<<<<< HEAD
        classpath 'com.android.tools.build:gradle:3.5.4'
=======
        classpath 'com.android.tools.build:gradle:4.1.2'
        classpath 'com.google.gms:google-services:4.3.4'
>>>>>>> 9aeaaabd
    }
}

allprojects {
    repositories {
        google()
        jcenter()
    }
}

rootProject.buildDir = '../build'
subprojects {
    project.buildDir = "${rootProject.buildDir}/${project.name}"
}
subprojects {
    project.evaluationDependsOn(':app')
}

task clean(type: Delete) {
    delete rootProject.buildDir
}<|MERGE_RESOLUTION|>--- conflicted
+++ resolved
@@ -5,12 +5,8 @@
     }
 
     dependencies {
-<<<<<<< HEAD
-        classpath 'com.android.tools.build:gradle:3.5.4'
-=======
         classpath 'com.android.tools.build:gradle:4.1.2'
         classpath 'com.google.gms:google-services:4.3.4'
->>>>>>> 9aeaaabd
     }
 }
 
