# This file tracks properties of this Flutter project.
# Used by Flutter tool to assess capabilities and perform upgrades etc.
#
# This file should be version controlled.

version:
<<<<<<< HEAD
  revision: 4d9e56e694b656610ab87fcf2efbcd226e0ed8cf
=======
  revision: 682aa387cfe4fbd71ccd5418b2c2a075729a1c66
>>>>>>> 31358154
  channel: stable

project_type: app

# Tracks metadata for the flutter migrate command
migration:
  platforms:
    - platform: root
<<<<<<< HEAD
      create_revision: 4d9e56e694b656610ab87fcf2efbcd226e0ed8cf
      base_revision: 4d9e56e694b656610ab87fcf2efbcd226e0ed8cf
    - platform: windows
      create_revision: 4d9e56e694b656610ab87fcf2efbcd226e0ed8cf
      base_revision: 4d9e56e694b656610ab87fcf2efbcd226e0ed8cf
=======
      create_revision: 682aa387cfe4fbd71ccd5418b2c2a075729a1c66
      base_revision: 682aa387cfe4fbd71ccd5418b2c2a075729a1c66
    - platform: macos
      create_revision: 682aa387cfe4fbd71ccd5418b2c2a075729a1c66
      base_revision: 682aa387cfe4fbd71ccd5418b2c2a075729a1c66
>>>>>>> 31358154

  # User provided section

  # List of Local paths (relative to this file) that should be
  # ignored by the migrate tool.
  #
  # Files that are not part of the templates will be ignored by default.
  unmanaged_files:
    - 'lib/main.dart'
    - 'ios/Runner.xcodeproj/project.pbxproj'<|MERGE_RESOLUTION|>--- conflicted
+++ resolved
@@ -4,11 +4,7 @@
 # This file should be version controlled.
 
 version:
-<<<<<<< HEAD
-  revision: 4d9e56e694b656610ab87fcf2efbcd226e0ed8cf
-=======
   revision: 682aa387cfe4fbd71ccd5418b2c2a075729a1c66
->>>>>>> 31358154
   channel: stable
 
 project_type: app
@@ -17,19 +13,11 @@
 migration:
   platforms:
     - platform: root
-<<<<<<< HEAD
-      create_revision: 4d9e56e694b656610ab87fcf2efbcd226e0ed8cf
-      base_revision: 4d9e56e694b656610ab87fcf2efbcd226e0ed8cf
-    - platform: windows
-      create_revision: 4d9e56e694b656610ab87fcf2efbcd226e0ed8cf
-      base_revision: 4d9e56e694b656610ab87fcf2efbcd226e0ed8cf
-=======
       create_revision: 682aa387cfe4fbd71ccd5418b2c2a075729a1c66
       base_revision: 682aa387cfe4fbd71ccd5418b2c2a075729a1c66
     - platform: macos
       create_revision: 682aa387cfe4fbd71ccd5418b2c2a075729a1c66
       base_revision: 682aa387cfe4fbd71ccd5418b2c2a075729a1c66
->>>>>>> 31358154
 
   # User provided section
 
