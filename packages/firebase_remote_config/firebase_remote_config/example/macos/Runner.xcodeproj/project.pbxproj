--- conflicted
+++ resolved
@@ -26,15 +26,11 @@
 		33CC10F32044A3C60003C045 /* Assets.xcassets in Resources */ = {isa = PBXBuildFile; fileRef = 33CC10F22044A3C60003C045 /* Assets.xcassets */; };
 		33CC10F62044A3C60003C045 /* MainMenu.xib in Resources */ = {isa = PBXBuildFile; fileRef = 33CC10F42044A3C60003C045 /* MainMenu.xib */; };
 		33CC11132044BFA00003C045 /* MainFlutterWindow.swift in Sources */ = {isa = PBXBuildFile; fileRef = 33CC11122044BFA00003C045 /* MainFlutterWindow.swift */; };
-<<<<<<< HEAD
-		464CCCFA28DC7ADB0048AF07 /* GoogleService-Info.plist in Resources */ = {isa = PBXBuildFile; fileRef = 464CCCF928DC7ADB0048AF07 /* GoogleService-Info.plist */; };
-=======
 		33D1A10422148B71006C7A3E /* FlutterMacOS.framework in Frameworks */ = {isa = PBXBuildFile; fileRef = 33D1A10322148B71006C7A3E /* FlutterMacOS.framework */; };
 		33D1A10522148B93006C7A3E /* FlutterMacOS.framework in Bundle Framework */ = {isa = PBXBuildFile; fileRef = 33D1A10322148B71006C7A3E /* FlutterMacOS.framework */; settings = {ATTRIBUTES = (CodeSignOnCopy, RemoveHeadersOnCopy, ); }; };
 		8A2D981B8C7418B42CB91847 /* GoogleService-Info.plist in Resources */ = {isa = PBXBuildFile; fileRef = 86108E38EA2300984A520B01 /* GoogleService-Info.plist */; };
 		D73912F022F37F9E000D13A0 /* App.framework in Frameworks */ = {isa = PBXBuildFile; fileRef = D73912EF22F37F9E000D13A0 /* App.framework */; };
 		D73912F222F3801D000D13A0 /* App.framework in Bundle Framework */ = {isa = PBXBuildFile; fileRef = D73912EF22F37F9E000D13A0 /* App.framework */; settings = {ATTRIBUTES = (CodeSignOnCopy, RemoveHeadersOnCopy, ); }; };
->>>>>>> b2fcde71
 		E1A3C0FEB219DE3059F49DD9 /* Pods_Runner.framework in Frameworks */ = {isa = PBXBuildFile; fileRef = 2EDA759B4F18DE63DF0790FB /* Pods_Runner.framework */; };
 /* End PBXBuildFile section */
 
@@ -55,6 +51,8 @@
 			dstPath = "";
 			dstSubfolderSpec = 10;
 			files = (
+				D73912F222F3801D000D13A0 /* App.framework in Bundle Framework */,
+				33D1A10522148B93006C7A3E /* FlutterMacOS.framework in Bundle Framework */,
 			);
 			name = "Bundle Framework";
 			runOnlyForDeploymentPostprocessing = 0;
@@ -74,16 +72,17 @@
 		33CEB47222A05771004F2AC0 /* Flutter-Debug.xcconfig */ = {isa = PBXFileReference; lastKnownFileType = text.xcconfig; path = "Flutter-Debug.xcconfig"; sourceTree = "<group>"; };
 		33CEB47422A05771004F2AC0 /* Flutter-Release.xcconfig */ = {isa = PBXFileReference; lastKnownFileType = text.xcconfig; path = "Flutter-Release.xcconfig"; sourceTree = "<group>"; };
 		33CEB47722A0578A004F2AC0 /* Flutter-Generated.xcconfig */ = {isa = PBXFileReference; lastKnownFileType = text.xcconfig; name = "Flutter-Generated.xcconfig"; path = "ephemeral/Flutter-Generated.xcconfig"; sourceTree = "<group>"; };
+		33D1A10322148B71006C7A3E /* FlutterMacOS.framework */ = {isa = PBXFileReference; lastKnownFileType = wrapper.framework; name = FlutterMacOS.framework; path = Flutter/ephemeral/FlutterMacOS.framework; sourceTree = SOURCE_ROOT; };
 		33E51913231747F40026EE4D /* DebugProfile.entitlements */ = {isa = PBXFileReference; lastKnownFileType = text.plist.entitlements; path = DebugProfile.entitlements; sourceTree = "<group>"; };
 		33E51914231749380026EE4D /* Release.entitlements */ = {isa = PBXFileReference; fileEncoding = 4; lastKnownFileType = text.plist.entitlements; path = Release.entitlements; sourceTree = "<group>"; };
 		33E5194F232828860026EE4D /* AppInfo.xcconfig */ = {isa = PBXFileReference; lastKnownFileType = text.xcconfig; path = AppInfo.xcconfig; sourceTree = "<group>"; };
-		464CCCF928DC7ADB0048AF07 /* GoogleService-Info.plist */ = {isa = PBXFileReference; fileEncoding = 4; lastKnownFileType = text.plist.xml; path = "GoogleService-Info.plist"; sourceTree = "<group>"; };
 		7AFA3C8E1D35360C0083082E /* Release.xcconfig */ = {isa = PBXFileReference; lastKnownFileType = text.xcconfig; path = Release.xcconfig; sourceTree = "<group>"; };
 		86108E38EA2300984A520B01 /* GoogleService-Info.plist */ = {isa = PBXFileReference; includeInIndex = 1; lastKnownFileType = text.plist.xml; name = "GoogleService-Info.plist"; path = "Runner/GoogleService-Info.plist"; sourceTree = "<group>"; };
 		9740EEB21CF90195004384FC /* Debug.xcconfig */ = {isa = PBXFileReference; fileEncoding = 4; lastKnownFileType = text.xcconfig; path = Debug.xcconfig; sourceTree = "<group>"; };
 		9BC7A999E9028F67221E5E4C /* Pods-Runner.profile.xcconfig */ = {isa = PBXFileReference; includeInIndex = 1; lastKnownFileType = text.xcconfig; name = "Pods-Runner.profile.xcconfig"; path = "Target Support Files/Pods-Runner/Pods-Runner.profile.xcconfig"; sourceTree = "<group>"; };
 		B51643519054BD100F273F38 /* Pods-Runner.release.xcconfig */ = {isa = PBXFileReference; includeInIndex = 1; lastKnownFileType = text.xcconfig; name = "Pods-Runner.release.xcconfig"; path = "Target Support Files/Pods-Runner/Pods-Runner.release.xcconfig"; sourceTree = "<group>"; };
 		D71BFD332DFDD49FEC2851C7 /* Pods-Runner.debug.xcconfig */ = {isa = PBXFileReference; includeInIndex = 1; lastKnownFileType = text.xcconfig; name = "Pods-Runner.debug.xcconfig"; path = "Target Support Files/Pods-Runner/Pods-Runner.debug.xcconfig"; sourceTree = "<group>"; };
+		D73912EF22F37F9E000D13A0 /* App.framework */ = {isa = PBXFileReference; lastKnownFileType = wrapper.framework; name = App.framework; path = Flutter/ephemeral/App.framework; sourceTree = SOURCE_ROOT; };
 /* End PBXFileReference section */
 
 /* Begin PBXFrameworksBuildPhase section */
@@ -91,6 +90,8 @@
 			isa = PBXFrameworksBuildPhase;
 			buildActionMask = 2147483647;
 			files = (
+				D73912F022F37F9E000D13A0 /* App.framework in Frameworks */,
+				33D1A10422148B71006C7A3E /* FlutterMacOS.framework in Frameworks */,
 				E1A3C0FEB219DE3059F49DD9 /* Pods_Runner.framework in Frameworks */,
 			);
 			runOnlyForDeploymentPostprocessing = 0;
@@ -122,7 +123,6 @@
 		33CC10E42044A3C60003C045 = {
 			isa = PBXGroup;
 			children = (
-				464CCCF928DC7ADB0048AF07 /* GoogleService-Info.plist */,
 				33FAB671232836740065AC1E /* Runner */,
 				33CEB47122A05771004F2AC0 /* Flutter */,
 				33CC10EE2044A3C60003C045 /* Products */,
@@ -158,6 +158,8 @@
 				33CEB47222A05771004F2AC0 /* Flutter-Debug.xcconfig */,
 				33CEB47422A05771004F2AC0 /* Flutter-Release.xcconfig */,
 				33CEB47722A0578A004F2AC0 /* Flutter-Generated.xcconfig */,
+				D73912EF22F37F9E000D13A0 /* App.framework */,
+				33D1A10322148B71006C7A3E /* FlutterMacOS.framework */,
 			);
 			path = Flutter;
 			sourceTree = "<group>";
@@ -260,11 +262,7 @@
 			files = (
 				33CC10F32044A3C60003C045 /* Assets.xcassets in Resources */,
 				33CC10F62044A3C60003C045 /* MainMenu.xib in Resources */,
-<<<<<<< HEAD
-				464CCCFA28DC7ADB0048AF07 /* GoogleService-Info.plist in Resources */,
-=======
 				8A2D981B8C7418B42CB91847 /* GoogleService-Info.plist in Resources */,
->>>>>>> b2fcde71
 			);
 			runOnlyForDeploymentPostprocessing = 0;
 		};
@@ -286,7 +284,7 @@
 			);
 			runOnlyForDeploymentPostprocessing = 0;
 			shellPath = /bin/sh;
-			shellScript = "echo \"$PRODUCT_NAME.app\" > \"$PROJECT_DIR\"/Flutter/ephemeral/.app_filename && \"$FLUTTER_ROOT\"/packages/flutter_tools/bin/macos_assemble.sh embed\n";
+			shellScript = "echo \"$PRODUCT_NAME.app\" > \"$PROJECT_DIR\"/Flutter/ephemeral/.app_filename\n";
 		};
 		33CC111E2044C6BF0003C045 /* ShellScript */ = {
 			isa = PBXShellScriptBuildPhase;
@@ -313,10 +311,10 @@
 			buildActionMask = 2147483647;
 			files = (
 			);
-			inputPaths = (
+			inputFileListPaths = (
 			);
 			name = "[CP] Embed Pods Frameworks";
-			outputPaths = (
+			outputFileListPaths = (
 			);
 			runOnlyForDeploymentPostprocessing = 0;
 			shellPath = /bin/sh;
