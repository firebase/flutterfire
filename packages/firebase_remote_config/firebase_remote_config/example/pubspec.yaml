--- conflicted
+++ resolved
@@ -8,13 +8,8 @@
 dependencies:
   # The following adds the Cupertino Icons font to your application.
   # Use with the CupertinoIcons class for iOS style icons.
-<<<<<<< HEAD
-  firebase_core: ^3.13.1
-  firebase_remote_config: ^5.4.4
-=======
   firebase_core: ^3.15.1
   firebase_remote_config: ^5.4.7
->>>>>>> 931566ae
   flutter:
     sdk: flutter
 
