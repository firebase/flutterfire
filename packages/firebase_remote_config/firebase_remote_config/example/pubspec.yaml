--- conflicted
+++ resolved
@@ -8,13 +8,8 @@
 dependencies:
   # The following adds the Cupertino Icons font to your application.
   # Use with the CupertinoIcons class for iOS style icons.
-<<<<<<< HEAD
-  firebase_core: ^2.16.0
-  firebase_remote_config: ^4.2.6
-=======
   firebase_core: ^2.17.0
   firebase_remote_config: ^4.2.7
->>>>>>> daf7836b
   flutter:
     sdk: flutter
 
