## 0.3.0+2
<<<<<<< HEAD
* Handle Server and Client Exception when fetching remote config.
=======

* Make the pedantic dev_dependency explicit.
>>>>>>> ca7eb263

## 0.3.0+1

* Remove the deprecated `author:` field from pubspec.yaml
* Migrate the plugin to the pubspec platforms manifest.
* Bump the minimum Flutter version to 1.10.0.

## 0.3.0

* Update Android Firebase Remote Config dependency to 19.0.3.
* Resolve an Android compiler warning due to deprecated API usage.
* Bump Gradle, AGP & Google Services plugin versions.

## 0.2.1

* Support Android V2 embedding.
* Migrate to using the new e2e test binding.

## 0.2.0+9

* Updated README instructions for contributing for consistency with other Flutterfire plugins.

## 0.2.0+8

* Remove AndroidX warning.

## 0.2.0+7

* Fix `Bad state: Future already completed` error when initially
  calling `RemoteConfig.instance` multiple times in parallel.

## 0.2.0+6

* Update documentation to reflect new repository location.
* Update unit tests to call `TestWidgetsFlutterBinding.ensureInitialized`.

## 0.2.0+5

* Update google-services Android gradle plugin to 4.3.0 in documentation and examples.

## 0.2.0+4

* Fixed a bug where `RemoteConfigValue` could incorrectly report a remote `source` for default values.
* Added an integration test for the fixed behavior of `source`.
* Removed a test that made integration test flaky.

## 0.2.0+3

* Automatically use version from pubspec.yaml when reporting usage to Firebase.

## 0.2.0+2

* Add missing template type parameter to `invokeMethod` calls.
* Bump minimum Flutter version to 1.5.0.
* Replace invokeMethod with invokeMapMethod wherever necessary.

## 0.2.0+1

* Minor internal code cleanup in Java implementation.

## 0.2.0

* Update Android dependencies to latest.

## 0.1.0+3

* Initial integration tests.

## 0.1.0+2

* Log messages about automatic configuration of the default app are now less confusing.

## 0.1.0+1

* Log a more detailed warning at build time about the previous AndroidX
  migration.

## 0.1.0

* **Breaking change**. Migrate from the deprecated original Android Support
  Library to AndroidX. This shouldn't result in any functional changes, but it
  requires any Android apps using this plugin to [also
  migrate](https://developer.android.com/jetpack/androidx/migrate) if they're
  using the original support library.

## 0.0.6+1

* Bump Android dependencies to latest.

## 0.0.6

* Allowed extending the RemoteConfig class.

## 0.0.5

* Bump Android and Firebase dependency versions.

## 0.0.4

* Updated Gradle tooling to match Android Studio 3.1.2.

## 0.0.3

* Added missing await in setDefaults.
* Fixed example code in README.

## 0.0.2

* Update iOS plugin so that it returns fetch status
  as a String instead of an int.
* Bump Android library version to 15.+. The Android plugins for
  FlutterFire need to all be on the same version. Updating
  Remote Config to match other FlutterFire plugins.

## 0.0.1

* Implement Firebase Remote Config.<|MERGE_RESOLUTION|>--- conflicted
+++ resolved
@@ -1,10 +1,10 @@
+## 0.3.1
+
+* Handle Server and Client Exception when fetching remote config.
+
 ## 0.3.0+2
-<<<<<<< HEAD
-* Handle Server and Client Exception when fetching remote config.
-=======
 
 * Make the pedantic dev_dependency explicit.
->>>>>>> ca7eb263
 
 ## 0.3.0+1
 
