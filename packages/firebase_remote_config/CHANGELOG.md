## 0.3.0+2

<<<<<<< HEAD
* Fix `Bad state: Future already completed` error when initially 
  calling `RemoteConfig.instance` multiple times in parallel.
=======
* Make the pedantic dev_dependency explicit.
>>>>>>> 44e07cc2

## 0.3.0+1

* Remove the deprecated `author:` field from pubspec.yaml
* Migrate the plugin to the pubspec platforms manifest.
* Bump the minimum Flutter version to 1.10.0.

## 0.3.0

* Update Android Firebase Remote Config dependency to 19.0.3.
* Resolve an Android compiler warning due to deprecated API usage.
* Bump Gradle, AGP & Google Services plugin versions.

## 0.2.1

* Support Android V2 embedding.
* Migrate to using the new e2e test binding.

## 0.2.0+9

* Updated README instructions for contributing for consistency with other Flutterfire plugins.

## 0.2.0+8

* Remove AndroidX warning.

## 0.2.0+7

* Fix `Bad state: Future already completed` error when initially
  calling `RemoteConfig.instance` multiple times in parallel.

## 0.2.0+6

* Update documentation to reflect new repository location.
* Update unit tests to call `TestWidgetsFlutterBinding.ensureInitialized`.

## 0.2.0+5

* Update google-services Android gradle plugin to 4.3.0 in documentation and examples.

## 0.2.0+4

* Fixed a bug where `RemoteConfigValue` could incorrectly report a remote `source` for default values.
* Added an integration test for the fixed behavior of `source`.
* Removed a test that made integration test flaky.

## 0.2.0+3

* Automatically use version from pubspec.yaml when reporting usage to Firebase.

## 0.2.0+2

* Add missing template type parameter to `invokeMethod` calls.
* Bump minimum Flutter version to 1.5.0.
* Replace invokeMethod with invokeMapMethod wherever necessary.

## 0.2.0+1

* Minor internal code cleanup in Java implementation.

## 0.2.0

* Update Android dependencies to latest.

## 0.1.0+3

* Initial integration tests.

## 0.1.0+2

* Log messages about automatic configuration of the default app are now less confusing.

## 0.1.0+1

* Log a more detailed warning at build time about the previous AndroidX
  migration.

## 0.1.0

* **Breaking change**. Migrate from the deprecated original Android Support
  Library to AndroidX. This shouldn't result in any functional changes, but it
  requires any Android apps using this plugin to [also
  migrate](https://developer.android.com/jetpack/androidx/migrate) if they're
  using the original support library.

## 0.0.6+1

* Bump Android dependencies to latest.

## 0.0.6

* Allowed extending the RemoteConfig class.

## 0.0.5

* Bump Android and Firebase dependency versions.

## 0.0.4

* Updated Gradle tooling to match Android Studio 3.1.2.

## 0.0.3

* Added missing await in setDefaults.
* Fixed example code in README.

## 0.0.2

* Update iOS plugin so that it returns fetch status
  as a String instead of an int.
* Bump Android library version to 15.+. The Android plugins for
  FlutterFire need to all be on the same version. Updating
  Remote Config to match other FlutterFire plugins.

## 0.0.1

* Implement Firebase Remote Config.<|MERGE_RESOLUTION|>--- conflicted
+++ resolved
@@ -1,11 +1,11 @@
+## 0.3.0+3
+
+* Fix `Bad state: Future already completed` error when initially 
+  calling `RemoteConfig.instance` multiple times in parallel.
+
 ## 0.3.0+2
 
-<<<<<<< HEAD
-* Fix `Bad state: Future already completed` error when initially 
-  calling `RemoteConfig.instance` multiple times in parallel.
-=======
 * Make the pedantic dev_dependency explicit.
->>>>>>> 44e07cc2
 
 ## 0.3.0+1
 
