## 0.4.3

<<<<<<< HEAD
- **FEAT**: configurable `fetchTimeout` config
=======
 - **FEAT**: bump android `com.android.tools.build` & `'com.google.gms:google-services` versions (#4269).
 - **CHORE**: publish packages.
 - **CHORE**: bump gradle wrapper to 5.6.4 (#4158).
>>>>>>> 711f836f

## 0.4.2

 - **FEAT**: bump compileSdkVersion to 29 (#3975).
 - **FEAT**: bump `compileSdkVersion` to 29 in preparation for upcoming Play Store requirement.
 - **CHORE**: publish packages.
 - **CHORE**: publish packages.

## 0.4.1

 - **FEAT**: bump compileSdkVersion to 29 (#3975).
 - **FEAT**: update Firebase iOS SDK version to 6.33.0 (from 6.26.0).

## 0.4.0+2

 - Update a dependency to the latest release.

## 0.4.0+1

 - **FIX**: local dependencies in example apps (#3319).
 - **CHORE**: intellij cleanup (#3326).

## 0.4.0

* Depend on new `firebase_core`.
* Firebase iOS SDK versions are now locked to use the same version defined in
  `firebase_core`.
* Firebase Android SDK versions are now using the Firebase Bill of Materials (BoM)
  to specify individual SDK versions. BoM version is also sourced from
  `firebase_core`.
* Added support for MacOS.
* Allow iOS & MacOS plugins to be imported as modules.

## 0.3.1+1

* Propagate native error message on fetch method.

## 0.3.1

* Update lower bound of dart dependency to 2.0.0.

## 0.3.0+4

* Fix for missing UserAgent.h compilation failures.

## 0.3.0+3

* Replace deprecated `getFlutterEngine` call on Android.

## 0.3.0+2

* Make the pedantic dev_dependency explicit.

## 0.3.0+1

* Remove the deprecated `author:` field from pubspec.yaml
* Migrate the plugin to the pubspec platforms manifest.
* Bump the minimum Flutter version to 1.10.0.

## 0.3.0

* Update Android Firebase Remote Config dependency to 19.0.3.
* Resolve an Android compiler warning due to deprecated API usage.
* Bump Gradle, AGP & Google Services plugin versions.

## 0.2.1

* Support Android V2 embedding.
* Migrate to using the new e2e test binding.

## 0.2.0+9

* Updated README instructions for contributing for consistency with other Flutterfire plugins.

## 0.2.0+8

* Remove AndroidX warning.

## 0.2.0+7

* Fix `Bad state: Future already completed` error when initially
  calling `RemoteConfig.instance` multiple times in parallel.

## 0.2.0+6

* Update documentation to reflect new repository location.
* Update unit tests to call `TestWidgetsFlutterBinding.ensureInitialized`.

## 0.2.0+5

* Update google-services Android gradle plugin to 4.3.0 in documentation and examples.

## 0.2.0+4

* Fixed a bug where `RemoteConfigValue` could incorrectly report a remote `source` for default values.
* Added an integration test for the fixed behavior of `source`.
* Removed a test that made integration test flaky.

## 0.2.0+3

* Automatically use version from pubspec.yaml when reporting usage to Firebase.

## 0.2.0+2

* Add missing template type parameter to `invokeMethod` calls.
* Bump minimum Flutter version to 1.5.0.
* Replace invokeMethod with invokeMapMethod wherever necessary.

## 0.2.0+1

* Minor internal code cleanup in Java implementation.

## 0.2.0

* Update Android dependencies to latest.

## 0.1.0+3

* Initial integration tests.

## 0.1.0+2

* Log messages about automatic configuration of the default app are now less confusing.

## 0.1.0+1

* Log a more detailed warning at build time about the previous AndroidX
  migration.

## 0.1.0

* **Breaking change**. Migrate from the deprecated original Android Support
  Library to AndroidX. This shouldn't result in any functional changes, but it
  requires any Android apps using this plugin to [also
  migrate](https://developer.android.com/jetpack/androidx/migrate) if they're
  using the original support library.

## 0.0.6+1

* Bump Android dependencies to latest.

## 0.0.6

* Allowed extending the RemoteConfig class.

## 0.0.5

* Bump Android and Firebase dependency versions.

## 0.0.4

* Updated Gradle tooling to match Android Studio 3.1.2.

## 0.0.3

* Added missing await in setDefaults.
* Fixed example code in README.

## 0.0.2

* Update iOS plugin so that it returns fetch status
  as a String instead of an int.
* Bump Android library version to 15.+. The Android plugins for
  FlutterFire need to all be on the same version. Updating
  Remote Config to match other FlutterFire plugins.

## 0.0.1

* Implement Firebase Remote Config.<|MERGE_RESOLUTION|>--- conflicted
+++ resolved
@@ -1,12 +1,12 @@
+## 0.4.4
+
+- **FEAT**: configurable `fetchTimeout` config
+
 ## 0.4.3
 
-<<<<<<< HEAD
-- **FEAT**: configurable `fetchTimeout` config
-=======
  - **FEAT**: bump android `com.android.tools.build` & `'com.google.gms:google-services` versions (#4269).
  - **CHORE**: publish packages.
  - **CHORE**: bump gradle wrapper to 5.6.4 (#4158).
->>>>>>> 711f836f
 
 ## 0.4.2
 
