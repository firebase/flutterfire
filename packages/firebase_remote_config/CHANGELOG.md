<<<<<<< HEAD
## 0.3.2

* Add `fetchTimeout` config settings
=======
## 0.4.0-dev.1

* Depend on new `firebase_core` (pre-release).
* Firebase iOS SDK versions are now locked to use the same version defined in
  `firebase_core`.
* Firebase Android SDK versions are now using the Firebase Bill of Materials (BoM)
  to specify individual SDK versions. BoM version is also sourced from
  `firebase_core`.
* Added support for MacOS.
* Allow iOS & MacOS plugins to be imported as modules.

>>>>>>> 50ea6d02

## 0.3.1+1

* Propagate native error message on fetch method.

## 0.3.1

* Update lower bound of dart dependency to 2.0.0.

## 0.3.0+4

* Fix for missing UserAgent.h compilation failures.

## 0.3.0+3

* Replace deprecated `getFlutterEngine` call on Android.

## 0.3.0+2

* Make the pedantic dev_dependency explicit.

## 0.3.0+1

* Remove the deprecated `author:` field from pubspec.yaml
* Migrate the plugin to the pubspec platforms manifest.
* Bump the minimum Flutter version to 1.10.0.

## 0.3.0

* Update Android Firebase Remote Config dependency to 19.0.3.
* Resolve an Android compiler warning due to deprecated API usage.
* Bump Gradle, AGP & Google Services plugin versions.

## 0.2.1

* Support Android V2 embedding.
* Migrate to using the new e2e test binding.

## 0.2.0+9

* Updated README instructions for contributing for consistency with other Flutterfire plugins.

## 0.2.0+8

* Remove AndroidX warning.

## 0.2.0+7

* Fix `Bad state: Future already completed` error when initially
  calling `RemoteConfig.instance` multiple times in parallel.

## 0.2.0+6

* Update documentation to reflect new repository location.
* Update unit tests to call `TestWidgetsFlutterBinding.ensureInitialized`.

## 0.2.0+5

* Update google-services Android gradle plugin to 4.3.0 in documentation and examples.

## 0.2.0+4

* Fixed a bug where `RemoteConfigValue` could incorrectly report a remote `source` for default values.
* Added an integration test for the fixed behavior of `source`.
* Removed a test that made integration test flaky.

## 0.2.0+3

* Automatically use version from pubspec.yaml when reporting usage to Firebase.

## 0.2.0+2

* Add missing template type parameter to `invokeMethod` calls.
* Bump minimum Flutter version to 1.5.0.
* Replace invokeMethod with invokeMapMethod wherever necessary.

## 0.2.0+1

* Minor internal code cleanup in Java implementation.

## 0.2.0

* Update Android dependencies to latest.

## 0.1.0+3

* Initial integration tests.

## 0.1.0+2

* Log messages about automatic configuration of the default app are now less confusing.

## 0.1.0+1

* Log a more detailed warning at build time about the previous AndroidX
  migration.

## 0.1.0

* **Breaking change**. Migrate from the deprecated original Android Support
  Library to AndroidX. This shouldn't result in any functional changes, but it
  requires any Android apps using this plugin to [also
  migrate](https://developer.android.com/jetpack/androidx/migrate) if they're
  using the original support library.

## 0.0.6+1

* Bump Android dependencies to latest.

## 0.0.6

* Allowed extending the RemoteConfig class.

## 0.0.5

* Bump Android and Firebase dependency versions.

## 0.0.4

* Updated Gradle tooling to match Android Studio 3.1.2.

## 0.0.3

* Added missing await in setDefaults.
* Fixed example code in README.

## 0.0.2

* Update iOS plugin so that it returns fetch status
  as a String instead of an int.
* Bump Android library version to 15.+. The Android plugins for
  FlutterFire need to all be on the same version. Updating
  Remote Config to match other FlutterFire plugins.

## 0.0.1

* Implement Firebase Remote Config.<|MERGE_RESOLUTION|>--- conflicted
+++ resolved
@@ -1,8 +1,7 @@
-<<<<<<< HEAD
-## 0.3.2
+## 0.4.0-dev.2
 
 * Add `fetchTimeout` config settings
-=======
+
 ## 0.4.0-dev.1
 
 * Depend on new `firebase_core` (pre-release).
@@ -13,8 +12,6 @@
   `firebase_core`.
 * Added support for MacOS.
 * Allow iOS & MacOS plugins to be imported as modules.
-
->>>>>>> 50ea6d02
 
 ## 0.3.1+1
 
