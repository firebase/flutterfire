name: firebase_remote_config
description: Flutter plugin for Firebase Remote Config. Update your application look and feel and behaviour without
  re-releasing.
homepage: https://github.com/FirebaseExtended/flutterfire/tree/master/packages/firebase_remote_config
<<<<<<< HEAD
version: 0.3.1
=======
version: 0.4.3
>>>>>>> 711f836f

dependencies:
  flutter:
    sdk: flutter
  firebase_core: ^0.5.3
dev_dependencies:
  pedantic: ^1.8.0
  flutter_test:
    sdk: flutter
  flutter_driver:
    sdk: flutter
  test: any

flutter:
  plugin:
    platforms:
      android:
        package: io.flutter.plugins.firebase.firebaseremoteconfig
        pluginClass: FirebaseRemoteConfigPlugin
      ios:
         pluginClass: FirebaseRemoteConfigPlugin      
      macos:
         pluginClass: FirebaseRemoteConfigPlugin

environment:
  sdk: ">=2.0.0 <3.0.0"
  flutter: ">=1.12.13+hotfix.5 <2.0.0"<|MERGE_RESOLUTION|>--- conflicted
+++ resolved
@@ -2,11 +2,7 @@
 description: Flutter plugin for Firebase Remote Config. Update your application look and feel and behaviour without
   re-releasing.
 homepage: https://github.com/FirebaseExtended/flutterfire/tree/master/packages/firebase_remote_config
-<<<<<<< HEAD
-version: 0.3.1
-=======
-version: 0.4.3
->>>>>>> 711f836f
+version: 0.4.4
 
 dependencies:
   flutter:
