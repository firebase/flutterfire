--- conflicted
+++ resolved
@@ -2,11 +2,7 @@
 description: Flutter plugin for Firebase Remote Config. Update your application look and feel and behaviour without
   re-releasing.
 homepage: https://github.com/FirebaseExtended/flutterfire/tree/master/packages/firebase_remote_config
-<<<<<<< HEAD
-version: 0.3.2
-=======
 version: 0.4.0-dev.1
->>>>>>> 50ea6d02
 
 dependencies:
   flutter:
