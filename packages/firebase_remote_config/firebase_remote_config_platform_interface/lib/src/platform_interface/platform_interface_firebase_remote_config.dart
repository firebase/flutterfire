--- conflicted
+++ resolved
@@ -184,11 +184,11 @@
     throw UnimplementedError('setDefaults() is not implemented');
   }
 
-<<<<<<< HEAD
   /// Get a [Stream] of [RemoteConfigUpdate]s.
   Stream<RemoteConfigUpdate> get onConfigUpdated {
     throw UnimplementedError('onConfigUpdated getter not implemented');
-=======
+  }
+
   RemoteConfigSettings getSettings() {
     throw UnimplementedError('getSettings() is not implemented');
   }
@@ -208,6 +208,5 @@
   Future<void> setConfigSettingsConverted(
       RemoteConfigSettings remoteConfigSettings) {
     throw UnimplementedError('setConfigSettingsConverted() is not implemented');
->>>>>>> 773bcf2c
   }
 }