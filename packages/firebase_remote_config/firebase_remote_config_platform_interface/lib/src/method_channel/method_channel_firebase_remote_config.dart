// Copyright 2022, the Chromium project authors.  Please see the AUTHORS file
// for details. All rights reserved. Use of this source code is governed by a
// BSD-style license that can be found in the LICENSE file.

// ignore_for_file: require_trailing_commas
import 'dart:async';
import 'dart:convert';

import 'package:firebase_core/firebase_core.dart';
import 'package:flutter/services.dart';
import 'package:firebase_remote_config_platform_interface/src/pigeon/messages.pigeon.dart';

import '../../firebase_remote_config_platform_interface.dart';
import 'utils/exception.dart';

/// Method Channel delegate for [FirebaseRemoteConfigPlatform].
class MethodChannelFirebaseRemoteConfig extends FirebaseRemoteConfigPlatform {
  /// Creates a new instance for a given [FirebaseApp].
  MethodChannelFirebaseRemoteConfig({required FirebaseApp app})
      : super(appInstance: app);

  /// Internal stub class initializer.
  ///
  /// When the user code calls a Remote Config method, the real instance
  /// is initialized via the [delegateFor] method.
  MethodChannelFirebaseRemoteConfig._() : super(appInstance: null);

  final _api = FirebaseRemoteConfigHostApi();

  /// Keeps an internal handle ID for the channel.
  static int _methodChannelHandleId = 0;

  /// Increments and returns the next channel ID handler for RemoteConfig.
  static int get nextMethodChannelHandleId => _methodChannelHandleId++;

  /// The [MethodChannelRemoteConfig] method channel.
  static const MethodChannel channel =
      MethodChannel('plugins.flutter.io/firebase_remote_config');

  static Map<String, MethodChannelFirebaseRemoteConfig>
      _methodChannelFirebaseRemoteConfigInstances =
      <String, MethodChannelFirebaseRemoteConfig>{};

  /// Returns a stub instance to allow the platform interface to access
  /// the class instance statically.
  static MethodChannelFirebaseRemoteConfig get instance {
    return MethodChannelFirebaseRemoteConfig._();
  }

  late Map<String, PigeonRemoteConfigValue> _activeParameters;
  late PigeonRemoteConfigSettings _settings;
  late DateTime _lastFetchTime;
  late PigeonRemoteConfigFetchStatus _lastFetchStatus;

  PigeonFirebaseApp get pigeonDefault {
    return PigeonFirebaseApp(
      appName: app.name,
      tenantId: tenantId,
    );
  }

  @override
  RemoteConfigSettings getSettings() {
    return RemoteConfigSettings(
        fetchTimeout: Duration(seconds: _settings.fetchTimeout),
        minimumFetchInterval:
            Duration(seconds: _settings.minimumFetchInterval));
  }

  @override
  RemoteConfigFetchStatus getFetchStatus() {
    switch (_lastFetchStatus) {
      case PigeonRemoteConfigFetchStatus.noFetchYet:
        return RemoteConfigFetchStatus.noFetchYet;
      case PigeonRemoteConfigFetchStatus.success:
        return RemoteConfigFetchStatus.success;
      case PigeonRemoteConfigFetchStatus.failure:
        return RemoteConfigFetchStatus.failure;
      case PigeonRemoteConfigFetchStatus.throttle:
        return RemoteConfigFetchStatus.throttle;
      default:
        return RemoteConfigFetchStatus.noFetchYet;
    }
  }

  /// Gets a [FirebaseRemoteConfigPlatform] instance for a specific
  /// [FirebaseApp].
  ///
  /// Instances are cached and reused for incoming event handlers.
  @override
  FirebaseRemoteConfigPlatform delegateFor({required FirebaseApp app}) {
    return _methodChannelFirebaseRemoteConfigInstances.putIfAbsent(
      app.name,
      () => MethodChannelFirebaseRemoteConfig(app: app),
    );
  }

  @override
  FirebaseRemoteConfigPlatform setInitialValues({
    required Map<dynamic, dynamic> remoteConfigValues,
  }) {
    final fetchTimeout = Duration(seconds: remoteConfigValues['fetchTimeout']);
    final minimumFetchInterval =
        Duration(seconds: remoteConfigValues['minimumFetchInterval']);
    final lastFetchMillis = remoteConfigValues['lastFetchTime'];
    final lastFetchStatus = remoteConfigValues['lastFetchStatus'];

    _settings = PigeonRemoteConfigSettings(
      fetchTimeout: fetchTimeout.inSeconds,
      minimumFetchInterval: minimumFetchInterval.inSeconds,
    );
    _lastFetchTime = DateTime.fromMillisecondsSinceEpoch(lastFetchMillis);
    _lastFetchStatus = _parseFetchStatus(lastFetchStatus);
    _activeParameters =
        _parsePigeonParameters(remoteConfigValues['parameters']);
    return this;
  }

  PigeonRemoteConfigFetchStatus _parseFetchStatus(String? status) {
    switch (status) {
      case 'noFetchYet':
        return PigeonRemoteConfigFetchStatus.noFetchYet;
      case 'success':
        return PigeonRemoteConfigFetchStatus.success;
      case 'failure':
        return PigeonRemoteConfigFetchStatus.failure;
      case 'throttle':
        return PigeonRemoteConfigFetchStatus.throttle;
      default:
        return PigeonRemoteConfigFetchStatus.noFetchYet;
    }
  }

  @override
  DateTime get lastFetchTime => _lastFetchTime;

  @override
  PigeonRemoteConfigFetchStatus get lastFetchStatus => _lastFetchStatus;

  @override
  PigeonRemoteConfigSettings get settings => _settings;

  @override
  Future<void> ensureInitialized() async {
    try {
      await channel.invokeMethod<void>(
          'RemoteConfig#ensureInitialized', <String, dynamic>{
        'appName': app.name,
      });
    } catch (exception, stackTrace) {
      convertPlatformException(exception, stackTrace);
    }
  }

  @override
  Future<bool> activate() async {
    try {
      bool? configChanged = await channel
          .invokeMethod<bool>('RemoteConfig#activate', <String, dynamic>{
        'appName': app.name,
      });
      await _updateConfigParameters();
      return configChanged!;
    } catch (exception, stackTrace) {
      convertPlatformException(exception, stackTrace);
    }
  }

  @override
  Future<void> fetch() async {
    try {
      await channel.invokeMethod<void>('RemoteConfig#fetch', <String, dynamic>{
        'appName': app.name,
      });
      await _updateConfigProperties();
    } catch (exception, stackTrace) {
      // Ensure that fetch status is updated.
      await _updateConfigProperties();
      convertPlatformException(exception, stackTrace);
    }
  }

  @override
  Future<bool> fetchAndActivate() async {
    try {
      bool? configChanged = await channel.invokeMethod<bool>(
          'RemoteConfig#fetchAndActivate', <String, dynamic>{
        'appName': app.name,
      });
      await _updateConfigParameters();
      await _updateConfigProperties();
      return configChanged!;
    } catch (exception, stackTrace) {
      // Ensure that fetch status is updated.
      await _updateConfigProperties();
      convertPlatformException(exception, stackTrace);
    }
  }

  @override
  Map<String, PigeonRemoteConfigValue> getAll() {
    return _activeParameters;
  }

  @override
  Map<String, RemoteConfigValue> getAllConverted() {
    var parameters = <String, RemoteConfigValue>{};
    for (final key in _activeParameters.keys) {
      final rawValue = _activeParameters[key]!.value;

      parameters[key] = RemoteConfigValue(_pigoenListIntToListInt(rawValue!),
          _pigeonToValueSource(_activeParameters[key]!.source));
    }
    return parameters;
  }

  @override
  bool getBool(String key) {
    if (!_activeParameters.containsKey(key)) {
      return RemoteConfigValue.defaultValueForBool;
    }
    return _pigeonValueToBool(_activeParameters[key]!);
  }

  @override
  int getInt(String key) {
    if (!_activeParameters.containsKey(key)) {
      return RemoteConfigValue.defaultValueForInt;
    }
    return _pigeonValueToInt(_activeParameters[key]!);
  }

  @override
  double getDouble(String key) {
    if (!_activeParameters.containsKey(key)) {
      return RemoteConfigValue.defaultValueForDouble;
    }
    return _pigeonValueToDouble(_activeParameters[key]!);
  }

  @override
  String getString(String key) {
    if (!_activeParameters.containsKey(key)) {
      return RemoteConfigValue.defaultValueForString;
    }
    return _pigeonValueToString(_activeParameters[key]!);
  }

  @override
  PigeonRemoteConfigValue getValue(String key) {
    if (!_activeParameters.containsKey(key)) {
      return PigeonRemoteConfigValue(source: PigeonValueSource.valueStatic);
    }
    return _activeParameters[key]!;
  }

  @override
  RemoteConfigValue getValueConverted(String key) {
    var pigeonValue = getValue(key);
    return RemoteConfigValue(_pigoenListIntToListInt(pigeonValue.value!),
        _pigeonToValueSource(pigeonValue.source));
  }

  @override
  Future<void> setConfigSettingsConverted(
      RemoteConfigSettings remoteConfigSettings) {
    var pigeonSettings = PigeonRemoteConfigSettings(
        fetchTimeout: remoteConfigSettings.fetchTimeout.inSeconds,
        minimumFetchInterval:
            remoteConfigSettings.minimumFetchInterval.inSeconds);
    return setConfigSettings(pigeonSettings);
  }

  @override
  Future<void> setConfigSettings(
    PigeonRemoteConfigSettings remoteConfigSettings,
  ) async {
    try {
      await channel
          .invokeMethod('RemoteConfig#setConfigSettings', <String, dynamic>{
        'appName': app.name,
        'fetchTimeout': remoteConfigSettings.fetchTimeout,
        'minimumFetchInterval': remoteConfigSettings.minimumFetchInterval,
      });
      await _updateConfigProperties();
    } catch (exception, stackTrace) {
      convertPlatformException(exception, stackTrace);
    }
  }

  @override
  Future<void> setDefaults(Map<String, dynamic> defaultParameters) async {
    try {
      await channel.invokeMethod('RemoteConfig#setDefaults', <String, dynamic>{
        'appName': app.name,
        'defaults': defaultParameters
      });
      await _updateConfigParameters();
    } catch (exception, stackTrace) {
      convertPlatformException(exception, stackTrace);
    }
  }

  Future<void> _updateConfigParameters() async {
    Map<dynamic, dynamic>? parameters = await channel
        .invokeMapMethod<dynamic, dynamic>(
            'RemoteConfig#getAll', <String, dynamic>{
      'appName': app.name,
    });
    _activeParameters = _parsePigeonParameters(parameters!);
  }

  Future<void> _updateConfigProperties() async {
    Map<dynamic, dynamic>? properties = await channel
        .invokeMapMethod<dynamic, dynamic>(
            'RemoteConfig#getProperties', <String, dynamic>{
      'appName': app.name,
    });
    final fetchTimeout = Duration(seconds: properties!['fetchTimeout']);
    final minimumFetchInterval =
        Duration(seconds: properties['minimumFetchInterval']);
    final lastFetchMillis = properties['lastFetchTime'];
    final lastFetchStatus = properties['lastFetchStatus'];

    _settings = PigeonRemoteConfigSettings(
      fetchTimeout: fetchTimeout.inSeconds,
      minimumFetchInterval: minimumFetchInterval.inSeconds,
    );
    _lastFetchTime = DateTime.fromMillisecondsSinceEpoch(lastFetchMillis);
    _lastFetchStatus = _parseFetchStatus(lastFetchStatus);
  }

  Map<String, RemoteConfigValue> _parseParameters(
      Map<dynamic, dynamic> rawParameters) {
    var parameters = <String, RemoteConfigValue>{};
    for (final key in rawParameters.keys) {
      final rawValue = rawParameters[key];
      parameters[key] = RemoteConfigValue(
          rawValue['value'], _parseValueSource(rawValue['source']));
    }
    return parameters;
  }

  Map<String, PigeonRemoteConfigValue> _parsePigeonParameters(
      Map<dynamic, dynamic> rawParameters) {
    var parameters = <String, PigeonRemoteConfigValue>{};
    for (final key in rawParameters.keys) {
      final rawValue = rawParameters[key];
      parameters[key] = PigeonRemoteConfigValue(
          value: rawValue['value'],
          source: _valueSourceToPigeon(_parseValueSource(rawValue['source'])));
    }
    return parameters;
  }

  ValueSource _parseValueSource(String? sourceStr) {
    switch (sourceStr) {
      case 'static':
        return ValueSource.valueStatic;
      case 'default':
        return ValueSource.valueDefault;
      case 'remote':
        return ValueSource.valueRemote;
      default:
        return ValueSource.valueStatic;
    }
  }

<<<<<<< HEAD
  static const EventChannel _eventChannelConfigUpdated =
      EventChannel('plugins.flutter.io/firebase_remote_config_updated');

  @override
  Stream<RemoteConfigUpdate> get onConfigUpdated {
    return _eventChannelConfigUpdated.receiveBroadcastStream(<String, dynamic>{
      'appName': app.name,
    }).map((event) {
      final updatedKeys = Set<String>.from(event);
      return RemoteConfigUpdate(updatedKeys);
    });
=======
  PigeonValueSource _valueSourceToPigeon(ValueSource source) {
    switch (source) {
      case ValueSource.valueDefault:
        return PigeonValueSource.valueDefault;
      case ValueSource.valueRemote:
        return PigeonValueSource.valueRemote;
      case ValueSource.valueStatic:
      default:
        return PigeonValueSource.valueStatic;
    }
  }

  ValueSource _pigeonToValueSource(PigeonValueSource source) {
    switch (source) {
      case PigeonValueSource.valueDefault:
        return ValueSource.valueDefault;
      case PigeonValueSource.valueRemote:
        return ValueSource.valueRemote;
      case PigeonValueSource.valueStatic:
      default:
        return ValueSource.valueStatic;
    }
  }

  static int _pigeonValueToInt(PigeonRemoteConfigValue pigeonValue) {
    final value = pigeonValue.value;
    if (value != null) {
      final String strValue =
          const Utf8Codec().decode(_pigoenListIntToListInt(value));
      final int intValue =
          int.tryParse(strValue) ?? RemoteConfigValue.defaultValueForInt;
      return intValue;
    } else {
      return RemoteConfigValue.defaultValueForInt;
    }
  }

  static String _pigeonValueToString(PigeonRemoteConfigValue pigeonValue) {
    final value = pigeonValue.value;
    return value != null
        ? const Utf8Codec().decode(_pigoenListIntToListInt(value))
        : RemoteConfigValue.defaultValueForString;
  }

  /// Decode value to double.
  static double _pigeonValueToDouble(PigeonRemoteConfigValue pigeonValue) {
    final value = pigeonValue.value;
    if (value != null) {
      final String strValue =
          const Utf8Codec().decode(_pigoenListIntToListInt(value));
      final double doubleValue =
          double.tryParse(strValue) ?? RemoteConfigValue.defaultValueForDouble;
      return doubleValue;
    } else {
      return RemoteConfigValue.defaultValueForDouble;
    }
  }

  /// Decode value to bool.
  static bool _pigeonValueToBool(PigeonRemoteConfigValue pigeonValue) {
    final value = pigeonValue.value;
    if (value != null) {
      final String strValue =
          const Utf8Codec().decode(_pigoenListIntToListInt(value));
      final lowerCase = strValue.toLowerCase();
      return lowerCase == 'true' || lowerCase == '1';
    } else {
      return RemoteConfigValue.defaultValueForBool;
    }
  }

  static List<int> _pigoenListIntToListInt(List<int?> list) {
    List<int> newList = [];
    for (final int? element in list) {
      if (element != null) {
        newList.add(element);
      }
    }
    return newList;
>>>>>>> 773bcf2c
  }
}<|MERGE_RESOLUTION|>--- conflicted
+++ resolved
@@ -366,7 +366,6 @@
     }
   }
 
-<<<<<<< HEAD
   static const EventChannel _eventChannelConfigUpdated =
       EventChannel('plugins.flutter.io/firebase_remote_config_updated');
 
@@ -378,7 +377,8 @@
       final updatedKeys = Set<String>.from(event);
       return RemoteConfigUpdate(updatedKeys);
     });
-=======
+  }
+
   PigeonValueSource _valueSourceToPigeon(ValueSource source) {
     switch (source) {
       case ValueSource.valueDefault:
@@ -458,6 +458,5 @@
       }
     }
     return newList;
->>>>>>> 773bcf2c
   }
 }