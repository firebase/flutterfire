--- conflicted
+++ resolved
@@ -6,15 +6,9 @@
   flutter: '>=3.3.0'
 
 dependencies:
-<<<<<<< HEAD
-  firebase_analytics: ^11.4.6
-  firebase_core: ^3.13.1
-  firebase_crashlytics: ^4.3.6
-=======
   firebase_analytics: ^11.5.2
   firebase_core: ^3.15.1
   firebase_crashlytics: ^4.3.9
->>>>>>> 931566ae
   flutter:
     sdk: flutter
 
