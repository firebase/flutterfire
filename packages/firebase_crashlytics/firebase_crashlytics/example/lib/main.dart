// ignore_for_file: require_trailing_commas
// Copyright 2019 The Chromium Authors. All rights reserved.
// Use of this source code is governed by a BSD-style license that can be
// found in the LICENSE file.

// @dart=2.9

import 'dart:async';
import 'dart:io';

import 'package:firebase_core/firebase_core.dart';
import 'package:firebase_crashlytics/firebase_crashlytics.dart';
import 'package:flutter/foundation.dart';
import 'package:flutter/material.dart';

// Toggle this to cause an async error to be thrown during initialization
// and to test that runZonedGuarded() catches the error
const _kShouldTestAsyncErrorOnInit = false;

// Toggle this for testing Crashlytics in your app locally.
const _kTestingCrashlytics = true;
<<<<<<< HEAD
//ignore: avoid_void_async
void main() async {
  WidgetsFlutterBinding.ensureInitialized();
  await Firebase.initializeApp(
      options: const FirebaseOptions(
    apiKey: 'AIzaSyAHAsf51D0A407EklG1bs-5wA7EbyfNFg0',
    appId: '1:448618578101:ios:2bc5c1fe2ec336f8ac3efc',
    messagingSenderId: '448618578101',
    authDomain: 'react-native-firebase-testing.firebaseapp.com',
    projectId: 'react-native-firebase-testing',
  ));
=======
>>>>>>> 9aeaaabd

void main() {
  runZonedGuarded(() async {
    WidgetsFlutterBinding.ensureInitialized();
    await Firebase.initializeApp();
    FlutterError.onError = FirebaseCrashlytics.instance.recordFlutterError;
    runApp(MyApp());
  }, (error, stackTrace) {
    FirebaseCrashlytics.instance.recordError(error, stackTrace);
  });
}

class MyApp extends StatefulWidget {
  MyApp({Key key}) : super(key: key);

  @override
  _MyAppState createState() => _MyAppState();
}

class _MyAppState extends State<MyApp> {
  Future<void> _initializeFlutterFireFuture;

  Future<void> _testAsyncErrorOnInit() async {
    Future<void>.delayed(const Duration(seconds: 2), () {
      final List<int> list = <int>[];
      print(list[100]);
    });
  }

  // Define an async function to initialize FlutterFire
  Future<void> _initializeFlutterFire() async {
    // Wait for Firebase to initialize

    if (_kTestingCrashlytics) {
      // Force enable crashlytics collection enabled if we're testing it.
      await FirebaseCrashlytics.instance.setCrashlyticsCollectionEnabled(true);
    } else {
      // Else only enable it in non-debug builds.
      // You could additionally extend this to allow users to opt-in.
      await FirebaseCrashlytics.instance
          .setCrashlyticsCollectionEnabled(!kDebugMode);
    }

    if (_kShouldTestAsyncErrorOnInit) {
      await _testAsyncErrorOnInit();
    }
  }

  @override
  void initState() {
    super.initState();
    _initializeFlutterFireFuture = _initializeFlutterFire();
  }

  @override
  Widget build(BuildContext context) {
    return MaterialApp(
      home: Scaffold(
        appBar: AppBar(
          title: const Text('Crashlytics example app'),
        ),
        body: FutureBuilder(
          future: _initializeFlutterFireFuture,
          builder: (context, snapshot) {
            switch (snapshot.connectionState) {
              case ConnectionState.done:
                if (snapshot.hasError) {
                  return Center(
                    child: Text('Error: ${snapshot.error}'),
                  );
                }
                return Center(
                  child: Column(
                    children: <Widget>[
                      ElevatedButton(
                        onPressed: () {
                          FirebaseCrashlytics.instance
                              .setCustomKey('example', 'flutterfire');
                          ScaffoldMessenger.of(context)
                              .showSnackBar(const SnackBar(
                            content: Text(
                                'Custom Key "example: flutterfire" has been set \n'
                                'Key will appear in Firebase Console once app has crashed and reopened'),
                            duration: Duration(seconds: 5),
                          ));
                        },
                        child: const Text('Key'),
                      ),
                      ElevatedButton(
                        onPressed: () {
                          FirebaseCrashlytics.instance
                              .log('This is a log example');
                          ScaffoldMessenger.of(context)
                              .showSnackBar(const SnackBar(
                            content: Text(
                                'The message "This is a log example" has been logged \n'
                                'Message will appear in Firebase Console once app has crashed and reopened'),
                            duration: Duration(seconds: 5),
                          ));
                        },
                        child: const Text('Log'),
                      ),
                      ElevatedButton(
                        onPressed: () async {
                          ScaffoldMessenger.of(context)
                              .showSnackBar(const SnackBar(
                            content: Text('App will crash is 5 seconds \n'
                                'Please reopen to send data to Crashlytics'),
                            duration: Duration(seconds: 5),
                          ));

                          // Delay crash for 5 seconds
                          sleep(const Duration(seconds: 5));

                          // Use FirebaseCrashlytics to throw an error. Use this for
                          // confirmation that errors are being correctly reported.
                          FirebaseCrashlytics.instance.crash();
                        },
                        child: const Text('Crash'),
                      ),
                      ElevatedButton(
                        onPressed: () {
                          ScaffoldMessenger.of(context)
                              .showSnackBar(const SnackBar(
                            content: Text('Thrown error has been caught \n'
                                'Please crash and reopen to send data to Crashlytics'),
                            duration: Duration(seconds: 5),
                          ));

                          // Example of thrown error, it will be caught and sent to
                          // Crashlytics.
                          throw StateError('Uncaught error thrown by app');
                        },
                        child: const Text('Throw Error'),
                      ),
                      ElevatedButton(
                        onPressed: () {
                          ScaffoldMessenger.of(context)
                              .showSnackBar(const SnackBar(
                            content: Text(
                                'Uncaught Exception that is handled by second parameter of runZonedGuarded \n'
                                'Please crash and reopen to send data to Crashlytics'),
                            duration: Duration(seconds: 5),
                          ));

                          // Example of an exception that does not get caught
                          // by `FlutterError.onError` but is caught by
                          // `runZonedGuarded`.
                          runZonedGuarded(() {
                            Future<void>.delayed(const Duration(seconds: 2),
                                () {
                              final List<int> list = <int>[];
                              print(list[100]);
                            });
                          }, FirebaseCrashlytics.instance.recordError);
                        },
                        child: const Text('Async out of bounds'),
                      ),
                      ElevatedButton(
                        onPressed: () async {
                          try {
                            ScaffoldMessenger.of(context)
                                .showSnackBar(const SnackBar(
                              content: Text('Recorded Error  \n'
                                  'Please crash and reopen to send data to Crashlytics'),
                              duration: Duration(seconds: 5),
                            ));
                            throw Error();
                          } catch (e, s) {
                            // "reason" will append the word "thrown" in the
                            // Crashlytics console.
                            await FirebaseCrashlytics.instance.recordError(e, s,
                                reason: 'as an example of fatal error',
                                fatal: true);
                          }
                        },
                        child: const Text('Record Fatal Error'),
                      ),
                      ElevatedButton(
                        onPressed: () async {
                          try {
                            ScaffoldMessenger.of(context)
                                .showSnackBar(const SnackBar(
                              content: Text('Recorded Error  \n'
                                  'Please crash and reopen to send data to Crashlytics'),
                              duration: Duration(seconds: 5),
                            ));
                            throw Error();
                          } catch (e, s) {
                            // "reason" will append the word "thrown" in the
                            // Crashlytics console.
                            await FirebaseCrashlytics.instance.recordError(e, s,
                                reason: 'as an example of non-fatal error');
                          }
                        },
                        child: const Text('Record Non-Fatal Error'),
                      ),
                    ],
                  ),
                );
                break;
              default:
                return const Center(child: Text('Loading'));
            }
          },
        ),
      ),
    );
  }
}<|MERGE_RESOLUTION|>--- conflicted
+++ resolved
@@ -19,25 +19,19 @@
 
 // Toggle this for testing Crashlytics in your app locally.
 const _kTestingCrashlytics = true;
-<<<<<<< HEAD
-//ignore: avoid_void_async
+
 void main() async {
-  WidgetsFlutterBinding.ensureInitialized();
-  await Firebase.initializeApp(
-      options: const FirebaseOptions(
-    apiKey: 'AIzaSyAHAsf51D0A407EklG1bs-5wA7EbyfNFg0',
-    appId: '1:448618578101:ios:2bc5c1fe2ec336f8ac3efc',
-    messagingSenderId: '448618578101',
-    authDomain: 'react-native-firebase-testing.firebaseapp.com',
-    projectId: 'react-native-firebase-testing',
-  ));
-=======
->>>>>>> 9aeaaabd
-
-void main() {
   runZonedGuarded(() async {
     WidgetsFlutterBinding.ensureInitialized();
-    await Firebase.initializeApp();
+    await Firebase.initializeApp(
+        options: const FirebaseOptions(
+          apiKey: 'AIzaSyAHAsf51D0A407EklG1bs-5wA7EbyfNFg0',
+          appId: '1:448618578101:ios:2bc5c1fe2ec336f8ac3efc',
+          messagingSenderId: '448618578101',
+          authDomain: 'react-native-firebase-testing.firebaseapp.com',
+          projectId: 'react-native-firebase-testing',
+        )
+    );
     FlutterError.onError = FirebaseCrashlytics.instance.recordFlutterError;
     runApp(MyApp());
   }, (error, stackTrace) {
@@ -47,7 +41,6 @@
 
 class MyApp extends StatefulWidget {
   MyApp({Key key}) : super(key: key);
-
   @override
   _MyAppState createState() => _MyAppState();
 }
