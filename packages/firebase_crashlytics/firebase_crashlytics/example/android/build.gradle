buildscript {
    repositories {
        google()
        jcenter()
    }

    dependencies {
<<<<<<< HEAD
        classpath 'com.android.tools.build:gradle:3.5.4'
        classpath 'com.google.firebase:firebase-crashlytics-gradle:2.2.0'
=======
        classpath 'com.android.tools.build:gradle:4.1.2'
        classpath 'com.google.gms:google-services:4.3.4'
         classpath 'com.google.firebase:firebase-crashlytics-gradle:2.2.0'
>>>>>>> 9aeaaabd
    }
}

allprojects {
    repositories {
        google()
        jcenter()
    }
}

rootProject.buildDir = '../build'
subprojects {
    project.buildDir = "${rootProject.buildDir}/${project.name}"
}
subprojects {
    project.evaluationDependsOn(':app')
}

task clean(type: Delete) {
    delete rootProject.buildDir
}<|MERGE_RESOLUTION|>--- conflicted
+++ resolved
@@ -5,14 +5,9 @@
     }
 
     dependencies {
-<<<<<<< HEAD
-        classpath 'com.android.tools.build:gradle:3.5.4'
-        classpath 'com.google.firebase:firebase-crashlytics-gradle:2.2.0'
-=======
         classpath 'com.android.tools.build:gradle:4.1.2'
         classpath 'com.google.gms:google-services:4.3.4'
-         classpath 'com.google.firebase:firebase-crashlytics-gradle:2.2.0'
->>>>>>> 9aeaaabd
+        classpath 'com.google.firebase:firebase-crashlytics-gradle:2.2.0'
     }
 }
 
