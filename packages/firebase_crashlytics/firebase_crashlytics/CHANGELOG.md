<<<<<<< HEAD
=======
## 2.7.2

 - Update a dependency to the latest release.

## 2.7.1

 - **FIX**: re-add support for `recordFlutterFatalError` method from previous EAP API (#8550). ([8ef8b55c](https://github.com/FirebaseExtended/flutterfire/commit/8ef8b55c113f24abac783170723c7f784f5d1fe5))

## 2.7.0

 - **FEAT**: add support for on-demand exception reporting (#8540). ([dfec7d60](https://github.com/FirebaseExtended/flutterfire/commit/dfec7d60592abe0a5c6523e13feabffb8b03020b))

>>>>>>> afe60ad4
## 2.6.3

 - Update a dependency to the latest release.

## 2.6.2

 - Update a dependency to the latest release.

## 2.6.1

 - **FIX**: Exit the add crashlytics upload-symbols script if the required json isn't present. ([94077929](https://github.com/FirebaseExtended/flutterfire/commit/940779290a3039181a92567fe8492a720af899e1))

## 2.6.0

 - **FEAT**: add automatic Crashlytics symbol uploads for iOS & macOS apps (#8157). ([c4a3eaa7](https://github.com/FirebaseExtended/flutterfire/commit/c4a3eaa7200d924f9ec71370dd3c875813804935))

## 2.5.3

 - **FIX**: update all Dart SDK version constraints to Dart >= 2.16.0 (#8184). ([df4a5bab](https://github.com/FirebaseExtended/flutterfire/commit/df4a5bab3c029399b4f257a5dd658d302efe3908))

## 2.5.2

 - Update a dependency to the latest release.

## 2.5.1

 - Fixed macOS project not compiling by symlinking missing header file: `Crashlytics_Platform.h`

## 2.5.0

 - **FEAT**: Set the dSYM file format through the Crashlytic's podspec to allow symbolicating crash reports. (#7872). ([d5d7e26a](https://github.com/FirebaseExtended/flutterfire/commit/d5d7e26a4828963f375b656c6e1a397d26aac980))

## 2.4.5

 - **FIX**: bump Android `compileSdkVersion` to 31 (#7726). ([a9562bac](https://github.com/FirebaseExtended/flutterfire/commit/a9562bac60ba927fb3664a47a7f7eaceb277dca6))

## 2.4.4

 - **REFACTOR**: fix all `unnecessary_import` analyzer issues introduced with Flutter 2.8. ([7f0e82c9](https://github.com/FirebaseExtended/flutterfire/commit/7f0e82c978a3f5a707dd95c7e9136a3e106ff75e))
 - **FIX**: set build id as not required, to allow Dart default app initialization (#7594). ([c15fdda3](https://github.com/FirebaseExtended/flutterfire/commit/c15fdda33b447ddd0c8e066e9c9ec7cabf9cd6fd))
 - **FIX**: Return app constants for default app only on `Android`. (#7592). ([b803c425](https://github.com/FirebaseExtended/flutterfire/commit/b803c425b420acae155fea93a62ab9b3de4556a5))

## 2.4.3

 - Update a dependency to the latest release.

## 2.4.2

 - Update a dependency to the latest release.

## 2.4.1

 - Update a dependency to the latest release.

## 2.4.0

 - **REFACTOR**: migrate remaining examples & e2e tests to null-safety (#7393).
 - **FEAT**: log development platform to Crashlytics in Crashlytics iOS plugin (#7322).

## 2.3.0

 - **FEAT**: support initializing default `FirebaseApp` instances from Dart (#6549).

## 2.2.5

 - Update a dependency to the latest release.

## 2.2.4

 - **REFACTOR**: remove deprecated Flutter Android v1 Embedding usages, including in example app (#7158).

## 2.2.3

 - **FIX**: switch usage of `dumpErrorToConsole` to `presentError` to remove duplicate logging (#7046).
 - **CHORE**: remove unused deprecated V1 embedding for android (#7127).

## 2.2.2

 - Update a dependency to the latest release.

## 2.2.1

 - Update a dependency to the latest release.

## 2.2.0

 - **STYLE**: enable additional lint rules (#6832).
 - **FEAT**: lower iOS & macOS deployment targets for relevant plugins (#6757).

## 2.1.1

 - **FIX**: issue where build would fail with missing header (#6628).

## 2.1.0

 - **FIX**: improve stack trace symbol. "class.method" signature. (#6442).
 - **FEAT**: submit analytics crash event on fatal - enables support for crash free users reporting (#5900).
 - **CHORE**: rm deprecated jcenter repository (#6431).

## 2.0.7

 - **FIX**: improve stack trace symbol. "class.method" signature. (#6442).
 - **CHORE**: rm deprecated jcenter repository (#6431).

## 2.0.6

 - Update a dependency to the latest release.

## 2.0.5

 - **DOCS**: Add Flutter Favorite badge (#6190).

## 2.0.4

 - **FIX**: podspec osx version checking script should use a version range instead of a single fixed version.

## 2.0.3

 - Update a dependency to the latest release.

## 2.0.2

 - Update a dependency to the latest release.

## 2.0.1

 - **FIX**: Avoid duplicate prints (#5718).
 - **FIX**: Include obfuscated stack traces (#4407).
 - **CHORE**: update drive dependency (#5740).

## 2.0.0

> Note: This release has breaking changes.

 - **FIX**: Add Flutter dependency to podspec (#5455).
 - **FEAT**: fatal error crash report (#5427).
 - **CHORE**: add repository urls to pubspecs (#5542).
 - **CHORE**: bump min Dart SDK constraint to 2.12.0 (#5430).
 - **CHORE**: merge all analysis_options.yaml into one (#5329).
 - **CHORE**: publish packages.
 - **BREAKING** **FIX**: `checkForUnsentReports` should error if `isCrashlyticsCollectionEnabled` is false (#5187).

## 1.0.0

 - Graduate package to a stable release. See pre-releases prior to this version for changelog entries.

## 1.0.0-1.0.nullsafety.0

 - Bump "firebase_crashlytics" to `1.0.0-1.0.nullsafety.0`.

## 0.5.0-1.0.nullsafety.3

 - Update a dependency to the latest release.

## 0.5.0-1.0.nullsafety.2

 - **REFACTOR**: pubspec & dependency updates (#4932).
 - **REFACTOR**: replace deprecated `RaisedButton` widget with `ElevatedButton`.

## 0.5.0-1.0.nullsafety.1

 - **FIX**: bump firebase_core_* package versions to updated NNBD versioning format (#4832).

## 0.5.0-1.0.nullsafety.0

- **REFACTOR**: migrate to NNBD.

## 0.4.0+1

 - **REFACTOR**: updated crashlytics e2e test library.
 - **FIX**: updated didCrashOnPreviousExecution call.

## 0.4.0

> Note: This release has breaking changes.

 - **FEAT**: add check on podspec to assist upgrading users deployment target.
 - **BUILD**: commit Podfiles with 10.12 deployment target.
 - **BUILD**: remove default sdk version, version should always come from firebase_core, or be user defined.
 - **BUILD**: set macOS deployment target to 10.12 (from 10.11).
 - **BREAKING** **BUILD**: set osx min supported platform version to 10.12.

## 0.3.0

> Note: This release has breaking changes.

 - **FIX**: bubble exceptions (#4419).
 - **BREAKING** **REFACTOR**: remove all currently deprecated APIs.
 - **BREAKING** **FEAT**: forward port to firebase-ios-sdk v7.3.0.
   - Due to this SDK upgrade, iOS 10 is now the minimum supported version by FlutterFire. Please update your build target version.
 - **CHORE**: harmonize dependencies and version handling.

## 0.2.4

 - **FEAT**: bump android `com.android.tools.build` & `'com.google.gms:google-services` versions (#4269).

## 0.2.3+1

 - Update a dependency to the latest release.

## 0.2.3

 - **FEAT**: bump compileSdkVersion to 29 (#3975).
 - **FEAT**: bump `compileSdkVersion` to 29 in preparation for upcoming Play Store requirement.
 - **CHORE**: publish packages.
 - **CHORE**: publish packages.

## 0.2.2

 - **FEAT**: bump compileSdkVersion to 29 (#3975).
 - **FEAT**: update Firebase iOS SDK version to 6.33.0 (from 6.26.0).

## 0.2.1+1

 - **FIX**: Change minimum version of stack_trace package (#3639).
 - **DOCS**: README updates (#3768).

## 0.2.1

 - **REFACTOR**: changes context to reason (#1542) (#3334).
 - **FEAT**: rework (#3420).
 - **CHORE**: firebase_crashlytics v0.2.0 release.

## 0.2.0

For help migrating to this release please see the [migration guide](https://firebase.flutter.dev/docs/migration).

* **BREAKING**: Removal of Fabric SDKs and migration to the new Firebase Crashlytics SDK.
* **BREAKING**: The following methods have been removed as they are no longer available on the Firebase Crashlytics SDK:
  * `setUserEmail`
  * `setUserName`
  * `getVersion`
  * `isDebuggable`
* **BREAKING**: `log` now returns a Future. Calling `log` now sends logs immediately to the underlying Crashlytics SDK instead of pooling them in Dart.
* **BREAKING**: the methods `setInt`, `setDouble`, `setString` and `setBool` have been replaced by `setCustomKey`.
  * `setCustomKey` returns a Future. Calling `setCustomKey` now sends custom keys immediately to the underlying Crashlytics SDK instead of pooling them in Dart.
* **DEPRECATED**: `enableInDevMode` has been deprecated, use `isCrashlyticsCollectionEnabled` and `setCrashlyticsCollectionEnabled` instead.
* **DEPRECATED**: `Crashlytics` has been deprecated, use `FirebaseCrashlytics` instead.
* **NEW**: Custom keys that are automatically added by FlutterFire when calling `reportError` are now prefixed with `flutter_error_`.
* **NEW**: Calling `.crash()` on Android  & iOS/macOS now reports a custom named exception to the Firebase Console. This allows you to easily locate test crashes.
  * Name: `FirebaseCrashlyticsTestCrash`.
  * Message: `This is a test crash caused by calling .crash() in Dart.`.
* **NEW**: `recordError` now uses a named native exception when reporting to the Firebase Console. This allows you to easily locate errors originating from Flutter.
  * Name: `FlutterError`.
* **NEW**: Added support for `checkForUnsentReports`.
  * Checks a device for any fatal or non-fatal crash reports that haven't yet been sent to Crashlytics.
  * See reference API docs for more information.
* **NEW**: Added support for `deleteUnsentReports`.
  * If automatic data collection is disabled, this method queues up all the reports on a device for deletion.
  * See reference API docs for more information.
* **NEW**: Added support for `didCrashOnPreviousExecution`.
  * Checks whether the app crashed on its previous run.
  * See reference API docs for more information.
* **NEW**: Added support for `sendUnsentReports`.
  * If automatic data collection is disabled, this method queues up all the reports on a device to send to Crashlytics.
  * See reference API docs for more information.
* **NEW**: Added support for `setCrashlyticsCollectionEnabled`.
  * Enables/disables automatic data collection by Crashlytics.
  * See reference API docs for more information.
* **NEW**: Added support for `isCrashlyticsCollectionEnabled`.
  * Whether the current Crashlytics instance is collecting reports. If false, then no crash reporting data is sent to Firebase.
  * See reference API docs for more information.
* **FIX**: Fixed a bug that prevented keys from being set on iOS devices.

## 0.1.4+1

* Put current stack trace into report if no other stack trace is supplied.

## 0.1.4

* Update lower bound of dart dependency to 2.0.0.

## 0.1.3+3

* Fix for missing UserAgent.h compilation failures.

## 0.1.3+2

* Fix Cirrus build by removing WorkspaceSettings.xcsettings file in the iOS example app.

## 0.1.3+1

* Make the pedantic dev_dependency explicit.

## 0.1.3

* Add macOS support

## 0.1.2+5

* Fix overrides a deprecated API.
* Raise minimum required Flutter SDK version to 1.12.13+hotfix.4

## 0.1.2+4

* Updated the example with the missing `recordError()` method.
* Added a `recordError()` integration test.

## 0.1.2+3

* Remove the deprecated `author:` field from pubspec.yaml
* Migrate the plugin to the pubspec platforms manifest.
* Bump the minimum Flutter version to 1.10.0.

## 0.1.2+2

* Removed the `async` from the `runZoned()` in the example, as there's no `await` to be executed.

## 0.1.2+1

* Updated a confusing comment.

## 0.1.2

* Updated to use the v2 plugin API.

## 0.1.1+2

* When reporting to Crashlytics on iOS, and printing supplied logs, do not
  prepend each line with "FirebaseCrashlyticsPlugin.m line 44".
* Prepend `firebase_crashlytics: ` to the final answer from Crashlytics
  plugin in the log to realize where it's coming from.

## 0.1.1+1

* Updated README instructions for contributing for consistency with other Flutterfire plugins.

## 0.1.1

* Log FlutterErrorDetails using Flutter's standard `FlutterError.dumpErrorToConsole`.
* In debug mode, always log errors.

## 0.1.0+5

* Fix example app `support-compat` crash by setting `compileSdkVersion` to 28.

## 0.1.0+4

* Fix linter finding in examples.

## 0.1.0+3

* Update documentation to reflect new repository location.
* Update unit tests to call `TestWidgetsFlutterBinding.ensureInitialized`.

## 0.1.0+2

* [iOS] Fixes crash when trying to report a crash without any context

## 0.1.0+1

* Added additional exception information from the Flutter framework to the reports.
* Refactored debug printing of exceptions to be human-readable.
* Passing `null` stack traces is now supported.
* Added the "Error reported to Crashlytics." print statement that was previously missing.
* Updated `README.md` to include both the breaking change from `0.1.0` and the newly added
  `recordError` function in the setup section.
* Adjusted `README.md` formatting.
* Fixed `recordFlutterError` method name in the `0.1.0` changelog entry.

## 0.1.0

* **Breaking Change** Renamed `onError` to `recordFlutterError`.
* Added `recordError` method for errors caught using `runZoned`'s `onError`.

## 0.0.4+12

* Update google-services Android gradle plugin to 4.3.0 in documentation and examples.

## 0.0.4+11

* Fixed an issue where `Crashlytics#getStackTraceElements` didn't handle functions without classes.

## 0.0.4+10

* Update README.

## 0.0.4+9

* Fixed custom keys implementation.
* Added tests for custom keys implementation.
* Removed a print statement.

## 0.0.4+8

* Automatically use version from pubspec.yaml when reporting usage to Firebase.

## 0.0.4+7

* Fixed an issue where `Crashlytics#setUserIdentifier` incorrectly called `setUserEmail` on iOS.

## 0.0.4+6

* On Android, use actual the Dart exception name instead of "Dart error."

## 0.0.4+5

* Fix parsing stacktrace.

## 0.0.4+4

* Add missing template type parameter to `invokeMethod` calls.
* Bump minimum Flutter version to 1.5.0.

## 0.0.4+3

* Migrate our handling of `FlutterErrorDetails` to work on both Flutter stable
  and master.

## 0.0.4+2

* Keep debug log formatting.

## 0.0.4+1

* Added an integration test.

## 0.0.4

* Initialize Fabric automatically, preventing crashes that could occur when setting user data.

## 0.0.3

* Rely on firebase_core to add the Android dependency on Firebase instead of hardcoding the version ourselves.

## 0.0.2+1

* Update variable name `enableInDevMode` in README.

## 0.0.2

* Updated the iOS podspec to a static framework to support compatibility with Swift plugins.
* Updated the Android gradle dependencies to prevent build errors.

## 0.0.1

* Initial release of Firebase Crashlytics plugin.
This version reports uncaught errors as non-fatal exceptions in the
Firebase console.<|MERGE_RESOLUTION|>--- conflicted
+++ resolved
@@ -1,5 +1,3 @@
-<<<<<<< HEAD
-=======
 ## 2.7.2
 
  - Update a dependency to the latest release.
@@ -12,7 +10,6 @@
 
  - **FEAT**: add support for on-demand exception reporting (#8540). ([dfec7d60](https://github.com/FirebaseExtended/flutterfire/commit/dfec7d60592abe0a5c6523e13feabffb8b03020b))
 
->>>>>>> afe60ad4
 ## 2.6.3
 
  - Update a dependency to the latest release.
