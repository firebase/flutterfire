// Copyright 2020 The Chromium Authors. All rights reserved.
// Use of this source code is governed by a BSD-style license that can be
// found in the LICENSE file.

<<<<<<< HEAD
// @dart=2.9

import 'package:stack_trace/stack_trace.dart';

final _obfuscatedStackTraceLineRegExp =
    RegExp(r'^(\s*#\d{2} abs )([\da-f]+)((?: virt [\da-f]+)?(?: .*)?)$');

=======
>>>>>>> 8564cbc4
/// Returns a [List] containing detailed output of each line in a stack trace.
List<Map<String, String>> getStackTraceElements(StackTrace stackTrace) {
  final Trace trace = Trace.from(stackTrace).terse;
  final List<Map<String, String>> elements = <Map<String, String>>[];

<<<<<<< HEAD
  for (Frame frame in trace.frames) {
    try {
      if (frame is UnparsedFrame) {
        if (_obfuscatedStackTraceLineRegExp.hasMatch(frame.member)) {
          // Same exceptions should be grouped in Crashlytics Console.
          // Crashlytics Console groups issues with same stack trace.
          // Obfuscated stack traces contains abs address, virt address
          // and symbol name + offset. abs addresses are different across
          // sessions, so same error can create different issues in Console.
          // We replace abs address with '0' so that Crashlytics Console can
          // group same exceptions. Also we don't need abs addresses for
          // deobfuscating, if we have virt address or symbol name + offset.
          final String method = frame.member.replaceFirstMapped(
              _obfuscatedStackTraceLineRegExp,
              (match) => '${match.group(1)}0${match.group(3)}');
          elements.add(<String, String>{
            'file': '',
            'line': '0',
            'method': method,
          });
        }
      } else {
        final Map<String, String> element = <String, String>{
          'file': frame.library,
          'line': frame.line?.toString() ?? '0',
        };
        final List<String> members = frame.member.split('.');
        if (members.length > 1) {
          element['method'] = members.sublist(1).join('.');
          element['class'] = members.first;
        } else {
          element['method'] = frame.member;
        }
        elements.add(element);
      }
    } catch (e) {
      print(e.toString());
=======
  for (final String line in lines) {
    final List<String> lineParts = line.split(RegExp(r'\s+'));

    final String fileName = lineParts.first;

    // Sometimes the trace looks like [<file>,<methodField>] and doesn't contain a line field
    final String lineNumber =
        lineParts.length > 2 ? lineParts[1].split(':').first : '0';

    final Map<String, String> element = <String, String>{
      'file': fileName,
      'line': lineNumber,
    };

    final List<String> methodField = lineParts.last.split('.');

    final String methodName = methodField.last.trim();
    element['method'] = methodName;

    if (methodField.length > 1) {
      final String className = methodField.first.trim();
      element['class'] = className;
>>>>>>> 8564cbc4
    }

    elements.add(element);
  }

  return elements;
}<|MERGE_RESOLUTION|>--- conflicted
+++ resolved
@@ -1,87 +1,51 @@
 // Copyright 2020 The Chromium Authors. All rights reserved.
 // Use of this source code is governed by a BSD-style license that can be
 // found in the LICENSE file.
-
-<<<<<<< HEAD
-// @dart=2.9
 
 import 'package:stack_trace/stack_trace.dart';
 
 final _obfuscatedStackTraceLineRegExp =
     RegExp(r'^(\s*#\d{2} abs )([\da-f]+)((?: virt [\da-f]+)?(?: .*)?)$');
 
-=======
->>>>>>> 8564cbc4
 /// Returns a [List] containing detailed output of each line in a stack trace.
 List<Map<String, String>> getStackTraceElements(StackTrace stackTrace) {
   final Trace trace = Trace.from(stackTrace).terse;
   final List<Map<String, String>> elements = <Map<String, String>>[];
 
-<<<<<<< HEAD
-  for (Frame frame in trace.frames) {
-    try {
-      if (frame is UnparsedFrame) {
-        if (_obfuscatedStackTraceLineRegExp.hasMatch(frame.member)) {
-          // Same exceptions should be grouped in Crashlytics Console.
-          // Crashlytics Console groups issues with same stack trace.
-          // Obfuscated stack traces contains abs address, virt address
-          // and symbol name + offset. abs addresses are different across
-          // sessions, so same error can create different issues in Console.
-          // We replace abs address with '0' so that Crashlytics Console can
-          // group same exceptions. Also we don't need abs addresses for
-          // deobfuscating, if we have virt address or symbol name + offset.
-          final String method = frame.member.replaceFirstMapped(
-              _obfuscatedStackTraceLineRegExp,
-              (match) => '${match.group(1)}0${match.group(3)}');
-          elements.add(<String, String>{
-            'file': '',
-            'line': '0',
-            'method': method,
-          });
-        }
+  for (final Frame frame in trace.frames) {
+    if (frame is UnparsedFrame) {
+      if (_obfuscatedStackTraceLineRegExp.hasMatch(frame.member)) {
+        // Same exceptions should be grouped in Crashlytics Console.
+        // Crashlytics Console groups issues with same stack trace.
+        // Obfuscated stack traces contains abs address, virt address
+        // and symbol name + offset. abs addresses are different across
+        // sessions, so same error can create different issues in Console.
+        // We replace abs address with '0' so that Crashlytics Console can
+        // group same exceptions. Also we don't need abs addresses for
+        // deobfuscating, if we have virt address or symbol name + offset.
+        final String method = frame.member.replaceFirstMapped(
+            _obfuscatedStackTraceLineRegExp,
+            (match) => '${match.group(1)}0${match.group(3)}');
+        elements.add(<String, String>{
+          'file': '',
+          'line': '0',
+          'method': method,
+        });
+      }
+    } else {
+      final Map<String, String> element = <String, String>{
+        'file': frame.library,
+        'line': frame.line?.toString() ?? '0',
+      };
+      final List<String> members = frame.member.split('.');
+      if (members.length > 1) {
+        element['method'] = members.sublist(1).join('.');
+        element['class'] = members.first;
       } else {
-        final Map<String, String> element = <String, String>{
-          'file': frame.library,
-          'line': frame.line?.toString() ?? '0',
-        };
-        final List<String> members = frame.member.split('.');
-        if (members.length > 1) {
-          element['method'] = members.sublist(1).join('.');
-          element['class'] = members.first;
-        } else {
-          element['method'] = frame.member;
-        }
-        elements.add(element);
+        element['method'] = frame.member;
       }
-    } catch (e) {
-      print(e.toString());
-=======
-  for (final String line in lines) {
-    final List<String> lineParts = line.split(RegExp(r'\s+'));
-
-    final String fileName = lineParts.first;
-
-    // Sometimes the trace looks like [<file>,<methodField>] and doesn't contain a line field
-    final String lineNumber =
-        lineParts.length > 2 ? lineParts[1].split(':').first : '0';
-
-    final Map<String, String> element = <String, String>{
-      'file': fileName,
-      'line': lineNumber,
-    };
-
-    final List<String> methodField = lineParts.last.split('.');
-
-    final String methodName = methodField.last.trim();
-    element['method'] = methodName;
-
-    if (methodField.length > 1) {
-      final String className = methodField.first.trim();
-      element['class'] = className;
->>>>>>> 8564cbc4
+      elements.add(element);
     }
-
-    elements.add(element);
   }
 
   return elements;
