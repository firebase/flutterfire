// Copyright 2020 The Chromium Authors. All rights reserved.
// Use of this source code is governed by a BSD-style license that can be
// found in the LICENSE file.

<<<<<<< HEAD
import 'package:stack_trace/stack_trace.dart';

final _obfuscatedStackTraceLineRegExp =
    RegExp(r'^(\s*#\d{2} abs )([\da-f]+)((?: virt [\da-f]+)?(?: .*)?)$');
=======
// @dart=2.9
>>>>>>> 50c19b32

/// Returns a [List] containing detailed output of each line in a stack trace.
List<Map<String, String>> getStackTraceElements(StackTrace stackTrace) {
  final Trace trace = Trace.from(stackTrace).terse;
  final List<Map<String, String>> elements = <Map<String, String>>[];

  for (Frame frame in trace.frames) {
    try {
      if (frame is UnparsedFrame) {
        if (_obfuscatedStackTraceLineRegExp.hasMatch(frame.member)) {
          // Same exceptions should be grouped in Crashlytics Console.
          // Crashlytics Console groups issues with same stack trace.
          // Obfuscated stack traces contains abs address, virt address
          // and symbol name + offset. abs addresses are different across
          // sessions, so same error can create different issues in Console.
          // We replace abs address with '0' so that Crashlytics Console can
          // group same exceptions. Also we don't need abs addresses for
          // deobfuscating, if we have virt address or symbol name + offset.
          final String method = frame.member.replaceFirstMapped(
              _obfuscatedStackTraceLineRegExp,
              (match) => '${match.group(1)}0${match.group(3)}');
          elements.add(<String, String>{
            'file': '',
            'line': '0',
            'method': method,
          });
        }
      } else {
        final Map<String, String> element = <String, String>{
          'file': frame.library,
          'line': frame.line?.toString() ?? '0',
        };
        final List<String> members = frame.member.split('.');
        if (members.length > 1) {
          element['method'] = members.sublist(1).join('.');
          element['class'] = members.first;
        } else {
          element['method'] = frame.member;
        }
        elements.add(element);
      }
    } catch (e) {
      print(e.toString());
    }
  }

  return elements;
}<|MERGE_RESOLUTION|>--- conflicted
+++ resolved
@@ -2,14 +2,12 @@
 // Use of this source code is governed by a BSD-style license that can be
 // found in the LICENSE file.
 
-<<<<<<< HEAD
+// @dart=2.9
+
 import 'package:stack_trace/stack_trace.dart';
 
 final _obfuscatedStackTraceLineRegExp =
     RegExp(r'^(\s*#\d{2} abs )([\da-f]+)((?: virt [\da-f]+)?(?: .*)?)$');
-=======
-// @dart=2.9
->>>>>>> 50c19b32
 
 /// Returns a [List] containing detailed output of each line in a stack trace.
 List<Map<String, String>> getStackTraceElements(StackTrace stackTrace) {
