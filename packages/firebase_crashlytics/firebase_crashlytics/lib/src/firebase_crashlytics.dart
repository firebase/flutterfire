--- conflicted
+++ resolved
@@ -115,13 +115,8 @@
     final StackTrace stackTrace = stack ?? StackTrace.current;
 
     // Report error.
-<<<<<<< HEAD
-=======
-    final List<String> stackTraceLines =
-        Trace.format(stackTrace).trimRight().split('\n');
->>>>>>> 8564cbc4
     final List<Map<String, String>> stackTraceElements =
-        getStackTraceElements(stack);
+        getStackTraceElements(stackTrace);
 
     return _delegate.recordError(
       exception: exception.toString(),
