require 'yaml'

pubspec = YAML.load_file(File.join('..', 'pubspec.yaml'))
library_version = pubspec['version'].gsub('+', '-')

# Add upload-symbols script to the Flutter target.
current_dir = Dir.pwd
calling_dir = File.dirname(__FILE__)
project_dir = calling_dir.slice(0..(calling_dir.index('/.symlinks')))
system("ruby #{current_dir}/crashlytics_add_upload_symbols -f -p #{project_dir} -n Runner.xcodeproj")

if defined?($FirebaseSDKVersion)
  Pod::UI.puts "#{pubspec['name']}: Using user specified Firebase SDK version '#{$FirebaseSDKVersion}'"
  firebase_sdk_version = $FirebaseSDKVersion
else
  firebase_core_script = File.join(File.expand_path('..', File.expand_path('..', File.dirname(__FILE__))), 'firebase_core/ios/firebase_sdk_version.rb')
  if File.exist?(firebase_core_script)
    require firebase_core_script
    firebase_sdk_version = firebase_sdk_version!
    Pod::UI.puts "#{pubspec['name']}: Using Firebase SDK version '#{firebase_sdk_version}' defined in 'firebase_core'"
  end
end

Pod::Spec.new do |s|
  s.name             = pubspec['name']
  s.version          = library_version
  s.summary          = pubspec['description']
  s.description      = pubspec['description']
  s.homepage         = pubspec['homepage']
  s.license          = { :file => '../LICENSE' }
  s.authors          = 'The Chromium Authors'
  s.source           = { :path => '.' }

  s.source_files = 'Classes/**/*'
  s.public_header_files = 'Classes/**/*.h'

  s.ios.deployment_target = '9.0'

  s.dependency 'Flutter'
  s.dependency 'firebase_core'
  s.dependency 'Firebase/Crashlytics', firebase_sdk_version

  s.static_framework = true
  s.pod_target_xcconfig = {
    'GCC_PREPROCESSOR_DEFINITIONS' => "LIBRARY_VERSION=\\@\\\"#{library_version}\\\" LIBRARY_NAME=\\@\\\"flutter-fire-cls\\\"",
    'DEFINES_MODULE' => 'YES'
  }
  s.user_target_xcconfig = { 'DEBUG_INFORMATION_FORMAT' => 'dwarf-with-dsym' }
<<<<<<< HEAD
=======
  
>>>>>>> 19727798
end<|MERGE_RESOLUTION|>--- conflicted
+++ resolved
@@ -46,8 +46,4 @@
     'DEFINES_MODULE' => 'YES'
   }
   s.user_target_xcconfig = { 'DEBUG_INFORMATION_FORMAT' => 'dwarf-with-dsym' }
-<<<<<<< HEAD
-=======
-  
->>>>>>> 19727798
 end