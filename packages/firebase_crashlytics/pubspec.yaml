--- conflicted
+++ resolved
@@ -2,11 +2,8 @@
 description:
   Flutter plugin for Firebase Crashlytics. It reports uncaught errors to the
   Firebase console.
-<<<<<<< HEAD
-version: 0.1.3+2
-=======
-version: 0.1.4
->>>>>>> ecab0e32
+
+version: 0.1.5
 homepage: https://github.com/FirebaseExtended/flutterfire/tree/master/packages/firebase_crashlytics
 
 environment:
