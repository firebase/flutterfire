--- conflicted
+++ resolved
@@ -2,21 +2,12 @@
 description:
   Flutter plugin for Firebase Crashlytics. It reports uncaught errors to the
   Firebase console.
-<<<<<<< HEAD
 version: 0.2.0
 homepage: https://github.com/FirebaseExtended/flutterfire/tree/master/packages/firebase_crashlytics
 
 environment:
   sdk: ">=2.8.0 <3.0.0"
   flutter: ">=1.17.0 <2.0.0"
-=======
-version: 0.1.4+1
-homepage: https://github.com/FirebaseExtended/flutterfire/tree/master/packages/firebase_crashlytics
-
-environment:
-  sdk: ">=2.0.0 <3.0.0"
-  flutter: ">=1.12.13+hotfix.4 <2.0.0"
->>>>>>> 584d0d34
 
 dependencies:
   flutter:
