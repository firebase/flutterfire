--- conflicted
+++ resolved
@@ -17,11 +17,7 @@
   // Pass all uncaught errors to Crashlytics.
   FlutterError.onError = Crashlytics.instance.recordFlutterError;
 
-<<<<<<< HEAD
-  runZoned<void>(() {
-=======
   runZoned(() {
->>>>>>> b13f5312
     runApp(MyApp());
   }, onError: Crashlytics.instance.recordError);
 }
