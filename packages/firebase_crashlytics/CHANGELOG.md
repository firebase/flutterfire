## 0.1.3+2

<<<<<<< HEAD
* Fix for missing UserAgent.h compilation failures.
=======
* Fix Cirrus build by removing WorkspaceSettings.xcsettings file in the iOS example app.
>>>>>>> 5508d7d6

## 0.1.3+1

* Make the pedantic dev_dependency explicit.

## 0.1.3

* Add macOS support

## 0.1.2+5

* Fix overrides a deprecated API.
* Raise minimum required Flutter SDK version to 1.12.13+hotfix.4

## 0.1.2+4

* Updated the example with the missing `recordError()` method.
* Added a `recordError()` integration test.

## 0.1.2+3

* Remove the deprecated `author:` field from pubspec.yaml
* Migrate the plugin to the pubspec platforms manifest.
* Bump the minimum Flutter version to 1.10.0.

## 0.1.2+2

* Removed the `async` from the `runZoned()` in the example, as there's no `await` to be executed.

## 0.1.2+1

* Updated a confusing comment.

## 0.1.2

* Updated to use the v2 plugin API.

## 0.1.1+2

* When reporting to Crashlytics on iOS, and printing supplied logs, do not
  prepend each line with "FirebaseCrashlyticsPlugin.m line 44".
* Prepend `firebase_crashlytics: ` to the final answer from Crashlytics
  plugin in the log to realize where it's coming from.

## 0.1.1+1

* Updated README instructions for contributing for consistency with other Flutterfire plugins.

## 0.1.1

* Log FlutterErrorDetails using Flutter's standard `FlutterError.dumpErrorToConsole`.
* In debug mode, always log errors.

## 0.1.0+5

* Fix example app `support-compat` crash by setting `compileSdkVersion` to 28.

## 0.1.0+4

* Fix linter finding in examples.

## 0.1.0+3

* Update documentation to reflect new repository location.
* Update unit tests to call `TestWidgetsFlutterBinding.ensureInitialized`.

## 0.1.0+2

* [iOS] Fixes crash when trying to report a crash without any context

## 0.1.0+1

* Added additional exception information from the Flutter framework to the reports.
* Refactored debug printing of exceptions to be human-readable.
* Passing `null` stack traces is now supported.
* Added the "Error reported to Crashlytics." print statement that was previously missing.
* Updated `README.md` to include both the breaking change from `0.1.0` and the newly added
  `recordError` function in the setup section.
* Adjusted `README.md` formatting.
* Fixed `recordFlutterError` method name in the `0.1.0` changelog entry.

## 0.1.0

* **Breaking Change** Renamed `onError` to `recordFlutterError`.
* Added `recordError` method for errors caught using `runZoned`'s `onError`.

## 0.0.4+12

* Update google-services Android gradle plugin to 4.3.0 in documentation and examples.

## 0.0.4+11

* Fixed an issue where `Crashlytics#getStackTraceElements` didn't handle functions without classes.

## 0.0.4+10

* Update README.

## 0.0.4+9

* Fixed custom keys implementation.
* Added tests for custom keys implementation.
* Removed a print statement.

## 0.0.4+8

* Automatically use version from pubspec.yaml when reporting usage to Firebase.

## 0.0.4+7

* Fixed an issue where `Crashlytics#setUserIdentifier` incorrectly called `setUserEmail` on iOS.

## 0.0.4+6

* On Android, use actual the Dart exception name instead of "Dart error."

## 0.0.4+5

* Fix parsing stacktrace.

## 0.0.4+4

* Add missing template type parameter to `invokeMethod` calls.
* Bump minimum Flutter version to 1.5.0.

## 0.0.4+3

* Migrate our handling of `FlutterErrorDetails` to work on both Flutter stable
  and master.

## 0.0.4+2

* Keep debug log formatting.

## 0.0.4+1

* Added an integration test.

## 0.0.4

* Initialize Fabric automatically, preventing crashes that could occur when setting user data.

## 0.0.3

* Rely on firebase_core to add the Android dependency on Firebase instead of hardcoding the version ourselves.

## 0.0.2+1

* Update variable name `enableInDevMode` in README.

## 0.0.2

* Updated the iOS podspec to a static framework to support compatibility with Swift plugins.
* Updated the Android gradle dependencies to prevent build errors.

## 0.0.1

* Initial release of Firebase Crashlytics plugin.
This version reports uncaught errors as non-fatal exceptions in the
Firebase console.<|MERGE_RESOLUTION|>--- conflicted
+++ resolved
@@ -1,10 +1,10 @@
+## 0.1.3+3
+
+* Fix for missing UserAgent.h compilation failures.
+
 ## 0.1.3+2
 
-<<<<<<< HEAD
-* Fix for missing UserAgent.h compilation failures.
-=======
 * Fix Cirrus build by removing WorkspaceSettings.xcsettings file in the iOS example app.
->>>>>>> 5508d7d6
 
 ## 0.1.3+1
 
