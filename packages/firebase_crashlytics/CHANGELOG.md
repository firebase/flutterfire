--- conflicted
+++ resolved
@@ -1,4 +1,3 @@
-<<<<<<< HEAD
 # Changelog
 
 ## 0.2.0
@@ -11,7 +10,7 @@
   * `isDebuggable`
 * **Breaking change**: the methods `setInt`, `setDouble`, `setString` and `setBool` have been replaced by `setCustomKey`.
 * Fixes a bug that prevented keys from being set on iOS devices.
-=======
+
 ## 0.1.4+1
 
 * Put current stack trace into report if no other stack trace is supplied.
@@ -19,7 +18,6 @@
 ## 0.1.4
 
 * Update lower bound of dart dependency to 2.0.0.
->>>>>>> 584d0d34
 
 ## 0.1.3+3
 
