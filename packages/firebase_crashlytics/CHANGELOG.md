<<<<<<< HEAD
## 0.1.3+2

* Make Android configuration documentation clearer
=======
## 0.1.4

* Update lower bound of dart dependency to 2.0.0.

## 0.1.3+3

* Fix for missing UserAgent.h compilation failures.

## 0.1.3+2

* Fix Cirrus build by removing WorkspaceSettings.xcsettings file in the iOS example app.
>>>>>>> ecab0e32

## 0.1.3+1

* Make the pedantic dev_dependency explicit.

## 0.1.3

* Add macOS support

## 0.1.2+5

* Fix overrides a deprecated API.
* Raise minimum required Flutter SDK version to 1.12.13+hotfix.4

## 0.1.2+4

* Updated the example with the missing `recordError()` method.
* Added a `recordError()` integration test.

## 0.1.2+3

* Remove the deprecated `author:` field from pubspec.yaml
* Migrate the plugin to the pubspec platforms manifest.
* Bump the minimum Flutter version to 1.10.0.

## 0.1.2+2

* Removed the `async` from the `runZoned()` in the example, as there's no `await` to be executed.

## 0.1.2+1

* Updated a confusing comment.

## 0.1.2

* Updated to use the v2 plugin API.

## 0.1.1+2

* When reporting to Crashlytics on iOS, and printing supplied logs, do not
  prepend each line with "FirebaseCrashlyticsPlugin.m line 44".
* Prepend `firebase_crashlytics: ` to the final answer from Crashlytics
  plugin in the log to realize where it's coming from.

## 0.1.1+1

* Updated README instructions for contributing for consistency with other Flutterfire plugins.

## 0.1.1

* Log FlutterErrorDetails using Flutter's standard `FlutterError.dumpErrorToConsole`.
* In debug mode, always log errors.

## 0.1.0+5

* Fix example app `support-compat` crash by setting `compileSdkVersion` to 28.

## 0.1.0+4

* Fix linter finding in examples.

## 0.1.0+3

* Update documentation to reflect new repository location.
* Update unit tests to call `TestWidgetsFlutterBinding.ensureInitialized`.

## 0.1.0+2

* [iOS] Fixes crash when trying to report a crash without any context

## 0.1.0+1

* Added additional exception information from the Flutter framework to the reports.
* Refactored debug printing of exceptions to be human-readable.
* Passing `null` stack traces is now supported.
* Added the "Error reported to Crashlytics." print statement that was previously missing.
* Updated `README.md` to include both the breaking change from `0.1.0` and the newly added
  `recordError` function in the setup section.
* Adjusted `README.md` formatting.
* Fixed `recordFlutterError` method name in the `0.1.0` changelog entry.

## 0.1.0

* **Breaking Change** Renamed `onError` to `recordFlutterError`.
* Added `recordError` method for errors caught using `runZoned`'s `onError`.

## 0.0.4+12

* Update google-services Android gradle plugin to 4.3.0 in documentation and examples.

## 0.0.4+11

* Fixed an issue where `Crashlytics#getStackTraceElements` didn't handle functions without classes.

## 0.0.4+10

* Update README.

## 0.0.4+9

* Fixed custom keys implementation.
* Added tests for custom keys implementation.
* Removed a print statement.

## 0.0.4+8

* Automatically use version from pubspec.yaml when reporting usage to Firebase.

## 0.0.4+7

* Fixed an issue where `Crashlytics#setUserIdentifier` incorrectly called `setUserEmail` on iOS.

## 0.0.4+6

* On Android, use actual the Dart exception name instead of "Dart error."

## 0.0.4+5

* Fix parsing stacktrace.

## 0.0.4+4

* Add missing template type parameter to `invokeMethod` calls.
* Bump minimum Flutter version to 1.5.0.

## 0.0.4+3

* Migrate our handling of `FlutterErrorDetails` to work on both Flutter stable
  and master.

## 0.0.4+2

* Keep debug log formatting.

## 0.0.4+1

* Added an integration test.

## 0.0.4

* Initialize Fabric automatically, preventing crashes that could occur when setting user data.

## 0.0.3

* Rely on firebase_core to add the Android dependency on Firebase instead of hardcoding the version ourselves.

## 0.0.2+1

* Update variable name `enableInDevMode` in README.

## 0.0.2

* Updated the iOS podspec to a static framework to support compatibility with Swift plugins.
* Updated the Android gradle dependencies to prevent build errors.

## 0.0.1

* Initial release of Firebase Crashlytics plugin.
This version reports uncaught errors as non-fatal exceptions in the
Firebase console.<|MERGE_RESOLUTION|>--- conflicted
+++ resolved
@@ -1,8 +1,7 @@
-<<<<<<< HEAD
-## 0.1.3+2
+## 0.1.5
 
 * Make Android configuration documentation clearer
-=======
+
 ## 0.1.4
 
 * Update lower bound of dart dependency to 2.0.0.
@@ -14,7 +13,6 @@
 ## 0.1.3+2
 
 * Fix Cirrus build by removing WorkspaceSettings.xcsettings file in the iOS example app.
->>>>>>> ecab0e32
 
 ## 0.1.3+1
 
