--- conflicted
+++ resolved
@@ -130,11 +130,9 @@
 runZonedGuarded<Future<void>>(
   () async {
     // ...
-<<<<<<< HEAD
   },
   Crashlytics.instance.recordError,
 );
-=======
   }, onError: Crashlytics.instance.recordError);
 ```
 
@@ -149,7 +147,6 @@
     errorAndStacktrace.last,
   );
 }).sendPort);
->>>>>>> 584d0d34
 ```
 
 ## Result
