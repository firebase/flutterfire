<<<<<<< HEAD
=======
## 3.8.9

 - Update a dependency to the latest release.

## 3.8.8

 - Update a dependency to the latest release.

## 3.8.7

 - Update a dependency to the latest release.

>>>>>>> 931566ae
## 3.8.6

 - Update a dependency to the latest release.

## 3.8.5

 - Update a dependency to the latest release.

## 3.8.4

 - Update a dependency to the latest release.

## 3.8.3

 - Update a dependency to the latest release.

## 3.8.2

 - Update a dependency to the latest release.

## 3.8.1

 - Update a dependency to the latest release.

## 3.8.0

 - Update a dependency to the latest release.

## 3.7.0

 - **FEAT**(crashlytics,android): Support deferred component crash stack trace ([#16789](https://github.com/firebase/flutterfire/issues/16789)). ([d5778f89](https://github.com/firebase/flutterfire/commit/d5778f89700a910f4b96b834975f7e21e43080fc))

## 3.6.46

 - Update a dependency to the latest release.

## 3.6.45

 - Update a dependency to the latest release.

## 3.6.44

 - Update a dependency to the latest release.

## 3.6.43

 - Update a dependency to the latest release.

## 3.6.42

 - Update a dependency to the latest release.

## 3.6.41

 - Update a dependency to the latest release.

## 3.6.40

 - Update a dependency to the latest release.

## 3.6.39

 - Update a dependency to the latest release.

## 3.6.38

 - Update a dependency to the latest release.

## 3.6.37

 - Update a dependency to the latest release.

## 3.6.36

 - Update a dependency to the latest release.

## 3.6.35

 - Update a dependency to the latest release.

## 3.6.34

 - Update a dependency to the latest release.

## 3.6.33

 - Update a dependency to the latest release.

## 3.6.32

 - Update a dependency to the latest release.

## 3.6.31

 - Update a dependency to the latest release.

## 3.6.30

 - Update a dependency to the latest release.

## 3.6.29

 - Update a dependency to the latest release.

## 3.6.28

 - Update a dependency to the latest release.

## 3.6.27

 - Update a dependency to the latest release.

## 3.6.26

 - Update a dependency to the latest release.

## 3.6.25

 - Update a dependency to the latest release.

## 3.6.24

 - Update a dependency to the latest release.

## 3.6.23

 - Update a dependency to the latest release.

## 3.6.22

 - Update a dependency to the latest release.

## 3.6.21

 - Update a dependency to the latest release.

## 3.6.20

 - Update a dependency to the latest release.

## 3.6.19

 - Update a dependency to the latest release.

## 3.6.18

 - Update a dependency to the latest release.

## 3.6.17

 - Update a dependency to the latest release.

## 3.6.16

 - Update a dependency to the latest release.

## 3.6.15

 - Update a dependency to the latest release.

## 3.6.14

 - Update a dependency to the latest release.

## 3.6.13

 - Update a dependency to the latest release.

## 3.6.12

 - Update a dependency to the latest release.

## 3.6.11

 - Update a dependency to the latest release.

## 3.6.10

 - Update a dependency to the latest release.

## 3.6.9

 - Update a dependency to the latest release.

## 3.6.8

 - Update a dependency to the latest release.

## 3.6.7

 - Update a dependency to the latest release.

## 3.6.6

 - Update a dependency to the latest release.

## 3.6.5

 - Update a dependency to the latest release.

## 3.6.4

 - Update a dependency to the latest release.

## 3.6.3

 - Update a dependency to the latest release.

## 3.6.2

 - Update a dependency to the latest release.

## 3.6.1

 - Update a dependency to the latest release.

## 3.6.0

 - **FEAT**: update dependency constraints to `sdk: '>=2.18.0 <4.0.0'` `flutter: '>=3.3.0'` ([#10946](https://github.com/firebase/flutterfire/issues/10946)). ([2772d10f](https://github.com/firebase/flutterfire/commit/2772d10fe510dcc28ec2d37a26b266c935699fa6))
 - **FEAT**: update libraries to be compatible with Flutter 3.10.0 ([#10944](https://github.com/firebase/flutterfire/issues/10944)). ([e1f5a5ea](https://github.com/firebase/flutterfire/commit/e1f5a5ea798c54f19d1d2f7b8f2250f8819f44b7))

## 3.5.0

 - **FEAT**: upgrade to dart 3 compatible dependencies ([#10890](https://github.com/firebase/flutterfire/issues/10890)). ([4bd7e59b](https://github.com/firebase/flutterfire/commit/4bd7e59b1f2b09a2230c49830159342dd4592041))

## 3.4.1

 - Update a dependency to the latest release.

## 3.4.0

 - **FEAT**: bump dart sdk constraint to 2.18 ([#10618](https://github.com/firebase/flutterfire/issues/10618)). ([f80948a2](https://github.com/firebase/flutterfire/commit/f80948a28b62eead358bdb900d5a0dfb97cebb33))

## 3.3.17

 - Update a dependency to the latest release.

## 3.3.16

 - Update a dependency to the latest release.

## 3.3.15

 - Update a dependency to the latest release.

## 3.3.14

 - Update a dependency to the latest release.

## 3.3.13

 - Update a dependency to the latest release.

## 3.3.12

 - Update a dependency to the latest release.

## 3.3.11

 - **FIX**: improve reason field handling in recordError ([#10264](https://github.com/firebase/flutterfire/issues/10264)). ([8f670e4f](https://github.com/firebase/flutterfire/commit/8f670e4fe67869aaff83362a7df1afdf9bb41315))

## 3.3.10

 - Update a dependency to the latest release.

## 3.3.9

 - Update a dependency to the latest release.

## 3.3.8

 - Update a dependency to the latest release.

## 3.3.7

 - Update a dependency to the latest release.

## 3.3.6

 - Update a dependency to the latest release.

## 3.3.5

 - Update a dependency to the latest release.

## 3.3.4

 - **REFACTOR**: add `verify` to `QueryPlatform` and change internal `verifyToken` API to `verify` ([#9711](https://github.com/firebase/flutterfire/issues/9711)). ([c99a842f](https://github.com/firebase/flutterfire/commit/c99a842f3e3f5f10246e73f51530cc58c42b49a3))

## 3.3.3

 - Update a dependency to the latest release.

## 3.3.2

 - Update a dependency to the latest release.

## 3.3.1

 - Update a dependency to the latest release.

## 3.3.0

 - **FEAT**: Send Flutter Build Id to Crashlytics to get --split-debug-info working ([#9409](https://github.com/firebase/flutterfire/issues/9409)). ([17931f30](https://github.com/firebase/flutterfire/commit/17931f307434c88e87318c97e2d81c7eb3219ed9))

## 3.2.19

 - **DOCS**: add note for `crash()` that the app needs to be restarted to send a crash report ([#9586](https://github.com/firebase/flutterfire/issues/9586)). ([3a3e5212](https://github.com/firebase/flutterfire/commit/3a3e52123f04eac6d73c21474155e6e67cb357c1))

## 3.2.18

 - Update a dependency to the latest release.

## 3.2.17

 - Update a dependency to the latest release.

## 3.2.16

 - Update a dependency to the latest release.

## 3.2.15

 - Update a dependency to the latest release.

## 3.2.14

 - Update a dependency to the latest release.

## 3.2.13

 - Update a dependency to the latest release.

## 3.2.12

 - Update a dependency to the latest release.

## 3.2.11

 - Update a dependency to the latest release.

## 3.2.10

 - **FIX**: bump `firebase_core_platform_interface` version to fix previous release. ([bea70ea5](https://github.com/firebase/flutterfire/commit/bea70ea5cbbb62cbfd2a7a74ae3a07cb12b3ee5a))

## 3.2.9

 - Update a dependency to the latest release.

## 3.2.8

 - **REFACTOR**: use "firebase" instead of "FirebaseExtended" as organisation in all links for this repository (#8791). ([d90b8357](https://github.com/firebase/flutterfire/commit/d90b8357db01d65e753021358668f0b129713e6b))

## 3.2.7

 - Update a dependency to the latest release.

## 3.2.6

 - Update a dependency to the latest release.

## 3.2.5

 - Update a dependency to the latest release.

## 3.2.4

 - Update a dependency to the latest release.

## 3.2.3

 - Update a dependency to the latest release.

## 3.2.2

 - Update a dependency to the latest release.

## 3.2.1

 - **FIX**: update all Dart SDK version constraints to Dart >= 2.16.0 (#8184). ([df4a5bab](https://github.com/firebase/flutterfire/commit/df4a5bab3c029399b4f257a5dd658d302efe3908))

## 3.2.0

 - **FEAT**: refactor error handling to preserve stack traces on platform exceptions (#8156). ([6ac77d99](https://github.com/firebase/flutterfire/commit/6ac77d99042de2a1950f89b35972e3ee1116dc9f))

## 3.1.13

 - Update a dependency to the latest release.

## 3.1.12

 - Update a dependency to the latest release.

## 3.1.11

 - **REFACTOR**: fix all `unnecessary_import` analyzer issues introduced with Flutter 2.8. ([7f0e82c9](https://github.com/firebase/flutterfire/commit/7f0e82c978a3f5a707dd95c7e9136a3e106ff75e))

## 3.1.10

 - Update a dependency to the latest release.

## 3.1.9

 - Update a dependency to the latest release.

## 3.1.8

 - Update a dependency to the latest release.

## 3.1.7

 - Update a dependency to the latest release.

## 3.1.6

 - Update a dependency to the latest release.

## 3.1.5

 - Update a dependency to the latest release.

## 3.1.4

 - Update a dependency to the latest release.

## 3.1.3

 - Update a dependency to the latest release.

## 3.1.2

 - Update a dependency to the latest release.

## 3.1.1

 - Update a dependency to the latest release.

## 3.1.0

 - **FEAT**: submit analytics crash event on fatal - enables support for crash free users reporting (#5900).

## 3.0.6

 - Update a dependency to the latest release.

## 3.0.5

 - Update a dependency to the latest release.

## 3.0.4

 - Update a dependency to the latest release.

## 3.0.3

 - **DOCS**: Add missing homepage/repository links (#6054).

## 3.0.2

 - Update a dependency to the latest release.

## 3.0.1

 - Update a dependency to the latest release.

## 3.0.0

> Note: This release has breaking changes.

 - **FEAT**: fatal error crash report (#5427).
 - **CHORE**: bump min Dart SDK constraint to 2.12.0 (#5430).
 - **CHORE**: publish packages.
 - **BREAKING** **FIX**: `checkForUnsentReports` should error if `isCrashlyticsCollectionEnabled` is false (#5187).

## 2.0.0

 - Graduate package to a stable release. See pre-releases prior to this version for changelog entries.

## 2.0.0-1.0.nullsafety.3

 - Update a dependency to the latest release.

## 2.0.0-1.0.nullsafety.2

 - **REFACTOR**: pubspec & dependency updates (#4932).

## 2.0.0-1.0.nullsafety.1

 - **FIX**: bump firebase_core_* package versions to updated NNBD versioning format (#4832).

## 2.0.0-1.0.nullsafety.0

 - **REFACTOR**: migrate to nnbd (#4715).

## 1.1.6

 - Update a dependency to the latest release.

## 1.1.5

 - **FIX**: bubble exceptions (#4419).

## 1.1.4

 - Update a dependency to the latest release.

## 1.1.3

 - Update a dependency to the latest release.

## 1.1.2

 - Update a dependency to the latest release.

## 1.1.1

 - Update a dependency to the latest release.

## 1.1.0

 - **REFACTOR**: changes context to reason (#1542) (#3334).
 - **FEAT**: rework (#3420).
 - **CHORE**: firebase_crashlytics_platform_interface v1.0.0 release.

## 1.0.0

* Initial release of the `firebase_crashlytics_platform_interface` package.<|MERGE_RESOLUTION|>--- conflicted
+++ resolved
@@ -1,5 +1,3 @@
-<<<<<<< HEAD
-=======
 ## 3.8.9
 
  - Update a dependency to the latest release.
@@ -12,7 +10,6 @@
 
  - Update a dependency to the latest release.
 
->>>>>>> 931566ae
 ## 3.8.6
 
  - Update a dependency to the latest release.
