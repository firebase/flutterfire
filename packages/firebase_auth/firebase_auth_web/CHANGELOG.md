--- conflicted
+++ resolved
@@ -1,10 +1,7 @@
-<<<<<<< HEAD
-=======
 ## 3.3.14
 
  - Update a dependency to the latest release.
 
->>>>>>> afe60ad4
 ## 3.3.13
 
  - Update a dependency to the latest release.
