--- conflicted
+++ resolved
@@ -1,12 +1,8 @@
-<<<<<<< HEAD
-## 0.3.0-dev.2
+## Unpublished
 
 * Added support for `FirebaseException` stack traces.
 
-## 0.3.0-dev.1
-=======
 ## 0.3.0
->>>>>>> 6e182fc2
 
 * See the `firebase_auth` plugin changelog.
 * Depend on `firebase_core`.
