<<<<<<< HEAD
## 0.1.2+3

* Map firebasejs exceptions to unified error codes.
=======
## 0.1.3+1

* Implement `confirmPasswordReset`.

## 0.1.3

* Update lower bound of dart dependency to 2.0.0.
>>>>>>> db92fc3d

## 0.1.2+2

* Make the pedantic dev_dependency explicit.

## 0.1.2+1

* Require `firebase_core_web` from hosted

## 0.1.2

* Implement `fetchSignInMethodsForEmail`, `isSignInWithEmailLink`, `signInWithEmailAndLink`, and `sendLinkToEmail`. 

## 0.1.1+4

* Prevent `null` users (unauthenticated) from breaking the `onAuthStateChanged` Stream.
* Migrate tests from jsify to package:js.

## 0.1.1+3

* Fix the tests on dart2js.

## 0.1.1+2

* Update setup instructions in the README.

## 0.1.1+1

* Add an android/ folder with no-op implementation to workaround https://github.com/flutter/flutter/issues/46898

## 0.1.1

* Require Flutter SDK version 1.12.13+hotfix.4 or later.
* Add fake podspec so we don't break compilation on iOS.
* Fix homepage.

## 0.1.0+2

* Remove the deprecated `author:` field from pubspec.yaml.
* Bump the minimum Flutter version to 1.10.0.

## 0.1.0+1

* Fixed serialization error for creationTime and lastSignInTime being RFC 1123.

## 0.1.0

* Initial open-source release.<|MERGE_RESOLUTION|>--- conflicted
+++ resolved
@@ -1,8 +1,7 @@
-<<<<<<< HEAD
-## 0.1.2+3
+## 0.1.3+2
 
 * Map firebasejs exceptions to unified error codes.
-=======
+
 ## 0.1.3+1
 
 * Implement `confirmPasswordReset`.
@@ -10,7 +9,6 @@
 ## 0.1.3
 
 * Update lower bound of dart dependency to 2.0.0.
->>>>>>> db92fc3d
 
 ## 0.1.2+2
 
