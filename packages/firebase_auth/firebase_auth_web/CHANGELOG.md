--- conflicted
+++ resolved
@@ -1,5 +1,3 @@
-<<<<<<< HEAD
-=======
 ## 5.15.2
 
  - Update a dependency to the latest release.
@@ -12,7 +10,6 @@
 
  - **FEAT**(auth): add support for initializeRecaptchaConfig ([#17365](https://github.com/firebase/flutterfire/issues/17365)). ([73f9028e](https://github.com/firebase/flutterfire/commit/73f9028e114874fddc8a4f76f22b247504a95a02))
 
->>>>>>> 931566ae
 ## 5.14.3
 
  - Update a dependency to the latest release.
