--- conflicted
+++ resolved
@@ -1,15 +1,13 @@
-<<<<<<< HEAD
 ## 0.1.1
 
 * Require Flutter SDK version 1.12.13+hotfix.4 or later.
 * Add fake podspec so we don't break compilation on iOS.
 * Fix homepage.
-=======
+
 ## 0.1.0+2
 
 * Remove the deprecated `author:` field from pubspec.yaml.
 * Bump the minimum Flutter version to 1.10.0.
->>>>>>> 0d0c2242
 
 ## 0.1.0+1
 
