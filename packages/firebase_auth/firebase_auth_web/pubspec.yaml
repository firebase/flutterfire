name: firebase_auth_web
description: The web implementation of firebase_auth
homepage: https://github.com/firebase/flutterfire/tree/master/packages/firebase_auth/firebase_auth_web
repository: https://github.com/firebase/flutterfire/tree/master/packages/firebase_auth/firebase_auth_web
version: 5.5.0

environment:
  sdk: '>=2.18.0 <4.0.0'
  flutter: '>=3.3.0'

dependencies:
  firebase_auth_platform_interface: ^6.15.0
  firebase_core: ^2.12.0
  firebase_core_web: ^2.5.0
  flutter:
    sdk: flutter
  flutter_web_plugins:
    sdk: flutter
  http_parser: ^4.0.0
  js: ^0.6.3
  meta: ^1.8.0

dev_dependencies:
<<<<<<< HEAD
=======
  firebase_auth: ^4.6.0
  firebase_core_platform_interface: ^4.8.0
>>>>>>> da2df358
  flutter_test:
    sdk: flutter

flutter:
  plugin:
    platforms:
      web:
        pluginClass: FirebaseAuthWeb
        fileName: firebase_auth_web.dart<|MERGE_RESOLUTION|>--- conflicted
+++ resolved
@@ -21,11 +21,6 @@
   meta: ^1.8.0
 
 dev_dependencies:
-<<<<<<< HEAD
-=======
-  firebase_auth: ^4.6.0
-  firebase_core_platform_interface: ^4.8.0
->>>>>>> da2df358
   flutter_test:
     sdk: flutter
 
