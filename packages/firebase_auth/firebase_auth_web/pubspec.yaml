--- conflicted
+++ resolved
@@ -20,12 +20,9 @@
     sdk: flutter
   http_parser: ^3.1.3
   intl: ^0.16.1
-<<<<<<< HEAD
-=======
   firebase_core: ^0.6.0
   firebase_core_web: ^0.2.1+2
   firebase_auth_platform_interface: ^3.0.0
->>>>>>> 1552d087
   js: ^0.6.1
   meta: ^1.1.7
 
