name: firebase_auth_web
description: The web implementation of firebase_auth
homepage: https://github.com/FirebaseExtended/flutterfire/tree/master/packages/firebase_auth/firebase_auth_web
version: 0.3.2+6

environment:
  sdk: ">=2.12.0-0 <3.0.0"
  flutter: ">=1.12.13+hotfix.4 <2.0.0"

dependencies:
  firebase_auth_platform_interface: ^3.0.1
  firebase_core: ^0.7.0
  firebase_core_web: ^0.2.1+3
  flutter:
    sdk: flutter
  flutter_web_plugins:
    sdk: flutter
  http_parser: ^3.1.3
  intl: ^0.16.1
  js: ^0.6.1
  meta: ^1.1.7

dev_dependencies:
  firebase_auth:
    path: ../firebase_auth
<<<<<<< HEAD
  firebase_core_platform_interface: ^2.0.0
  flutter_test:
    sdk: flutter
  pedantic: ^1.8.0
=======
  firebase_core_platform_interface: ^3.0.1
>>>>>>> 45c7826b

flutter:
  plugin:
    platforms:
      web:
        pluginClass: FirebaseAuthWeb
        fileName: firebase_auth_web.dart<|MERGE_RESOLUTION|>--- conflicted
+++ resolved
@@ -23,14 +23,10 @@
 dev_dependencies:
   firebase_auth:
     path: ../firebase_auth
-<<<<<<< HEAD
-  firebase_core_platform_interface: ^2.0.0
+  firebase_core_platform_interface: ^3.0.1
   flutter_test:
     sdk: flutter
   pedantic: ^1.8.0
-=======
-  firebase_core_platform_interface: ^3.0.1
->>>>>>> 45c7826b
 
 flutter:
   plugin:
