name: firebase_auth_web
description: The web implementation of firebase_auth
homepage: https://github.com/FirebaseExtended/flutterfire/tree/master/packages/firebase_auth/firebase_auth_web
version: 0.3.2+6

environment:
  sdk: ">=2.12.0-0 <3.0.0"
  flutter: ">=1.12.13+hotfix.4 <2.0.0"

dependencies:
  firebase_auth_platform_interface: ^3.0.0
  firebase_core: ^0.6.0
  firebase_core_web: ^0.2.1+2
  flutter:
    sdk: flutter
  flutter_web_plugins:
    sdk: flutter
  http_parser: ^3.1.3
  intl: ^0.16.1
<<<<<<< HEAD
=======
  firebase_core: ^0.7.0
  firebase_core_web: ^0.2.1+3
  firebase_auth_platform_interface: ^3.0.1
>>>>>>> 928202d9
  js: ^0.6.1
  meta: ^1.1.7

dev_dependencies:
  firebase_auth:
    path: ../firebase_auth
  firebase_core_platform_interface: ^2.0.0
  flutter_test:
    sdk: flutter
  pedantic: ^1.8.0

<<<<<<< HEAD
environment:
  sdk: ">=2.12.0-0 <3.0.0"
  flutter: ">=1.12.13+hotfix.4 <2.0.0"
=======
flutter:
  plugin:
    platforms:
      web:
        pluginClass: FirebaseAuthWeb
        fileName: firebase_auth_web.dart
>>>>>>> 928202d9
<|MERGE_RESOLUTION|>--- conflicted
+++ resolved
@@ -8,21 +8,15 @@
   flutter: ">=1.12.13+hotfix.4 <2.0.0"
 
 dependencies:
-  firebase_auth_platform_interface: ^3.0.0
-  firebase_core: ^0.6.0
-  firebase_core_web: ^0.2.1+2
+  firebase_auth_platform_interface: ^3.0.1
+  firebase_core: ^0.7.0
+  firebase_core_web: ^0.2.1+3
   flutter:
     sdk: flutter
   flutter_web_plugins:
     sdk: flutter
   http_parser: ^3.1.3
   intl: ^0.16.1
-<<<<<<< HEAD
-=======
-  firebase_core: ^0.7.0
-  firebase_core_web: ^0.2.1+3
-  firebase_auth_platform_interface: ^3.0.1
->>>>>>> 928202d9
   js: ^0.6.1
   meta: ^1.1.7
 
@@ -34,15 +28,9 @@
     sdk: flutter
   pedantic: ^1.8.0
 
-<<<<<<< HEAD
-environment:
-  sdk: ">=2.12.0-0 <3.0.0"
-  flutter: ">=1.12.13+hotfix.4 <2.0.0"
-=======
 flutter:
   plugin:
     platforms:
       web:
         pluginClass: FirebaseAuthWeb
-        fileName: firebase_auth_web.dart
->>>>>>> 928202d9
+        fileName: firebase_auth_web.dart