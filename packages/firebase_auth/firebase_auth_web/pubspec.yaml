--- conflicted
+++ resolved
@@ -2,24 +2,15 @@
 description: The web implementation of firebase_auth
 homepage: https://github.com/firebase/flutterfire/tree/master/packages/firebase_auth/firebase_auth_web
 repository: https://github.com/firebase/flutterfire/tree/master/packages/firebase_auth/firebase_auth_web
-<<<<<<< HEAD
-version: 5.8.1
-=======
 version: 5.8.2
->>>>>>> daf7836b
 
 environment:
   sdk: '>=2.18.0 <4.0.0'
   flutter: '>=3.3.0'
 
 dependencies:
-<<<<<<< HEAD
-  firebase_auth_platform_interface: ^6.19.0
-  firebase_core: ^2.16.0
-=======
   firebase_auth_platform_interface: ^6.19.1
   firebase_core: ^2.17.0
->>>>>>> daf7836b
   firebase_core_web: ^2.8.0
   flutter:
     sdk: flutter
