name: firebase_auth_web
description: The web implementation of firebase_auth
homepage: https://github.com/FirebaseExtended/flutterfire/tree/master/packages/firebase_auth/firebase_auth_web
<<<<<<< HEAD
version: 0.3.0-dev.2
=======
version: 0.3.0
>>>>>>> 6e182fc2

flutter:
  plugin:
    platforms:
      web:
        pluginClass: FirebaseAuthWeb
        fileName: firebase_auth_web.dart

dependencies:
  flutter:
    sdk: flutter
  flutter_web_plugins:
    sdk: flutter
  firebase: ^7.3.0
  meta: ^1.1.7
  http_parser: ^3.1.3
  intl: ^0.16.1
<<<<<<< HEAD
  firebase_core: ^0.5.0-dev.3
  firebase_auth_platform_interface: ^2.0.0-dev.2
=======
  firebase_core: ^0.5.0
  firebase_auth_platform_interface: ^2.0.0
>>>>>>> 6e182fc2
  js: ^0.6.1

dev_dependencies:
  pedantic: ^1.8.0
  flutter_test:
    sdk: flutter
  firebase_auth:
    path: ../firebase_auth
<<<<<<< HEAD
  firebase_core_platform_interface: ^2.0.0-dev.2
  firebase_core_web: ^0.2.0-dev.2
=======
  firebase_core_platform_interface: ^2.0.0
  firebase_core_web: ^0.2.0
>>>>>>> 6e182fc2

environment:
  sdk: ">=2.0.0 <3.0.0"
  flutter: ">=1.12.13+hotfix.4 <2.0.0"
<|MERGE_RESOLUTION|>--- conflicted
+++ resolved
@@ -1,11 +1,7 @@
 name: firebase_auth_web
 description: The web implementation of firebase_auth
 homepage: https://github.com/FirebaseExtended/flutterfire/tree/master/packages/firebase_auth/firebase_auth_web
-<<<<<<< HEAD
-version: 0.3.0-dev.2
-=======
 version: 0.3.0
->>>>>>> 6e182fc2
 
 flutter:
   plugin:
@@ -23,13 +19,8 @@
   meta: ^1.1.7
   http_parser: ^3.1.3
   intl: ^0.16.1
-<<<<<<< HEAD
-  firebase_core: ^0.5.0-dev.3
-  firebase_auth_platform_interface: ^2.0.0-dev.2
-=======
   firebase_core: ^0.5.0
   firebase_auth_platform_interface: ^2.0.0
->>>>>>> 6e182fc2
   js: ^0.6.1
 
 dev_dependencies:
@@ -38,13 +29,8 @@
     sdk: flutter
   firebase_auth:
     path: ../firebase_auth
-<<<<<<< HEAD
-  firebase_core_platform_interface: ^2.0.0-dev.2
-  firebase_core_web: ^0.2.0-dev.2
-=======
   firebase_core_platform_interface: ^2.0.0
   firebase_core_web: ^0.2.0
->>>>>>> 6e182fc2
 
 environment:
   sdk: ">=2.0.0 <3.0.0"
