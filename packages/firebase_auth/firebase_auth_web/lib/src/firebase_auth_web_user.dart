// ignore_for_file: require_trailing_commas
// Copyright 2020 The Chromium Authors. All rights reserved.
// Use of this source code is governed by a BSD-style license that can be
// found in the LICENSE file.

import 'dart:async';
import 'dart:js';

import 'package:firebase_auth_platform_interface/firebase_auth_platform_interface.dart';
import 'package:firebase_auth_web/src/firebase_auth_web_user_credential.dart';

import 'firebase_auth_web_confirmation_result.dart';
import 'interop/auth.dart' as auth_interop;
import 'utils/web_utils.dart';

/// Web delegate implementation of [UserPlatform].
class UserWeb extends UserPlatform {
  /// Creates a new [UserWeb] instance.
  UserWeb(
    FirebaseAuthPlatform auth,
    MultiFactorPlatform multiFactor,
    this._webUser,
    this._webAuth,
<<<<<<< HEAD
  ) : super(
          auth,
          multiFactor,
          PigeonUserDetails(
              userInfo: PigeonUserInfo(
                displayName: _webUser.displayName,
                email: _webUser.email,
                isEmailVerified: _webUser.emailVerified,
                isAnonymous: _webUser.isAnonymous,
                creationTimestamp: _webUser.metadata.creationTime != null
                    ? _dateFormat
                        .parse(_webUser.metadata.creationTime!, true)
                        .millisecondsSinceEpoch
                    : null,
                lastSignInTimestamp: _webUser.metadata.lastSignInTime != null
                    ? _dateFormat
                        .parse(_webUser.metadata.lastSignInTime!, true)
                        .millisecondsSinceEpoch
                    : null,
                phoneNumber: _webUser.phoneNumber,
                photoUrl: _webUser.photoURL,
                refreshToken: _webUser.refreshToken,
                tenantId: _webUser.tenantId,
                uid: _webUser.uid,
              ),
              providerData: _webUser.providerData
                  .map((auth_interop.UserInfo webUserInfo) => <String, dynamic>{
                        'displayName': webUserInfo.displayName,
                        'email': webUserInfo.email,
                        'phoneNumber': webUserInfo.phoneNumber,
                        'providerId': webUserInfo.providerId,
                        'photoUrl': webUserInfo.photoURL,
                        'uid': webUserInfo.uid,
                      })
                  .toList()),
        );
=======
  ) : super(auth, multiFactor, {
          'displayName': _webUser.displayName,
          'email': _webUser.email,
          'emailVerified': _webUser.emailVerified,
          'isAnonymous': _webUser.isAnonymous,
          'metadata': <String, int?>{
            'creationTime': _webUser.metadata.creationTime != null
                ? context['Date']
                    .callMethod('parse', [_webUser.metadata.creationTime])
                : null,
            'lastSignInTime': _webUser.metadata.lastSignInTime != null
                ? context['Date']
                    .callMethod('parse', [_webUser.metadata.lastSignInTime])
                : null,
          },
          'phoneNumber': _webUser.phoneNumber,
          'photoURL': _webUser.photoURL,
          'providerData': _webUser.providerData
              .map((auth_interop.UserInfo webUserInfo) => <String, dynamic>{
                    'displayName': webUserInfo.displayName,
                    'email': webUserInfo.email,
                    'phoneNumber': webUserInfo.phoneNumber,
                    'providerId': webUserInfo.providerId,
                    'photoURL': webUserInfo.photoURL,
                    'uid': webUserInfo.uid,
                  })
              .toList(),
          'refreshToken': _webUser.refreshToken,
          'tenantId': _webUser.tenantId,
          'uid': _webUser.uid,
        });
>>>>>>> da2df358

  final auth_interop.User _webUser;
  final auth_interop.Auth? _webAuth;

  @override
  Future<void> delete() async {
    _assertIsSignedOut(auth);
    try {
      await _webUser.delete();
    } catch (e) {
      throw getFirebaseAuthException(e);
    }
  }

  @override
  Future<String> getIdToken(bool forceRefresh) async {
    _assertIsSignedOut(auth);

    try {
      return await _webUser.getIdToken(forceRefresh);
    } catch (e) {
      throw getFirebaseAuthException(e);
    }
  }

  @override
  Future<IdTokenResult> getIdTokenResult(bool forceRefresh) async {
    _assertIsSignedOut(auth);
    return convertWebIdTokenResult(
        await _webUser.getIdTokenResult(forceRefresh));
  }

  @override
  Future<UserCredentialPlatform> linkWithCredential(
      AuthCredential credential) async {
    _assertIsSignedOut(auth);
    try {
      return UserCredentialWeb(
        auth,
        await _webUser
            .linkWithCredential(convertPlatformCredential(credential)),
        _webAuth,
      );
    } catch (e) {
      throw getFirebaseAuthException(e, _webAuth);
    }
  }

  @override
  Future<UserCredentialPlatform> linkWithPopup(AuthProvider provider) async {
    _assertIsSignedOut(auth);
    try {
      return UserCredentialWeb(
        auth,
        await _webUser.linkWithPopup(convertPlatformAuthProvider(provider)),
        _webAuth,
      );
    } catch (e) {
      throw getFirebaseAuthException(e, _webAuth);
    }
  }

  @override
  Future<void> linkWithRedirect(AuthProvider provider) async {
    try {
      return _webUser.linkWithRedirect(convertPlatformAuthProvider(provider));
    } catch (e) {
      throw getFirebaseAuthException(e, _webAuth);
    }
  }

  @override
  Future<ConfirmationResultPlatform> linkWithPhoneNumber(
    String phoneNumber,
    RecaptchaVerifierFactoryPlatform applicationVerifier,
  ) async {
    _assertIsSignedOut(auth);
    try {
      // Do not inline - type is not inferred & error is thrown.
      auth_interop.RecaptchaVerifier verifier = applicationVerifier.delegate;

      return ConfirmationResultWeb(
        auth,
        await _webUser.linkWithPhoneNumber(phoneNumber, verifier),
        _webAuth,
      );
    } catch (e) {
      throw getFirebaseAuthException(e, _webAuth);
    }
  }

  @override
  Future<UserCredentialPlatform> reauthenticateWithCredential(
      AuthCredential credential) async {
    _assertIsSignedOut(auth);
    try {
      auth_interop.UserCredential userCredential = await _webUser
          .reauthenticateWithCredential(convertPlatformCredential(credential)!);
      return UserCredentialWeb(auth, userCredential, _webAuth);
    } catch (e) {
      throw getFirebaseAuthException(e, _webAuth);
    }
  }

  @override
  Future<UserCredentialPlatform> reauthenticateWithPopup(
      AuthProvider provider) async {
    _assertIsSignedOut(auth);
    try {
      auth_interop.UserCredential userCredential = await _webUser
          .reauthenticateWithPopup(convertPlatformAuthProvider(provider));
      return UserCredentialWeb(auth, userCredential, _webAuth);
    } catch (e) {
      throw getFirebaseAuthException(e, _webAuth);
    }
  }

  @override
  Future<void> reauthenticateWithRedirect(AuthProvider provider) async {
    _assertIsSignedOut(auth);
    try {
      return _webUser
          .reauthenticateWithRedirect(convertPlatformAuthProvider(provider));
    } catch (e) {
      throw getFirebaseAuthException(e);
    }
  }

  @override
  Future<void> reload() async {
    _assertIsSignedOut(auth);

    try {
      await _webUser.reload();
      auth.sendAuthChangesEvent(auth.app.name, auth.currentUser);
    } catch (e) {
      throw getFirebaseAuthException(e, _webAuth);
    }
  }

  @override
  Future<void> sendEmailVerification(ActionCodeSettings? actionCodeSettings) {
    _assertIsSignedOut(auth);

    try {
      return _webUser.sendEmailVerification(
        convertPlatformActionCodeSettings(actionCodeSettings),
      );
    } catch (e) {
      throw getFirebaseAuthException(e, _webAuth);
    }
  }

  @override
  Future<UserPlatform> unlink(String providerId) async {
    _assertIsSignedOut(auth);

    try {
      return UserWeb(
        auth,
        multiFactor,
        await _webUser.unlink(providerId),
        _webAuth,
      );
    } catch (e) {
      throw getFirebaseAuthException(e, _webAuth);
    }
  }

  @override
  Future<void> updateEmail(String newEmail) async {
    _assertIsSignedOut(auth);

    try {
      await _webUser.updateEmail(newEmail);
      await _webUser.reload();
      auth.sendAuthChangesEvent(auth.app.name, auth.currentUser);
    } catch (e) {
      throw getFirebaseAuthException(e, _webAuth);
    }
  }

  @override
  Future<void> updatePassword(String newPassword) async {
    _assertIsSignedOut(auth);

    try {
      await _webUser.updatePassword(newPassword);
      await _webUser.reload();
      auth.sendAuthChangesEvent(auth.app.name, auth.currentUser);
    } catch (e) {
      throw getFirebaseAuthException(e, _webAuth);
    }
  }

  @override
  Future<void> updatePhoneNumber(PhoneAuthCredential phoneCredential) async {
    _assertIsSignedOut(auth);

    try {
      await _webUser
          .updatePhoneNumber(convertPlatformCredential(phoneCredential));
      await _webUser.reload();
      auth.sendAuthChangesEvent(auth.app.name, auth.currentUser);
    } catch (e) {
      throw getFirebaseAuthException(e, _webAuth);
    }
  }

  @override
  Future<void> updateProfile(Map<String, String?> profile) async {
    _assertIsSignedOut(auth);

    try {
      auth_interop.UserProfile newProfile;

      if (profile.containsKey('displayName') &&
          profile.containsKey('photoURL')) {
        newProfile = auth_interop.UserProfile(
          displayName: profile['displayName'],
          photoURL: profile['photoURL'],
        );
      } else if (profile.containsKey('displayName')) {
        newProfile = auth_interop.UserProfile(
          displayName: profile['displayName'],
        );
      } else {
        newProfile = auth_interop.UserProfile(
          photoURL: profile['photoURL'],
        );
      }

      await _webUser.updateProfile(newProfile);
      await _webUser.reload();
      auth.sendAuthChangesEvent(auth.app.name, auth.currentUser);
    } catch (e) {
      throw getFirebaseAuthException(e, _webAuth);
    }
  }

  @override
  Future<void> verifyBeforeUpdateEmail(
    String newEmail, [
    ActionCodeSettings? actionCodeSettings,
  ]) async {
    _assertIsSignedOut(auth);
    try {
      await _webUser.verifyBeforeUpdateEmail(
        newEmail,
        convertPlatformActionCodeSettings(actionCodeSettings),
      );
    } catch (e) {
      throw getFirebaseAuthException(e, _webAuth);
    }
  }
}

/// Keeps the platform logic the same as native. Since we can keep reference to
/// a user, sign-out and then call a method on the user reference, we first check
/// whether the user is signed out before calling a method. This replicates
/// what happens on native since requests are sent over the method channel.
void _assertIsSignedOut(FirebaseAuthPlatform instance) {
  if (instance.currentUser == null) {
    throw FirebaseAuthException(
      code: 'no-current-user',
      message: 'No user currently signed in.',
    );
  }
}<|MERGE_RESOLUTION|>--- conflicted
+++ resolved
@@ -21,7 +21,6 @@
     MultiFactorPlatform multiFactor,
     this._webUser,
     this._webAuth,
-<<<<<<< HEAD
   ) : super(
           auth,
           multiFactor,
@@ -32,14 +31,12 @@
                 isEmailVerified: _webUser.emailVerified,
                 isAnonymous: _webUser.isAnonymous,
                 creationTimestamp: _webUser.metadata.creationTime != null
-                    ? _dateFormat
-                        .parse(_webUser.metadata.creationTime!, true)
-                        .millisecondsSinceEpoch
+                    ? context['Date']
+                        .callMethod('parse', [_webUser.metadata.creationTime])
                     : null,
                 lastSignInTimestamp: _webUser.metadata.lastSignInTime != null
-                    ? _dateFormat
-                        .parse(_webUser.metadata.lastSignInTime!, true)
-                        .millisecondsSinceEpoch
+                    ? context['Date']
+                        .callMethod('parse', [_webUser.metadata.lastSignInTime])
                     : null,
                 phoneNumber: _webUser.phoneNumber,
                 photoUrl: _webUser.photoURL,
@@ -58,39 +55,6 @@
                       })
                   .toList()),
         );
-=======
-  ) : super(auth, multiFactor, {
-          'displayName': _webUser.displayName,
-          'email': _webUser.email,
-          'emailVerified': _webUser.emailVerified,
-          'isAnonymous': _webUser.isAnonymous,
-          'metadata': <String, int?>{
-            'creationTime': _webUser.metadata.creationTime != null
-                ? context['Date']
-                    .callMethod('parse', [_webUser.metadata.creationTime])
-                : null,
-            'lastSignInTime': _webUser.metadata.lastSignInTime != null
-                ? context['Date']
-                    .callMethod('parse', [_webUser.metadata.lastSignInTime])
-                : null,
-          },
-          'phoneNumber': _webUser.phoneNumber,
-          'photoURL': _webUser.photoURL,
-          'providerData': _webUser.providerData
-              .map((auth_interop.UserInfo webUserInfo) => <String, dynamic>{
-                    'displayName': webUserInfo.displayName,
-                    'email': webUserInfo.email,
-                    'phoneNumber': webUserInfo.phoneNumber,
-                    'providerId': webUserInfo.providerId,
-                    'photoURL': webUserInfo.photoURL,
-                    'uid': webUserInfo.uid,
-                  })
-              .toList(),
-          'refreshToken': _webUser.refreshToken,
-          'tenantId': _webUser.tenantId,
-          'uid': _webUser.uid,
-        });
->>>>>>> da2df358
 
   final auth_interop.User _webUser;
   final auth_interop.Auth? _webAuth;
