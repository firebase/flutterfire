--- conflicted
+++ resolved
@@ -260,45 +260,26 @@
 
   @override
   Future<PlatformUser> getCurrentUser(String app) async {
-<<<<<<< HEAD
     try {
       final firebase.Auth auth = _getAuth(app);
       final firebase.User currentUser = auth.currentUser;
-      if (currentUser == null) {
-        return null;
-      }
       return _fromJsUser(currentUser);
     } catch (e) {
       throw mapFirebaseException(e);
     }
-=======
-    final firebase.Auth auth = _getAuth(app);
-    final firebase.User currentUser = auth.currentUser;
-    return _fromJsUser(currentUser);
->>>>>>> bdb95fca
   }
 
   @override
   Future<PlatformIdTokenResult> getIdToken(String app, bool refresh) async {
-<<<<<<< HEAD
-    // TODO(hterkelsen): `package:firebase` added `getIdTokenResult` in
-    // version 7.0.0. Use it here once that is published.
     try {
       final firebase.Auth auth = _getAuth(app);
       final firebase.User currentUser = auth.currentUser;
       final firebase.IdTokenResult idTokenResult =
-          await currentUser.getIdTokenResult(refresh);
+        await currentUser.getIdTokenResult(refresh);
       return _fromJsIdTokenResult(idTokenResult);
     } catch (e) {
       throw mapFirebaseException(e);
     }
-=======
-    final firebase.Auth auth = _getAuth(app);
-    final firebase.User currentUser = auth.currentUser;
-    final firebase.IdTokenResult idTokenResult =
-        await currentUser.getIdTokenResult(refresh);
-    return _fromJsIdTokenResult(idTokenResult);
->>>>>>> bdb95fca
   }
 
   @override
