--- conflicted
+++ resolved
@@ -19,33 +19,6 @@
 
 /// The web delegate implementation for [FirebaseAuth].
 class FirebaseAuthWeb extends FirebaseAuthPlatform {
-<<<<<<< HEAD
-=======
-  /// instance of Auth from the web plugin
-  final auth_interop.Auth /*?*/ _webAuth;
-
-  /// Called by PluginRegistry to register this plugin for Flutter Web
-  static void registerWith(Registrar registrar) {
-    FirebaseAuthPlatform.instance = FirebaseAuthWeb.instance;
-    RecaptchaVerifierFactoryPlatform.instance =
-        RecaptchaVerifierFactoryWeb.instance;
-  }
-
-  static Map<String, StreamController<UserPlatform>>
-      _authStateChangesListeners = <String, StreamController<UserPlatform>>{};
-
-  static Map<String, StreamController<UserPlatform>> _idTokenChangesListeners =
-      <String, StreamController<UserPlatform>>{};
-
-  static Map<String, StreamController<UserPlatform>> _userChangesListeners =
-      <String, StreamController<UserPlatform>>{};
-
-  /// Initializes a stub instance to allow the class to be registered.
-  static FirebaseAuthWeb get instance {
-    return FirebaseAuthWeb._();
-  }
-
->>>>>>> 1552d087
   /// Stub initializer to allow the [registerWith] to create an instance without
   /// registering the web delegates or listeners.
   FirebaseAuthWeb._()
@@ -71,17 +44,8 @@
       } else {
         return UserWeb(this, webUser);
       }
-<<<<<<< HEAD
     }).listen((UserWeb? webUser) {
-      if (_initialAuthState) {
-        _initialAuthState = false;
-      } else {
-        _authStateChangesListeners[app.name]!.add(webUser);
-      }
-=======
-    }).listen((UserWeb webUser) {
-      _authStateChangesListeners[app.name].add(webUser);
->>>>>>> 1552d087
+      _authStateChangesListeners[app.name]!.add(webUser);
     });
 
     // TODO(rrousselGit): close StreamSubscription
@@ -98,8 +62,6 @@
     });
   }
 
-  static bool _initialAuthState = true;
-
   /// Called by PluginRegistry to register this plugin for Flutter Web
   static void registerWith(Registrar registrar) {
     FirebaseAuthPlatform.instance = FirebaseAuthWeb.instance;
