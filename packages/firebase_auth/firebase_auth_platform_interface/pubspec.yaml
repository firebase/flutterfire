--- conflicted
+++ resolved
@@ -10,27 +10,14 @@
   flutter: ">=1.9.1+hotfix.5 <2.0.0"
 
 dependencies:
-  firebase_core: ^0.6.0
+  firebase_core: ^0.7.0
   flutter:
     sdk: flutter
   meta: ^1.0.5
-<<<<<<< HEAD
-=======
-  firebase_core: ^0.7.0
->>>>>>> 928202d9
   plugin_platform_interface: ^1.0.2
 
 dev_dependencies:
   firebase_core_platform_interface: ^2.0.0
   flutter_test:
     sdk: flutter
-<<<<<<< HEAD
-  mockito: ^4.1.1
-  pedantic: ^1.8.0
-
-environment:
-  sdk: '>=2.12.0-0 <3.0.0'
-  flutter: ">=1.9.1+hotfix.5 <2.0.0"
-=======
-  mockito: ^5.0.0-nullsafety.2
->>>>>>> 928202d9
+  mockito: ^5.0.0-nullsafety.2