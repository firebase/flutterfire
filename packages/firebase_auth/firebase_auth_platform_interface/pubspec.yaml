--- conflicted
+++ resolved
@@ -11,14 +11,9 @@
   flutter: '>=3.16.0'
 
 dependencies:
-<<<<<<< HEAD
-  _flutterfire_internals: ^1.3.46
-  firebase_core: ^3.8.0
-=======
   _flutterfire_internals: ^1.3.47
   collection: ^1.16.0
   firebase_core: ^3.8.1
->>>>>>> e34bec4a
   flutter:
     sdk: flutter
   meta: ^1.8.0
