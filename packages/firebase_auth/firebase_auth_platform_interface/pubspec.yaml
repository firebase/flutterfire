name: firebase_auth_platform_interface
description: A common platform interface for the firebase_auth plugin.
homepage: https://github.com/firebase/flutterfire/tree/main/packages/firebase_auth/firebase_auth_platform_interface
repository: https://github.com/firebase/flutterfire/tree/main/packages/firebase_auth/firebase_auth_platform_interface
# NOTE: We strongly prefer non-breaking changes, even at the expense of a
# less-clean API. See https://flutter.dev/go/platform-interface-breaking-changes
<<<<<<< HEAD
version: 7.6.3
=======
version: 7.7.2
>>>>>>> 931566ae

environment:
  sdk: '>=3.2.0 <4.0.0'
  flutter: '>=3.16.0'

dependencies:
<<<<<<< HEAD
  _flutterfire_internals: ^1.3.55
  collection: ^1.16.0
  firebase_core: ^3.13.1
=======
  _flutterfire_internals: ^1.3.58
  collection: ^1.16.0
  firebase_core: ^3.15.1
>>>>>>> 931566ae
  flutter:
    sdk: flutter
  meta: ^1.8.0
  plugin_platform_interface: ^2.1.3

dev_dependencies:
  firebase_core_platform_interface: ^6.0.0
  flutter_test:
    sdk: flutter
  mockito: ^5.4.0
  pigeon: 19.0.0

  # NOTE: This is a temporary workaround for Flutter 3.13
  watcher: ^1.1.0

dependency_overrides:
  watcher: ^1.1.0<|MERGE_RESOLUTION|>--- conflicted
+++ resolved
@@ -4,26 +4,16 @@
 repository: https://github.com/firebase/flutterfire/tree/main/packages/firebase_auth/firebase_auth_platform_interface
 # NOTE: We strongly prefer non-breaking changes, even at the expense of a
 # less-clean API. See https://flutter.dev/go/platform-interface-breaking-changes
-<<<<<<< HEAD
-version: 7.6.3
-=======
 version: 7.7.2
->>>>>>> 931566ae
 
 environment:
   sdk: '>=3.2.0 <4.0.0'
   flutter: '>=3.16.0'
 
 dependencies:
-<<<<<<< HEAD
-  _flutterfire_internals: ^1.3.55
-  collection: ^1.16.0
-  firebase_core: ^3.13.1
-=======
   _flutterfire_internals: ^1.3.58
   collection: ^1.16.0
   firebase_core: ^3.15.1
->>>>>>> 931566ae
   flutter:
     sdk: flutter
   meta: ^1.8.0
