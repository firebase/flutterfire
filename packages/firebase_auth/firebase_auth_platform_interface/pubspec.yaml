name: firebase_auth_platform_interface
description: A common platform interface for the firebase_auth plugin.
homepage: https://github.com/firebase/flutterfire/tree/master/packages/firebase_auth/firebase_auth_platform_interface
repository: https://github.com/firebase/flutterfire/tree/master/packages/firebase_auth/firebase_auth_platform_interface
# NOTE: We strongly prefer non-breaking changes, even at the expense of a
# less-clean API. See https://flutter.dev/go/platform-interface-breaking-changes
<<<<<<< HEAD
version: 6.19.0
=======
version: 6.19.1
>>>>>>> daf7836b

environment:
  sdk: '>=2.18.0 <4.0.0'
  flutter: '>=3.3.0'

dependencies:
<<<<<<< HEAD
  _flutterfire_internals: ^1.3.6
  collection: ^1.16.0
  firebase_core: ^2.16.0
=======
  _flutterfire_internals: ^1.3.7
  collection: ^1.16.0
  firebase_core: ^2.17.0
>>>>>>> daf7836b
  flutter:
    sdk: flutter
  meta: ^1.8.0
  plugin_platform_interface: ^2.1.3

dev_dependencies:
  firebase_core_platform_interface: ^4.8.0
  flutter_test:
    sdk: flutter
  mockito: ^5.4.0
  pigeon: ^11.0.1

  # NOTE: This is a temporary workaround for Flutter 3.13
  watcher: ^1.1.0

dependency_overrides: 
  watcher: ^1.1.0<|MERGE_RESOLUTION|>--- conflicted
+++ resolved
@@ -4,26 +4,16 @@
 repository: https://github.com/firebase/flutterfire/tree/master/packages/firebase_auth/firebase_auth_platform_interface
 # NOTE: We strongly prefer non-breaking changes, even at the expense of a
 # less-clean API. See https://flutter.dev/go/platform-interface-breaking-changes
-<<<<<<< HEAD
-version: 6.19.0
-=======
 version: 6.19.1
->>>>>>> daf7836b
 
 environment:
   sdk: '>=2.18.0 <4.0.0'
   flutter: '>=3.3.0'
 
 dependencies:
-<<<<<<< HEAD
-  _flutterfire_internals: ^1.3.6
-  collection: ^1.16.0
-  firebase_core: ^2.16.0
-=======
   _flutterfire_internals: ^1.3.7
   collection: ^1.16.0
   firebase_core: ^2.17.0
->>>>>>> daf7836b
   flutter:
     sdk: flutter
   meta: ^1.8.0
