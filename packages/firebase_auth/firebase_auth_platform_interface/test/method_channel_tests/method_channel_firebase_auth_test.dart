// Copyright 2020, the Chromium project authors.  Please see the AUTHORS file
// for details. All rights reserved. Use of this source code is governed by a
// BSD-style license that can be found in the LICENSE file.

import 'dart:async';

import 'package:firebase_auth_platform_interface/firebase_auth_platform_interface.dart';
import 'package:firebase_auth_platform_interface/src/method_channel/method_channel_firebase_auth.dart';
import 'package:firebase_auth_platform_interface/src/method_channel/method_channel_user.dart';
import 'package:flutter/services.dart';
import 'package:flutter_test/flutter_test.dart';
import 'package:firebase_core/firebase_core.dart';
import '../mock.dart';

void main() {
  setupFirebaseAuthMocks();
  late FirebaseAuthPlatform auth;
  final List<MethodCall> log = <MethodCall>[];
  const String regularTestEmail = 'test@email.com';
  const String testPassword = 'testPassword';

  // mock props
  bool mockPlatformExceptionThrown = false;
  bool mockExceptionThrown = false;
  const String kMockUid = '12345';
  const String kMockProviderId = 'firebase';
  const String kMockDisplayName = 'Flutter Test User';
  const String kMockEmail = 'test@example.com';
  const String kMockPhotoURL = 'http://www.example.com/';
  final int kMockCreationTimestamp =
      DateTime.now().subtract(const Duration(days: 2)).millisecondsSinceEpoch;
  final int kMockLastSignInTimestamp =
      DateTime.now().subtract(const Duration(days: 1)).millisecondsSinceEpoch;
  Map<String, dynamic> kMockUser = <String, dynamic>{
    'uid': kMockUid,
    'isAnonymous': false,
    'emailVerified': false,
    'metadata': <String, int>{
      'creationTime': kMockCreationTimestamp,
      'lastSignInTime': kMockLastSignInTimestamp,
    },
    'photoURL': kMockPhotoURL,
    'providerData': <Map<String, String>>[
      <String, String>{
        'providerId': kMockProviderId,
        'uid': kMockUid,
        'displayName': kMockDisplayName,
        'photoURL': kMockPhotoURL,
        'email': kMockEmail,
      },
    ],
  };

  final Map<String, dynamic> kMockInitialProviders = <String, dynamic>{
    'providers': ['facebook']
  };

  const Map<String, dynamic> kMockActionCodeInfoData = <String, dynamic>{
    'email': regularTestEmail,
    'previousEmail': 'previous@email.com'
  };

  final ActionCodeInfo kMockActionCodeInfo = ActionCodeInfo(
    operation: 1,
    data: kMockActionCodeInfoData,
  );

  const Map<String, dynamic> kMockAdditionalUserInfo = <String, dynamic>{
    'isNewUser': false,
    'username': 'flutterUser',
    'providerId': 'testProvider',
    'profile': <String, dynamic>{'foo': 'bar'},
  };

  Future<void> mockSignIn() async {
    if (auth is FirebaseAuthPlatform) {
      await auth.signInAnonymously();
    }
  }

  void verifyUser(UserPlatform user) {
    expect(user, isA<Object>());
    expect(user.uid, isA<String>());
    expect(user.email, equals(regularTestEmail));
    expect(user.isAnonymous, isFalse);
    expect(user.uid, equals(auth.currentUser!.uid));
  }

  void verifyUserCredential(UserCredentialPlatform result) {
    verifyUser(result.user!);
    var additionalUserInfo = result.additionalUserInfo!;
    expect(additionalUserInfo, isA<Object>());
    expect(additionalUserInfo.isNewUser, isFalse);
  }

  group('$MethodChannelFirebaseAuth', () {
    late Map<String, dynamic> user;

    setUpAll(() async {
      FirebaseApp app = await Firebase.initializeApp();

      handleMethodCall((call) async {
        log.add(call);

        if (mockExceptionThrown) {
          throw Exception();
        } else if (mockPlatformExceptionThrown) {
          throw PlatformException(code: 'UNKNOWN');
        }

        switch (call.method) {
          case 'Auth#registerIdTokenListener':
            final String name = 'idTokenChannel';
            handleEventChannel(name, log);
            return name;
          case 'Auth#registerAuthStateListener':
            final String name = 'authStateChannel';
            handleEventChannel(name, log);
            return name;
          case 'Auth#signInAnonymously':
            user = generateUser(user, <String, dynamic>{
              'isAnonymous': true,
            });
            return <String, dynamic>{'user': user};
          case 'Auth#signInWithEmailLink':
          case 'Auth#signInWithEmailAndPassword':
            user = generateUser(
                user, <String, dynamic>{'email': call.arguments['email']});
            return <String, dynamic>{
              'user': user,
              'additionalUserInfo': kMockAdditionalUserInfo
            };
          case 'Auth#signInWithCustomToken':
            user = generateUser(user, <String, dynamic>{
              'email': regularTestEmail,
            });
            return <String, dynamic>{
              'user': user,
              'additionalUserInfo': kMockAdditionalUserInfo
            };
          case 'Auth#signInWithCredential':
            user = generateUser(user, <String, dynamic>{
              'email': call.arguments['credential']['email'],
            });
            return <String, dynamic>{
              'user': user,
              'additionalUserInfo': kMockAdditionalUserInfo
            };
          case 'Auth#verifyPasswordResetCode':
            return <String, dynamic>{'email': call.arguments['code']};
<<<<<<< HEAD
          case "Auth#verifyPhoneNumber":
            final String name = 'phoneNumberVerifier';
            handleEventChannel(name, log);
            return name;
=======
          case 'Auth#verifyPhoneNumber':
            return null;
>>>>>>> c3b13af4
          case 'Auth#checkActionCode':
            return <String, dynamic>{
              'operation': 2,
              'data': kMockActionCodeInfoData,
            };
          case 'Auth#setLanguageCode':
            return <String, dynamic>{
              'languageCode': call.arguments['languageCode']
            };
          case 'Auth#setSettings':
            return null;
          case 'Auth#fetchSignInMethodsForEmail':
            return kMockInitialProviders;

          default:
            return <String, dynamic>{'user': kMockUser};
        }
      });

      auth = MethodChannelFirebaseAuth.instance.delegateFor(app: app);
      user = kMockUser;
    });

    setUp(() async {
      user = kMockUser;
      log.clear();
    });

    tearDown(() async {
      mockPlatformExceptionThrown = false;
      mockExceptionThrown = false;
      await auth.signOut();
    });

    test('currentUser', () async {
      await mockSignIn();
      expect(auth.currentUser, isA<UserPlatform>());
    });

    test('setCurrentUser()', () async {
      expect(auth.currentUser, isNull);
      MockUserPlatform userPlatform = MockUserPlatform(auth, user);
      auth.currentUser = userPlatform;
      expect(auth.currentUser, isA<UserPlatform>());
      expect(auth.currentUser!.uid, equals(kMockUid));
    });

    test('delegateFor()', () {
      final testAuth = TestMethodChannelFirebaseAuth(Firebase.app());
      final result = testAuth.delegateFor(app: Firebase.app());

      expect(result, isA<FirebaseAuthPlatform>());
      expect(result.app, isA<FirebaseApp>());
    });

    group('setInitialValues()', () {
      test('when currentUser arg is not null', () {
        final testAuth = TestMethodChannelFirebaseAuth(Firebase.app());
        final result = testAuth.setInitialValues(
            currentUser: kMockUser, languageCode: 'en');
        expect(result, isA<FirebaseAuthPlatform>());
        expect(result.languageCode, equals('en'));
        expect(result.currentUser, isA<MethodChannelUser>());
        expect(testAuth.currentUser, isA<MethodChannelUser>());
      });

      test('when currentUser arg is null', () {
        final testAuth = TestMethodChannelFirebaseAuth(Firebase.app());
        final result = testAuth.setInitialValues(languageCode: 'en');
        expect(result, isA<FirebaseAuthPlatform>());
        expect(result.languageCode, equals('en'));
        expect(result.currentUser, isNull);
        expect(testAuth.currentUser, isNull);
      });
    });

    group('applyActionCode()', () {
      const String code = '12345';
      test('invokes native method with correct args', () async {
        await auth.applyActionCode(code);

        // check native method was called
        expect(log, <Matcher>[
          isMethodCall(
            'Auth#applyActionCode',
            arguments: <String, dynamic>{
              'appName': defaultFirebaseAppName,
              'code': code,
            },
          ),
        ]);
      });

      test(
          'catch a [PlatformException] error and throws a [FirebaseAuthException] error',
          () async {
        mockPlatformExceptionThrown = true;
        void callMethod() => auth.applyActionCode(code);
        await testExceptionHandling('PLATFORM', callMethod);
      });

      test('throws an [Exception] error', () async {
        mockExceptionThrown = true;
        void callMethod() => auth.applyActionCode(code);
        await testExceptionHandling('EXCEPTION', callMethod);
      });
    });

    group('checkActionCode()', () {
      const String code = '12345';

      test('invokes native method with correct args and returns correct result',
          () async {
        final result = await auth.checkActionCode(code);

        // check result
        expect(result, isA<ActionCodeInfo>());
        expect(result.operation, equals(ActionCodeInfoOperation.verifyEmail));
        expect(result.data, isA<Map<String, dynamic>>());
        expect(result.data['email'], equals(kMockActionCodeInfo.data['email']));
        expect(
          result.data['previousEmail'],
          equals(kMockActionCodeInfo.data['previousEmail']),
        );

        // check native method was called
        expect(log, <Matcher>[
          isMethodCall(
            'Auth#checkActionCode',
            arguments: <String, dynamic>{
              'appName': defaultFirebaseAppName,
              'code': code,
            },
          ),
        ]);
      });

      test(
          'catch a [PlatformException] error and throws a [FirebaseAuthException] error',
          () async {
        mockPlatformExceptionThrown = true;
        void callMethod() => auth.checkActionCode(code);
        await testExceptionHandling('PLATFORM', callMethod);
      });

      test('throws an [Exception] error', () async {
        mockExceptionThrown = true;
        void callMethod() => auth.checkActionCode(code);
        await testExceptionHandling('EXCEPTION', callMethod);
      });
    });

    group('confirmPasswordReset()', () {
      const String code = '12345';
      const String newPassword = 'newPassword';
      test('invokes native method with correct args', () async {
        await auth.confirmPasswordReset(code, newPassword);

        // check native method was called
        expect(log, <Matcher>[
          isMethodCall(
            'Auth#confirmPasswordReset',
            arguments: <String, dynamic>{
              'appName': defaultFirebaseAppName,
              'code': code,
              'newPassword': newPassword,
            },
          ),
        ]);
      });

      test(
          'catch a [PlatformException] error and throws a [FirebaseAuthException] error',
          () async {
        mockPlatformExceptionThrown = true;
        void callMethod() => auth.confirmPasswordReset(code, newPassword);
        await testExceptionHandling('PLATFORM', callMethod);
      });

      test('throws an [Exception] error', () async {
        mockExceptionThrown = true;
        void callMethod() => auth.confirmPasswordReset(code, newPassword);
        await testExceptionHandling('EXCEPTION', callMethod);
      });
    });

    group('createUserWithEmailAndPassword()', () {
      test('invokes native method with correct args', () async {
        await auth.createUserWithEmailAndPassword(
            regularTestEmail, testPassword);

        // check native method was called
        expect(log, <Matcher>[
          isMethodCall(
            'Auth#createUserWithEmailAndPassword',
            arguments: <String, dynamic>{
              'appName': defaultFirebaseAppName,
              'email': regularTestEmail,
              'password': testPassword,
            },
          ),
        ]);
      });

      test(
          'catch a [PlatformException] error and throws a [FirebaseAuthException] error',
          () async {
        mockPlatformExceptionThrown = true;
        void callMethod() =>
            auth.createUserWithEmailAndPassword(regularTestEmail, testPassword);
        await testExceptionHandling('PLATFORM', callMethod);
      });

      test('throws an [Exception] error', () async {
        mockExceptionThrown = true;
        void callMethod() =>
            auth.createUserWithEmailAndPassword(regularTestEmail, testPassword);
        await testExceptionHandling('EXCEPTION', callMethod);
      });
    });

    group('fetchSignInMethodsForEmail()', () {
      test('invokes native method with correct args', () async {
        await auth.fetchSignInMethodsForEmail(regularTestEmail);

        // check native method was called
        expect(log, <Matcher>[
          isMethodCall(
            'Auth#fetchSignInMethodsForEmail',
            arguments: <String, dynamic>{
              'appName': defaultFirebaseAppName,
              'email': regularTestEmail,
            },
          ),
        ]);
      });

      test(
          'catch a [PlatformException] error and throws a [FirebaseAuthException] error',
          () async {
        mockPlatformExceptionThrown = true;
        void callMethod() => auth.fetchSignInMethodsForEmail(regularTestEmail);
        await testExceptionHandling('PLATFORM', callMethod);
      });

      test('throws an [Exception] error', () async {
        mockExceptionThrown = true;
        void callMethod() => auth.fetchSignInMethodsForEmail(regularTestEmail);
        await testExceptionHandling('EXCEPTION', callMethod);
      });
    });

    group('signInAnonymously()', () {
      test('returns result of a successful sign in', () async {
        final result = await auth.signInAnonymously();

        // check result
        expect(result, isA<UserCredentialPlatform>());
        expect(result.user, isA<UserPlatform>());

        final userResult = result.user!;
        expect(userResult.uid, isA<String>());
        expect(userResult.email, isNull);
        expect(userResult.isAnonymous, isTrue);
        expect(userResult.uid, equals(auth.currentUser!.uid));

        final additionalUserInfo = result.additionalUserInfo;
        expect(additionalUserInfo, isNull);

        // check currentUser was set
        expect(auth.currentUser, isA<UserPlatform>());
        expect(auth.currentUser!.isAnonymous, isTrue);

        // check native method was called
        expect(log, <Matcher>[
          isMethodCall(
            'Auth#signInAnonymously',
            arguments: <String, dynamic>{
              'appName': defaultFirebaseAppName,
            },
          ),
        ]);
      });

      test(
          'catch a [PlatformException] error and throws a [FirebaseAuthException] error',
          () async {
        mockPlatformExceptionThrown = true;

        void callMethod() => auth.signInAnonymously();
        await testExceptionHandling('PLATFORM', callMethod);
      });

      test('throws an [Exception] error', () async {
        mockExceptionThrown = true;

        void callMethod() => auth.signInAnonymously();
        await testExceptionHandling('EXCEPTION', callMethod);
      });
    });

    group('signInWithCredential()', () {
      test('returns result of a successful sign in', () async {
        final credential = EmailAuthProvider.credential(
            email: regularTestEmail, password: testPassword);
        final result = await auth.signInWithCredential(credential);

        // check result
        expect(result, isA<UserCredentialPlatform>());
        verifyUserCredential(result);

        // check native method was called
        expect(log, <Matcher>[
          isMethodCall(
            'Auth#signInWithCredential',
            arguments: <String, dynamic>{
              'appName': defaultFirebaseAppName,
              'credential': credential.asMap()
            },
          ),
        ]);
      });

      test(
          'catch a [PlatformException] error and throws a [FirebaseAuthException] error',
          () async {
        mockPlatformExceptionThrown = true;
        final credential = EmailAuthProvider.credential(
            email: 'disabled@account.com', password: testPassword);

        void callMethod() => auth.signInWithCredential(credential);
        await testExceptionHandling('PLATFORM', callMethod);
      });

      test('throws an [Exception] error', () async {
        mockExceptionThrown = true;
        final credential = EmailAuthProvider.credential(
            email: 'unknown', password: testPassword);

        void callMethod() => auth.signInWithCredential(credential);
        await testExceptionHandling('EXCEPTION', callMethod);
      });
    });

    group('signInWithCustomToken()', () {
      test('returns result of a successful sign in', () async {
        const String token = 'testToken';
        final result = await auth.signInWithCustomToken(token);

        // check result
        expect(result, isA<UserCredentialPlatform>());
        verifyUserCredential(result);

        // check native method was called
        expect(log, <Matcher>[
          isMethodCall(
            'Auth#signInWithCustomToken',
            arguments: <String, dynamic>{
              'appName': defaultFirebaseAppName,
              'token': token
            },
          ),
        ]);
      });

      test(
          'catch a [PlatformException] error and throws a [FirebaseAuthException] error',
          () async {
        mockPlatformExceptionThrown = true;
        const String token = 'testToken';
        void callMethod() => auth.signInWithCustomToken(token);
        await testExceptionHandling('PLATFORM', callMethod);
      });

      test('throws an [Exception] error', () async {
        mockExceptionThrown = true;
        const String token = 'testToken';
        void callMethod() => auth.signInWithCustomToken(token);
        await testExceptionHandling('EXCEPTION', callMethod);
      });
    });

    group('signInWithEmailAndPassword()', () {
      test('returns result of a successful sign in', () async {
        final result = await auth.signInWithEmailAndPassword(
            regularTestEmail, testPassword);

        // check result
        expect(result, isA<UserCredentialPlatform>());
        verifyUserCredential(result);

        // check native method was called
        expect(log, <Matcher>[
          isMethodCall(
            'Auth#signInWithEmailAndPassword',
            arguments: <String, dynamic>{
              'appName': defaultFirebaseAppName,
              'email': regularTestEmail,
              'password': testPassword
            },
          ),
        ]);
      });

      test(
          'catch a [PlatformException] error and throws a [FirebaseAuthException] error',
          () async {
        mockPlatformExceptionThrown = true;

        void callMethod() =>
            auth.signInWithEmailAndPassword(regularTestEmail, testPassword);
        await testExceptionHandling('PLATFORM', callMethod);
      });

      test('throws an [Exception] error', () async {
        mockExceptionThrown = true;

        void callMethod() =>
            auth.signInWithEmailAndPassword(regularTestEmail, testPassword);
        await testExceptionHandling('EXCEPTION', callMethod);
      });
    });

    group('signInWithEmailLink()', () {
      test('returns result of a successful sign in', () async {
        const String emailLink = 'testEmailLink';
        final result =
            await auth.signInWithEmailLink(regularTestEmail, emailLink);

        // check result
        expect(result, isA<UserCredentialPlatform>());
        verifyUserCredential(result);

        // check native method was called
        expect(log, <Matcher>[
          isMethodCall(
            'Auth#signInWithEmailLink',
            arguments: <String, dynamic>{
              'appName': defaultFirebaseAppName,
              'email': regularTestEmail,
              'emailLink': emailLink
            },
          ),
        ]);
      });

      test(
          'catch a [PlatformException] error and throws a [FirebaseAuthException] error',
          () async {
        mockPlatformExceptionThrown = true;
        void callMethod() =>
            auth.signInWithEmailAndPassword(regularTestEmail, testPassword);
        await testExceptionHandling('PLATFORM', callMethod);
      });

      test('throws an [Exception] error', () async {
        mockExceptionThrown = true;
        void callMethod() =>
            auth.signInWithEmailAndPassword(regularTestEmail, testPassword);
        await testExceptionHandling('EXCEPTION', callMethod);
      });
    });

    group('sendPasswordResetEmail()', () {
      final ActionCodeSettings actionCodeSettings =
          ActionCodeSettings(url: 'test');
      test('invokes native method with correct args', () async {
        await auth.sendPasswordResetEmail(regularTestEmail, actionCodeSettings);

        // check native method was called
        expect(log, <Matcher>[
          isMethodCall(
            'Auth#sendPasswordResetEmail',
            arguments: <String, dynamic>{
              'appName': defaultFirebaseAppName,
              'email': regularTestEmail,
              'actionCodeSettings': actionCodeSettings.asMap(),
            },
          ),
        ]);
      });

      test(
          'catch a [PlatformException] error and throws a [FirebaseAuthException] error',
          () async {
        mockPlatformExceptionThrown = true;
        void callMethod() =>
            auth.sendPasswordResetEmail(regularTestEmail, actionCodeSettings);
        await testExceptionHandling('PLATFORM', callMethod);
      });

      test('throws an [Exception] error', () async {
        mockExceptionThrown = true;
        void callMethod() =>
            auth.sendPasswordResetEmail(regularTestEmail, actionCodeSettings);
        await testExceptionHandling('EXCEPTION', callMethod);
      });
    });

    group('sendSignInLinkToEmail()', () {
      final ActionCodeSettings actionCodeSettings =
          ActionCodeSettings(url: 'test');

      test('invokes native method with correct args', () async {
        await auth.sendSignInLinkToEmail(regularTestEmail, actionCodeSettings);

        // check native method was called
        expect(log, <Matcher>[
          isMethodCall(
            'Auth#sendSignInLinkToEmail',
            arguments: <String, dynamic>{
              'appName': defaultFirebaseAppName,
              'email': regularTestEmail,
              'actionCodeSettings': actionCodeSettings.asMap(),
            },
          ),
        ]);
      });

      test(
          'catch a [PlatformException] error and throws a [FirebaseAuthException] error',
          () async {
        mockPlatformExceptionThrown = true;
        void callMethod() =>
            auth.sendSignInLinkToEmail(regularTestEmail, actionCodeSettings);
        await testExceptionHandling('PLATFORM', callMethod);
      });

      test('throws an [Exception] error', () async {
        mockExceptionThrown = true;
        void callMethod() =>
            auth.sendPasswordResetEmail(regularTestEmail, actionCodeSettings);
        await testExceptionHandling('EXCEPTION', callMethod);
      });
    });

    group('setLanguageCode()', () {
      const String languageCode = 'en';
      test('invokes native method with correct args', () async {
        await auth.setLanguageCode(languageCode);

        // check native method was called
        expect(log, <Matcher>[
          isMethodCall(
            'Auth#setLanguageCode',
            arguments: <String, dynamic>{
              'appName': defaultFirebaseAppName,
              'languageCode': languageCode,
            },
          ),
        ]);
      });

      test(
          'catch a [PlatformException] error and throws a [FirebaseAuthException] error',
          () async {
        mockPlatformExceptionThrown = true;
        void callMethod() => auth.setLanguageCode(languageCode);
        await testExceptionHandling('PLATFORM', callMethod);
      });

      test('throws an [Exception] error', () async {
        mockExceptionThrown = true;
        void callMethod() => auth.setLanguageCode(languageCode);
        await testExceptionHandling('EXCEPTION', callMethod);
      });
    });

    group('setSettings()', () {
      const bool isDisabled = true;
      test('invokes native method with correct args', () async {
        await auth.setSettings(appVerificationDisabledForTesting: isDisabled);

        // check native method was called
        expect(log, <Matcher>[
          isMethodCall(
            'Auth#setSettings',
            arguments: <String, dynamic>{
              'appName': defaultFirebaseAppName,
              'appVerificationDisabledForTesting': isDisabled,
              'userAccessGroup': null,
            },
          ),
        ]);
      });

      test(
          'catch a [PlatformException] error and throws a [FirebaseAuthException] error',
          () async {
        mockPlatformExceptionThrown = true;
        void callMethod() =>
            auth.setSettings(appVerificationDisabledForTesting: isDisabled);
        await testExceptionHandling('PLATFORM', callMethod);
      });

      test('throws an [Exception] error', () async {
        mockExceptionThrown = true;
        void callMethod() =>
            auth.setSettings(appVerificationDisabledForTesting: isDisabled);
        await testExceptionHandling('EXCEPTION', callMethod);
      });
    });

    group('setPersistence()', () {
      test('throw [UnimplementedError]', () async {
        const Persistence persistence = Persistence.LOCAL;
        try {
          await auth.setPersistence(persistence);
        } on UnimplementedError catch (e) {
          expect(
              e.message,
              equals(
                  'setPersistence() is only supported on web based platforms'));
        } catch (e) {
          fail('should have thrown an UnimplementedError');
        }
      });
    });

    group('signInWithPopup()', () {
      test('throw [UnimplementedError]', () async {
        final FacebookAuthProvider facebookProvider = FacebookAuthProvider();
        try {
          await auth.signInWithPopup(facebookProvider);
        } on UnimplementedError catch (e) {
          expect(
              e.message,
              equals(
                  'signInWithPopup() is only supported on web based platforms'));
        } catch (e) {
          fail('should have thrown an UnimplementedError');
        }
      });
    });

    group('signInWithRedirect()', () {
      test('throw [UnimplementedError]', () async {
        final FacebookAuthProvider facebookProvider = FacebookAuthProvider();
        try {
          await auth.signInWithRedirect(facebookProvider);
        } on UnimplementedError catch (e) {
          expect(
              e.message,
              equals(
                  'signInWithRedirect() is only supported on web based platforms'));
        } catch (e) {
          fail('should have thrown an UnimplementedError');
        }
      });
    });

    group('signOut()', () {
      test('logs user out correctly', () async {
        await auth.signOut();

        expect(auth.currentUser, isNull);
        // check native method was called
        expect(log, <Matcher>[
          isMethodCall(
            'Auth#signOut',
            arguments: <String, dynamic>{
              'appName': defaultFirebaseAppName,
            },
          ),
        ]);
      });

      test(
          'catch a [PlatformException] error and throws a [FirebaseAuthException] error',
          () async {
        mockPlatformExceptionThrown = true;

        void callMethod() => auth.signOut();
        await testExceptionHandling('PLATFORM', callMethod);
      });

      test('throws an [Exception] error', () async {
        mockExceptionThrown = true;

        void callMethod() => auth.signOut();
        await testExceptionHandling('EXCEPTION', callMethod);
      });
    });

    group('useEmulator()', () {
      test('calls useEmulator correctly', () async {
        await auth.useEmulator('example.com', 31337);
        // check native method was called
        expect(log, <Matcher>[
          isMethodCall(
            'Auth#useEmulator',
            arguments: <String, dynamic>{
              'appName': defaultFirebaseAppName,
              'host': 'example.com',
              'port': 31337,
            },
          ),
        ]);
      });
    });

    group('verifyPasswordResetCode()', () {
      const String testCode = 'testCode';
      test('returns a successful result', () async {
        final result = await auth.verifyPasswordResetCode(testCode);

        expect(result, isA<String>());
        expect(result, equals(testCode));

        // check native method was called
        expect(log, <Matcher>[
          isMethodCall(
            'Auth#verifyPasswordResetCode',
            arguments: <String, dynamic>{
              'appName': defaultFirebaseAppName,
              'code': testCode,
            },
          ),
        ]);
      });

      test(
          'catch a [PlatformException] error and throws a [FirebaseAuthException] error',
          () async {
        mockPlatformExceptionThrown = true;
        void callMethod() => auth.verifyPasswordResetCode(testCode);
        await testExceptionHandling('PLATFORM', callMethod);
      });

      test('throws an [Exception] error', () async {
        mockExceptionThrown = true;

        void callMethod() => auth.verifyPasswordResetCode(testCode);
        await testExceptionHandling('EXCEPTION', callMethod);
      });
    });

    group('verifyPhoneNumber()', () {
<<<<<<< HEAD
=======
      late int handle;

      setUp(() {
        handle = nextMockHandleId;
      });

>>>>>>> c3b13af4
      const String testPhoneNumber = '+1 555 555 555';
      const String testSmsCode = '12345';
      const Duration testTimeout = Duration(seconds: 5);

      test('returns a successful result', () async {
        await auth.verifyPhoneNumber(
          phoneNumber: testPhoneNumber,
          verificationCompleted: (PhoneAuthCredential phoneAuthCredential) {},
<<<<<<< HEAD
          verificationFailed: null,
          codeSent: null,
          codeAutoRetrievalTimeout: null,
=======
          verificationFailed: (_) {},
          codeSent: (_, __) {},
          codeAutoRetrievalTimeout: (_) {},
>>>>>>> c3b13af4
          timeout: testTimeout,
          autoRetrievedSmsCodeForTesting: testSmsCode,
        );

        // check native method was called
        expect(log, <Matcher>[
          isMethodCall(
            'Auth#verifyPhoneNumber',
            arguments: <String, dynamic>{
              'appName': defaultFirebaseAppName,
              'phoneNumber': testPhoneNumber,
              'timeout': testTimeout.inMilliseconds,
              'forceResendingToken': null,
              'autoRetrievedSmsCodeForTesting': testSmsCode,
            },
          ),
          isMethodCall('listen', arguments: null),
        ]);
      });

      test(
          'catch a [PlatformException] error and throws a [FirebaseAuthException] error',
          () async {
        mockPlatformExceptionThrown = true;
        void callMethod() => auth.verifyPhoneNumber(
              phoneNumber: testPhoneNumber,
              verificationCompleted: (_) {},
              verificationFailed: (_) {},
              codeSent: (_, __) {},
              codeAutoRetrievalTimeout: (_) {},
              timeout: testTimeout,
              autoRetrievedSmsCodeForTesting: testSmsCode,
            );
        await testExceptionHandling('PLATFORM', callMethod);
      });

      test('throws an [Exception] error', () async {
        mockExceptionThrown = true;
        void callMethod() => auth.verifyPhoneNumber(
              phoneNumber: testPhoneNumber,
              verificationCompleted: (_) {},
              verificationFailed: (_) {},
              codeSent: (_, __) {},
              codeAutoRetrievalTimeout: (_) {},
              timeout: testTimeout,
              autoRetrievedSmsCodeForTesting: testSmsCode,
            );
        await testExceptionHandling('EXCEPTION', callMethod);
      });
    });

    group('authStateChanges()', () {
      StreamSubscription<UserPlatform?>? subscription;

      tearDown(() {
        subscription?.cancel();
      });

      test('returns [Stream<UserPlatform>]', () async {
        // Checks that `authStateChanges` does not throw UnimplementedError
        expect(auth.authStateChanges(), isNotNull);
      });

      test('listens to incoming changes', () async {
        const String testEmail = 'testauthstate@email.com';
        Stream<UserPlatform?> stream = auth.authStateChanges();
        int call = 0;

        subscription = stream.listen(
          expectAsync1((UserPlatform? user) {
            call++;
            if (call == 1) {
              expect(user, isA<UserPlatform>());
              expect(user!.email, isNull);
            } else if (call == 2) {
              expect(user!.email, equals(testEmail));
            } else {
              fail('Should not have been called');
            }
          }, count: 2, reason: 'Stream should only have been called 2 times'),
        );

        await injectEventChannelResponse('authStateChannel', {'user': user});

        final Map<String, dynamic> updatedUser = <String, dynamic>{
          'email': testEmail,
        };
        await injectEventChannelResponse(
          'authStateChannel',
          {'user': updatedUser},
        );

        expect(log, equals([]));
      });
    });

    group('idTokenChanges()', () {
      StreamSubscription<UserPlatform?>? subscription;

      tearDown(() {
        subscription?.cancel();
      });

      test('returns [Stream<UserPlatform>]', () async {
        // Checks that `idTokenChanges` does not throw UnimplementedError
        expect(auth.idTokenChanges(), isNotNull);
      });

      test('listens to incoming changes', () async {
        Stream<UserPlatform?> stream = auth.idTokenChanges();
        int call = 0;

        subscription = stream.listen(
          expectAsync1((UserPlatform? user) {
            call++;
            if (call == 1) {
              expect(user, isNull);
            } else if (call == 2) {
              expect(user!.uid, isA<String>());
              expect(user.uid, equals(kMockUid));
              expect(auth.currentUser!.uid, equals(user.uid));
            } else {
              fail('Should not have been called');
            }
          }, count: 2, reason: 'Stream should only have been called 2 times'),
        );

        await injectEventChannelResponse('idTokenChannel', {'user': null});
        await injectEventChannelResponse('idTokenChannel', {'user': user});

        expect(log, equals([]));
      });
    });

    group('userChanges()', () {
      StreamSubscription<UserPlatform?>? subscription;

      tearDown(() {
        subscription?.cancel();
      });

      test('returns [Stream<UserPlatform>]', () async {
        // Checks that `userChanges` does not throw UnimplementedError
        expect(auth.userChanges(), isNotNull);
      });

      test('listens to incoming changes', () async {
        Stream<UserPlatform?> stream = auth.userChanges();
        int call = 0;

        subscription = stream.listen(
          expectAsync1((UserPlatform? user) {
            call++;
            if (call == 1) {
              expect(user, isNull);
              expect(auth.currentUser, equals(isNull));
            } else if (call == 2) {
              expect(user!.uid, isA<String>());
              expect(user.uid, equals(kMockUid));
              expect(auth.currentUser!.uid, equals(user.uid));
            } else {
              fail('Should not have been called');
            }
          }, count: 2, reason: 'Stream should only have been called 2 times'),
        );

        // id token change events will trigger setCurrentUser()
        // and hence userChange events
        await injectEventChannelResponse('idTokenChannel', {'user': null});
        await injectEventChannelResponse('idTokenChannel', {'user': user});

        expect(log, equals([]));
      });
    });
  });
}

class MockUserPlatform extends UserPlatform {
  MockUserPlatform(FirebaseAuthPlatform auth, Map<String, dynamic> user)
      : super(auth, user);
}

class TestMethodChannelFirebaseAuth extends MethodChannelFirebaseAuth {
  TestMethodChannelFirebaseAuth(FirebaseApp app) : super(app: app);
}<|MERGE_RESOLUTION|>--- conflicted
+++ resolved
@@ -110,11 +110,11 @@
 
         switch (call.method) {
           case 'Auth#registerIdTokenListener':
-            final String name = 'idTokenChannel';
+            const String name = 'idTokenChannel';
             handleEventChannel(name, log);
             return name;
           case 'Auth#registerAuthStateListener':
-            final String name = 'authStateChannel';
+            const String name = 'authStateChannel';
             handleEventChannel(name, log);
             return name;
           case 'Auth#signInAnonymously':
@@ -148,15 +148,10 @@
             };
           case 'Auth#verifyPasswordResetCode':
             return <String, dynamic>{'email': call.arguments['code']};
-<<<<<<< HEAD
-          case "Auth#verifyPhoneNumber":
-            final String name = 'phoneNumberVerifier';
+          case 'Auth#verifyPhoneNumber':
+            const String name = 'phoneNumberVerifier';
             handleEventChannel(name, log);
             return name;
-=======
-          case 'Auth#verifyPhoneNumber':
-            return null;
->>>>>>> c3b13af4
           case 'Auth#checkActionCode':
             return <String, dynamic>{
               'operation': 2,
@@ -895,15 +890,6 @@
     });
 
     group('verifyPhoneNumber()', () {
-<<<<<<< HEAD
-=======
-      late int handle;
-
-      setUp(() {
-        handle = nextMockHandleId;
-      });
-
->>>>>>> c3b13af4
       const String testPhoneNumber = '+1 555 555 555';
       const String testSmsCode = '12345';
       const Duration testTimeout = Duration(seconds: 5);
@@ -912,15 +898,9 @@
         await auth.verifyPhoneNumber(
           phoneNumber: testPhoneNumber,
           verificationCompleted: (PhoneAuthCredential phoneAuthCredential) {},
-<<<<<<< HEAD
-          verificationFailed: null,
-          codeSent: null,
-          codeAutoRetrievalTimeout: null,
-=======
           verificationFailed: (_) {},
           codeSent: (_, __) {},
           codeAutoRetrievalTimeout: (_) {},
->>>>>>> c3b13af4
           timeout: testTimeout,
           autoRetrievedSmsCodeForTesting: testSmsCode,
         );
