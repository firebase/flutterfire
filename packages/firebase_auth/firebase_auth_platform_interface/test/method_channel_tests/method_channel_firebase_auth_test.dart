// Copyright 2020, the Chromium project authors.  Please see the AUTHORS file
// for details. All rights reserved. Use of this source code is governed by a
// BSD-style license that can be found in the LICENSE file.

import 'dart:async';

import 'package:firebase_auth_platform_interface/firebase_auth_platform_interface.dart';
import 'package:firebase_auth_platform_interface/src/method_channel/method_channel_firebase_auth.dart';
import 'package:firebase_auth_platform_interface/src/method_channel/method_channel_user.dart';
import 'package:firebase_core/firebase_core.dart';
import 'package:flutter/services.dart';
import 'package:flutter_test/flutter_test.dart';

import '../mock.dart';

void main() {
  setupFirebaseAuthMocks();
  late FirebaseAuthPlatform auth;
  final List<MethodCall> log = <MethodCall>[];
  const String regularTestEmail = 'test@email.com';
  const String testPassword = 'testPassword';

  // mock props
  bool mockPlatformExceptionThrown = false;
  bool mockExceptionThrown = false;
  const String kMockUid = '12345';
  const String kMockProviderId = 'firebase';
  const String kMockDisplayName = 'Flutter Test User';
  const String kMockEmail = 'test@example.com';
  const String kMockPhotoURL = 'http://www.example.com/';
  final int kMockCreationTimestamp =
      DateTime.now().subtract(const Duration(days: 2)).millisecondsSinceEpoch;
  final int kMockLastSignInTimestamp =
      DateTime.now().subtract(const Duration(days: 1)).millisecondsSinceEpoch;
  Map<String, dynamic> kMockUser = <String, dynamic>{
    'uid': kMockUid,
    'isAnonymous': false,
    'emailVerified': false,
    'metadata': <String, int>{
      'creationTime': kMockCreationTimestamp,
      'lastSignInTime': kMockLastSignInTimestamp,
    },
    'photoURL': kMockPhotoURL,
    'providerData': <Map<String, String>>[
      <String, String>{
        'providerId': kMockProviderId,
        'uid': kMockUid,
        'displayName': kMockDisplayName,
        'photoURL': kMockPhotoURL,
        'email': kMockEmail,
      },
    ],
  };

  final Map<String, dynamic> kMockInitialProviders = <String, dynamic>{
    'providers': ['facebook']
  };

  const Map<String, dynamic> kMockActionCodeInfoData = <String, dynamic>{
    'email': regularTestEmail,
    'previousEmail': 'previous@email.com'
  };

  final ActionCodeInfo kMockActionCodeInfo = ActionCodeInfo(
    operation: 1,
    data: kMockActionCodeInfoData,
  );

  const Map<String, dynamic> kMockAdditionalUserInfo = <String, dynamic>{
    'isNewUser': false,
    'username': 'flutterUser',
    'providerId': 'testProvider',
    'profile': <String, dynamic>{'foo': 'bar'},
  };

  Future<void> mockSignIn() async {
    if (auth is FirebaseAuthPlatform) {
      await auth.signInAnonymously();
    }
  }

  void verifyUser(UserPlatform user) {
    expect(user, isA<Object>());
    expect(user.uid, isA<String>());
    expect(user.email, equals(regularTestEmail));
    expect(user.isAnonymous, isFalse);
    expect(user.uid, equals(auth.currentUser!.uid));
  }

  void verifyUserCredential(UserCredentialPlatform result) {
    verifyUser(result.user!);
    var additionalUserInfo = result.additionalUserInfo!;
    expect(additionalUserInfo, isA<Object>());
    expect(additionalUserInfo.isNewUser, isFalse);
  }

  group('$MethodChannelFirebaseAuth', () {
    late Map<String, dynamic> user;

    setUpAll(() async {
      FirebaseApp app = await Firebase.initializeApp();

      handleMethodCall((call) async {
        log.add(call);

        if (mockExceptionThrown) {
          throw Exception();
        } else if (mockPlatformExceptionThrown) {
          throw PlatformException(code: 'UNKNOWN');
        }

        switch (call.method) {
          case 'Auth#registerIdTokenListener':
            const String name = 'idTokenChannel';
            handleEventChannel(name, log);
            return name;
          case 'Auth#registerAuthStateListener':
            const String name = 'authStateChannel';
            handleEventChannel(name, log);
            return name;
          case 'Auth#signInAnonymously':
            user = generateUser(user, <String, dynamic>{
              'isAnonymous': true,
            });
            return <String, dynamic>{'user': user};
          case 'Auth#signInWithEmailLink':
          case 'Auth#signInWithEmailAndPassword':
            user = generateUser(
                user, <String, dynamic>{'email': call.arguments['email']});
            return <String, dynamic>{
              'user': user,
              'additionalUserInfo': kMockAdditionalUserInfo
            };
          case 'Auth#signInWithCustomToken':
            user = generateUser(user, <String, dynamic>{
              'email': regularTestEmail,
            });
            return <String, dynamic>{
              'user': user,
              'additionalUserInfo': kMockAdditionalUserInfo
            };
          case 'Auth#signInWithCredential':
            user = generateUser(user, <String, dynamic>{
              'email': call.arguments['credential']['email'],
            });
            return <String, dynamic>{
              'user': user,
              'additionalUserInfo': kMockAdditionalUserInfo
            };
          case 'Auth#verifyPasswordResetCode':
            return <String, dynamic>{'email': call.arguments['code']};
          case 'Auth#verifyPhoneNumber':
            const String name = 'phoneNumberVerifier';
            handleEventChannel(name, log);
            return name;
          case 'Auth#checkActionCode':
            return <String, dynamic>{
              'operation': 2,
              'data': kMockActionCodeInfoData,
            };
          case 'Auth#setLanguageCode':
            return <String, dynamic>{
              'languageCode': call.arguments['languageCode']
            };
          case 'Auth#setSettings':
            return null;
          case 'Auth#fetchSignInMethodsForEmail':
            return kMockInitialProviders;

          default:
            return <String, dynamic>{'user': kMockUser};
        }
      });

      auth = MethodChannelFirebaseAuth.instance.delegateFor(app: app);
      user = kMockUser;
    });

    setUp(() async {
      user = kMockUser;
      log.clear();
    });

    tearDown(() async {
      mockPlatformExceptionThrown = false;
      mockExceptionThrown = false;
      await auth.signOut();
    });

    test('currentUser', () async {
      await mockSignIn();
      expect(auth.currentUser, isA<UserPlatform>());
    });

    test('setCurrentUser()', () async {
      expect(auth.currentUser, isNull);
      MockUserPlatform userPlatform = MockUserPlatform(auth, user);
      auth.currentUser = userPlatform;
      expect(auth.currentUser, isA<UserPlatform>());
      expect(auth.currentUser!.uid, equals(kMockUid));
    });

    test('delegateFor()', () {
      final testAuth = TestMethodChannelFirebaseAuth(Firebase.app());
      final result = testAuth.delegateFor(app: Firebase.app());

      expect(result, isA<FirebaseAuthPlatform>());
      expect(result.app, isA<FirebaseApp>());
    });

    group('setInitialValues()', () {
      test('when currentUser arg is not null', () {
        final testAuth = TestMethodChannelFirebaseAuth(Firebase.app());
        final result = testAuth.setInitialValues(
            currentUser: kMockUser, languageCode: 'en');
        expect(result, isA<FirebaseAuthPlatform>());
        expect(result.languageCode, equals('en'));
        expect(result.currentUser, isA<MethodChannelUser>());
        expect(testAuth.currentUser, isA<MethodChannelUser>());
      });

      test('when currentUser arg is null', () {
        final testAuth = TestMethodChannelFirebaseAuth(Firebase.app());
        final result = testAuth.setInitialValues(languageCode: 'en');
        expect(result, isA<FirebaseAuthPlatform>());
        expect(result.languageCode, equals('en'));
        expect(result.currentUser, isNull);
        expect(testAuth.currentUser, isNull);
      });
    });

    group('applyActionCode()', () {
      const String code = '12345';
      test('invokes native method with correct args', () async {
        await auth.applyActionCode(code);

        // check native method was called
        expect(log, <Matcher>[
          isMethodCall(
            'Auth#applyActionCode',
            arguments: <String, dynamic>{
              'appName': defaultFirebaseAppName,
              'code': code,
            },
          ),
        ]);
      });

      test(
          'catch a [PlatformException] error and throws a [FirebaseAuthException] error',
          () async {
        mockPlatformExceptionThrown = true;
        void callMethod() => auth.applyActionCode(code);
        await testExceptionHandling('PLATFORM', callMethod);
      });

      test('throws an [Exception] error', () async {
        mockExceptionThrown = true;
        void callMethod() => auth.applyActionCode(code);
        await testExceptionHandling('EXCEPTION', callMethod);
      });
    });

    group('checkActionCode()', () {
      const String code = '12345';

      test('invokes native method with correct args and returns correct result',
          () async {
        final result = await auth.checkActionCode(code);

        // check result
        expect(result, isA<ActionCodeInfo>());
        expect(result.operation, equals(ActionCodeInfoOperation.verifyEmail));
        expect(result.data, isA<Map<String, dynamic>>());
        expect(result.data['email'], equals(kMockActionCodeInfo.data['email']));
        expect(
          result.data['previousEmail'],
          equals(kMockActionCodeInfo.data['previousEmail']),
        );

        // check native method was called
        expect(log, <Matcher>[
          isMethodCall(
            'Auth#checkActionCode',
            arguments: <String, dynamic>{
              'appName': defaultFirebaseAppName,
              'code': code,
            },
          ),
        ]);
      });

      test(
          'catch a [PlatformException] error and throws a [FirebaseAuthException] error',
          () async {
        mockPlatformExceptionThrown = true;
        void callMethod() => auth.checkActionCode(code);
        await testExceptionHandling('PLATFORM', callMethod);
      });

      test('throws an [Exception] error', () async {
        mockExceptionThrown = true;
        void callMethod() => auth.checkActionCode(code);
        await testExceptionHandling('EXCEPTION', callMethod);
      });
    });

    group('confirmPasswordReset()', () {
      const String code = '12345';
      const String newPassword = 'newPassword';
      test('invokes native method with correct args', () async {
        await auth.confirmPasswordReset(code, newPassword);

        // check native method was called
        expect(log, <Matcher>[
          isMethodCall(
            'Auth#confirmPasswordReset',
            arguments: <String, dynamic>{
              'appName': defaultFirebaseAppName,
              'code': code,
              'newPassword': newPassword,
            },
          ),
        ]);
      });

      test(
          'catch a [PlatformException] error and throws a [FirebaseAuthException] error',
          () async {
        mockPlatformExceptionThrown = true;
        void callMethod() => auth.confirmPasswordReset(code, newPassword);
        await testExceptionHandling('PLATFORM', callMethod);
      });

      test('throws an [Exception] error', () async {
        mockExceptionThrown = true;
        void callMethod() => auth.confirmPasswordReset(code, newPassword);
        await testExceptionHandling('EXCEPTION', callMethod);
      });
    });

    group('createUserWithEmailAndPassword()', () {
      test('invokes native method with correct args', () async {
        await auth.createUserWithEmailAndPassword(
            regularTestEmail, testPassword);

        // check native method was called
        expect(log, <Matcher>[
          isMethodCall(
            'Auth#createUserWithEmailAndPassword',
            arguments: <String, dynamic>{
              'appName': defaultFirebaseAppName,
              'email': regularTestEmail,
              'password': testPassword,
            },
          ),
        ]);
      });

      test(
          'catch a [PlatformException] error and throws a [FirebaseAuthException] error',
          () async {
        mockPlatformExceptionThrown = true;
        void callMethod() =>
            auth.createUserWithEmailAndPassword(regularTestEmail, testPassword);
        await testExceptionHandling('PLATFORM', callMethod);
      });

      test('throws an [Exception] error', () async {
        mockExceptionThrown = true;
        void callMethod() =>
            auth.createUserWithEmailAndPassword(regularTestEmail, testPassword);
        await testExceptionHandling('EXCEPTION', callMethod);
      });
    });

    group('fetchSignInMethodsForEmail()', () {
      test('invokes native method with correct args', () async {
        await auth.fetchSignInMethodsForEmail(regularTestEmail);

        // check native method was called
        expect(log, <Matcher>[
          isMethodCall(
            'Auth#fetchSignInMethodsForEmail',
            arguments: <String, dynamic>{
              'appName': defaultFirebaseAppName,
              'email': regularTestEmail,
            },
          ),
        ]);
      });

      test(
          'catch a [PlatformException] error and throws a [FirebaseAuthException] error',
          () async {
        mockPlatformExceptionThrown = true;
        void callMethod() => auth.fetchSignInMethodsForEmail(regularTestEmail);
        await testExceptionHandling('PLATFORM', callMethod);
      });

      test('throws an [Exception] error', () async {
        mockExceptionThrown = true;
        void callMethod() => auth.fetchSignInMethodsForEmail(regularTestEmail);
        await testExceptionHandling('EXCEPTION', callMethod);
      });
    });

    group('signInAnonymously()', () {
      test('returns result of a successful sign in', () async {
        final result = await auth.signInAnonymously();

        // check result
        expect(result, isA<UserCredentialPlatform>());
        expect(result.user, isA<UserPlatform>());

        final userResult = result.user!;
        expect(userResult.uid, isA<String>());
        expect(userResult.email, isNull);
        expect(userResult.isAnonymous, isTrue);
        expect(userResult.uid, equals(auth.currentUser!.uid));

        final additionalUserInfo = result.additionalUserInfo;
        expect(additionalUserInfo, isNull);

        // check currentUser was set
        expect(auth.currentUser, isA<UserPlatform>());
        expect(auth.currentUser!.isAnonymous, isTrue);

        // check native method was called
        expect(log, <Matcher>[
          isMethodCall(
            'Auth#signInAnonymously',
            arguments: <String, dynamic>{
              'appName': defaultFirebaseAppName,
            },
          ),
        ]);
      });

      test(
          'catch a [PlatformException] error and throws a [FirebaseAuthException] error',
          () async {
        mockPlatformExceptionThrown = true;

        void callMethod() => auth.signInAnonymously();
        await testExceptionHandling('PLATFORM', callMethod);
      });

      test('throws an [Exception] error', () async {
        mockExceptionThrown = true;

        void callMethod() => auth.signInAnonymously();
        await testExceptionHandling('EXCEPTION', callMethod);
      });
    });

    group('signInWithCredential()', () {
      test('returns result of a successful sign in', () async {
        final credential = EmailAuthProvider.credential(
            email: regularTestEmail, password: testPassword);
        final result = await auth.signInWithCredential(credential);

        // check result
        expect(result, isA<UserCredentialPlatform>());
        verifyUserCredential(result);

        // check native method was called
        expect(log, <Matcher>[
          isMethodCall(
            'Auth#signInWithCredential',
            arguments: <String, dynamic>{
              'appName': defaultFirebaseAppName,
              'credential': credential.asMap()
            },
          ),
        ]);
      });

      test(
          'catch a [PlatformException] error and throws a [FirebaseAuthException] error',
          () async {
        mockPlatformExceptionThrown = true;
        final credential = EmailAuthProvider.credential(
            email: 'disabled@account.com', password: testPassword);

        void callMethod() => auth.signInWithCredential(credential);
        await testExceptionHandling('PLATFORM', callMethod);
      });

      test('throws an [Exception] error', () async {
        mockExceptionThrown = true;
        final credential = EmailAuthProvider.credential(
            email: 'unknown', password: testPassword);

        void callMethod() => auth.signInWithCredential(credential);
        await testExceptionHandling('EXCEPTION', callMethod);
      });
    });

    group('signInWithCustomToken()', () {
      test('returns result of a successful sign in', () async {
        const String token = 'testToken';
        final result = await auth.signInWithCustomToken(token);

        // check result
        expect(result, isA<UserCredentialPlatform>());
        verifyUserCredential(result);

        // check native method was called
        expect(log, <Matcher>[
          isMethodCall(
            'Auth#signInWithCustomToken',
            arguments: <String, dynamic>{
              'appName': defaultFirebaseAppName,
              'token': token
            },
          ),
        ]);
      });

      test(
          'catch a [PlatformException] error and throws a [FirebaseAuthException] error',
          () async {
        mockPlatformExceptionThrown = true;
        const String token = 'testToken';
        void callMethod() => auth.signInWithCustomToken(token);
        await testExceptionHandling('PLATFORM', callMethod);
      });

      test('throws an [Exception] error', () async {
        mockExceptionThrown = true;
        const String token = 'testToken';
        void callMethod() => auth.signInWithCustomToken(token);
        await testExceptionHandling('EXCEPTION', callMethod);
      });
    });

    group('signInWithEmailAndPassword()', () {
      test('returns result of a successful sign in', () async {
        final result = await auth.signInWithEmailAndPassword(
            regularTestEmail, testPassword);

        // check result
        expect(result, isA<UserCredentialPlatform>());
        verifyUserCredential(result);

        // check native method was called
        expect(log, <Matcher>[
          isMethodCall(
            'Auth#signInWithEmailAndPassword',
            arguments: <String, dynamic>{
              'appName': defaultFirebaseAppName,
              'email': regularTestEmail,
              'password': testPassword
            },
          ),
        ]);
      });

      test(
          'catch a [PlatformException] error and throws a [FirebaseAuthException] error',
          () async {
        mockPlatformExceptionThrown = true;

        void callMethod() =>
            auth.signInWithEmailAndPassword(regularTestEmail, testPassword);
        await testExceptionHandling('PLATFORM', callMethod);
      });

      test('throws an [Exception] error', () async {
        mockExceptionThrown = true;

        void callMethod() =>
            auth.signInWithEmailAndPassword(regularTestEmail, testPassword);
        await testExceptionHandling('EXCEPTION', callMethod);
      });
    });

    group('signInWithEmailLink()', () {
      test('returns result of a successful sign in', () async {
        const String emailLink = 'testEmailLink';
        final result =
            await auth.signInWithEmailLink(regularTestEmail, emailLink);

        // check result
        expect(result, isA<UserCredentialPlatform>());
        verifyUserCredential(result);

        // check native method was called
        expect(log, <Matcher>[
          isMethodCall(
            'Auth#signInWithEmailLink',
            arguments: <String, dynamic>{
              'appName': defaultFirebaseAppName,
              'email': regularTestEmail,
              'emailLink': emailLink
            },
          ),
        ]);
      });

      test(
          'catch a [PlatformException] error and throws a [FirebaseAuthException] error',
          () async {
        mockPlatformExceptionThrown = true;
        void callMethod() =>
            auth.signInWithEmailAndPassword(regularTestEmail, testPassword);
        await testExceptionHandling('PLATFORM', callMethod);
      });

      test('throws an [Exception] error', () async {
        mockExceptionThrown = true;
        void callMethod() =>
            auth.signInWithEmailAndPassword(regularTestEmail, testPassword);
        await testExceptionHandling('EXCEPTION', callMethod);
      });
    });

    group('sendPasswordResetEmail()', () {
      final ActionCodeSettings actionCodeSettings =
          ActionCodeSettings(url: 'test');
      test('invokes native method with correct args', () async {
        await auth.sendPasswordResetEmail(regularTestEmail, actionCodeSettings);

        // check native method was called
        expect(log, <Matcher>[
          isMethodCall(
            'Auth#sendPasswordResetEmail',
            arguments: <String, dynamic>{
              'appName': defaultFirebaseAppName,
              'email': regularTestEmail,
              'actionCodeSettings': actionCodeSettings.asMap(),
            },
          ),
        ]);
      });

      test(
          'catch a [PlatformException] error and throws a [FirebaseAuthException] error',
          () async {
        mockPlatformExceptionThrown = true;
        void callMethod() =>
            auth.sendPasswordResetEmail(regularTestEmail, actionCodeSettings);
        await testExceptionHandling('PLATFORM', callMethod);
      });

      test('throws an [Exception] error', () async {
        mockExceptionThrown = true;
        void callMethod() =>
            auth.sendPasswordResetEmail(regularTestEmail, actionCodeSettings);
        await testExceptionHandling('EXCEPTION', callMethod);
      });
    });

    group('sendSignInLinkToEmail()', () {
      final ActionCodeSettings actionCodeSettings =
          ActionCodeSettings(url: 'test');

      test('invokes native method with correct args', () async {
        await auth.sendSignInLinkToEmail(regularTestEmail, actionCodeSettings);

        // check native method was called
        expect(log, <Matcher>[
          isMethodCall(
            'Auth#sendSignInLinkToEmail',
            arguments: <String, dynamic>{
              'appName': defaultFirebaseAppName,
              'email': regularTestEmail,
              'actionCodeSettings': actionCodeSettings.asMap(),
            },
          ),
        ]);
      });

      test(
          'catch a [PlatformException] error and throws a [FirebaseAuthException] error',
          () async {
        mockPlatformExceptionThrown = true;
        void callMethod() =>
            auth.sendSignInLinkToEmail(regularTestEmail, actionCodeSettings);
        await testExceptionHandling('PLATFORM', callMethod);
      });

      test('throws an [Exception] error', () async {
        mockExceptionThrown = true;
        void callMethod() =>
            auth.sendPasswordResetEmail(regularTestEmail, actionCodeSettings);
        await testExceptionHandling('EXCEPTION', callMethod);
      });
    });

    group('setLanguageCode()', () {
      const String languageCode = 'en';
      test('invokes native method with correct args', () async {
        await auth.setLanguageCode(languageCode);

        // check native method was called
        expect(log, <Matcher>[
          isMethodCall(
            'Auth#setLanguageCode',
            arguments: <String, dynamic>{
              'appName': defaultFirebaseAppName,
              'languageCode': languageCode,
            },
          ),
        ]);
      });

      test(
          'catch a [PlatformException] error and throws a [FirebaseAuthException] error',
          () async {
        mockPlatformExceptionThrown = true;
        void callMethod() => auth.setLanguageCode(languageCode);
        await testExceptionHandling('PLATFORM', callMethod);
      });

      test('throws an [Exception] error', () async {
        mockExceptionThrown = true;
        void callMethod() => auth.setLanguageCode(languageCode);
        await testExceptionHandling('EXCEPTION', callMethod);
      });
    });

    group('setSettings()', () {
      const bool isDisabled = true;
      test('invokes native method with correct args', () async {
        await auth.setSettings(appVerificationDisabledForTesting: isDisabled);

        // check native method was called
        expect(log, <Matcher>[
          isMethodCall(
            'Auth#setSettings',
            arguments: <String, dynamic>{
              'appName': defaultFirebaseAppName,
              'appVerificationDisabledForTesting': isDisabled,
              'userAccessGroup': null,
            },
          ),
        ]);
      });

      test(
          'catch a [PlatformException] error and throws a [FirebaseAuthException] error',
          () async {
        mockPlatformExceptionThrown = true;
        void callMethod() =>
            auth.setSettings(appVerificationDisabledForTesting: isDisabled);
        await testExceptionHandling('PLATFORM', callMethod);
      });

      test('throws an [Exception] error', () async {
        mockExceptionThrown = true;
        void callMethod() =>
            auth.setSettings(appVerificationDisabledForTesting: isDisabled);
        await testExceptionHandling('EXCEPTION', callMethod);
      });
    });

    group('setPersistence()', () {
      test('throw [UnimplementedError]', () async {
        const Persistence persistence = Persistence.LOCAL;
        try {
          await auth.setPersistence(persistence);
        } on UnimplementedError catch (e) {
          expect(
              e.message,
              equals(
                  'setPersistence() is only supported on web based platforms'));
        } catch (e) {
          fail('should have thrown an UnimplementedError');
        }
      });
    });

    group('signInWithPopup()', () {
      test('throw [UnimplementedError]', () async {
        final FacebookAuthProvider facebookProvider = FacebookAuthProvider();
        try {
          await auth.signInWithPopup(facebookProvider);
        } on UnimplementedError catch (e) {
          expect(
              e.message,
              equals(
                  'signInWithPopup() is only supported on web based platforms'));
        } catch (e) {
          fail('should have thrown an UnimplementedError');
        }
      });
    });

    group('signInWithRedirect()', () {
      test('throw [UnimplementedError]', () async {
        final FacebookAuthProvider facebookProvider = FacebookAuthProvider();
        try {
          await auth.signInWithRedirect(facebookProvider);
        } on UnimplementedError catch (e) {
          expect(
              e.message,
              equals(
                  'signInWithRedirect() is only supported on web based platforms'));
        } catch (e) {
          fail('should have thrown an UnimplementedError');
        }
      });
    });

    group('signOut()', () {
      test('logs user out correctly', () async {
        await auth.signOut();

        expect(auth.currentUser, isNull);
        // check native method was called
        expect(log, <Matcher>[
          isMethodCall(
            'Auth#signOut',
            arguments: <String, dynamic>{
              'appName': defaultFirebaseAppName,
            },
          ),
        ]);
      });

      test(
          'catch a [PlatformException] error and throws a [FirebaseAuthException] error',
          () async {
        mockPlatformExceptionThrown = true;

        void callMethod() => auth.signOut();
        await testExceptionHandling('PLATFORM', callMethod);
      });

      test('throws an [Exception] error', () async {
        mockExceptionThrown = true;

        void callMethod() => auth.signOut();
        await testExceptionHandling('EXCEPTION', callMethod);
      });
    });

    group('useEmulator()', () {
      test('calls useEmulator correctly', () async {
        await auth.useEmulator('example.com', 31337);
        // check native method was called
        expect(log, <Matcher>[
          isMethodCall(
            'Auth#useEmulator',
            arguments: <String, dynamic>{
              'appName': defaultFirebaseAppName,
              'host': 'example.com',
              'port': 31337,
            },
          ),
        ]);
      });
    });

    group('verifyPasswordResetCode()', () {
      const String testCode = 'testCode';
      test('returns a successful result', () async {
        final result = await auth.verifyPasswordResetCode(testCode);

        expect(result, isA<String>());
        expect(result, equals(testCode));

        // check native method was called
        expect(log, <Matcher>[
          isMethodCall(
            'Auth#verifyPasswordResetCode',
            arguments: <String, dynamic>{
              'appName': defaultFirebaseAppName,
              'code': testCode,
            },
          ),
        ]);
      });

      test(
          'catch a [PlatformException] error and throws a [FirebaseAuthException] error',
          () async {
        mockPlatformExceptionThrown = true;
        void callMethod() => auth.verifyPasswordResetCode(testCode);
        await testExceptionHandling('PLATFORM', callMethod);
      });

      test('throws an [Exception] error', () async {
        mockExceptionThrown = true;

        void callMethod() => auth.verifyPasswordResetCode(testCode);
        await testExceptionHandling('EXCEPTION', callMethod);
      });
    });

    group('verifyPhoneNumber()', () {
      const String testPhoneNumber = '+1 555 555 555';
      const String testSmsCode = '12345';
      const Duration testTimeout = Duration(seconds: 5);

      test('returns a successful result', () async {
        await auth.verifyPhoneNumber(
          phoneNumber: testPhoneNumber,
          verificationCompleted: (PhoneAuthCredential phoneAuthCredential) {},
          verificationFailed: (_) {},
          codeSent: (_, __) {},
          codeAutoRetrievalTimeout: (_) {},
          timeout: testTimeout,
          autoRetrievedSmsCodeForTesting: testSmsCode,
        );

        // check native method was called
        expect(log, <Matcher>[
          isMethodCall(
            'Auth#verifyPhoneNumber',
            arguments: <String, dynamic>{
              'appName': defaultFirebaseAppName,
              'phoneNumber': testPhoneNumber,
              'timeout': testTimeout.inMilliseconds,
              'forceResendingToken': null,
              'autoRetrievedSmsCodeForTesting': testSmsCode,
            },
          ),
          isMethodCall('listen', arguments: null),
        ]);
      });

      test(
          'catch a [PlatformException] error and throws a [FirebaseAuthException] error',
          () async {
        mockPlatformExceptionThrown = true;
        void callMethod() => auth.verifyPhoneNumber(
              phoneNumber: testPhoneNumber,
              verificationCompleted: (_) {},
              verificationFailed: (_) {},
              codeSent: (_, __) {},
              codeAutoRetrievalTimeout: (_) {},
              timeout: testTimeout,
              autoRetrievedSmsCodeForTesting: testSmsCode,
            );
        await testExceptionHandling('PLATFORM', callMethod);
      });

      test('throws an [Exception] error', () async {
        mockExceptionThrown = true;
        void callMethod() => auth.verifyPhoneNumber(
              phoneNumber: testPhoneNumber,
              verificationCompleted: (_) {},
              verificationFailed: (_) {},
              codeSent: (_, __) {},
              codeAutoRetrievalTimeout: (_) {},
              timeout: testTimeout,
              autoRetrievedSmsCodeForTesting: testSmsCode,
            );
        await testExceptionHandling('EXCEPTION', callMethod);
      });
    });

    group('authStateChanges()', () {
      StreamSubscription<UserPlatform?>? subscription;

      tearDown(() {
        subscription?.cancel();
      });

      test('returns [Stream<UserPlatform>]', () async {
        // Checks that `authStateChanges` does not throw UnimplementedError
        expect(auth.authStateChanges(), isNotNull);
      });

      test('listens to incoming changes', () async {
        Stream<UserPlatform?> stream =
            auth.authStateChanges().asBroadcastStream();

        await expectLater(stream, emits(isNull));
        expect(auth.currentUser, equals(isNull));

        await simulateEvent('Auth#authStateChanges', user);

        await expectLater(
          stream,
          emits(isA<UserPlatform>().having((e) => e.uid, 'uid', kMockUid)),
        );
        expect(auth.currentUser!.uid, equals(kMockUid));

<<<<<<< HEAD
        await injectEventChannelResponse('authStateChannel', {'user': user});

        final Map<String, dynamic> updatedUser = <String, dynamic>{
          'email': testEmail,
        };
        await injectEventChannelResponse(
          'authStateChannel',
          {'user': updatedUser},
=======
        expect(log, isEmpty);
      });

      test('emits the latest user available', () async {
        Stream<UserPlatform?> stream = auth.authStateChanges();
        await simulateEvent('Auth#authStateChanges', user);

        await expectLater(
          stream,
          emits(isA<UserPlatform>().having((e) => e.uid, 'uid', kMockUid)),
>>>>>>> 01689c72
        );

        expect(auth.currentUser!.uid, equals(kMockUid));
        expect(log, isEmpty);
      });
    });

    group('idTokenChanges()', () {
      StreamSubscription<UserPlatform?>? subscription;

      tearDown(() {
        subscription?.cancel();
      });

      test('returns [Stream<UserPlatform>]', () async {
        // Checks that `idTokenChanges` does not throw UnimplementedError
        expect(auth.idTokenChanges(), isNotNull);
      });

      test('listens to incoming changes', () async {
        Stream<UserPlatform?> stream =
            auth.idTokenChanges().asBroadcastStream();

        await expectLater(stream, emits(isNull));
        expect(auth.currentUser, equals(isNull));

        await simulateEvent('Auth#idTokenChanges', user);

        await expectLater(
          stream,
          emits(isA<UserPlatform>().having((e) => e.uid, 'uid', kMockUid)),
        );
        expect(auth.currentUser!.uid, equals(kMockUid));

        expect(log, isEmpty);
      });

<<<<<<< HEAD
        await injectEventChannelResponse('idTokenChannel', {'user': null});
        await injectEventChannelResponse('idTokenChannel', {'user': user});
=======
      test('emits the latest user available', () async {
        Stream<UserPlatform?> stream = auth.idTokenChanges();
        await simulateEvent('Auth#idTokenChanges', user);
>>>>>>> 01689c72

        await expectLater(
          stream,
          emits(isA<UserPlatform>().having((e) => e.uid, 'uid', kMockUid)),
        );

        expect(auth.currentUser!.uid, equals(kMockUid));
        expect(log, isEmpty);
      });
    });

    group('userChanges()', () {
      StreamSubscription<UserPlatform?>? subscription;

      tearDown(() {
        subscription?.cancel();
      });

      test('returns [Stream<UserPlatform>]', () async {
        // Checks that `userChanges` does not throw UnimplementedError
        expect(auth.userChanges(), isNotNull);
      });

      test('listens to incoming changes', () async {
        Stream<UserPlatform?> stream = auth.userChanges().asBroadcastStream();

        await expectLater(stream, emits(isNull));
        expect(auth.currentUser, equals(isNull));

        await simulateEvent('Auth#idTokenChanges', user);

        await expectLater(
          stream,
          emits(isA<UserPlatform>().having((e) => e.uid, 'uid', kMockUid)),
        );
        expect(auth.currentUser!.uid, equals(kMockUid));

        expect(log, isEmpty);
      });

<<<<<<< HEAD
        // id token change events will trigger setCurrentUser()
        // and hence userChange events
        await injectEventChannelResponse('idTokenChannel', {'user': null});
        await injectEventChannelResponse('idTokenChannel', {'user': user});
=======
      test('emits the latest user available', () async {
        Stream<UserPlatform?> stream = auth.userChanges();
        await simulateEvent('Auth#idTokenChanges', user);
>>>>>>> 01689c72

        await expectLater(
          stream,
          emits(isA<UserPlatform>().having((e) => e.uid, 'uid', kMockUid)),
        );

        expect(auth.currentUser!.uid, equals(kMockUid));
        expect(log, isEmpty);
      });
    });
  });
}

class MockUserPlatform extends UserPlatform {
  MockUserPlatform(FirebaseAuthPlatform auth, Map<String, dynamic> user)
      : super(auth, user);
}

class TestMethodChannelFirebaseAuth extends MethodChannelFirebaseAuth {
  TestMethodChannelFirebaseAuth(FirebaseApp app) : super(app: app);
}<|MERGE_RESOLUTION|>--- conflicted
+++ resolved
@@ -972,7 +972,7 @@
         await expectLater(stream, emits(isNull));
         expect(auth.currentUser, equals(isNull));
 
-        await simulateEvent('Auth#authStateChanges', user);
+        await injectEventChannelResponse('authStateChannel', {'user': user});
 
         await expectLater(
           stream,
@@ -980,27 +980,17 @@
         );
         expect(auth.currentUser!.uid, equals(kMockUid));
 
-<<<<<<< HEAD
-        await injectEventChannelResponse('authStateChannel', {'user': user});
-
-        final Map<String, dynamic> updatedUser = <String, dynamic>{
-          'email': testEmail,
-        };
-        await injectEventChannelResponse(
-          'authStateChannel',
-          {'user': updatedUser},
-=======
         expect(log, isEmpty);
       });
 
       test('emits the latest user available', () async {
         Stream<UserPlatform?> stream = auth.authStateChanges();
-        await simulateEvent('Auth#authStateChanges', user);
+
+        await injectEventChannelResponse('authStateChannel', {'user': user});
 
         await expectLater(
           stream,
           emits(isA<UserPlatform>().having((e) => e.uid, 'uid', kMockUid)),
->>>>>>> 01689c72
         );
 
         expect(auth.currentUser!.uid, equals(kMockUid));
@@ -1027,7 +1017,7 @@
         await expectLater(stream, emits(isNull));
         expect(auth.currentUser, equals(isNull));
 
-        await simulateEvent('Auth#idTokenChanges', user);
+        await injectEventChannelResponse('idTokenChannel', {'user': user});
 
         await expectLater(
           stream,
@@ -1038,14 +1028,11 @@
         expect(log, isEmpty);
       });
 
-<<<<<<< HEAD
+      test('emits the latest user available', () async {
+        Stream<UserPlatform?> stream = auth.idTokenChanges();
+        
         await injectEventChannelResponse('idTokenChannel', {'user': null});
         await injectEventChannelResponse('idTokenChannel', {'user': user});
-=======
-      test('emits the latest user available', () async {
-        Stream<UserPlatform?> stream = auth.idTokenChanges();
-        await simulateEvent('Auth#idTokenChanges', user);
->>>>>>> 01689c72
 
         await expectLater(
           stream,
@@ -1075,7 +1062,7 @@
         await expectLater(stream, emits(isNull));
         expect(auth.currentUser, equals(isNull));
 
-        await simulateEvent('Auth#idTokenChanges', user);
+        await injectEventChannelResponse('idTokenChannel', {'user': user});
 
         await expectLater(
           stream,
@@ -1086,16 +1073,12 @@
         expect(log, isEmpty);
       });
 
-<<<<<<< HEAD
+      test('emits the latest user available', () async {
+        Stream<UserPlatform?> stream = auth.userChanges();
         // id token change events will trigger setCurrentUser()
         // and hence userChange events
         await injectEventChannelResponse('idTokenChannel', {'user': null});
         await injectEventChannelResponse('idTokenChannel', {'user': user});
-=======
-      test('emits the latest user available', () async {
-        Stream<UserPlatform?> stream = auth.userChanges();
-        await simulateEvent('Auth#idTokenChanges', user);
->>>>>>> 01689c72
 
         await expectLater(
           stream,
