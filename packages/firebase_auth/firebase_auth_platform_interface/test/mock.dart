// Copyright 2020 The Chromium Authors. All rights reserved.
// Use of this source code is governed by a BSD-style license that can be
// found in the LICENSE file.

<<<<<<< HEAD
import 'dart:async';
=======
// @dart=2.9
>>>>>>> 928202d9

import 'package:firebase_auth_platform_interface/firebase_auth_platform_interface.dart';
import 'package:firebase_core_platform_interface/firebase_core_platform_interface.dart';
import 'package:flutter/services.dart';
import 'package:flutter_test/flutter_test.dart';
import 'package:firebase_auth_platform_interface/src/method_channel/method_channel_firebase_auth.dart';

typedef MethodCallCallback = dynamic Function(MethodCall methodCall);
typedef Callback = void Function(MethodCall call);

// mock values
const String TEST_PHONE_NUMBER = '5555555555';

int mockHandleId = 0;
int get nextMockHandleId => mockHandleId++;

void setupFirebaseAuthMocks([Callback? customHandlers]) {
  TestWidgetsFlutterBinding.ensureInitialized();

  MethodChannelFirebase.channel.setMockMethodCallHandler((call) async {
    if (call.method == 'Firebase#initializeCore') {
      return [
        {
          'name': defaultFirebaseAppName,
          'options': {
            'apiKey': '123',
            'appId': '123',
            'messagingSenderId': '123',
            'projectId': '123',
          },
          'pluginConstants': {},
        }
      ];
    }

    if (call.method == 'Firebase#initializeApp') {
      return {
        'name': call.arguments['appName'],
        'options': call.arguments['options'],
        'pluginConstants': {},
      };
    }

    if (customHandlers != null) {
      customHandlers(call);
    }

    return null;
  });
}

void handleMethodCall(MethodCallCallback methodCallCallback) =>
    MethodChannelFirebaseAuth.channel.setMockMethodCallHandler((call) async {
      return await methodCallCallback(call);
    });

Future<void> simulateEvent(String name, Map<String, dynamic>? user) async {
  await ServicesBinding.instance!.defaultBinaryMessenger.handlePlatformMessage(
    MethodChannelFirebaseAuth.channel.name,
    MethodChannelFirebaseAuth.channel.codec.encodeMethodCall(
      MethodCall(
        name,
        <String, dynamic>{'user': user, 'appName': defaultFirebaseAppName},
      ),
    ),
    (_) {},
  );
}

Future<void> testExceptionHandling(
  String type,
  void Function() testMethod,
) async {
  await expectLater(
    () async => testMethod(),
    anyOf([
      completes,
      if (type == 'PLATFORM' || type == 'EXCEPTION')
        throwsA(isA<FirebaseAuthException>())
    ]),
  );
}

Map<String, dynamic> generateUser(
  Map<String, dynamic> user,
  Map<String, dynamic> updatedInfo,
) {
  Map<String, dynamic> kMockUpdatedUser = Map<String, dynamic>.from(user);
  kMockUpdatedUser.addAll(updatedInfo);
  return kMockUpdatedUser;
}<|MERGE_RESOLUTION|>--- conflicted
+++ resolved
@@ -2,11 +2,9 @@
 // Use of this source code is governed by a BSD-style license that can be
 // found in the LICENSE file.
 
-<<<<<<< HEAD
+// @dart=2.9
+
 import 'dart:async';
-=======
-// @dart=2.9
->>>>>>> 928202d9
 
 import 'package:firebase_auth_platform_interface/firebase_auth_platform_interface.dart';
 import 'package:firebase_core_platform_interface/firebase_core_platform_interface.dart';
