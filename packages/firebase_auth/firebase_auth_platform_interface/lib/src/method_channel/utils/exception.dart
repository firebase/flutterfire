--- conflicted
+++ resolved
@@ -77,11 +77,7 @@
 
   if (details != null) {
     code = details['code'] ?? code;
-<<<<<<< HEAD
-    if (code == 'second-factor-required') {
-=======
     if (code == kMultiFactorError) {
->>>>>>> 234197c3
       return parseMultiFactorError(platformException);
     }
 
