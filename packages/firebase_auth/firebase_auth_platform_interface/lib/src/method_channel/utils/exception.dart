// ignore_for_file: require_trailing_commas
// Copyright 2020, the Chromium project authors.  Please see the AUTHORS file
// for details. All rights reserved. Use of this source code is governed by a
// BSD-style license that can be found in the LICENSE file.

import 'package:collection/collection.dart';
import 'package:firebase_auth_platform_interface/firebase_auth_platform_interface.dart';
import 'package:firebase_auth_platform_interface/src/method_channel/method_channel_firebase_auth.dart';
import 'package:firebase_auth_platform_interface/src/method_channel/method_channel_multi_factor.dart';
import 'package:firebase_auth_platform_interface/src/method_channel/utils/pigeon_helper.dart';
import 'package:firebase_auth_platform_interface/src/pigeon/messages.pigeon.dart';
import 'package:firebase_core/firebase_core.dart';
import 'package:flutter/services.dart';

/// Catches a [PlatformException] and converts it into a [FirebaseAuthException]
/// if it was intentionally caught on the native platform.
Never convertPlatformException(
  Object exception,
  StackTrace stackTrace, {
  bool fromPigeon = true,
}) {
  if (exception is! PlatformException) {
    Error.throwWithStackTrace(exception, stackTrace);
  }

  Error.throwWithStackTrace(
    platformExceptionToFirebaseAuthException(exception, fromPigeon: fromPigeon),
    stackTrace,
  );
}

/// Converts a [PlatformException] into a [FirebaseAuthException].
///
/// A [PlatformException] can only be converted to a [FirebaseAuthException] if
/// the `details` of the exception exist. Firebase returns specific codes and
/// messages which can be converted into user friendly exceptions.
FirebaseException platformExceptionToFirebaseAuthException(
  PlatformException platformException, {
  bool fromPigeon = true,
}) {
  if (fromPigeon) {
    var code = platformException.code
        .replaceAll('ERROR_', '')
        .toLowerCase()
        .replaceAll('_', '-');

    final customCode = _getCustomCode(
      platformException.details,
      platformException.message,
    );
    if (customCode != null) {
      code = customCode;
    }

    if (code.isNotEmpty) {
      if (code == kMultiFactorError) {
        return parseMultiFactorError(platformException);
      }
    }

<<<<<<< HEAD
    var parsedMessage = platformException.message?.split(': ').last;
    if (parsedMessage?.endsWith(' ]') ?? false) {
      // Fixes JSON response from Auth blocking function: https://github.com/firebase/flutterfire/issues/11532
      parsedMessage = parsedMessage!.substring(0, parsedMessage.length - 2);
=======
    AuthCredential? credential;
    String? email;

    if (platformException.details != null) {
      if (platformException.details['authCredential'] != null &&
          platformException.details['authCredential'] is PigeonAuthCredential) {
        PigeonAuthCredential pigeonAuthCredential =
            platformException.details['authCredential'];

        credential = AuthCredential(
          providerId: pigeonAuthCredential.providerId,
          signInMethod: pigeonAuthCredential.signInMethod,
          token: pigeonAuthCredential.nativeId,
          accessToken: pigeonAuthCredential.accessToken,
        );
      }

      if (platformException.details['email'] != null) {
        email = platformException.details['email'];
      }
>>>>>>> c6341b92
    }

    return FirebaseAuthException(
      code: code,
<<<<<<< HEAD
      message: parsedMessage,
=======
      message: platformException.message?.split(': ').last,
      credential: credential,
      email: email,
>>>>>>> c6341b92
    );
  }

  // Parsing code to match the format of the other platforms

  Map<String, dynamic>? details = platformException.details != null
      ? Map<String, dynamic>.from(platformException.details)
      : null;

  String code = 'unknown';
  String? message = platformException.message;
  String? email;
  AuthCredential? credential;

  if (details != null) {
    code = details['code'] ?? code;
    if (code == kMultiFactorError) {
      return parseMultiFactorError(platformException);
    }

    message = details['message'] ?? message;

    final additionalData = details['additionalData'];

    if (additionalData != null) {
      if (additionalData['authCredential'] != null) {
        credential = AuthCredential(
          providerId: additionalData['authCredential']['providerId'],
          signInMethod: additionalData['authCredential']['signInMethod'],
          token: additionalData['authCredential']['token'],
        );
      }

      if (additionalData['email'] != null) {
        email = additionalData['email'];
      }
    }

    final customCode = _getCustomCode(additionalData, message);
    if (customCode != null) {
      code = customCode;
    }
  }
  return FirebaseAuthException(
    code: code,
    message: message,
    email: email,
    credential: credential,
  );
}

// Check for custom error codes that are not returned in the normal errors by Firebase SDKs
// The error code is only returned in a String on Android
String? _getCustomCode(Map? additionalData, String? message) {
  final listOfRecognizedCode = [
    // This code happens when using Enumerate Email protection
    'INVALID_LOGIN_CREDENTIALS',
    // This code happens when using using pre-auth functions
    'BLOCKING_FUNCTION_ERROR_RESPONSE',
  ];

  for (final recognizedCode in listOfRecognizedCode) {
    if (additionalData?['message'] == recognizedCode ||
        (message?.contains(recognizedCode) ?? false)) {
      return recognizedCode;
    }
  }

  return null;
}

const kMultiFactorError = 'second-factor-required';

FirebaseAuthMultiFactorExceptionPlatform parseMultiFactorError(
    PlatformException exception) {
  const code = kMultiFactorError;
  final message = exception.message;
  final additionalData = exception.details as Map<Object?, Object?>?;

  if (additionalData == null) {
    throw FirebaseAuthException(
      code: "Can't parse multi factor error",
      message: message,
    );
  }

  final pigeonMultiFactorInfo =
      (additionalData['multiFactorHints'] as List<Object?>? ?? [])
          .whereNotNull()
          .map(
            PigeonMultiFactorInfo.decode,
          )
          .toList();

  final multiFactorInfo = multiFactorInfoPigeonToObject(
    pigeonMultiFactorInfo,
  );

  final auth = MethodChannelFirebaseAuth
      .methodChannelFirebaseAuthInstances[additionalData['appName']];

  if (auth == null) {
    throw FirebaseAuthException(
      code: code,
      message: message,
    );
  }

  final sessionId = additionalData['multiFactorSessionId'] as String?;
  final resolverId = additionalData['multiFactorResolverId'] as String?;
  if (sessionId == null || resolverId == null) {
    throw FirebaseAuthException(
      code: "Can't parse multi factor error",
      message: message,
    );
  }
  final multiFactorResolver = MethodChannelMultiFactorResolver(
    multiFactorInfo,
    MultiFactorSession(sessionId),
    resolverId,
    auth,
  );

  return FirebaseAuthMultiFactorExceptionPlatform(
    code: code,
    message: message,
    resolver: multiFactorResolver,
  );
}<|MERGE_RESOLUTION|>--- conflicted
+++ resolved
@@ -58,12 +58,6 @@
       }
     }
 
-<<<<<<< HEAD
-    var parsedMessage = platformException.message?.split(': ').last;
-    if (parsedMessage?.endsWith(' ]') ?? false) {
-      // Fixes JSON response from Auth blocking function: https://github.com/firebase/flutterfire/issues/11532
-      parsedMessage = parsedMessage!.substring(0, parsedMessage.length - 2);
-=======
     AuthCredential? credential;
     String? email;
 
@@ -84,18 +78,19 @@
       if (platformException.details['email'] != null) {
         email = platformException.details['email'];
       }
->>>>>>> c6341b92
+    }
+
+    var parsedMessage = platformException.message?.split(': ').last;
+    if (parsedMessage?.endsWith(' ]') ?? false) {
+      // Fixes JSON response from Auth blocking function: https://github.com/firebase/flutterfire/issues/11532
+      parsedMessage = parsedMessage!.substring(0, parsedMessage.length - 2);
     }
 
     return FirebaseAuthException(
       code: code,
-<<<<<<< HEAD
       message: parsedMessage,
-=======
-      message: platformException.message?.split(': ').last,
       credential: credential,
       email: email,
->>>>>>> c6341b92
     );
   }
 
