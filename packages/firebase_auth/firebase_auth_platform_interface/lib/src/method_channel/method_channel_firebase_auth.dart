// Copyright 2019 The Chromium Authors. All rights reserved.
// Use of this source code is governed by a BSD-style license that can be
// found in the LICENSE file.

import 'dart:async';
import 'dart:io' show Platform;

import 'package:firebase_core/firebase_core.dart';
import 'package:flutter/foundation.dart';
import 'package:flutter/material.dart';
import 'package:flutter/services.dart';

import '../../firebase_auth_platform_interface.dart';
import '../firebase_auth_exception.dart';
import '../platform_interface/platform_interface_user_credential.dart';
import 'method_channel_user.dart';
import 'method_channel_user_credential.dart';
import 'utils/exception.dart';

/// Method Channel delegate for [FirebaseAuthPlatform].
class MethodChannelFirebaseAuth extends FirebaseAuthPlatform {
  /// The [MethodChannelFirebaseAuth] method channel.
  static const MethodChannel channel = MethodChannel(
    'plugins.flutter.io/firebase_auth',
  );

  static Map<String, MethodChannelFirebaseAuth>
      _methodChannelFirebaseAuthInstances =
      <String, MethodChannelFirebaseAuth>{};

  static final Map<String, StreamController<_ValueWrapper<UserPlatform>>>
      _authStateChangesListeners =
      <String, StreamController<_ValueWrapper<UserPlatform>>>{};

  static final Map<String, StreamController<_ValueWrapper<UserPlatform>>>
      _idTokenChangesListeners =
      <String, StreamController<_ValueWrapper<UserPlatform>>>{};

  static final Map<String, StreamController<_ValueWrapper<UserPlatform>>>
      _userChangesListeners =
      <String, StreamController<_ValueWrapper<UserPlatform>>>{};

  StreamController<T> _createBroadcastStream<T>() {
    return StreamController<T>.broadcast();
  }

  /// Returns a stub instance to allow the platform interface to access
  /// the class instance statically.
  static MethodChannelFirebaseAuth get instance {
    return MethodChannelFirebaseAuth._();
  }

  /// Internal stub class initializer.
  ///
  /// When the user code calls an auth method, the real instance is
  /// then initialized via the [delegateFor] method.
  MethodChannelFirebaseAuth._() : super(appInstance: null);

  /// Creates a new instance with a given [FirebaseApp].
  MethodChannelFirebaseAuth({required FirebaseApp app})
      : super(appInstance: app) {
    channel.invokeMethod<String>('Auth#registerIdTokenListener', {
      'appName': app.name,
    }).then((channelName) {
      final events = EventChannel(channelName!, channel.codec);
      events.receiveBroadcastStream().listen(
        (arguments) {
          _handleIdTokenChangesListener(app.name, arguments);
        },
      );
    });

    channel.invokeMethod<String>('Auth#registerAuthStateListener', {
      'appName': app.name,
    }).then((channelName) {
      final events = EventChannel(channelName!, channel.codec);
      events.receiveBroadcastStream().listen(
        (arguments) {
          _handleAuthStateChangesListener(app.name, arguments);
        },
      );
    });

    // Create a app instance broadcast stream for native listener events
    _authStateChangesListeners[app.name] =
        _createBroadcastStream<_ValueWrapper<UserPlatform>>();
    _idTokenChangesListeners[app.name] =
        _createBroadcastStream<_ValueWrapper<UserPlatform>>();
    _userChangesListeners[app.name] =
        _createBroadcastStream<_ValueWrapper<UserPlatform>>();
  }

  @override
  UserPlatform? currentUser;

  @override
  String? languageCode;

  @override
  void sendAuthChangesEvent(String appName, UserPlatform? userPlatform) {
    assert(_userChangesListeners[appName] != null);

    _userChangesListeners[appName]!.add(_ValueWrapper(userPlatform));
  }

  /// Handles any incoming [authChanges] listener events.
  // Duplicate setting of [currentUser] in [_handleAuthStateChangesListener] & [_handleIdTokenChangesListener]
  // as iOS & Android do not guarantee correct ordering
  Future<void> _handleAuthStateChangesListener(
      String appName, Map<dynamic, dynamic> arguments) async {
    // ignore: close_sinks
    final streamController = _authStateChangesListeners[appName]!;
    MethodChannelFirebaseAuth instance =
        _methodChannelFirebaseAuthInstances[appName]!;

    final userMap = arguments['user'];
    if (userMap == null) {
      instance.currentUser = null;
      streamController.add(const _ValueWrapper.absent());
    } else {
      final MethodChannelUser user =
          MethodChannelUser(instance, userMap.cast<String, dynamic>());

      // TODO(rousselGit): should this logic be moved to the setter instead?
      instance.currentUser = user;
      streamController.add(_ValueWrapper(instance.currentUser));
    }
  }

  /// Handles any incoming [idTokenChanges] listener events.
  ///
  /// This handler also manages the [currentUser] along with sending events
  /// to any [userChanges] stream subscribers.
  Future<void> _handleIdTokenChangesListener(
      String appName, Map<dynamic, dynamic> arguments) async {
    final StreamController<_ValueWrapper<UserPlatform>>
        // ignore: close_sinks
        idTokenStreamController = _idTokenChangesListeners[appName]!;
    final StreamController<_ValueWrapper<UserPlatform>>
        // ignore: close_sinks
        userChangesStreamController = _userChangesListeners[appName]!;
    MethodChannelFirebaseAuth instance =
        _methodChannelFirebaseAuthInstances[appName]!;

    final userMap = arguments['user'];
    if (userMap == null) {
      instance.currentUser = null;
      idTokenStreamController.add(const _ValueWrapper.absent());
      userChangesStreamController.add(const _ValueWrapper.absent());
    } else {
      final MethodChannelUser user =
          MethodChannelUser(instance, userMap.cast<String, dynamic>());

      // TODO(rousselGit): should this logic be moved to the setter instead?
      instance.currentUser = user;
      idTokenStreamController.add(_ValueWrapper(user));
      userChangesStreamController.add(_ValueWrapper(user));
    }
  }

  /// Attaches generic default values to method channel arguments.
  Map<String, dynamic> _withChannelDefaults(Map<String, dynamic> other) {
    return {
      'appName': app.name,
      'tenantId': tenantId,
    }..addAll(other);
  }

  /// Gets a [FirebaseAuthPlatform] with specific arguments such as a different
  /// [FirebaseApp].
  ///
  /// Instances are cached and reused for incoming event handlers.
  @override
  FirebaseAuthPlatform delegateFor({required FirebaseApp app}) {
    return _methodChannelFirebaseAuthInstances.putIfAbsent(app.name, () {
      return MethodChannelFirebaseAuth(app: app);
    });
  }

  @override
  MethodChannelFirebaseAuth setInitialValues({
    Map<String, dynamic>? currentUser,
    String? languageCode,
  }) {
    if (currentUser != null) {
      this.currentUser = MethodChannelUser(this, currentUser);
    }

    this.languageCode = languageCode;
    return this;
  }

  @override
  Future<void> useEmulator(String host, int port) async {
    try {
      await channel.invokeMethod<void>(
          'Auth#useEmulator',
          _withChannelDefaults({
            'host': host,
            'port': port,
          }));
    } catch (e) {
      throw convertPlatformException(e);
    }
  }

  @override
  Future<void> applyActionCode(String code) async {
    try {
      await channel.invokeMethod<void>(
          'Auth#applyActionCode',
          _withChannelDefaults({
            'code': code,
          }));
    } catch (e) {
      throw convertPlatformException(e);
    }
  }

  @override
  Future<ActionCodeInfo> checkActionCode(String code) async {
    try {
      Map<String, dynamic> result =
          (await channel.invokeMapMethod<String, dynamic>(
              'Auth#checkActionCode',
              _withChannelDefaults({
                'code': code,
              })))!;

      return ActionCodeInfo(
        operation: result['operation'],
        data: Map<String, dynamic>.from(result['data']),
      );
    } catch (e) {
      throw convertPlatformException(e);
    }
  }

  @override
  Future<void> confirmPasswordReset(String code, String newPassword) async {
    try {
      await channel.invokeMethod<void>(
          'Auth#confirmPasswordReset',
          _withChannelDefaults({
            'code': code,
            'newPassword': newPassword,
          }));
    } catch (e) {
      throw convertPlatformException(e);
    }
  }

  @override
  Future<UserCredentialPlatform> createUserWithEmailAndPassword(
      String email, String password) async {
    try {
      Map<String, dynamic> data =
          (await channel.invokeMapMethod<String, dynamic>(
              'Auth#createUserWithEmailAndPassword',
              _withChannelDefaults({
                'email': email,
                'password': password,
              })))!;

      MethodChannelUserCredential userCredential =
          MethodChannelUserCredential(this, data);

      currentUser = userCredential.user;
      return userCredential;
    } catch (e) {
      throw convertPlatformException(e);
    }
  }

  @override
  Future<List<String>> fetchSignInMethodsForEmail(String email) async {
    try {
      Map<String, dynamic> data =
          (await channel.invokeMapMethod<String, dynamic>(
              'Auth#fetchSignInMethodsForEmail',
              _withChannelDefaults({
                'email': email,
              })))!;

      return List<String>.from(data['providers']);
    } catch (e) {
      throw convertPlatformException(e);
    }
  }

  @override
  Stream<UserPlatform?> authStateChanges() async* {
    yield currentUser;
    yield* _authStateChangesListeners[app.name]!
        .stream
        .map((event) => event.value);
  }

  @override
  Stream<UserPlatform?> idTokenChanges() async* {
    yield currentUser;
    yield* _idTokenChangesListeners[app.name]!
        .stream
        .map((event) => event.value);
  }

  @override
  Stream<UserPlatform?> userChanges() async* {
    yield currentUser;
    yield* _userChangesListeners[app.name]!.stream.map((event) => event.value);
  }

  @override
  Future<void> sendPasswordResetEmail(
    String email, [
    ActionCodeSettings? actionCodeSettings,
  ]) async {
    try {
      await channel.invokeMethod<void>(
          'Auth#sendPasswordResetEmail',
          _withChannelDefaults({
            'email': email,
            'actionCodeSettings': actionCodeSettings?.asMap(),
          }));
    } catch (e) {
      throw convertPlatformException(e);
    }
  }

  @override
  Future<void> sendSignInLinkToEmail(
    String email,
    ActionCodeSettings actionCodeSettings,
  ) async {
    try {
      await channel.invokeMethod<void>(
          'Auth#sendSignInLinkToEmail',
          _withChannelDefaults({
            'email': email,
            'actionCodeSettings': actionCodeSettings.asMap(),
          }));
    } catch (e) {
      throw convertPlatformException(e);
    }
  }

  @override
  Future<void> setLanguageCode(String languageCode) async {
    try {
      Map<String, dynamic> data =
          (await channel.invokeMapMethod<String, dynamic>(
              'Auth#setLanguageCode',
              _withChannelDefaults({
                'appName': app.name,
                'languageCode': languageCode,
              })))!;

      this.languageCode = data['languageCode'];
    } catch (e) {
      throw convertPlatformException(e);
    }
  }

  @override
  Future<void> setSettings({
    bool? appVerificationDisabledForTesting,
    String? userAccessGroup,
    String? phoneNumber,
    String? smsCode,
    bool? forceRecaptchaFlow,
  }) async {
    if (phoneNumber != null && smsCode == null ||
        phoneNumber == null && smsCode != null) {
      throw ArgumentError(
        "The [smsCode] and the [phoneNumber] must both be either 'null' or a 'String''.",
      );
    }
    // arguments for every platform
    var arguments = <String, dynamic>{
      'appName': app.name,
      'appVerificationDisabledForTesting': appVerificationDisabledForTesting,
    };

    if (Platform.isIOS || Platform.isMacOS) {
      arguments['userAccessGroup'] = userAccessGroup;
    }

    if (Platform.isAndroid) {
      if (phoneNumber != null && smsCode != null) {
        arguments['phoneNumber'] = phoneNumber;
        arguments['smsCode'] = smsCode;
      }

      if (forceRecaptchaFlow != null) {
        arguments['forceRecaptchaFlow'] = forceRecaptchaFlow;
      }
    }

    try {
<<<<<<< HEAD
      await channel.invokeMethod('Auth#setSettings', arguments);
=======
      await channel.invokeMethod(
          'Auth#setSettings',
          _withChannelDefaults({
            'appVerificationDisabledForTesting':
                appVerificationDisabledForTesting,
            'userAccessGroup': userAccessGroup,
          }));
>>>>>>> fa76c1af
    } catch (e) {
      throw convertPlatformException(e);
    }
  }

  @override
  Future<void> setPersistence(Persistence persistence) {
    throw UnimplementedError(
        'setPersistence() is only supported on web based platforms');
  }

  @override
  Future<UserCredentialPlatform> signInAnonymously() async {
    try {
      Map<String, dynamic> data =
          (await channel.invokeMapMethod<String, dynamic>(
              'Auth#signInAnonymously', _withChannelDefaults({})))!;

      MethodChannelUserCredential userCredential =
          MethodChannelUserCredential(this, data);

      currentUser = userCredential.user;
      return userCredential;
    } catch (e) {
      throw convertPlatformException(e);
    }
  }

  @override
  Future<UserCredentialPlatform> signInWithCredential(
    AuthCredential credential,
  ) async {
    try {
      Map<String, dynamic> data =
          (await channel.invokeMapMethod<String, dynamic>(
              'Auth#signInWithCredential',
              _withChannelDefaults({
                'credential': credential.asMap(),
              })))!;

      MethodChannelUserCredential userCredential =
          MethodChannelUserCredential(this, data);

      currentUser = userCredential.user;
      return userCredential;
    } catch (e) {
      throw convertPlatformException(e);
    }
  }

  @override
  Future<UserCredentialPlatform> signInWithCustomToken(String token) async {
    try {
      Map<String, dynamic> data =
          (await channel.invokeMapMethod<String, dynamic>(
              'Auth#signInWithCustomToken',
              _withChannelDefaults({
                'token': token,
              })))!;

      MethodChannelUserCredential userCredential =
          MethodChannelUserCredential(this, data);

      currentUser = userCredential.user;
      return userCredential;
    } catch (e) {
      throw convertPlatformException(e);
    }
  }

  @override
  Future<UserCredentialPlatform> signInWithEmailAndPassword(
      String email, String password) async {
    try {
      Map<String, dynamic> data =
          (await channel.invokeMapMethod<String, dynamic>(
              'Auth#signInWithEmailAndPassword',
              _withChannelDefaults({
                'email': email,
                'password': password,
              })))!;

      MethodChannelUserCredential userCredential =
          MethodChannelUserCredential(this, data);

      currentUser = userCredential.user;
      return userCredential;
    } catch (e) {
      throw convertPlatformException(e);
    }
  }

  @override
  Future<UserCredentialPlatform> signInWithEmailLink(
      String email, String emailLink) async {
    try {
      Map<String, dynamic> data =
          (await channel.invokeMapMethod<String, dynamic>(
              'Auth#signInWithEmailLink',
              _withChannelDefaults({
                'email': email,
                'emailLink': emailLink,
              })))!;

      MethodChannelUserCredential userCredential =
          MethodChannelUserCredential(this, data);

      currentUser = userCredential.user;
      return userCredential;
    } catch (e) {
      throw convertPlatformException(e);
    }
  }

  @override
  Future<UserCredentialPlatform> signInWithPopup(AuthProvider provider) {
    throw UnimplementedError(
      'signInWithPopup() is only supported on web based platforms',
    );
  }

  @override
  Future<void> signInWithRedirect(AuthProvider provider) {
    throw UnimplementedError(
      'signInWithRedirect() is only supported on web based platforms',
    );
  }

  @override
  Future<void> signOut() async {
    try {
      await channel.invokeMethod<void>(
          'Auth#signOut', _withChannelDefaults({}));

      currentUser = null;
    } catch (e) {
      throw convertPlatformException(e);
    }
  }

  @override
  Future<String> verifyPasswordResetCode(String code) async {
    try {
      Map<String, dynamic> data =
          (await channel.invokeMapMethod<String, dynamic>(
              'Auth#verifyPasswordResetCode',
              _withChannelDefaults({
                'code': code,
              })))!;

      return data['email'];
    } catch (e) {
      throw convertPlatformException(e);
    }
  }

  @override
  Future<void> verifyPhoneNumber({
    required String phoneNumber,
    required PhoneVerificationCompleted verificationCompleted,
    required PhoneVerificationFailed verificationFailed,
    required PhoneCodeSent codeSent,
    required PhoneCodeAutoRetrievalTimeout codeAutoRetrievalTimeout,
    String? autoRetrievedSmsCodeForTesting,
    Duration timeout = const Duration(seconds: 30),
    int? forceResendingToken,
  }) async {
    if (defaultTargetPlatform == TargetPlatform.macOS) {
      throw UnimplementedError(
        'verifyPhoneNumber() is not available on MacOS platforms.',
      );
    }

    try {
      final eventChannelName = await channel.invokeMethod<String>(
          'Auth#verifyPhoneNumber',
          _withChannelDefaults({
            'phoneNumber': phoneNumber,
            'timeout': timeout.inMilliseconds,
            'forceResendingToken': forceResendingToken,
            'autoRetrievedSmsCodeForTesting': autoRetrievedSmsCodeForTesting,
          }));

      EventChannel(eventChannelName!)
          .receiveBroadcastStream()
          .listen((arguments) {
        final name = arguments['name'];
        if (name == 'Auth#phoneVerificationCompleted') {
          final int token = arguments['token'];
          final String? smsCode = arguments['smsCode'];

          PhoneAuthCredential phoneAuthCredential =
              PhoneAuthProvider.credentialFromToken(token, smsCode: smsCode);
          verificationCompleted(phoneAuthCredential);
        } else if (name == 'Auth#phoneVerificationFailed') {
          final Map<dynamic, dynamic>? error = arguments['error'];
          final Map<dynamic, dynamic>? details = error?['details'];

          FirebaseAuthException exception = FirebaseAuthException(
            message: details != null ? details['message'] : error?['message'],
            code: details != null ? details['code'] : 'unknown',
          );

          verificationFailed(exception);
        } else if (name == 'Auth#phoneCodeSent') {
          final String verificationId = arguments['verificationId'];
          final int? forceResendingToken = arguments['forceResendingToken'];

          codeSent(verificationId, forceResendingToken);
        } else if (name == 'Auth#phoneCodeAutoRetrievalTimeout') {
          final String verificationId = arguments['verificationId'];

          codeAutoRetrievalTimeout(verificationId);
        }
      });
    } catch (e) {
      throw convertPlatformException(e);
    }
  }
}

/// Simple helper class to make nullable values transferable through StreamControllers.
class _ValueWrapper<T> {
  const _ValueWrapper(this.value);

  const _ValueWrapper.absent() : value = null;

  final T? value;
}<|MERGE_RESOLUTION|>--- conflicted
+++ resolved
@@ -25,20 +25,20 @@
   );
 
   static Map<String, MethodChannelFirebaseAuth>
-      _methodChannelFirebaseAuthInstances =
-      <String, MethodChannelFirebaseAuth>{};
+  _methodChannelFirebaseAuthInstances =
+  <String, MethodChannelFirebaseAuth>{};
 
   static final Map<String, StreamController<_ValueWrapper<UserPlatform>>>
-      _authStateChangesListeners =
-      <String, StreamController<_ValueWrapper<UserPlatform>>>{};
+  _authStateChangesListeners =
+  <String, StreamController<_ValueWrapper<UserPlatform>>>{};
 
   static final Map<String, StreamController<_ValueWrapper<UserPlatform>>>
-      _idTokenChangesListeners =
-      <String, StreamController<_ValueWrapper<UserPlatform>>>{};
+  _idTokenChangesListeners =
+  <String, StreamController<_ValueWrapper<UserPlatform>>>{};
 
   static final Map<String, StreamController<_ValueWrapper<UserPlatform>>>
-      _userChangesListeners =
-      <String, StreamController<_ValueWrapper<UserPlatform>>>{};
+  _userChangesListeners =
+  <String, StreamController<_ValueWrapper<UserPlatform>>>{};
 
   StreamController<T> _createBroadcastStream<T>() {
     return StreamController<T>.broadcast();
@@ -64,7 +64,7 @@
     }).then((channelName) {
       final events = EventChannel(channelName!, channel.codec);
       events.receiveBroadcastStream().listen(
-        (arguments) {
+            (arguments) {
           _handleIdTokenChangesListener(app.name, arguments);
         },
       );
@@ -75,7 +75,7 @@
     }).then((channelName) {
       final events = EventChannel(channelName!, channel.codec);
       events.receiveBroadcastStream().listen(
-        (arguments) {
+            (arguments) {
           _handleAuthStateChangesListener(app.name, arguments);
         },
       );
@@ -111,7 +111,7 @@
     // ignore: close_sinks
     final streamController = _authStateChangesListeners[appName]!;
     MethodChannelFirebaseAuth instance =
-        _methodChannelFirebaseAuthInstances[appName]!;
+    _methodChannelFirebaseAuthInstances[appName]!;
 
     final userMap = arguments['user'];
     if (userMap == null) {
@@ -119,7 +119,7 @@
       streamController.add(const _ValueWrapper.absent());
     } else {
       final MethodChannelUser user =
-          MethodChannelUser(instance, userMap.cast<String, dynamic>());
+      MethodChannelUser(instance, userMap.cast<String, dynamic>());
 
       // TODO(rousselGit): should this logic be moved to the setter instead?
       instance.currentUser = user;
@@ -134,13 +134,13 @@
   Future<void> _handleIdTokenChangesListener(
       String appName, Map<dynamic, dynamic> arguments) async {
     final StreamController<_ValueWrapper<UserPlatform>>
-        // ignore: close_sinks
-        idTokenStreamController = _idTokenChangesListeners[appName]!;
+    // ignore: close_sinks
+    idTokenStreamController = _idTokenChangesListeners[appName]!;
     final StreamController<_ValueWrapper<UserPlatform>>
-        // ignore: close_sinks
-        userChangesStreamController = _userChangesListeners[appName]!;
+    // ignore: close_sinks
+    userChangesStreamController = _userChangesListeners[appName]!;
     MethodChannelFirebaseAuth instance =
-        _methodChannelFirebaseAuthInstances[appName]!;
+    _methodChannelFirebaseAuthInstances[appName]!;
 
     final userMap = arguments['user'];
     if (userMap == null) {
@@ -149,7 +149,7 @@
       userChangesStreamController.add(const _ValueWrapper.absent());
     } else {
       final MethodChannelUser user =
-          MethodChannelUser(instance, userMap.cast<String, dynamic>());
+      MethodChannelUser(instance, userMap.cast<String, dynamic>());
 
       // TODO(rousselGit): should this logic be moved to the setter instead?
       instance.currentUser = user;
@@ -221,11 +221,11 @@
   Future<ActionCodeInfo> checkActionCode(String code) async {
     try {
       Map<String, dynamic> result =
-          (await channel.invokeMapMethod<String, dynamic>(
-              'Auth#checkActionCode',
-              _withChannelDefaults({
-                'code': code,
-              })))!;
+      (await channel.invokeMapMethod<String, dynamic>(
+          'Auth#checkActionCode',
+          _withChannelDefaults({
+            'code': code,
+          })))!;
 
       return ActionCodeInfo(
         operation: result['operation'],
@@ -255,15 +255,15 @@
       String email, String password) async {
     try {
       Map<String, dynamic> data =
-          (await channel.invokeMapMethod<String, dynamic>(
-              'Auth#createUserWithEmailAndPassword',
-              _withChannelDefaults({
-                'email': email,
-                'password': password,
-              })))!;
+      (await channel.invokeMapMethod<String, dynamic>(
+          'Auth#createUserWithEmailAndPassword',
+          _withChannelDefaults({
+            'email': email,
+            'password': password,
+          })))!;
 
       MethodChannelUserCredential userCredential =
-          MethodChannelUserCredential(this, data);
+      MethodChannelUserCredential(this, data);
 
       currentUser = userCredential.user;
       return userCredential;
@@ -276,11 +276,11 @@
   Future<List<String>> fetchSignInMethodsForEmail(String email) async {
     try {
       Map<String, dynamic> data =
-          (await channel.invokeMapMethod<String, dynamic>(
-              'Auth#fetchSignInMethodsForEmail',
-              _withChannelDefaults({
-                'email': email,
-              })))!;
+      (await channel.invokeMapMethod<String, dynamic>(
+          'Auth#fetchSignInMethodsForEmail',
+          _withChannelDefaults({
+            'email': email,
+          })))!;
 
       return List<String>.from(data['providers']);
     } catch (e) {
@@ -312,9 +312,9 @@
 
   @override
   Future<void> sendPasswordResetEmail(
-    String email, [
-    ActionCodeSettings? actionCodeSettings,
-  ]) async {
+      String email, [
+        ActionCodeSettings? actionCodeSettings,
+      ]) async {
     try {
       await channel.invokeMethod<void>(
           'Auth#sendPasswordResetEmail',
@@ -329,9 +329,9 @@
 
   @override
   Future<void> sendSignInLinkToEmail(
-    String email,
-    ActionCodeSettings actionCodeSettings,
-  ) async {
+      String email,
+      ActionCodeSettings actionCodeSettings,
+      ) async {
     try {
       await channel.invokeMethod<void>(
           'Auth#sendSignInLinkToEmail',
@@ -348,12 +348,12 @@
   Future<void> setLanguageCode(String languageCode) async {
     try {
       Map<String, dynamic> data =
-          (await channel.invokeMapMethod<String, dynamic>(
-              'Auth#setLanguageCode',
-              _withChannelDefaults({
-                'appName': app.name,
-                'languageCode': languageCode,
-              })))!;
+      (await channel.invokeMapMethod<String, dynamic>(
+          'Auth#setLanguageCode',
+          _withChannelDefaults({
+            'appName': app.name,
+            'languageCode': languageCode,
+          })))!;
 
       this.languageCode = data['languageCode'];
     } catch (e) {
@@ -375,9 +375,8 @@
         "The [smsCode] and the [phoneNumber] must both be either 'null' or a 'String''.",
       );
     }
-    // arguments for every platform
+    // argument for every platform
     var arguments = <String, dynamic>{
-      'appName': app.name,
       'appVerificationDisabledForTesting': appVerificationDisabledForTesting,
     };
 
@@ -397,17 +396,9 @@
     }
 
     try {
-<<<<<<< HEAD
-      await channel.invokeMethod('Auth#setSettings', arguments);
-=======
       await channel.invokeMethod(
           'Auth#setSettings',
-          _withChannelDefaults({
-            'appVerificationDisabledForTesting':
-                appVerificationDisabledForTesting,
-            'userAccessGroup': userAccessGroup,
-          }));
->>>>>>> fa76c1af
+          _withChannelDefaults(arguments));
     } catch (e) {
       throw convertPlatformException(e);
     }
@@ -423,11 +414,11 @@
   Future<UserCredentialPlatform> signInAnonymously() async {
     try {
       Map<String, dynamic> data =
-          (await channel.invokeMapMethod<String, dynamic>(
-              'Auth#signInAnonymously', _withChannelDefaults({})))!;
+      (await channel.invokeMapMethod<String, dynamic>(
+          'Auth#signInAnonymously', _withChannelDefaults({})))!;
 
       MethodChannelUserCredential userCredential =
-          MethodChannelUserCredential(this, data);
+      MethodChannelUserCredential(this, data);
 
       currentUser = userCredential.user;
       return userCredential;
@@ -438,18 +429,18 @@
 
   @override
   Future<UserCredentialPlatform> signInWithCredential(
-    AuthCredential credential,
-  ) async {
-    try {
-      Map<String, dynamic> data =
-          (await channel.invokeMapMethod<String, dynamic>(
-              'Auth#signInWithCredential',
-              _withChannelDefaults({
-                'credential': credential.asMap(),
-              })))!;
+      AuthCredential credential,
+      ) async {
+    try {
+      Map<String, dynamic> data =
+      (await channel.invokeMapMethod<String, dynamic>(
+          'Auth#signInWithCredential',
+          _withChannelDefaults({
+            'credential': credential.asMap(),
+          })))!;
 
       MethodChannelUserCredential userCredential =
-          MethodChannelUserCredential(this, data);
+      MethodChannelUserCredential(this, data);
 
       currentUser = userCredential.user;
       return userCredential;
@@ -462,14 +453,14 @@
   Future<UserCredentialPlatform> signInWithCustomToken(String token) async {
     try {
       Map<String, dynamic> data =
-          (await channel.invokeMapMethod<String, dynamic>(
-              'Auth#signInWithCustomToken',
-              _withChannelDefaults({
-                'token': token,
-              })))!;
+      (await channel.invokeMapMethod<String, dynamic>(
+          'Auth#signInWithCustomToken',
+          _withChannelDefaults({
+            'token': token,
+          })))!;
 
       MethodChannelUserCredential userCredential =
-          MethodChannelUserCredential(this, data);
+      MethodChannelUserCredential(this, data);
 
       currentUser = userCredential.user;
       return userCredential;
@@ -483,15 +474,15 @@
       String email, String password) async {
     try {
       Map<String, dynamic> data =
-          (await channel.invokeMapMethod<String, dynamic>(
-              'Auth#signInWithEmailAndPassword',
-              _withChannelDefaults({
-                'email': email,
-                'password': password,
-              })))!;
+      (await channel.invokeMapMethod<String, dynamic>(
+          'Auth#signInWithEmailAndPassword',
+          _withChannelDefaults({
+            'email': email,
+            'password': password,
+          })))!;
 
       MethodChannelUserCredential userCredential =
-          MethodChannelUserCredential(this, data);
+      MethodChannelUserCredential(this, data);
 
       currentUser = userCredential.user;
       return userCredential;
@@ -505,15 +496,15 @@
       String email, String emailLink) async {
     try {
       Map<String, dynamic> data =
-          (await channel.invokeMapMethod<String, dynamic>(
-              'Auth#signInWithEmailLink',
-              _withChannelDefaults({
-                'email': email,
-                'emailLink': emailLink,
-              })))!;
+      (await channel.invokeMapMethod<String, dynamic>(
+          'Auth#signInWithEmailLink',
+          _withChannelDefaults({
+            'email': email,
+            'emailLink': emailLink,
+          })))!;
 
       MethodChannelUserCredential userCredential =
-          MethodChannelUserCredential(this, data);
+      MethodChannelUserCredential(this, data);
 
       currentUser = userCredential.user;
       return userCredential;
@@ -552,11 +543,11 @@
   Future<String> verifyPasswordResetCode(String code) async {
     try {
       Map<String, dynamic> data =
-          (await channel.invokeMapMethod<String, dynamic>(
-              'Auth#verifyPasswordResetCode',
-              _withChannelDefaults({
-                'code': code,
-              })))!;
+      (await channel.invokeMapMethod<String, dynamic>(
+          'Auth#verifyPasswordResetCode',
+          _withChannelDefaults({
+            'code': code,
+          })))!;
 
       return data['email'];
     } catch (e) {
@@ -600,7 +591,7 @@
           final String? smsCode = arguments['smsCode'];
 
           PhoneAuthCredential phoneAuthCredential =
-              PhoneAuthProvider.credentialFromToken(token, smsCode: smsCode);
+          PhoneAuthProvider.credentialFromToken(token, smsCode: smsCode);
           verificationCompleted(phoneAuthCredential);
         } else if (name == 'Auth#phoneVerificationFailed') {
           final Map<dynamic, dynamic>? error = arguments['error'];
