--- conflicted
+++ resolved
@@ -279,35 +279,22 @@
   }
 
   @override
-<<<<<<< HEAD
-  Stream<UserPlatform?> authStateChanges() =>
-      _authStateChangesListeners[app.name]!.stream.map((event) => event.value);
-
-  @override
-  Stream<UserPlatform?> idTokenChanges() =>
-      _idTokenChangesListeners[app.name]!.stream.map((event) => event.value);
-
-  @override
-  Stream<UserPlatform?> userChanges() =>
-      _userChangesListeners[app.name]!.stream.map((event) => event.value);
-=======
   Stream<UserPlatform?> authStateChanges() async* {
     yield currentUser;
-    yield* _authStateChangesListeners[app.name]!.stream;
+    yield* _authStateChangesListeners[app.name]!.stream.map((event) => event.value);
   }
 
   @override
   Stream<UserPlatform?> idTokenChanges() async* {
     yield currentUser;
-    yield* _idTokenChangesListeners[app.name]!.stream;
+    yield* _idTokenChangesListeners[app.name]!.stream.map((event) => event.value);
   }
 
   @override
   Stream<UserPlatform?> userChanges() async* {
     yield currentUser;
-    yield* _userChangesListeners[app.name]!.stream;
-  }
->>>>>>> 01689c72
+    yield* _userChangesListeners[app.name]!.stream.map((event) => event.value);
+  }
 
   @override
   Future<void> sendPasswordResetEmail(
