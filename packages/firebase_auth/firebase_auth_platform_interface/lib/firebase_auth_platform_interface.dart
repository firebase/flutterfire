// Copyright 2020 The Chromium Authors. All rights reserved.
// Use of this source code is governed by a BSD-style license that can be
// found in the LICENSE file.

library firebase_auth_platform_interface;

<<<<<<< HEAD
import 'dart:async';

import 'package:flutter/services.dart';
import 'package:meta/meta.dart' show required, visibleForTesting;
import 'package:plugin_platform_interface/plugin_platform_interface.dart';

part 'src/method_channel_firebase_auth.dart';
part 'src/types.dart';

/// The interface that implementations of `firebase_auth` must extend.
///
/// Platform implementations should extend this class rather than implement it
/// as `firebase_auth` does not consider newly added methods to be breaking
/// changes. Extending this class (using `extends`) ensures that the subclass
/// will get the default implementation, while platform implementations that
/// `implements` this interface will be broken by newly added
/// [FirebaseAuthPlatform] methods.
abstract class FirebaseAuthPlatform extends PlatformInterface {
  FirebaseAuthPlatform() : super(token: _token);

  static final Object _token = Object();

  /// The default instance of [FirebaseAuthPlatform] to use.
  ///
  /// Platform-specific plugins should override this with their own class
  /// that extends [FirebaseAuthPlatform] when they register themselves.
  ///
  /// Defaults to [MethodChannelFirebaseAuth].
  static FirebaseAuthPlatform get instance => _instance;

  static FirebaseAuthPlatform _instance = MethodChannelFirebaseAuth();

  /// Platform-specific plugins should set this with their own platform-specific
  /// class that extends [FirebaseAuthPlatform] when they register themselves.
  static set instance(FirebaseAuthPlatform instance) {
    PlatformInterface.verifyToken(instance, _token);
    _instance = instance;
  }

  /// Returns the current user.
  Future<PlatformUser> getCurrentUser(String app) {
    throw UnimplementedError('getCurrentUser() is not implemented');
  }

  /// Sign in anonymously and return the auth result.
  Future<PlatformAuthResult> signInAnonymously(String app) {
    throw UnimplementedError('signInAnonymously() is not implemented');
  }

  /// Create a user with the given [email] and [password].
  Future<PlatformAuthResult> createUserWithEmailAndPassword(
    String app,
    String email,
    String password,
  ) {
    throw UnimplementedError(
        'createUserWithEmailAndPassword() is not implemented');
  }

  /// Retrieve a list of available sign in methods for the given [email].
  Future<List<String>> fetchSignInMethodsForEmail(String app, String email) {
    throw UnimplementedError('fetchSignInMethodsForEmail() is not implemented');
  }

  /// Sends a password reset email to the given [email].
  Future<void> sendPasswordResetEmail(String app, String email) {
    throw UnimplementedError('sendPasswordResetEmail() is not implemented');
  }

  /// Sends a sign in with email link to provided email address.
  Future<void> sendLinkToEmail(
    String app, {
    @required String email,
    @required String url,
    @required bool handleCodeInApp,
    @required String iOSBundleID,
    @required String androidPackageName,
    @required bool androidInstallIfNotAvailable,
    @required String androidMinimumVersion,
  }) {
    throw UnimplementedError('sendLinkToEmail() is not implemented');
  }

  /// Completes to `true` if the given [link] is an email sign-in link.
  Future<bool> isSignInWithEmailLink(String app, String link) {
    throw UnimplementedError('isSignInWithEmailLink() is not implemented');
  }

  /// Signs in with the given [email] and [link].
  Future<PlatformAuthResult> signInWithEmailAndLink(
    String app,
    String email,
    String link,
  ) {
    throw UnimplementedError('signInWithEmailAndLink() is not implemented');
  }

  /// Sends an email verification to the current user.
  Future<void> sendEmailVerification(String app) {
    throw UnimplementedError('sendEmailVerification() is not implemented');
  }

  /// Refreshes the current user, if signed in.
  Future<void> reload(String app) {
    throw UnimplementedError('reload() is not implemented');
  }

  /// Delete the current user and logs them out.
  Future<void> delete(String app) {
    throw UnimplementedError('delete() is not implemented');
  }

  /// Signs in with the given [credential].
  Future<PlatformAuthResult> signInWithCredential(
    String app,
    AuthCredential credential,
  ) {
    throw UnimplementedError('signInWithCredential() is not implemented');
  }

  /// Signs in the with the given custom [token].
  Future<PlatformAuthResult> signInWithCustomToken(String app, String token) {
    throw UnimplementedError('signInWithCustomToken() is not implemented');
  }

  /// Signs the current user out of the app.
  Future<void> signOut(String app) {
    throw UnimplementedError('signOut() is not implemented');
  }

  /// Returns a token used to identify the user to a Firebase service.
  Future<PlatformIdTokenResult> getIdToken(String app, bool refresh) {
    throw UnimplementedError('getIdToken() is not implemented');
  }

  /// Re-authenticates the current user with the given [credential].
  Future<PlatformAuthResult> reauthenticateWithCredential(
    String app,
    AuthCredential credential,
  ) {
    throw UnimplementedError(
        'reauthenticalWithCredential() is not implemented');
  }

  /// Links the current user with the given [credential].
  Future<PlatformAuthResult> linkWithCredential(
    String app,
    AuthCredential credential,
  ) {
    throw UnimplementedError('linkWithCredential() is not implemented');
  }

  /// Unlinks the current user with the given [provider].
  Future<void> unlinkFromProvider(String app, String provider) {
    throw UnimplementedError('unlinkFromProvider() is not implemented');
  }

  /// Updates the current user's email to the given [email].
  Future<void> updateEmail(String app, String email) {
    throw UnimplementedError('updateEmail() is not implemented');
  }

  /// Update the current user's phone number with the given [phoneAuthCredential].
  Future<void> updatePhoneNumberCredential(
    String app,
    PhoneAuthCredential phoneAuthCredential,
  ) {
    throw UnimplementedError(
        'updatePhoneNumberCredential() is not implemented');
  }

  /// Update the current user's password to the given [password].
  Future<void> updatePassword(String app, String password) {
    throw UnimplementedError('updatePassword() is not implemented');
  }

  /// Update the current user's profile.
  Future<void> updateProfile(
    String app, {
    String displayName,
    String photoUrl,
  }) {
    throw UnimplementedError('updateProfile() is not implemented');
  }

  /// Sets the current language code.
  Future<void> setLanguageCode(String app, String language) {
    throw UnimplementedError('setLanguageCode() is not implemented');
  }

  Future<PlatformAuthResult> signInWithMicrosoft(String appName, List<String> scope);

  /// Creates a new stream which emits the current user on signOut and signIn.
  Stream<PlatformUser> onAuthStateChanged(String app) {
    throw UnimplementedError('onAuthStateChanged() is not implemented');
  }

  /// Verify the current user's phone number.
  Future<void> verifyPhoneNumber(
    String app, {
    @required String phoneNumber,
    @required Duration timeout,
    int forceResendingToken,
    @required PhoneVerificationCompleted verificationCompleted,
    @required PhoneVerificationFailed verificationFailed,
    @required PhoneCodeSent codeSent,
    @required PhoneCodeAutoRetrievalTimeout codeAutoRetrievalTimeout,
  }) {
    throw UnimplementedError('verifyPhoneNumber() is not implemented');
  }

  /// Completes the password reset process, given a confirmation code and new password.
  Future<void> confirmPasswordReset(
    String app,
    String oobCode,
    String newPassword,
  ) {
    throw UnimplementedError('confirmPasswordReset() is not implemented');
  }
}
=======
export 'src/platform_interface/platform_interface_firebase_auth.dart';
export 'src/platform_interface/platform_interface_user.dart';
export 'src/platform_interface/platform_interface_user_credential.dart';
export 'src/platform_interface/platform_interface_confirmation_result.dart';
export 'src/platform_interface/platform_interface_recaptcha_verifier_factory.dart';

export 'src/firebase_auth_exception.dart';
export 'src/auth_credential.dart';
export 'src/action_code_info.dart';
export 'src/action_code_settings.dart';
export 'src/user_metadata.dart';
export 'src/id_token_result.dart';
export 'src/user_info.dart';
export 'src/additional_user_info.dart';
export 'src/types.dart';

export 'src/auth_provider.dart';
export 'src/providers/email_auth.dart';
export 'src/providers/facebook_auth.dart';
export 'src/providers/github_auth.dart';
export 'src/providers/google_auth.dart';
export 'src/providers/oauth.dart';
export 'src/providers/saml_auth.dart';
export 'src/providers/phone_auth.dart';
export 'src/providers/twitter_auth.dart';
>>>>>>> cfd9a0e0
<|MERGE_RESOLUTION|>--- conflicted
+++ resolved
@@ -4,228 +4,6 @@
 
 library firebase_auth_platform_interface;
 
-<<<<<<< HEAD
-import 'dart:async';
-
-import 'package:flutter/services.dart';
-import 'package:meta/meta.dart' show required, visibleForTesting;
-import 'package:plugin_platform_interface/plugin_platform_interface.dart';
-
-part 'src/method_channel_firebase_auth.dart';
-part 'src/types.dart';
-
-/// The interface that implementations of `firebase_auth` must extend.
-///
-/// Platform implementations should extend this class rather than implement it
-/// as `firebase_auth` does not consider newly added methods to be breaking
-/// changes. Extending this class (using `extends`) ensures that the subclass
-/// will get the default implementation, while platform implementations that
-/// `implements` this interface will be broken by newly added
-/// [FirebaseAuthPlatform] methods.
-abstract class FirebaseAuthPlatform extends PlatformInterface {
-  FirebaseAuthPlatform() : super(token: _token);
-
-  static final Object _token = Object();
-
-  /// The default instance of [FirebaseAuthPlatform] to use.
-  ///
-  /// Platform-specific plugins should override this with their own class
-  /// that extends [FirebaseAuthPlatform] when they register themselves.
-  ///
-  /// Defaults to [MethodChannelFirebaseAuth].
-  static FirebaseAuthPlatform get instance => _instance;
-
-  static FirebaseAuthPlatform _instance = MethodChannelFirebaseAuth();
-
-  /// Platform-specific plugins should set this with their own platform-specific
-  /// class that extends [FirebaseAuthPlatform] when they register themselves.
-  static set instance(FirebaseAuthPlatform instance) {
-    PlatformInterface.verifyToken(instance, _token);
-    _instance = instance;
-  }
-
-  /// Returns the current user.
-  Future<PlatformUser> getCurrentUser(String app) {
-    throw UnimplementedError('getCurrentUser() is not implemented');
-  }
-
-  /// Sign in anonymously and return the auth result.
-  Future<PlatformAuthResult> signInAnonymously(String app) {
-    throw UnimplementedError('signInAnonymously() is not implemented');
-  }
-
-  /// Create a user with the given [email] and [password].
-  Future<PlatformAuthResult> createUserWithEmailAndPassword(
-    String app,
-    String email,
-    String password,
-  ) {
-    throw UnimplementedError(
-        'createUserWithEmailAndPassword() is not implemented');
-  }
-
-  /// Retrieve a list of available sign in methods for the given [email].
-  Future<List<String>> fetchSignInMethodsForEmail(String app, String email) {
-    throw UnimplementedError('fetchSignInMethodsForEmail() is not implemented');
-  }
-
-  /// Sends a password reset email to the given [email].
-  Future<void> sendPasswordResetEmail(String app, String email) {
-    throw UnimplementedError('sendPasswordResetEmail() is not implemented');
-  }
-
-  /// Sends a sign in with email link to provided email address.
-  Future<void> sendLinkToEmail(
-    String app, {
-    @required String email,
-    @required String url,
-    @required bool handleCodeInApp,
-    @required String iOSBundleID,
-    @required String androidPackageName,
-    @required bool androidInstallIfNotAvailable,
-    @required String androidMinimumVersion,
-  }) {
-    throw UnimplementedError('sendLinkToEmail() is not implemented');
-  }
-
-  /// Completes to `true` if the given [link] is an email sign-in link.
-  Future<bool> isSignInWithEmailLink(String app, String link) {
-    throw UnimplementedError('isSignInWithEmailLink() is not implemented');
-  }
-
-  /// Signs in with the given [email] and [link].
-  Future<PlatformAuthResult> signInWithEmailAndLink(
-    String app,
-    String email,
-    String link,
-  ) {
-    throw UnimplementedError('signInWithEmailAndLink() is not implemented');
-  }
-
-  /// Sends an email verification to the current user.
-  Future<void> sendEmailVerification(String app) {
-    throw UnimplementedError('sendEmailVerification() is not implemented');
-  }
-
-  /// Refreshes the current user, if signed in.
-  Future<void> reload(String app) {
-    throw UnimplementedError('reload() is not implemented');
-  }
-
-  /// Delete the current user and logs them out.
-  Future<void> delete(String app) {
-    throw UnimplementedError('delete() is not implemented');
-  }
-
-  /// Signs in with the given [credential].
-  Future<PlatformAuthResult> signInWithCredential(
-    String app,
-    AuthCredential credential,
-  ) {
-    throw UnimplementedError('signInWithCredential() is not implemented');
-  }
-
-  /// Signs in the with the given custom [token].
-  Future<PlatformAuthResult> signInWithCustomToken(String app, String token) {
-    throw UnimplementedError('signInWithCustomToken() is not implemented');
-  }
-
-  /// Signs the current user out of the app.
-  Future<void> signOut(String app) {
-    throw UnimplementedError('signOut() is not implemented');
-  }
-
-  /// Returns a token used to identify the user to a Firebase service.
-  Future<PlatformIdTokenResult> getIdToken(String app, bool refresh) {
-    throw UnimplementedError('getIdToken() is not implemented');
-  }
-
-  /// Re-authenticates the current user with the given [credential].
-  Future<PlatformAuthResult> reauthenticateWithCredential(
-    String app,
-    AuthCredential credential,
-  ) {
-    throw UnimplementedError(
-        'reauthenticalWithCredential() is not implemented');
-  }
-
-  /// Links the current user with the given [credential].
-  Future<PlatformAuthResult> linkWithCredential(
-    String app,
-    AuthCredential credential,
-  ) {
-    throw UnimplementedError('linkWithCredential() is not implemented');
-  }
-
-  /// Unlinks the current user with the given [provider].
-  Future<void> unlinkFromProvider(String app, String provider) {
-    throw UnimplementedError('unlinkFromProvider() is not implemented');
-  }
-
-  /// Updates the current user's email to the given [email].
-  Future<void> updateEmail(String app, String email) {
-    throw UnimplementedError('updateEmail() is not implemented');
-  }
-
-  /// Update the current user's phone number with the given [phoneAuthCredential].
-  Future<void> updatePhoneNumberCredential(
-    String app,
-    PhoneAuthCredential phoneAuthCredential,
-  ) {
-    throw UnimplementedError(
-        'updatePhoneNumberCredential() is not implemented');
-  }
-
-  /// Update the current user's password to the given [password].
-  Future<void> updatePassword(String app, String password) {
-    throw UnimplementedError('updatePassword() is not implemented');
-  }
-
-  /// Update the current user's profile.
-  Future<void> updateProfile(
-    String app, {
-    String displayName,
-    String photoUrl,
-  }) {
-    throw UnimplementedError('updateProfile() is not implemented');
-  }
-
-  /// Sets the current language code.
-  Future<void> setLanguageCode(String app, String language) {
-    throw UnimplementedError('setLanguageCode() is not implemented');
-  }
-
-  Future<PlatformAuthResult> signInWithMicrosoft(String appName, List<String> scope);
-
-  /// Creates a new stream which emits the current user on signOut and signIn.
-  Stream<PlatformUser> onAuthStateChanged(String app) {
-    throw UnimplementedError('onAuthStateChanged() is not implemented');
-  }
-
-  /// Verify the current user's phone number.
-  Future<void> verifyPhoneNumber(
-    String app, {
-    @required String phoneNumber,
-    @required Duration timeout,
-    int forceResendingToken,
-    @required PhoneVerificationCompleted verificationCompleted,
-    @required PhoneVerificationFailed verificationFailed,
-    @required PhoneCodeSent codeSent,
-    @required PhoneCodeAutoRetrievalTimeout codeAutoRetrievalTimeout,
-  }) {
-    throw UnimplementedError('verifyPhoneNumber() is not implemented');
-  }
-
-  /// Completes the password reset process, given a confirmation code and new password.
-  Future<void> confirmPasswordReset(
-    String app,
-    String oobCode,
-    String newPassword,
-  ) {
-    throw UnimplementedError('confirmPasswordReset() is not implemented');
-  }
-}
-=======
 export 'src/platform_interface/platform_interface_firebase_auth.dart';
 export 'src/platform_interface/platform_interface_user.dart';
 export 'src/platform_interface/platform_interface_user_credential.dart';
@@ -250,5 +28,4 @@
 export 'src/providers/oauth.dart';
 export 'src/providers/saml_auth.dart';
 export 'src/providers/phone_auth.dart';
-export 'src/providers/twitter_auth.dart';
->>>>>>> cfd9a0e0
+export 'src/providers/twitter_auth.dart';