<<<<<<< HEAD
=======
## 1.1.1

- Fixed crash when platform returns an auth result where `additionalUserInfo`
  is not provided.

>>>>>>> b13f5312
## 1.1.0

- Added type `PlatformOAuthCredential` for generic OAuth providers.

## 1.0.0

- Initial open-source release.<|MERGE_RESOLUTION|>--- conflicted
+++ resolved
@@ -1,11 +1,8 @@
-<<<<<<< HEAD
-=======
 ## 1.1.1
 
 - Fixed crash when platform returns an auth result where `additionalUserInfo`
   is not provided.
 
->>>>>>> b13f5312
 ## 1.1.0
 
 - Added type `PlatformOAuthCredential` for generic OAuth providers.
