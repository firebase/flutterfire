<<<<<<< HEAD
## 2.0.0-dev.2

* Added support for `FirebaseException` stack traces.

## 2.0.0-dev.1
=======
## 2.0.0
>>>>>>> 6e182fc2

* See the `firebase_auth` plugin changelog.

## 1.1.8

* Update lower bound of dart dependency to 2.0.0.

## 1.1.7

* Use package:plugin_platform_interface

## 1.1.6

* Make the pedantic dev_dependency explicit.

## 1.1.5

- Fixed typo on private method name.

## 1.1.4

- **Breaking change**: Added missing `app` parameter to `confirmPasswordReset`.
  (This is an exception to the usual policy of avoiding breaking changes since
  `confirmPasswordReset` is a new API and doesn't have clients yet.)

## 1.1.3

- Added support for `confirmPasswordReset`

## 1.1.2

- Remove the deprecated `author:` field from pubspec.yaml

## 1.1.1

- Fixed crash when platform returns an auth result where `additionalUserInfo`
  is not provided.

## 1.1.0

- Added type `PlatformOAuthCredential` for generic OAuth providers.

## 1.0.0

- Initial open-source release.<|MERGE_RESOLUTION|>--- conflicted
+++ resolved
@@ -1,12 +1,8 @@
-<<<<<<< HEAD
-## 2.0.0-dev.2
+## Unpublished
 
 * Added support for `FirebaseException` stack traces.
 
-## 2.0.0-dev.1
-=======
 ## 2.0.0
->>>>>>> 6e182fc2
 
 * See the `firebase_auth` plugin changelog.
 
