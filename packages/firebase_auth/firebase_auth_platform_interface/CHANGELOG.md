--- conflicted
+++ resolved
@@ -1,10 +1,7 @@
-<<<<<<< HEAD
-=======
 ## 1.1.5
 
 - Fixed typo on private method name.
 
->>>>>>> 2c8dd754
 ## 1.1.4
 
 - **Breaking change**: Added missing `app` parameter to `confirmPasswordReset`.
