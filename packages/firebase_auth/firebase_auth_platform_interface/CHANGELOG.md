--- conflicted
+++ resolved
@@ -1,10 +1,7 @@
-<<<<<<< HEAD
-=======
 ## 6.2.5
 
  - Update a dependency to the latest release.
 
->>>>>>> afe60ad4
 ## 6.2.4
 
  - Update a dependency to the latest release.
