<<<<<<< HEAD
## 0.14.0+9

* Fix NoSuchMethodError in `reauthenticateWithCredential`
=======
## 0.14.0+10

* Formatted lists in member documentations for better readability.

## 0.14.0+9

* Fix the behavior of `getIdToken` to use the `refresh` parameter instead of always refreshing.
>>>>>>> d743f168

## 0.14.0+8

* Updated README instructions for contributing for consistency with other Flutterfire plugins.

## 0.14.0+7

* Remove AndroidX warning.

## 0.14.0+6

* Update example app with correct const constructors.

## 0.14.0+5

* On iOS, `fetchSignInMethodsForEmail` now returns an empty list when the email
  cannot be found, matching the Android behavior.

## 0.14.0+4

* Fixed "Register a user" example code snippet in README.md.

## 0.14.0+3

* Update documentation to reflect new repository location.
* Update unit tests to call `TestWidgetsFlutterBinding.ensureInitialized`.
* Remove executable bit on LICENSE file.

## 0.14.0+2

* Reduce compiler warnings on iOS port by replacing `int` with `long` backing in returned timestamps.

## 0.14.0+1

* Add dependency on `androidx.annotation:annotation:1.0.0`.

## 0.14.0

* Added new `IdTokenResult` class.
* **Breaking Change**. `getIdToken()` method now returns `IdTokenResult` instead of a token `String`.
  Use the `token` property of `IdTokenResult` to retrieve the token `String`.
* Added integration testing for `getIdToken()`.

## 0.13.1+1

* Update authentication example in README.

## 0.13.1

* Fixed a crash on iOS when sign-in fails.
* Additional integration testing.
* Updated documentation for `FirebaseUser.delete()` to include error codes.
* Updated Firebase project to match other Flutterfire apps.

## 0.13.0

* **Breaking change**: Replace `FirebaseUserMetadata.creationTimestamp` and
  `FirebaseUserMetadata.lastSignInTimestamp` with `creationTime` and `lastSignInTime`.
  Previously on iOS `creationTimestamp` and `lastSignInTimestamp` returned in
  seconds and on Android in milliseconds. Now, both platforms provide values as a
  `DateTime`.

## 0.12.0+1

* Fixes iOS sign-in exceptions when `additionalUserInfo` is `nil` or has `nil` fields.
* Additional integration testing.

## 0.12.0

* Added new `AuthResult` and `AdditionalUserInfo` classes.
* **Breaking Change**. Sign-in methods now return `AuthResult` instead of `FirebaseUser`.
  Retrieve the `FirebaseUser` using the `user` property of `AuthResult`.

## 0.11.1+12

* Update google-services Android gradle plugin to 4.3.0 in documentation and examples.

## 0.11.1+11

* On iOS, `getIdToken()` now uses the `refresh` parameter instead of always using `true`.

## 0.11.1+10

* On Android, `providerData` now includes `UserInfo` for the phone authentication provider.

## 0.11.1+9

* Update README to clarify importance of filling out all fields for OAuth consent screen.

## 0.11.1+8

* Automatically register for iOS notifications, ensuring that phone authentication
  will work even if Firebase method swizzling is disabled.

## 0.11.1+7

* Automatically use version from pubspec.yaml when reporting usage to Firebase.

## 0.11.1+6

* Add documentation of support email requirement to README.

## 0.11.1+5

* Fix `updatePhoneNumberCredential` on Android.

## 0.11.1+4

* Fix `updatePhoneNumberCredential` on iOS.

## 0.11.1+3

* Add missing template type parameter to `invokeMethod` calls.
* Bump minimum Flutter version to 1.5.0.
* Replace invokeMethod with invokeMapMethod wherever necessary.
* FirebaseUser private constructor takes `Map<String, dynamic>` instead of `Map<dynamic, dynamic>`.

## 0.11.1+2

* Suppress deprecation warning for BinaryMessages. See: https://github.com/flutter/flutter/issues/33446

## 0.11.1+1

* Updated the error code documentation for `linkWithCredential`.

## 0.11.1

* Support for `updatePhoneNumberCredential`.

## 0.11.0

* **Breaking change**: `linkWithCredential` is now a function of `FirebaseUser`instead of
  `FirebaseAuth`.
* Added test for newer `linkWithCredential` function.

## 0.10.0+1

* Increase Firebase/Auth CocoaPod dependency to '~> 6.0'.

## 0.10.0

* Update firebase_dynamic_links dependency.
* Update Android dependencies to latest.

## 0.9.0

* **Breaking change**: `PhoneVerificationCompleted` now provides an `AuthCredential` that can
  be used with `signInWithCredential` or `linkWithCredential` instead of signing in automatically.
* **Breaking change**: Remove internal counter `nextHandle` from public API.

## 0.8.4+5

* Increase Firebase/Auth CocoaPod dependency to '~> 5.19'.

## 0.8.4+4

* Update FirebaseAuth CocoaPod dependency to ensure availability of `FIRAuthErrorUserInfoNameKey`.

## 0.8.4+3

* Updated deprecated API usage on iOS to use non-deprecated versions.
* Updated FirebaseAuth CocoaPod dependency to ensure a minimum version of 5.0.

## 0.8.4+2

* Fixes an error in the documentation of createUserWithEmailAndPassword.

## 0.8.4+1

* Adds credential for email authentication with link.

## 0.8.4

* Adds support for email link authentication.

## 0.8.3

* Make providerId 'const String' to use in 'case' statement.

## 0.8.2+1

* Fixed bug where `PhoneCodeAutoRetrievalTimeout` callback was never called.

## 0.8.2

* Fixed `linkWithCredential` on Android.

## 0.8.1+5

* Added a driver test.

## 0.8.1+4

* Update README.
* Update the example app with separate pages for registration and sign-in.

## 0.8.1+3

* Reduce compiler warnings in Android plugin
* Raise errors early when accessing methods that require a Firebase User

## 0.8.1+2

* Log messages about automatic configuration of the default app are now less confusing.

## 0.8.1+1

* Remove categories.

## 0.8.1

* Fixes Firebase auth phone sign-in for Android.

## 0.8.0+3

* Log a more detailed warning at build time about the previous AndroidX
  migration.

## 0.8.0+2

* Update Google sign-in example in the README.

## 0.8.0+1

* Update a broken dependency.

## 0.8.0

* **Breaking change**. Migrate from the deprecated original Android Support
  Library to AndroidX. This shouldn't result in any functional changes, but it
  requires any Android apps using this plugin to [also
  migrate](https://developer.android.com/jetpack/androidx/migrate) if they're
  using the original support library.

## 0.7.0

* Introduce third-party auth provider classes that generate `AuthCredential`s
* **Breaking Change** Signing in, linking, and reauthenticating now require an `AuthCredential`
* **Breaking Change** Unlinking now uses providerId
* **Breaking Change** Moved reauthentication to FirebaseUser

## 0.6.7

* `FirebaseAuth` and `FirebaseUser` are now fully documented.
* `PlatformExceptions` now report error codes as stated in docs.
* Credentials can now be unlinked from Accounts with new methods on `FirebaseUser`.

## 0.6.6

* Users can now reauthenticate in response to operations that require a recent sign-in.

## 0.6.5

* Fixing async method `verifyPhoneNumber`, that would never return even in a successful call.

## 0.6.4

* Added support for Github signin and linking Github accounts to existing users.

## 0.6.3

* Add multi app support.

## 0.6.2+1

* Bump Android dependencies to latest.

## 0.6.2

* Add access to user metadata.

## 0.6.1

* Adding support for linkWithTwitterCredential in FirebaseAuth.

## 0.6.0

* Added support for `updatePassword` in `FirebaseUser`.
* **Breaking Change** Moved `updateEmail` and `updateProfile` to `FirebaseUser`.
  This brings the `firebase_auth` package inline with other implementations and documentation.

## 0.5.20

* Replaced usages of guava's: ImmutableList and ImmutableMap with platform
Collections.unmodifiableList() and Collections.unmodifiableMap().

## 0.5.19

* Update test package dependency to pick up Dart 2 support.
* Modified dependency on google_sign_in to point to a published
  version instead of a relative path.

## 0.5.18

* Adding support for updateEmail in FirebaseAuth.

## 0.5.17

* Adding support for FirebaseUser.delete.

## 0.5.16

* Adding support for setLanguageCode in FirebaseAuth.

## 0.5.15

* Bump Android and Firebase dependency versions.

## 0.5.14

* Fixed handling of auto phone number verification.

## 0.5.13

* Add support for phone number authentication.

## 0.5.12

* Fixed ArrayIndexOutOfBoundsException in handleStopListeningAuthState

## 0.5.11

* Updated Gradle tooling to match Android Studio 3.1.2.

## 0.5.10

* Updated iOS implementation to reflect Firebase API changes.

## 0.5.9

* Added support for signing in with a Twitter account.

## 0.5.8

* Added support to reload firebase user

## 0.5.7

* Added support to sendEmailVerification

## 0.5.6

* Added support for linkWithFacebookCredential

## 0.5.5

* Updated Google Play Services dependencies to version 15.0.0.

## 0.5.4

* Simplified podspec for Cocoapods 1.5.0, avoiding link issues in app archives.

## 0.5.3

* Secure fetchProvidersForEmail (no providers)

## 0.5.2

* Fixed Dart 2 type error in fetchProvidersForEmail.

## 0.5.1

* Added support to fetchProvidersForEmail

## 0.5.0

* **Breaking change**. Set SDK constraints to match the Flutter beta release.

## 0.4.7

* Fixed Dart 2 type errors.

## 0.4.6

* Fixed Dart 2 type errors.

## 0.4.5

* Enabled use in Swift projects.

## 0.4.4

* Added support for sendPasswordResetEmail

## 0.4.3

* Moved to the io.flutter.plugins organization.

## 0.4.2

* Added support for changing user data

## 0.4.1

* Simplified and upgraded Android project template to Android SDK 27.
* Updated package description.

## 0.4.0

* **Breaking change**. Upgraded to Gradle 4.1 and Android Studio Gradle plugin
  3.0.1. Older Flutter projects need to upgrade their Gradle setup as well in
  order to use this version of the plugin. Instructions can be found
  [here](https://github.com/flutter/flutter/wiki/Updating-Flutter-projects-to-Gradle-4.1-and-Android-Studio-Gradle-plugin-3.0.1).
* Relaxed GMS dependency to [11.4.0,12.0[

## 0.3.2

* Added FLT prefix to iOS types
* Change GMS dependency to 11.4.+

## 0.3.1

* Change GMS dependency to 11.+

## 0.3.0

* **Breaking Change**: Method FirebaseUser getToken was renamed to getIdToken.

## 0.2.5

* Added support for linkWithCredential with Google credential

## 0.2.4

* Added support for `signInWithCustomToken`
* Added `Stream<FirebaseUser> onAuthStateChanged` event to listen when the user change

## 0.2.3+1

* Aligned author name with rest of repo.

## 0.2.3

* Remove dependency on Google/SignIn

## 0.2.2

* Remove dependency on FirebaseUI

## 0.2.1

* Added support for linkWithEmailAndPassword

## 0.2.0

* **Breaking Change**: Method currentUser is async now.

## 0.1.2

* Added support for signInWithFacebook

## 0.1.1

* Updated to Firebase SDK to always use latest patch version for 11.0.x builds

## 0.1.0

* Updated to Firebase SDK Version 11.0.1
* **Breaking Change**: You need to add a maven section with the "https://maven.google.com" endpoint to the repository section of your `android/build.gradle`. For example:
```gradle
allprojects {
    repositories {
        jcenter()
        maven {                              // NEW
            url "https://maven.google.com"   // NEW
        }                                    // NEW
    }
}
```

## 0.0.4

* Add method getToken() to FirebaseUser

## 0.0.3+1

* Updated README.md

## 0.0.3

* Added support for createUserWithEmailAndPassword, signInWithEmailAndPassword, and signOut Firebase methods

## 0.0.2+1

* Updated README.md

## 0.0.2

* Bump buildToolsVersion to 25.0.3

## 0.0.1

* Initial Release<|MERGE_RESOLUTION|>--- conflicted
+++ resolved
@@ -1,16 +1,14 @@
-<<<<<<< HEAD
+## 0.14.0+11
+
+* Fix NoSuchMethodError in `reauthenticateWithCredential`
+
+## 0.14.0+10
+
+* Formatted lists in member documentations for better readability.
+
 ## 0.14.0+9
 
-* Fix NoSuchMethodError in `reauthenticateWithCredential`
-=======
-## 0.14.0+10
-
-* Formatted lists in member documentations for better readability.
-
-## 0.14.0+9
-
 * Fix the behavior of `getIdToken` to use the `refresh` parameter instead of always refreshing.
->>>>>>> d743f168
 
 ## 0.14.0+8
 
