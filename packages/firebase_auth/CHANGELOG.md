--- conflicted
+++ resolved
@@ -1,20 +1,18 @@
-<<<<<<< HEAD
+## 0.14.0+10
+
+* Formatted lists in member documentations for better readability.
+
+## 0.14.0+9
+
+* Fix the behavior of `getIdToken` to use the `refresh` parameter instead of always refreshing.
+
+## 0.14.0+8
+
+* Updated README instructions for contributing for consistency with other Flutterfire plugins.
+
 ## 0.14.0+7
 
-* Formatted lists in member documentations for better readability.
-=======
-## 0.14.0+9
-
-* Fix the behavior of `getIdToken` to use the `refresh` parameter instead of always refreshing.
-
-## 0.14.0+8
-
-* Updated README instructions for contributing for consistency with other Flutterfire plugins.
-
-## 0.14.0+7
-
 * Remove AndroidX warning.
->>>>>>> 61bccb39
 
 ## 0.14.0+6
 
