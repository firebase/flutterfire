--- conflicted
+++ resolved
@@ -1,14 +1,12 @@
-<<<<<<< HEAD
-## 0.14.0+11
+## 0.15.0+1
 
 *  Added missing ERROR_WRONG_PASSWORD Exception to the `reauthenticateWithCredential` docs.
-=======
+
 ## 0.15.0
 
 * Fixed `NoSuchMethodError` in `reauthenticateWithCredential`.
 * Fixed `IdTokenResult` analyzer warnings.
 * Reduced visibility of `IdTokenResult` constructor.
->>>>>>> dafb4ecc
 
 ## 0.14.0+10
 
