// Copyright 2017 The Chromium Authors. All rights reserved.
// Use of this source code is governed by a BSD-style license that can be
// found in the LICENSE file.

part of firebase_auth;

/// The entry point of the Firebase Authentication SDK.
class FirebaseAuth extends FirebasePluginPlatform {
  // Cached instances of [FirebaseAuth].
  static Map<String, FirebaseAuth> _firebaseAuthInstances = {};

  // Cached and lazily loaded instance of [FirebaseAuthPlatform] to avoid
  // creating a [MethodChannelFirebaseAuth] when not needed or creating an
  // instance with the default app before a user specifies an app.
  FirebaseAuthPlatform /*?*/ _delegatePackingProperty;

  /// Returns the underlying delegate implementation.
  ///
  /// If called and no [_delegatePackingProperty] exists, it will first be
  /// created and assigned before returning the delegate.
  FirebaseAuthPlatform /*!*/ get _delegate {
    if (_delegatePackingProperty == null) {
      _delegatePackingProperty = FirebaseAuthPlatform.instanceFor(
          app: app, pluginConstants: pluginConstants);
    }

    return _delegatePackingProperty;
  }

  /// The [FirebaseApp] for this current Auth instance.
  FirebaseApp app;

<<<<<<< HEAD
  FirebaseAuth._({this.app}) : super(app.name, methodChannelName);
=======
  FirebaseAuth._({/*required*/ this.app})
      : super(app.name, 'plugins.flutter.io/firebase_auth');
>>>>>>> d7723b18

  /// Returns an instance using the default [FirebaseApp].
  static FirebaseAuth /*!*/ get instance {
    FirebaseApp defaultAppInstance = Firebase.app();

    if (!_firebaseAuthInstances.containsKey(defaultAppInstance.name)) {
      _firebaseAuthInstances[defaultAppInstance.name] = FirebaseAuth._(
        app: Firebase.app(),
      );
    }

    return _firebaseAuthInstances[defaultAppInstance.name];
  }

  /// Returns an instance using a specified [FirebaseApp].
  factory FirebaseAuth.instanceFor({/*required*/ FirebaseApp app}) {
    assert(app != null);

    if (!_firebaseAuthInstances.containsKey(app.name)) {
      _firebaseAuthInstances[app.name] = FirebaseAuth._(
        app: app,
      );
    }

    return _firebaseAuthInstances[app.name];
  }

  @Deprecated('Deprecated in favor of `FirebaseAuth.instanceFor`')
  // ignore: public_member_api_docs
  factory FirebaseAuth.fromApp(FirebaseApp app) {
    return FirebaseAuth.instanceFor(app: app);
  }

  @Deprecated('Deprecated in favor of `authStateChanges`')
  // ignore: public_member_api_docs
  Stream<User /*?*/ > get onAuthStateChanged {
    return authStateChanges();
  }

  /// Returns the current [User] if they are currently signed-in, or `null` if
  /// not.
  ///
  /// You should not use this getter to determine the users current state,
  /// instead use [authStateChanges], [idTokenChanges] or [userChanges] to
  /// subscribe to updates.
  User /*?*/ get currentUser {
    if (_delegate.currentUser != null) {
      return User._(this, _delegate.currentUser);
    }

    return null;
  }

  /// The current Auth instance's language code.
  ///
  /// See [setLanguageCode] to update the language code.
  String /*?*/ get languageCode {
    if (_delegate.languageCode != null) {
      return _delegate.languageCode;
    }

    return null;
  }

  /// Applies a verification code sent to the user by email or other out-of-band
  /// mechanism.
  ///
  /// A [FirebaseAuthException] maybe thrown with the following error code:
  /// - **expired-action-code**:
  ///  - Thrown if the action code has expired.
  /// - **invalid-action-code**:
  ///  - Thrown if the action code is invalid. This can happen if the code is
  ///    malformed or has already been used.
  /// - **user-disabled**:
  ///  - Thrown if the user corresponding to the given action code has been
  ///    disabled.
  /// - **user-not-found**:
  ///  - Thrown if there is no user corresponding to the action code. This may
  ///    have happened if the user was deleted between when the action code was
  ///    issued and when this method was called.
  Future<void> applyActionCode(String code) async {
    assert(code != null);
    await _delegate.applyActionCode(code);
  }

  /// Checks a verification code sent to the user by email or other out-of-band
  /// mechanism.
  ///
  /// Returns [ActionCodeInfo] about the code.
  ///
  /// A [FirebaseAuthException] maybe thrown with the following error code:
  /// - **expired-action-code**:
  ///  - Thrown if the action code has expired.
  /// - **invalid-action-code**:
  ///  - Thrown if the action code is invalid. This can happen if the code is
  ///    malformed or has already been used.
  /// - **user-disabled**:
  ///  - Thrown if the user corresponding to the given action code has been
  ///    disabled.
  /// - **user-not-found**:
  ///  - Thrown if there is no user corresponding to the action code. This may
  ///    have happened if the user was deleted between when the action code was
  ///    issued and when this method was called.
  Future<ActionCodeInfo> checkActionCode(String code) {
    assert(code != null);
    return _delegate.checkActionCode(code);
  }

  /// Completes the password reset process, given a confirmation code and new
  /// password.
  ///
  /// A [FirebaseAuthException] maybe thrown with the following error code:
  /// - **expired-action-code**:
  ///  - Thrown if the action code has expired.
  /// - **invalid-action-code**:
  ///  - Thrown if the action code is invalid. This can happen if the code is
  ///    malformed or has already been used.
  /// - **user-disabled**:
  ///  - Thrown if the user corresponding to the given action code has been
  ///    disabled.
  /// - **user-not-found**:
  ///  - Thrown if there is no user corresponding to the action code. This may
  ///    have happened if the user was deleted between when the action code was
  ///    issued and when this method was called.
  /// - **weak-password**:
  ///  - Thrown if the new password is not strong enough.
  Future<void> confirmPasswordReset(
      {/*required*/ String code, /*required*/ String newPassword}) async {
    assert(code != null);
    assert(newPassword != null);
    await _delegate.confirmPasswordReset(code, newPassword);
  }

  /// Tries to create a new user account with the given email address and
  /// password.
  ///
  /// A [FirebaseAuthException] maybe thrown with the following error code:
  /// - **email-already-in-use**:
  ///  - Thrown if there already exists an account with the given email address.
  /// - **invalid-email**:
  ///  - Thrown if the email address is not valid.
  /// - **operation-not-allowed**:
  ///  - Thrown if email/password accounts are not enabled. Enable
  ///    email/password accounts in the Firebase Console, under the Auth tab.
  /// - **weak-password**:
  ///  - Thrown if the password is not strong enough.
  Future<UserCredential> createUserWithEmailAndPassword({
    @required String email,
    @required String password,
  }) async {
    assert(email != null);
    assert(password != null);
    return UserCredential._(
        this, await _delegate.createUserWithEmailAndPassword(email, password));
  }

  /// Returns a list of sign-in methods that can be used to sign in a given
  /// user (identified by its main email address).
  ///
  /// This method is useful when you support multiple authentication mechanisms
  /// if you want to implement an email-first authentication flow.
  ///
  /// An empty `List` is returned if the user could not be found.
  ///
  /// A [FirebaseAuthException] maybe thrown with the following error code:
  /// - **invalid-email**:
  ///  - Thrown if the email address is not valid.
  Future<List<String>> fetchSignInMethodsForEmail(String email) {
    assert(email != null);
    return _delegate.fetchSignInMethodsForEmail(email);
  }

  /// Returns a UserCredential from the redirect-based sign-in flow.
  ///
  /// If sign-in succeeded, returns the signed in user. If sign-in was
  /// unsuccessful, fails with an error. If no redirect operation was called,
  /// returns a [UserCredential] with a null User.
  ///
  /// This method is only support on web platforms.
  Future<UserCredential> getRedirectResult() async {
    return UserCredential._(this, await _delegate.getRedirectResult());
  }

  /// Checks if an incoming link is a sign-in with email link.
  bool isSignInWithEmailLink(String emailLink) {
    assert(emailLink != null);
    return _delegate.isSignInWithEmailLink(emailLink);
  }

  /// Internal helper which pipes internal [Stream] events onto
  /// a users own Stream.
  Stream<User> _pipeStreamChanges(Stream<UserPlatform /*?*/ > stream) {
    Stream<User> streamSync = stream.map((delegateUser) {
      if (delegateUser == null) {
        return null;
      }

      return User._(this, delegateUser);
    });

    StreamController<User> streamController;
    streamController = StreamController<User>.broadcast(onListen: () {
      // Fire an event straight away
      streamController.add(currentUser);
      // Pipe events of the broadcast stream into this stream
      streamSync.pipe(streamController);
    });

    return streamController.stream;
  }

  /// Notifies about changes to the user's sign-in state (such as sign-in or
  /// sign-out).
  Stream<User> authStateChanges() =>
      _pipeStreamChanges(_delegate.authStateChanges());

  /// Notifies about changes to the user's sign-in state (such as sign-in or
  /// sign-out) and also token refresh events.
  Stream<User> idTokenChanges() =>
      _pipeStreamChanges(_delegate.idTokenChanges());

  /// Notifies about changes to any user updates.
  ///
  /// This is a superset of both [authStateChanges] and [idTokenChanges]. It
  /// provides events on all user changes, such as when credentials are linked,
  /// unlinked and when updates to the user profile are made. The purpose of
  /// this Stream is to for listening to realtime updates to the user without
  /// manually having to call [reload] and then rehydrating changes to your
  /// application.
  Stream<User> userChanges() => _pipeStreamChanges(_delegate.userChanges());

  /// Triggers the Firebase Authentication backend to send a password-reset
  /// email to the given email address, which must correspond to an existing
  /// user of your app.
  Future<void> sendPasswordResetEmail({
    @required String email,
    // TODO(ehesp): Should be nullable after platform migration
    ActionCodeSettings actionCodeSettings,
  }) {
    assert(email != null);
    return _delegate.sendPasswordResetEmail(email, actionCodeSettings);
  }

  /// Sends a sign in with email link to provided email address.
  ///
  /// To complete the password reset, call [confirmPasswordReset] with the code
  /// supplied in the email sent to the user, along with the new password
  /// specified by the user.
  ///
  /// The [handleCodeInApp] of [actionCodeSettings] must be set to `true`
  /// otherwise an [ArgumentError] will be thrown.
  ///
  /// A [FirebaseAuthException] maybe thrown with the following error code:
  /// - **invalid-email**:
  ///  - Thrown if the email address is not valid.
  /// - **user-not-found**:
  ///  - Thrown if there is no user corresponding to the email address.
  Future<void> sendSignInLinkToEmail({
    @required String email,
    @required ActionCodeSettings actionCodeSettings,
  }) async {
    assert(email != null);
    assert(actionCodeSettings != null);

    if (actionCodeSettings.handleCodeInApp != true) {
      throw ArgumentError(
          "The [handleCodeInApp] value of [ActionCodeSettings] must be `true`.");
    }

    await _delegate.sendSignInLinkToEmail(email, actionCodeSettings);
  }

  /// When set to null, the default Firebase Console language setting is
  /// applied.
  ///
  /// The language code will propagate to email action templates (password
  /// reset, email verification and email change revocation), SMS templates for
  /// phone authentication, reCAPTCHA verifier and OAuth popup/redirect
  /// operations provided the specified providers support localization with the
  /// language code specified.
  ///
  /// On web platforms, if `null` is provided as the [languageCode] the Firebase
  /// project default language will be used. On native platforms, the device
  /// language will be used.
  Future<void> setLanguageCode(String languageCode) {
    return _delegate.setLanguageCode(languageCode);
  }

  /// Updates the current instance with the provided settings.
  ///
  /// [appVerificationDisabledForTesting] This setting only applies to iOS and
  ///   web platforms. When set to `true`, this property disables app
  ///   verification for the purpose of testing phone authentication. For this
  ///   property to take effect, it needs to be set before handling a reCAPTCHA
  ///   app verifier. When this is disabled, a mock reCAPTCHA is rendered
  ///   instead. This is useful for manual testing during development or for
  ///   automated integration tests.
  ///
  ///   In order to use this feature, you will need to
  ///   [whitelist your phone number](https://firebase.google.com/docs/auth/web/phone-auth?authuser=0#test-with-whitelisted-phone-numbers)
  ///   via the Firebase Console.
  ///
  ///   The default value is `false` (app verification is enabled).
  ///
  /// [userAccessGroup] This setting only applies to iOS and MacOS platforms.
  ///   When set, it allows you to share authentication state between
  ///   applications. Set the property to your team group ID or set to `null` to
  ///   remove sharing capabilities.
  ///
  ///   Key Sharing capabilities must be enabled for your app via XCode (Project
  ///   settings > Capabilities). To learn more, visit the
  ///   [Apple documentation](https://developer.apple.com/documentation/security/keychain_services/keychain_items/sharing_access_to_keychain_items_among_a_collection_of_apps).
  Future<void> setSettings(
      {bool /*?*/ appVerificationDisabledForTesting,
      String /*?*/ userAccessGroup}) {
    return _delegate.setSettings(
      appVerificationDisabledForTesting: appVerificationDisabledForTesting,
      userAccessGroup: userAccessGroup,
    );
  }

  /// Changes the current type of persistence on the current Auth instance for
  /// the currently saved Auth session and applies this type of persistence for
  /// future sign-in requests, including sign-in with redirect requests.
  ///
  /// This will return a promise that will resolve once the state finishes
  /// copying from one type of storage to the other. Calling a sign-in method
  /// after changing persistence will wait for that persistence change to
  /// complete before applying it on the new Auth state.
  ///
  /// This makes it easy for a user signing in to specify whether their session
  /// should be remembered or not. It also makes it easier to never persist the
  /// Auth state for applications that are shared by other users or have
  /// sensitive data.
  ///
  /// This is only supported on web based platforms.
  Future<void> setPersistence(Persistence persistence) async {
    assert(persistence != null);
    return _delegate.setPersistence(persistence);
  }

  /// Asynchronously creates and becomes an anonymous user.
  ///
  /// If there is already an anonymous user signed in, that user will be
  /// returned instead. If there is any other existing user signed in, that
  /// user will be signed out.
  ///
  /// **Important**: You must enable Anonymous accounts in the Auth section
  /// of the Firebase console before being able to use them.
  ///
  /// A [FirebaseAuthException] maybe thrown with the following error code:
  /// - **operation-not-allowed**:
  ///  - Thrown if anonymous accounts are not enabled. Enable anonymous accounts
  /// in the Firebase Console, under the Auth tab.
  Future<UserCredential> signInAnonymously() async {
    return UserCredential._(this, await _delegate.signInAnonymously());
  }

  /// Asynchronously signs in to Firebase with the given 3rd-party credentials
  /// (e.g. a Facebook login Access Token, a Google ID Token/Access Token pair,
  /// etc.) and returns additional identity provider data.
  ///
  /// If successful, it also signs the user in into the app and updates
  /// any [authStateChanges], [idTokenChanges] or [userChanges] stream
  /// listeners.
  ///
  /// If the user doesn't have an account already, one will be created
  /// automatically.
  ///
  /// **Important**: You must enable the relevant accounts in the Auth section
  /// of the Firebase console before being able to use them.
  ///
  /// A [FirebaseAuthException] maybe thrown with the following error code:
  /// - **account-exists-with-different-credential**:
  ///  - Thrown if there already exists an account with the email address
  ///    asserted by the credential.
  ///    Resolve this by calling [fetchSignInMethodsForEmail] and then asking
  ///    the user to sign in using one of the returned providers.
  ///    Once the user is signed in, the original credential can be linked to
  ///    the user with [linkWithCredential].
  /// - **invalid-credential**:
  ///  - Thrown if the credential is malformed or has expired.
  /// - **operation-not-allowed**:
  ///  - Thrown if the type of account corresponding to the credential is not
  ///    enabled. Enable the account type in the Firebase Console, under the
  ///    Auth tab.
  /// - **user-disabled**:
  ///  - Thrown if the user corresponding to the given credential has been
  ///    disabled.
  /// - **user-not-found**:
  ///  - Thrown if signing in with a credential from [EmailAuthProvider.credential]
  ///    and there is no user corresponding to the given email.
  /// - **wrong-password**:
  ///  - Thrown if signing in with a credential from [EmailAuthProvider.credential]
  ///    and the password is invalid for the given email, or if the account
  ///    corresponding to the email does not have a password set.
  /// - **invalid-verification-code**:
  ///  - Thrown if the credential is a [PhoneAuthProvider.credential] and the
  ///    verification code of the credential is not valid.
  /// - **invalid-verification-id**:
  ///  - Thrown if the credential is a [PhoneAuthProvider.credential] and the
  ///    verification ID of the credential is not valid.id.
  Future<UserCredential> signInWithCredential(AuthCredential credential) async {
    assert(credential != null);
    return UserCredential._(
        this, await _delegate.signInWithCredential(credential));
  }

  /// Tries to sign in a user with a given custom token.
  ///
  /// Custom tokens are used to integrate Firebase Auth with existing auth
  /// systems, and must be generated by the auth backend.
  ///
  /// If successful, it also signs the user in into the app and updates
  /// any [authStateChanges], [idTokenChanges] or [userChanges] stream
  /// listeners.
  ///
  /// If the user identified by the [uid] specified in the token doesn't
  /// have an account already, one will be created automatically.
  ///
  /// Read how to use Custom Token authentication and the cases where it is
  /// useful in [the guides](https://firebase.google.com/docs/auth/android/custom-auth).
  ///
  /// A [FirebaseAuthException] maybe thrown with the following error code:
  /// - **custom-token-mismatch**:
  ///  - Thrown if the custom token is for a different Firebase App.
  /// - **invalid-custom-token**:
  ///  - Thrown if the custom token format is incorrect.
  Future<UserCredential> signInWithCustomToken(String token) async {
    assert(token != null);
    return UserCredential._(this, await _delegate.signInWithCustomToken(token));
  }

  /// Attempts to sign in a user with the given email address and password.
  ///
  /// If successful, it also signs the user in into the app and updates
  /// any [authStateChanges], [idTokenChanges] or [userChanges] stream
  /// listeners.
  ///
  /// **Important**: You must enable Email & Password accounts in the Auth
  /// section of the Firebase console before being able to use them.
  ///
  /// A [FirebaseAuthException] maybe thrown with the following error code:
  /// - **invalid-email**:
  ///  - Thrown if the email address is not valid.
  /// - **user-disabled**:
  ///  - Thrown if the user corresponding to the given email has been disabled.
  /// - **user-not-found**:
  ///  - Thrown if there is no user corresponding to the given email.
  /// - **wrong-password**:
  ///  - Thrown if the password is invalid for the given email, or the account
  ///    corresponding to the email does not have a password set.
  Future<UserCredential> signInWithEmailAndPassword({
    @required String email,
    @required String password,
  }) async {
    assert(email != null);
    assert(password != null);

    return UserCredential._(
        this, await _delegate.signInWithEmailAndPassword(email, password));
  }

  /// Signs in using an email address and email sign-in link.
  ///
  /// Fails with an error if the email address is invalid or OTP in email link
  /// expires.
  ///
  /// Confirm the link is a sign-in email link before calling this method,
  /// using [isSignInWithEmailLink].
  ///
  /// A [FirebaseAuthException] maybe thrown with the following error code:
  /// - **expired-action-code**:
  ///  - Thrown if OTP in email link expires.
  /// - **invalid-email**:
  ///  - Thrown if the email address is not valid.
  /// - **user-disabled**:
  ///  - Thrown if the user corresponding to the given email has been disabled.
  Future<UserCredential> signInWithEmailLink(
      {@required String email, @required String emailLink}) async {
    assert(email != null);
    assert(emailLink != null);

    return UserCredential._(
        this, await _delegate.signInWithEmailLink(email, emailLink));
  }

  /// Starts a sign-in flow for a phone number.
  ///
  /// You can optionally provide a [RecaptchaVerifier] instance to control the
  /// reCAPTCHA widget apperance and behaviour.
  ///
  /// Once the reCAPTCHA verification has completed, called [ConfirmationResult.confirm]
  /// with the users SMS verification code to complete the authentication flow.
  ///
  /// This method is only available on web based platforms.
  Future<ConfirmationResult> signInWithPhoneNumber(String phoneNumber,
      [RecaptchaVerifier /*?*/ verifier]) async {
    assert(phoneNumber != null);
    assert(phoneNumber.isNotEmpty);
    verifier ??= RecaptchaVerifier();
    return ConfirmationResult._(this,
        await _delegate.signInWithPhoneNumber(phoneNumber, verifier.delegate));
  }

  /// Authenticates a Firebase client using a popup-based OAuth authentication
  /// flow.
  ///
  /// If succeeds, returns the signed in user along with the provider's
  /// credential.
  ///
  /// This method is only available on web based platforms.
  Future<UserCredential> signInWithPopup(AuthProvider provider) async {
    return UserCredential._(this, await _delegate.signInWithPopup(provider));
  }

  /// Authenticates a Firebase client using a full-page redirect flow.
  ///
  /// To handle the results and errors for this operation, refer to
  /// [getRedirectResult].
  Future<void> signInWithRedirect(AuthProvider provider) {
    return _delegate.signInWithRedirect(provider);
  }

  /// Signs out the current user.
  ///
  /// If successful, it also updates
  /// any [authStateChanges], [idTokenChanges] or [userChanges] stream
  /// listeners.
  Future<void> signOut() async {
    await _delegate.signOut();
  }

  /// Checks a password reset code sent to the user by email or other
  /// out-of-band mechanism.
  ///
  /// Returns the user's email address if valid.
  ///
  /// A [FirebaseAuthException] maybe thrown with the following error code:
  /// - **expired-action-code**:
  ///  - Thrown if the password reset code has expired.
  /// - **invalid-action-code**:
  ///  - Thrown if the password reset code is invalid. This can happen if the
  ///    code is malformed or has already been used.
  /// - **user-disabled**:
  ///  - Thrown if the user corresponding to the given email has been disabled.
  /// - **user-not-found**:
  ///  - Thrown if there is no user corresponding to the password reset code.
  ///    This may have happened if the user was deleted between when the code
  ///    was issued and when this method was called.
  Future<String> verifyPasswordResetCode(String code) {
    assert(code != null);
    return _delegate.verifyPasswordResetCode(code);
  }

  /// Starts a phone number verification process for the given phone number.
  ///
  /// This method is used to verify that the user-provided phone number belongs
  /// to the user. Firebase sends a code via SMS message to the phone number,
  /// where you must then prompt the user to enter the code. The code can be
  /// combined with the verification ID to create a [PhoneAuthProvider.credential]
  /// which you can then use to sign the user in, or link with their account (
  /// see [signInWithCredential] or [linkWithCredential]).
  ///
  /// On some Android devices, auto-verification can be handled by the device
  /// and a [PhoneAuthCredential] will be automatically provided.
  ///
  /// No duplicated SMS will be sent out unless a [forceResendingToken] is
  /// provided.
  ///
  /// [phoneNumber] The phone number for the account the user is signing up
  ///   for or signing into. Make sure to pass in a phone number with country
  ///   code prefixed with plus sign ('+').
  ///
  /// [timeout] The maximum amount of time you are willing to wait for SMS
  ///   auto-retrieval to be completed by the library. Maximum allowed value
  ///   is 2 minutes.
  ///
  /// [forceResendingToken] The [forceResendingToken] obtained from [codeSent]
  ///   callback to force re-sending another verification SMS before the
  ///   auto-retrieval timeout.
  ///
  /// [verificationCompleted] Triggered when an SMS is auto-retrieved or the
  ///   phone number has been instantly verified. The callback will receive an
  ///   [PhoneAuthCredential] that can be passed to [signInWithCredential] or
  ///   [linkWithCredential].
  ///
  /// [verificationFailed] Triggered when an error occurred during phone number
  ///   verification. A [FirebaseAuthException] is provided when this is
  ///   triggered.
  ///
  /// [codeSent] Triggered when an SMS has been sent to the users phone, and
  ///   will include a [verificationId] and [forceResendingToken].
  ///
  /// [codeAutoRetrievalTimeout] Triggered when SMS auto-retrieval times out and
  ///   provide a [verificationId].
  Future<void> verifyPhoneNumber({
    @required String phoneNumber,
    @required PhoneVerificationCompleted verificationCompleted,
    @required PhoneVerificationFailed verificationFailed,
    @required PhoneCodeSent codeSent,
    @required PhoneCodeAutoRetrievalTimeout codeAutoRetrievalTimeout,
    @visibleForTesting String /*?*/ autoRetrievedSmsCodeForTesting,
    Duration timeout = const Duration(seconds: 30),
    int /*?*/ forceResendingToken,
  }) {
    assert(phoneNumber != null);
    assert(timeout != null);
    assert(verificationCompleted != null);
    assert(verificationFailed != null);
    assert(codeSent != null);
    assert(codeAutoRetrievalTimeout != null);

    return _delegate.verifyPhoneNumber(
      phoneNumber: phoneNumber,
      timeout: timeout,
      // TODO(ehesp): should be nullable after platform migration
      forceResendingToken: forceResendingToken,
      verificationCompleted: verificationCompleted,
      verificationFailed: verificationFailed,
      codeSent: codeSent,
      codeAutoRetrievalTimeout: codeAutoRetrievalTimeout,
      // TODO(ehesp): should be nullable after platform migration
      // ignore: invalid_use_of_visible_for_testing_member
      autoRetrievedSmsCodeForTesting: autoRetrievedSmsCodeForTesting,
    );
  }

  @override
  String toString() {
    return 'FirebaseAuth(app: ${app.name})';
  }
}<|MERGE_RESOLUTION|>--- conflicted
+++ resolved
@@ -30,12 +30,9 @@
   /// The [FirebaseApp] for this current Auth instance.
   FirebaseApp app;
 
-<<<<<<< HEAD
-  FirebaseAuth._({this.app}) : super(app.name, methodChannelName);
-=======
+  
   FirebaseAuth._({/*required*/ this.app})
-      : super(app.name, 'plugins.flutter.io/firebase_auth');
->>>>>>> d7723b18
+      : super(app.name, methodChannelName);
 
   /// Returns an instance using the default [FirebaseApp].
   static FirebaseAuth /*!*/ get instance {
