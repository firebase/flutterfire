--- conflicted
+++ resolved
@@ -58,578 +58,581 @@
     return _firebaseAuthInstances[app.name];
   }
 
-<<<<<<< HEAD
-  /// Provides an instance of this class corresponding to the default app.
-  static final FirebaseAuth instance = FirebaseAuth._(FirebaseApp.instance);
-=======
-  @Deprecated('Deprecated in favor of `FirebaseAuth.instanceFor`')
-  // ignore: public_member_api_docs
-  factory FirebaseAuth.fromApp(FirebaseApp app) {
+    @Deprecated
+    (
+    '
+    Deprecated in favor of `FirebaseAuth.instanceFor`
+    '
+    )
+    // ignore: public_member_api_docs
+    factory
+    FirebaseAuth.fromApp(FirebaseApp app) {
     return FirebaseAuth.instanceFor(app: app);
-  }
->>>>>>> cfd9a0e0
-
-  @Deprecated('Deprecated in favor of `authStateChanges`')
-  // ignore: public_member_api_docs
-  Stream<User> get onAuthStateChanged {
+    }
+
+    @Deprecated('Deprecated in favor of `authStateChanges`')
+    // ignore: public_member_api_docs
+    Stream<User> get onAuthStateChanged {
     return authStateChanges();
-  }
-
-  /// Returns the current [User] if they are currently signed-in, or `null` if
-  /// not.
-  ///
-  /// You should not use this getter to determine the users current state,
-  /// instead use [authStateChanges], [idTokenChanges] or [userChanges] to
-  /// subscribe to updates.
-  User get currentUser {
+    }
+
+    /// Returns the current [User] if they are currently signed-in, or `null` if
+    /// not.
+    ///
+    /// You should not use this getter to determine the users current state,
+    /// instead use [authStateChanges], [idTokenChanges] or [userChanges] to
+    /// subscribe to updates.
+    User get currentUser {
     if (_delegate.currentUser != null) {
-      return User._(this, _delegate.currentUser);
+    return User._(this, _delegate.currentUser);
     }
 
     return null;
-  }
-
-  /// The current Auth instance's language code.
-  ///
-  /// See [setLanguageCode] to update the language code.
-  String get languageCode {
+    }
+
+    /// The current Auth instance's language code.
+    ///
+    /// See [setLanguageCode] to update the language code.
+    String get languageCode {
     if (_delegate.languageCode != null) {
-      return _delegate.languageCode;
+    return _delegate.languageCode;
     }
 
     return null;
-  }
-
-  /// Applies a verification code sent to the user by email or other out-of-band
-  /// mechanism.
-  ///
-  /// A [FirebaseAuthException] maybe thrown with the following error code:
-  /// - **expired-action-code**:
-  ///  - Thrown if the action code has expired.
-  /// - **invalid-action-code**:
-  ///  - Thrown if the action code is invalid. This can happen if the code is
-  ///    malformed or has already been used.
-  /// - **user-disabled**:
-  ///  - Thrown if the user corresponding to the given action code has been
-  ///    disabled.
-  /// - **user-not-found**:
-  ///  - Thrown if there is no user corresponding to the action code. This may
-  ///    have happened if the user was deleted between when the action code was
-  ///    issued and when this method was called.
-  Future<void> applyActionCode(String code) async {
+    }
+
+    /// Applies a verification code sent to the user by email or other out-of-band
+    /// mechanism.
+    ///
+    /// A [FirebaseAuthException] maybe thrown with the following error code:
+    /// - **expired-action-code**:
+    ///  - Thrown if the action code has expired.
+    /// - **invalid-action-code**:
+    ///  - Thrown if the action code is invalid. This can happen if the code is
+    ///    malformed or has already been used.
+    /// - **user-disabled**:
+    ///  - Thrown if the user corresponding to the given action code has been
+    ///    disabled.
+    /// - **user-not-found**:
+    ///  - Thrown if there is no user corresponding to the action code. This may
+    ///    have happened if the user was deleted between when the action code was
+    ///    issued and when this method was called.
+    Future<void> applyActionCode(String code) async {
     assert(code != null);
     await _delegate.applyActionCode(code);
-  }
-
-  /// Checks a verification code sent to the user by email or other out-of-band
-  /// mechanism.
-  ///
-  /// Returns [ActionCodeInfo] about the code.
-  ///
-  /// A [FirebaseAuthException] maybe thrown with the following error code:
-  /// - **expired-action-code**:
-  ///  - Thrown if the action code has expired.
-  /// - **invalid-action-code**:
-  ///  - Thrown if the action code is invalid. This can happen if the code is
-  ///    malformed or has already been used.
-  /// - **user-disabled**:
-  ///  - Thrown if the user corresponding to the given action code has been
-  ///    disabled.
-  /// - **user-not-found**:
-  ///  - Thrown if there is no user corresponding to the action code. This may
-  ///    have happened if the user was deleted between when the action code was
-  ///    issued and when this method was called.
-  Future<ActionCodeInfo> checkActionCode(String code) {
+    }
+
+    /// Checks a verification code sent to the user by email or other out-of-band
+    /// mechanism.
+    ///
+    /// Returns [ActionCodeInfo] about the code.
+    ///
+    /// A [FirebaseAuthException] maybe thrown with the following error code:
+    /// - **expired-action-code**:
+    ///  - Thrown if the action code has expired.
+    /// - **invalid-action-code**:
+    ///  - Thrown if the action code is invalid. This can happen if the code is
+    ///    malformed or has already been used.
+    /// - **user-disabled**:
+    ///  - Thrown if the user corresponding to the given action code has been
+    ///    disabled.
+    /// - **user-not-found**:
+    ///  - Thrown if there is no user corresponding to the action code. This may
+    ///    have happened if the user was deleted between when the action code was
+    ///    issued and when this method was called.
+    Future<ActionCodeInfo> checkActionCode(String code) {
     assert(code != null);
     return _delegate.checkActionCode(code);
-  }
-
-  /// Completes the password reset process, given a confirmation code and new
-  /// password.
-  ///
-  /// A [FirebaseAuthException] maybe thrown with the following error code:
-  /// - **expired-action-code**:
-  ///  - Thrown if the action code has expired.
-  /// - **invalid-action-code**:
-  ///  - Thrown if the action code is invalid. This can happen if the code is
-  ///    malformed or has already been used.
-  /// - **user-disabled**:
-  ///  - Thrown if the user corresponding to the given action code has been
-  ///    disabled.
-  /// - **user-not-found**:
-  ///  - Thrown if there is no user corresponding to the action code. This may
-  ///    have happened if the user was deleted between when the action code was
-  ///    issued and when this method was called.
-  /// - **weak-password**:
-  ///  - Thrown if the new password is not strong enough.
-  Future<void> confirmPasswordReset({String code, String newPassword}) async {
+    }
+
+    /// Completes the password reset process, given a confirmation code and new
+    /// password.
+    ///
+    /// A [FirebaseAuthException] maybe thrown with the following error code:
+    /// - **expired-action-code**:
+    ///  - Thrown if the action code has expired.
+    /// - **invalid-action-code**:
+    ///  - Thrown if the action code is invalid. This can happen if the code is
+    ///    malformed or has already been used.
+    /// - **user-disabled**:
+    ///  - Thrown if the user corresponding to the given action code has been
+    ///    disabled.
+    /// - **user-not-found**:
+    ///  - Thrown if there is no user corresponding to the action code. This may
+    ///    have happened if the user was deleted between when the action code was
+    ///    issued and when this method was called.
+    /// - **weak-password**:
+    ///  - Thrown if the new password is not strong enough.
+    Future<void> confirmPasswordReset({String code, String newPassword}) async {
     assert(code != null);
     assert(newPassword != null);
     await _delegate.confirmPasswordReset(code, newPassword);
-  }
-
-  /// Tries to create a new user account with the given email address and
-  /// password.
-  ///
-  /// A [FirebaseAuthException] maybe thrown with the following error code:
-  /// - **email-already-in-use**:
-  ///  - Thrown if there already exists an account with the given email address.
-  /// - **invalid-email**:
-  ///  - Thrown if the email address is not valid.
-  /// - **operation-not-allowed**:
-  ///  - Thrown if email/password accounts are not enabled. Enable
-  ///    email/password accounts in the Firebase Console, under the Auth tab.
-  /// - **weak-password**:
-  ///  - Thrown if the password is not strong enough.
-  Future<UserCredential> createUserWithEmailAndPassword({
+    }
+
+    /// Tries to create a new user account with the given email address and
+    /// password.
+    ///
+    /// A [FirebaseAuthException] maybe thrown with the following error code:
+    /// - **email-already-in-use**:
+    ///  - Thrown if there already exists an account with the given email address.
+    /// - **invalid-email**:
+    ///  - Thrown if the email address is not valid.
+    /// - **operation-not-allowed**:
+    ///  - Thrown if email/password accounts are not enabled. Enable
+    ///    email/password accounts in the Firebase Console, under the Auth tab.
+    /// - **weak-password**:
+    ///  - Thrown if the password is not strong enough.
+    Future<UserCredential> createUserWithEmailAndPassword({
     @required String email,
     @required String password,
-  }) async {
+    }) async {
     assert(email != null);
     assert(password != null);
     return UserCredential._(
-        this, await _delegate.createUserWithEmailAndPassword(email, password));
-  }
-
-  /// Returns a list of sign-in methods that can be used to sign in a given
-  /// user (identified by its main email address).
-  ///
-  /// This method is useful when you support multiple authentication mechanisms
-  /// if you want to implement an email-first authentication flow.
-  ///
-  /// An empty `List` is returned if the user could not be found.
-  ///
-  /// A [FirebaseAuthException] maybe thrown with the following error code:
-  /// - **invalid-email**:
-  ///  - Thrown if the email address is not valid.
-  Future<List<String>> fetchSignInMethodsForEmail(String email) {
+    this, await _delegate.createUserWithEmailAndPassword(email, password));
+    }
+
+    /// Returns a list of sign-in methods that can be used to sign in a given
+    /// user (identified by its main email address).
+    ///
+    /// This method is useful when you support multiple authentication mechanisms
+    /// if you want to implement an email-first authentication flow.
+    ///
+    /// An empty `List` is returned if the user could not be found.
+    ///
+    /// A [FirebaseAuthException] maybe thrown with the following error code:
+    /// - **invalid-email**:
+    ///  - Thrown if the email address is not valid.
+    Future<List<String>> fetchSignInMethodsForEmail(String email) {
     assert(email != null);
     return _delegate.fetchSignInMethodsForEmail(email);
-  }
-
-  /// Returns a UserCredential from the redirect-based sign-in flow.
-  ///
-  /// If sign-in succeeded, returns the signed in user. If sign-in was
-  /// unsuccessful, fails with an error. If no redirect operation was called,
-  /// returns a [UserCredential] with a null User.
-  ///
-  /// This method is only support on web platforms.
-  Future<UserCredential> getRedirectResult() async {
+    }
+
+    /// Returns a UserCredential from the redirect-based sign-in flow.
+    ///
+    /// If sign-in succeeded, returns the signed in user. If sign-in was
+    /// unsuccessful, fails with an error. If no redirect operation was called,
+    /// returns a [UserCredential] with a null User.
+    ///
+    /// This method is only support on web platforms.
+    Future<UserCredential> getRedirectResult() async {
     return UserCredential._(this, await _delegate.getRedirectResult());
-  }
-
-  /// Checks if an incoming link is a sign-in with email link.
-  bool isSignInWithEmailLink(String emailLink) {
+    }
+
+    /// Checks if an incoming link is a sign-in with email link.
+    bool isSignInWithEmailLink(String emailLink) {
     assert(emailLink != null);
     return _delegate.isSignInWithEmailLink(emailLink);
-  }
-
-  /// Internal helper which pipes internal [Stream] events onto
-  /// a users own Stream.
-  Stream<User> _pipeStreamChanges(Stream<UserPlatform> stream) {
+    }
+
+    /// Internal helper which pipes internal [Stream] events onto
+    /// a users own Stream.
+    Stream<User> _pipeStreamChanges(Stream<UserPlatform> stream) {
     Stream<User> streamSync = stream.map((delegateUser) {
-      if (delegateUser == null) {
-        return null;
-      }
-
-      return User._(this, delegateUser);
+    if (delegateUser == null) {
+    return null;
+    }
+
+    return User._(this, delegateUser);
     });
 
     StreamController<User> streamController;
     streamController = StreamController<User>.broadcast(onListen: () {
-      // Fire an event straight away
-      streamController.add(currentUser);
-      // Pipe events of the broadcast stream into this stream
-      streamSync.pipe(streamController);
+    // Fire an event straight away
+    streamController.add(currentUser);
+    // Pipe events of the broadcast stream into this stream
+    streamSync.pipe(streamController);
     });
 
     return streamController.stream;
-  }
-
-  /// Notifies about changes to the user's sign-in state (such as sign-in or
-  /// sign-out).
-  Stream<User> authStateChanges() =>
-      _pipeStreamChanges(_delegate.authStateChanges());
-
-  /// Notifies about changes to the user's sign-in state (such as sign-in or
-  /// sign-out) and also token refresh events.
-  Stream<User> idTokenChanges() =>
-      _pipeStreamChanges(_delegate.idTokenChanges());
-
-  /// Notifies about changes to any user updates.
-  ///
-  /// This is a superset of both [authStateChanges] and [idTokenChanges]. It
-  /// provides events on all user changes, such as when credentials are linked,
-  /// unlinked and when updates to the user profile are made. The purpose of
-  /// this Stream is to for listening to realtime updates to the user without
-  /// manually having to call [reload] and then rehydrating changes to your
-  /// application.
-  Stream<User> userChanges() => _pipeStreamChanges(_delegate.userChanges());
-
-  /// Triggers the Firebase Authentication backend to send a password-reset
-  /// email to the given email address, which must correspond to an existing
-  /// user of your app.
-  Future<void> sendPasswordResetEmail({
+    }
+
+    /// Notifies about changes to the user's sign-in state (such as sign-in or
+    /// sign-out).
+    Stream<User> authStateChanges() =>
+    _pipeStreamChanges(_delegate.authStateChanges());
+
+    /// Notifies about changes to the user's sign-in state (such as sign-in or
+    /// sign-out) and also token refresh events.
+    Stream<User> idTokenChanges() =>
+    _pipeStreamChanges(_delegate.idTokenChanges());
+
+    /// Notifies about changes to any user updates.
+    ///
+    /// This is a superset of both [authStateChanges] and [idTokenChanges]. It
+    /// provides events on all user changes, such as when credentials are linked,
+    /// unlinked and when updates to the user profile are made. The purpose of
+    /// this Stream is to for listening to realtime updates to the user without
+    /// manually having to call [reload] and then rehydrating changes to your
+    /// application.
+    Stream<User> userChanges() => _pipeStreamChanges(_delegate.userChanges());
+
+    /// Triggers the Firebase Authentication backend to send a password-reset
+    /// email to the given email address, which must correspond to an existing
+    /// user of your app.
+    Future<void> sendPasswordResetEmail({
     @required String email,
     ActionCodeSettings actionCodeSettings,
-  }) {
+    }) {
     assert(email != null);
     return _delegate.sendPasswordResetEmail(email, actionCodeSettings);
-  }
-
-  /// Sends a sign in with email link to provided email address.
-  ///
-  /// To complete the password reset, call [confirmPasswordReset] with the code
-  /// supplied in the email sent to the user, along with the new password
-  /// specified by the user.
-  ///
-  /// The [handleCodeInApp] of [actionCodeSettings] must be set to `true`
-  /// otherwise an [ArgumentError] will be thrown.
-  ///
-  /// A [FirebaseAuthException] maybe thrown with the following error code:
-  /// - **invalid-email**:
-  ///  - Thrown if the email address is not valid.
-  /// - **user-not-found**:
-  ///  - Thrown if there is no user corresponding to the email address.
-  Future<void> sendSignInLinkToEmail({
+    }
+
+    /// Sends a sign in with email link to provided email address.
+    ///
+    /// To complete the password reset, call [confirmPasswordReset] with the code
+    /// supplied in the email sent to the user, along with the new password
+    /// specified by the user.
+    ///
+    /// The [handleCodeInApp] of [actionCodeSettings] must be set to `true`
+    /// otherwise an [ArgumentError] will be thrown.
+    ///
+    /// A [FirebaseAuthException] maybe thrown with the following error code:
+    /// - **invalid-email**:
+    ///  - Thrown if the email address is not valid.
+    /// - **user-not-found**:
+    ///  - Thrown if there is no user corresponding to the email address.
+    Future<void> sendSignInLinkToEmail({
     @required String email,
     @required ActionCodeSettings actionCodeSettings,
-  }) async {
+    }) async {
     assert(email != null);
     assert(actionCodeSettings != null);
 
     if (actionCodeSettings.handleCodeInApp != true) {
-      throw ArgumentError(
-          "The [handleCodeInApp] value of [ActionCodeSettings] must be `true`.");
+    throw ArgumentError(
+    "The [handleCodeInApp] value of [ActionCodeSettings] must be `true`.");
     }
 
     await _delegate.sendSignInLinkToEmail(email, actionCodeSettings);
-  }
-
-  /// When set to null, the default Firebase Console language setting is
-  /// applied.
-  ///
-  /// The language code will propagate to email action templates (password
-  /// reset, email verification and email change revocation), SMS templates for
-  /// phone authentication, reCAPTCHA verifier and OAuth popup/redirect
-  /// operations provided the specified providers support localization with the
-  /// language code specified.
-  ///
-  /// On web platforms, if `null` is provided as the [languageCode] the Firebase
-  /// project default language will be used. On native platforms, the device
-  /// language will be used.
-  Future<void> setLanguageCode(String languageCode) {
+    }
+
+    /// When set to null, the default Firebase Console language setting is
+    /// applied.
+    ///
+    /// The language code will propagate to email action templates (password
+    /// reset, email verification and email change revocation), SMS templates for
+    /// phone authentication, reCAPTCHA verifier and OAuth popup/redirect
+    /// operations provided the specified providers support localization with the
+    /// language code specified.
+    ///
+    /// On web platforms, if `null` is provided as the [languageCode] the Firebase
+    /// project default language will be used. On native platforms, the device
+    /// language will be used.
+    Future<void> setLanguageCode(String languageCode) {
     return _delegate.setLanguageCode(languageCode);
-  }
-
-  /// Updates the current instance with the provided settings.
-  ///
-  /// [appVerificationDisabledForTesting] This setting only applies to iOS and
-  ///   web platforms. When set to `true`, this property disables app
-  ///   verification for the purpose of testing phone authentication. For this
-  ///   property to take effect, it needs to be set before handling a reCAPTCHA
-  ///   app verifier. When this is disabled, a mock reCAPTCHA is rendered
-  ///   instead. This is useful for manual testing during development or for
-  ///   automated integration tests.
-  ///
-  ///   In order to use this feature, you will need to
-  ///   [whitelist your phone number](https://firebase.google.com/docs/auth/web/phone-auth?authuser=0#test-with-whitelisted-phone-numbers)
-  ///   via the Firebase Console.
-  ///
-  ///   The default value is `false` (app verification is enabled).
-  ///
-  /// [userAccessGroup] This setting only applies to iOS and MacOS platforms.
-  ///   When set, it allows you to share authentication state between
-  ///   applications. Set the property to your team group ID or set to `null` to
-  ///   remove sharing capabilities.
-  ///
-  ///   Key Sharing capabilities must be enabled for your app via XCode (Project
-  ///   settings > Capabilities). To learn more, visit the
-  ///   [Apple documentation](https://developer.apple.com/documentation/security/keychain_services/keychain_items/sharing_access_to_keychain_items_among_a_collection_of_apps).
-  Future<void> setSettings(
-      {bool appVerificationDisabledForTesting, String userAccessGroup}) {
+    }
+
+    /// Updates the current instance with the provided settings.
+    ///
+    /// [appVerificationDisabledForTesting] This setting only applies to iOS and
+    ///   web platforms. When set to `true`, this property disables app
+    ///   verification for the purpose of testing phone authentication. For this
+    ///   property to take effect, it needs to be set before handling a reCAPTCHA
+    ///   app verifier. When this is disabled, a mock reCAPTCHA is rendered
+    ///   instead. This is useful for manual testing during development or for
+    ///   automated integration tests.
+    ///
+    ///   In order to use this feature, you will need to
+    ///   [whitelist your phone number](https://firebase.google.com/docs/auth/web/phone-auth?authuser=0#test-with-whitelisted-phone-numbers)
+    ///   via the Firebase Console.
+    ///
+    ///   The default value is `false` (app verification is enabled).
+    ///
+    /// [userAccessGroup] This setting only applies to iOS and MacOS platforms.
+    ///   When set, it allows you to share authentication state between
+    ///   applications. Set the property to your team group ID or set to `null` to
+    ///   remove sharing capabilities.
+    ///
+    ///   Key Sharing capabilities must be enabled for your app via XCode (Project
+    ///   settings > Capabilities). To learn more, visit the
+    ///   [Apple documentation](https://developer.apple.com/documentation/security/keychain_services/keychain_items/sharing_access_to_keychain_items_among_a_collection_of_apps).
+    Future<void> setSettings(
+    {bool appVerificationDisabledForTesting, String userAccessGroup}) {
     return _delegate.setSettings(
-      appVerificationDisabledForTesting: appVerificationDisabledForTesting,
-      userAccessGroup: userAccessGroup,
+    appVerificationDisabledForTesting: appVerificationDisabledForTesting,
+    userAccessGroup: userAccessGroup,
     );
-  }
-
-  /// Changes the current type of persistence on the current Auth instance for
-  /// the currently saved Auth session and applies this type of persistence for
-  /// future sign-in requests, including sign-in with redirect requests.
-  ///
-  /// This will return a promise that will resolve once the state finishes
-  /// copying from one type of storage to the other. Calling a sign-in method
-  /// after changing persistence will wait for that persistence change to
-  /// complete before applying it on the new Auth state.
-  ///
-  /// This makes it easy for a user signing in to specify whether their session
-  /// should be remembered or not. It also makes it easier to never persist the
-  /// Auth state for applications that are shared by other users or have
-  /// sensitive data.
-  ///
-  /// This is only supported on web based platforms.
-  Future<void> setPersistence(Persistence persistence) async {
+    }
+
+    /// Changes the current type of persistence on the current Auth instance for
+    /// the currently saved Auth session and applies this type of persistence for
+    /// future sign-in requests, including sign-in with redirect requests.
+    ///
+    /// This will return a promise that will resolve once the state finishes
+    /// copying from one type of storage to the other. Calling a sign-in method
+    /// after changing persistence will wait for that persistence change to
+    /// complete before applying it on the new Auth state.
+    ///
+    /// This makes it easy for a user signing in to specify whether their session
+    /// should be remembered or not. It also makes it easier to never persist the
+    /// Auth state for applications that are shared by other users or have
+    /// sensitive data.
+    ///
+    /// This is only supported on web based platforms.
+    Future<void> setPersistence(Persistence persistence) async {
     assert(persistence != null);
     return _delegate.setPersistence(persistence);
-  }
-
-  /// Asynchronously creates and becomes an anonymous user.
-  ///
-  /// If there is already an anonymous user signed in, that user will be
-  /// returned instead. If there is any other existing user signed in, that
-  /// user will be signed out.
-  ///
-  /// **Important**: You must enable Anonymous accounts in the Auth section
-  /// of the Firebase console before being able to use them.
-  ///
-  /// A [FirebaseAuthException] maybe thrown with the following error code:
-  /// - **operation-not-allowed**:
-  ///  - Thrown if anonymous accounts are not enabled. Enable anonymous accounts
-  /// in the Firebase Console, under the Auth tab.
-  Future<UserCredential> signInAnonymously() async {
+    }
+
+    /// Asynchronously creates and becomes an anonymous user.
+    ///
+    /// If there is already an anonymous user signed in, that user will be
+    /// returned instead. If there is any other existing user signed in, that
+    /// user will be signed out.
+    ///
+    /// **Important**: You must enable Anonymous accounts in the Auth section
+    /// of the Firebase console before being able to use them.
+    ///
+    /// A [FirebaseAuthException] maybe thrown with the following error code:
+    /// - **operation-not-allowed**:
+    ///  - Thrown if anonymous accounts are not enabled. Enable anonymous accounts
+    /// in the Firebase Console, under the Auth tab.
+    Future<UserCredential> signInAnonymously() async {
     return UserCredential._(this, await _delegate.signInAnonymously());
-  }
-
-  /// Asynchronously signs in to Firebase with the given 3rd-party credentials
-  /// (e.g. a Facebook login Access Token, a Google ID Token/Access Token pair,
-  /// etc.) and returns additional identity provider data.
-  ///
-  /// If successful, it also signs the user in into the app and updates
-  /// any [authStateChanges], [idTokenChanges] or [userChanges] stream
-  /// listeners.
-  ///
-  /// If the user doesn't have an account already, one will be created
-  /// automatically.
-  ///
-  /// **Important**: You must enable the relevant accounts in the Auth section
-  /// of the Firebase console before being able to use them.
-  ///
-  /// A [FirebaseAuthException] maybe thrown with the following error code:
-  /// - **account-exists-with-different-credential**:
-  ///  - Thrown if there already exists an account with the email address
-  ///    asserted by the credential.
-  ///    Resolve this by calling [fetchSignInMethodsForEmail] and then asking
-  ///    the user to sign in using one of the returned providers.
-  ///    Once the user is signed in, the original credential can be linked to
-  ///    the user with [linkWithCredential].
-  /// - **invalid-credential**:
-  ///  - Thrown if the credential is malformed or has expired.
-  /// - **operation-not-allowed**:
-  ///  - Thrown if the type of account corresponding to the credential is not
-  ///    enabled. Enable the account type in the Firebase Console, under the
-  ///    Auth tab.
-  /// - **user-disabled**:
-  ///  - Thrown if the user corresponding to the given credential has been
-  ///    disabled.
-  /// - **user-not-found**:
-  ///  - Thrown if signing in with a credential from [EmailAuthProvider.credential]
-  ///    and there is no user corresponding to the given email.
-  /// - **wrong-password**:
-  ///  - Thrown if signing in with a credential from [EmailAuthProvider.credential]
-  ///    and the password is invalid for the given email, or if the account
-  ///    corresponding to the email does not have a password set.
-  /// - **invalid-verification-code**:
-  ///  - Thrown if the credential is a [PhoneAuthProvider.credential] and the
-  ///    verification code of the credential is not valid.
-  /// - **invalid-verification-id**:
-  ///  - Thrown if the credential is a [PhoneAuthProvider.credential] and the
-  ///    verification ID of the credential is not valid.id.
-  Future<UserCredential> signInWithCredential(AuthCredential credential) async {
+    }
+
+    /// Asynchronously signs in to Firebase with the given 3rd-party credentials
+    /// (e.g. a Facebook login Access Token, a Google ID Token/Access Token pair,
+    /// etc.) and returns additional identity provider data.
+    ///
+    /// If successful, it also signs the user in into the app and updates
+    /// any [authStateChanges], [idTokenChanges] or [userChanges] stream
+    /// listeners.
+    ///
+    /// If the user doesn't have an account already, one will be created
+    /// automatically.
+    ///
+    /// **Important**: You must enable the relevant accounts in the Auth section
+    /// of the Firebase console before being able to use them.
+    ///
+    /// A [FirebaseAuthException] maybe thrown with the following error code:
+    /// - **account-exists-with-different-credential**:
+    ///  - Thrown if there already exists an account with the email address
+    ///    asserted by the credential.
+    ///    Resolve this by calling [fetchSignInMethodsForEmail] and then asking
+    ///    the user to sign in using one of the returned providers.
+    ///    Once the user is signed in, the original credential can be linked to
+    ///    the user with [linkWithCredential].
+    /// - **invalid-credential**:
+    ///  - Thrown if the credential is malformed or has expired.
+    /// - **operation-not-allowed**:
+    ///  - Thrown if the type of account corresponding to the credential is not
+    ///    enabled. Enable the account type in the Firebase Console, under the
+    ///    Auth tab.
+    /// - **user-disabled**:
+    ///  - Thrown if the user corresponding to the given credential has been
+    ///    disabled.
+    /// - **user-not-found**:
+    ///  - Thrown if signing in with a credential from [EmailAuthProvider.credential]
+    ///    and there is no user corresponding to the given email.
+    /// - **wrong-password**:
+    ///  - Thrown if signing in with a credential from [EmailAuthProvider.credential]
+    ///    and the password is invalid for the given email, or if the account
+    ///    corresponding to the email does not have a password set.
+    /// - **invalid-verification-code**:
+    ///  - Thrown if the credential is a [PhoneAuthProvider.credential] and the
+    ///    verification code of the credential is not valid.
+    /// - **invalid-verification-id**:
+    ///  - Thrown if the credential is a [PhoneAuthProvider.credential] and the
+    ///    verification ID of the credential is not valid.id.
+    Future<UserCredential> signInWithCredential(AuthCredential credential) async {
     assert(credential != null);
     return UserCredential._(
-        this, await _delegate.signInWithCredential(credential));
-  }
-
-  /// Tries to sign in a user with a given custom token.
-  ///
-  /// Custom tokens are used to integrate Firebase Auth with existing auth
-  /// systems, and must be generated by the auth backend.
-  ///
-  /// If successful, it also signs the user in into the app and updates
-  /// any [authStateChanges], [idTokenChanges] or [userChanges] stream
-  /// listeners.
-  ///
-  /// If the user identified by the [uid] specified in the token doesn't
-  /// have an account already, one will be created automatically.
-  ///
-  /// Read how to use Custom Token authentication and the cases where it is
-  /// useful in [the guides](https://firebase.google.com/docs/auth/android/custom-auth).
-  ///
-  /// A [FirebaseAuthException] maybe thrown with the following error code:
-  /// - **custom-token-mismatch**:
-  ///  - Thrown if the custom token is for a different Firebase App.
-  /// - **invalid-custom-token**:
-  ///  - Thrown if the custom token format is incorrect.
-  Future<UserCredential> signInWithCustomToken(String token) async {
+    this, await _delegate.signInWithCredential(credential));
+    }
+
+    /// Tries to sign in a user with a given custom token.
+    ///
+    /// Custom tokens are used to integrate Firebase Auth with existing auth
+    /// systems, and must be generated by the auth backend.
+    ///
+    /// If successful, it also signs the user in into the app and updates
+    /// any [authStateChanges], [idTokenChanges] or [userChanges] stream
+    /// listeners.
+    ///
+    /// If the user identified by the [uid] specified in the token doesn't
+    /// have an account already, one will be created automatically.
+    ///
+    /// Read how to use Custom Token authentication and the cases where it is
+    /// useful in [the guides](https://firebase.google.com/docs/auth/android/custom-auth).
+    ///
+    /// A [FirebaseAuthException] maybe thrown with the following error code:
+    /// - **custom-token-mismatch**:
+    ///  - Thrown if the custom token is for a different Firebase App.
+    /// - **invalid-custom-token**:
+    ///  - Thrown if the custom token format is incorrect.
+    Future<UserCredential> signInWithCustomToken(String token) async {
     assert(token != null);
     return UserCredential._(this, await _delegate.signInWithCustomToken(token));
-  }
-
-  /// Attempts to sign in a user with the given email address and password.
-  ///
-  /// If successful, it also signs the user in into the app and updates
-  /// any [authStateChanges], [idTokenChanges] or [userChanges] stream
-  /// listeners.
-  ///
-  /// **Important**: You must enable Email & Password accounts in the Auth
-  /// section of the Firebase console before being able to use them.
-  ///
-  /// A [FirebaseAuthException] maybe thrown with the following error code:
-  /// - **invalid-email**:
-  ///  - Thrown if the email address is not valid.
-  /// - **user-disabled**:
-  ///  - Thrown if the user corresponding to the given email has been disabled.
-  /// - **user-not-found**:
-  ///  - Thrown if there is no user corresponding to the given email.
-  /// - **wrong-password**:
-  ///  - Thrown if the password is invalid for the given email, or the account
-  ///    corresponding to the email does not have a password set.
-  Future<UserCredential> signInWithEmailAndPassword({
+    }
+
+    /// Attempts to sign in a user with the given email address and password.
+    ///
+    /// If successful, it also signs the user in into the app and updates
+    /// any [authStateChanges], [idTokenChanges] or [userChanges] stream
+    /// listeners.
+    ///
+    /// **Important**: You must enable Email & Password accounts in the Auth
+    /// section of the Firebase console before being able to use them.
+    ///
+    /// A [FirebaseAuthException] maybe thrown with the following error code:
+    /// - **invalid-email**:
+    ///  - Thrown if the email address is not valid.
+    /// - **user-disabled**:
+    ///  - Thrown if the user corresponding to the given email has been disabled.
+    /// - **user-not-found**:
+    ///  - Thrown if there is no user corresponding to the given email.
+    /// - **wrong-password**:
+    ///  - Thrown if the password is invalid for the given email, or the account
+    ///    corresponding to the email does not have a password set.
+    Future<UserCredential> signInWithEmailAndPassword({
     @required String email,
     @required String password,
-  }) async {
+    }) async {
     assert(email != null);
     assert(password != null);
 
     return UserCredential._(
-        this, await _delegate.signInWithEmailAndPassword(email, password));
-  }
-
-  /// Signs in using an email address and email sign-in link.
-  ///
-  /// Fails with an error if the email address is invalid or OTP in email link
-  /// expires.
-  ///
-  /// Confirm the link is a sign-in email link before calling this method,
-  /// using [isSignInWithEmailLink].
-  ///
-  /// A [FirebaseAuthException] maybe thrown with the following error code:
-  /// - **expired-action-code**:
-  ///  - Thrown if OTP in email link expires.
-  /// - **invalid-email**:
-  ///  - Thrown if the email address is not valid.
-  /// - **user-disabled**:
-  ///  - Thrown if the user corresponding to the given email has been disabled.
-  Future<UserCredential> signInWithEmailLink(
-      {@required String email, @required String emailLink}) async {
+    this, await _delegate.signInWithEmailAndPassword(email, password));
+    }
+
+    
+
+    /// Signs in using an email address and email sign-in link.
+    ///
+    /// Fails with an error if the email address is invalid or OTP in email link
+    /// expires.
+    ///
+    /// Confirm the link is a sign-in email link before calling this method,
+    /// using [isSignInWithEmailLink].
+    ///
+    /// A [FirebaseAuthException] maybe thrown with the following error code:
+    /// - **expired-action-code**:
+    ///  - Thrown if OTP in email link expires.
+    /// - **invalid-email**:
+    ///  - Thrown if the email address is not valid.
+    /// - **user-disabled**:
+    ///  - Thrown if the user corresponding to the given email has been disabled.
+    Future<UserCredential> signInWithEmailLink(
+    {@required String email, @required String emailLink}) async {
     assert(email != null);
     assert(emailLink != null);
 
     return UserCredential._(
-        this, await _delegate.signInWithEmailLink(email, emailLink));
-  }
-
-  /// Starts a sign-in flow for a phone number.
-  ///
-  /// You can optionally provide a [RecaptchaVerifier] instance to control the
-  /// reCAPTCHA widget apperance and behaviour.
-  ///
-  /// Once the reCAPTCHA verification has completed, called [ConfirmationResult.confirm]
-  /// with the users SMS verification code to complete the authentication flow.
-  ///
-  /// This method is only available on web based platforms.
-  Future<ConfirmationResult> signInWithPhoneNumber(String phoneNumber,
-      [RecaptchaVerifier verifier]) async {
+    this, await _delegate.signInWithEmailLink(email, emailLink));
+    }
+
+    /// Starts a sign-in flow for a phone number.
+    ///
+    /// You can optionally provide a [RecaptchaVerifier] instance to control the
+    /// reCAPTCHA widget apperance and behaviour.
+    ///
+    /// Once the reCAPTCHA verification has completed, called [ConfirmationResult.confirm]
+    /// with the users SMS verification code to complete the authentication flow.
+    ///
+    /// This method is only available on web based platforms.
+    Future<ConfirmationResult> signInWithPhoneNumber(String phoneNumber,
+    [RecaptchaVerifier verifier]) async {
     assert(phoneNumber != null);
     assert(phoneNumber.isNotEmpty);
     verifier ??= RecaptchaVerifier();
     return ConfirmationResult._(this,
-        await _delegate.signInWithPhoneNumber(phoneNumber, verifier.delegate));
-  }
-
-  /// Authenticates a Firebase client using a popup-based OAuth authentication
-  /// flow.
-  ///
-  /// If succeeds, returns the signed in user along with the provider's
-  /// credential.
-  ///
-  /// This method is only available on web based platforms.
-  Future<UserCredential> signInWithPopup(AuthProvider provider) async {
+    await _delegate.signInWithPhoneNumber(phoneNumber, verifier.delegate));
+    }
+
+    /// Authenticates a Firebase client using a popup-based OAuth authentication
+    /// flow.
+    ///
+    /// If succeeds, returns the signed in user along with the provider's
+    /// credential.
+    ///
+    /// This method is only available on web based platforms.
+    Future<UserCredential> signInWithPopup(AuthProvider provider) async {
     return UserCredential._(this, await _delegate.signInWithPopup(provider));
-  }
-
-  /// Authenticates a Firebase client using a full-page redirect flow.
-  ///
-  /// To handle the results and errors for this operation, refer to
-  /// [getRedirectResult].
-  Future<void> signInWithRedirect(AuthProvider provider) {
+    }
+
+    /// Authenticates a Firebase client using a full-page redirect flow.
+    ///
+    /// To handle the results and errors for this operation, refer to
+    /// [getRedirectResult].
+    Future<void> signInWithRedirect(AuthProvider provider) {
     return _delegate.signInWithRedirect(provider);
-  }
-
-  /// Signs out the current user.
-  ///
-  /// If successful, it also updates
-  /// any [authStateChanges], [idTokenChanges] or [userChanges] stream
-  /// listeners.
-  Future<void> signOut() async {
+    }
+
+    /// Signs out the current user.
+    ///
+    /// If successful, it also updates
+    /// any [authStateChanges], [idTokenChanges] or [userChanges] stream
+    /// listeners.
+    Future<void> signOut() async {
     await _delegate.signOut();
-  }
-
-  /// Checks a password reset code sent to the user by email or other
-  /// out-of-band mechanism.
-  ///
-  /// Returns the user's email address if valid.
-  ///
-  /// A [FirebaseAuthException] maybe thrown with the following error code:
-  /// - **expired-action-code**:
-  ///  - Thrown if the password reset code has expired.
-  /// - **invalid-action-code**:
-  ///  - Thrown if the password reset code is invalid. This can happen if the
-  ///    code is malformed or has already been used.
-  /// - **user-disabled**:
-  ///  - Thrown if the user corresponding to the given email has been disabled.
-  /// - **user-not-found**:
-  ///  - Thrown if there is no user corresponding to the password reset code.
-  ///    This may have happened if the user was deleted between when the code
-  ///    was issued and when this method was called.
-  Future<String> verifyPasswordResetCode(String code) {
+    }
+
+    /// Checks a password reset code sent to the user by email or other
+    /// out-of-band mechanism.
+    ///
+    /// Returns the user's email address if valid.
+    ///
+    /// A [FirebaseAuthException] maybe thrown with the following error code:
+    /// - **expired-action-code**:
+    ///  - Thrown if the password reset code has expired.
+    /// - **invalid-action-code**:
+    ///  - Thrown if the password reset code is invalid. This can happen if the
+    ///    code is malformed or has already been used.
+    /// - **user-disabled**:
+    ///  - Thrown if the user corresponding to the given email has been disabled.
+    /// - **user-not-found**:
+    ///  - Thrown if there is no user corresponding to the password reset code.
+    ///    This may have happened if the user was deleted between when the code
+    ///    was issued and when this method was called.
+    Future<String> verifyPasswordResetCode(String code) {
     assert(code != null);
     return _delegate.verifyPasswordResetCode(code);
-  }
-
-  /// Starts a phone number verification process for the given phone number.
-  ///
-  /// This method is used to verify that the user-provided phone number belongs
-  /// to the user. Firebase sends a code via SMS message to the phone number,
-  /// where you must then prompt the user to enter the code. The code can be
-  /// combined with the verification ID to create a [PhoneAuthProvider.credential]
-  /// which you can then use to sign the user in, or link with their account (
-  /// see [signInWithCredential] or [linkWithCredential]).
-  ///
-  /// On some Android devices, auto-verification can be handled by the device
-  /// and a [PhoneAuthCredential] will be automatically provided.
-  ///
-  /// No duplicated SMS will be sent out unless a [forceResendingToken] is
-  /// provided.
-  ///
-  /// [phoneNumber] The phone number for the account the user is signing up
-  ///   for or signing into. Make sure to pass in a phone number with country
-  ///   code prefixed with plus sign ('+').
-  ///
-  /// [timeout] The maximum amount of time you are willing to wait for SMS
-  ///   auto-retrieval to be completed by the library. Maximum allowed value
-  ///   is 2 minutes.
-  ///
-  /// [forceResendingToken] The [forceResendingToken] obtained from [codeSent]
-  ///   callback to force re-sending another verification SMS before the
-  ///   auto-retrieval timeout.
-  ///
-  /// [verificationCompleted] Triggered when an SMS is auto-retrieved or the
-  ///   phone number has been instantly verified. The callback will receive an
-  ///   [PhoneAuthCredential] that can be passed to [signInWithCredential] or
-  ///   [linkWithCredential].
-  ///
-  /// [verificationFailed] Triggered when an error occurred during phone number
-  ///   verification. A [FirebaseAuthException] is provided when this is
-  ///   triggered.
-  ///
-  /// [codeSent] Triggered when an SMS has been sent to the users phone, and
-  ///   will include a [verificationId] and [forceResendingToken].
-  ///
-  /// [codeAutoRetrievalTimeout] Triggered when SMS auto-retrieval times out and
-  ///   provide a [verificationId].
-  Future<void> verifyPhoneNumber({
+    }
+
+    /// Starts a phone number verification process for the given phone number.
+    ///
+    /// This method is used to verify that the user-provided phone number belongs
+    /// to the user. Firebase sends a code via SMS message to the phone number,
+    /// where you must then prompt the user to enter the code. The code can be
+    /// combined with the verification ID to create a [PhoneAuthProvider.credential]
+    /// which you can then use to sign the user in, or link with their account (
+    /// see [signInWithCredential] or [linkWithCredential]).
+    ///
+    /// On some Android devices, auto-verification can be handled by the device
+    /// and a [PhoneAuthCredential] will be automatically provided.
+    ///
+    /// No duplicated SMS will be sent out unless a [forceResendingToken] is
+    /// provided.
+    ///
+    /// [phoneNumber] The phone number for the account the user is signing up
+    ///   for or signing into. Make sure to pass in a phone number with country
+    ///   code prefixed with plus sign ('+').
+    ///
+    /// [timeout] The maximum amount of time you are willing to wait for SMS
+    ///   auto-retrieval to be completed by the library. Maximum allowed value
+    ///   is 2 minutes.
+    ///
+    /// [forceResendingToken] The [forceResendingToken] obtained from [codeSent]
+    ///   callback to force re-sending another verification SMS before the
+    ///   auto-retrieval timeout.
+    ///
+    /// [verificationCompleted] Triggered when an SMS is auto-retrieved or the
+    ///   phone number has been instantly verified. The callback will receive an
+    ///   [PhoneAuthCredential] that can be passed to [signInWithCredential] or
+    ///   [linkWithCredential].
+    ///
+    /// [verificationFailed] Triggered when an error occurred during phone number
+    ///   verification. A [FirebaseAuthException] is provided when this is
+    ///   triggered.
+    ///
+    /// [codeSent] Triggered when an SMS has been sent to the users phone, and
+    ///   will include a [verificationId] and [forceResendingToken].
+    ///
+    /// [codeAutoRetrievalTimeout] Triggered when SMS auto-retrieval times out and
+    ///   provide a [verificationId].
+    Future<void> verifyPhoneNumber({
     @required String phoneNumber,
     @required PhoneVerificationCompleted verificationCompleted,
     @required PhoneVerificationFailed verificationFailed,
@@ -638,7 +641,7 @@
     @visibleForTesting String autoRetrievedSmsCodeForTesting,
     Duration timeout = const Duration(seconds: 30),
     int forceResendingToken,
-  }) {
+    }) {
     assert(phoneNumber != null);
     assert(timeout != null);
     assert(verificationCompleted != null);
@@ -647,93 +650,27 @@
     assert(codeAutoRetrievalTimeout != null);
 
     return _delegate.verifyPhoneNumber(
-      phoneNumber: phoneNumber,
-      timeout: timeout,
-      forceResendingToken: forceResendingToken,
-      verificationCompleted: verificationCompleted,
-      verificationFailed: verificationFailed,
-      codeSent: codeSent,
-      codeAutoRetrievalTimeout: codeAutoRetrievalTimeout,
-      // ignore: invalid_use_of_visible_for_testing_member
-      autoRetrievedSmsCodeForTesting: autoRetrievedSmsCodeForTesting,
+    phoneNumber: phoneNumber,
+    timeout: timeout,
+    forceResendingToken: forceResendingToken,
+    verificationCompleted: verificationCompleted,
+    verificationFailed: verificationFailed,
+    codeSent: codeSent,
+    codeAutoRetrievalTimeout: codeAutoRetrievalTimeout,
+    // ignore: invalid_use_of_visible_for_testing_member
+    autoRetrievedSmsCodeForTesting: autoRetrievedSmsCodeForTesting,
     );
-  }
-
-<<<<<<< HEAD
-  /// Tries to sign in a user with a given Custom Token [token].
-  ///
-  /// If successful, it also signs the user in into the app and updates
-  /// the [onAuthStateChanged] stream.
-  ///
-  /// Use this method after you retrieve a Firebase Auth Custom Token from your server.
-  ///
-  /// If the user identified by the [uid] specified in the token doesn't
-  /// have an account already, one will be created automatically.
-  ///
-  /// Read how to use Custom Token authentication and the cases where it is
-  /// useful in [the guides](https://firebase.google.com/docs/auth/android/custom-auth).
-  ///
-  /// Errors:
-  ///
-  ///  * `ERROR_INVALID_CUSTOM_TOKEN` - The custom token format is incorrect.
-  ///     Please check the documentation.
-  ///  * `ERROR_CUSTOM_TOKEN_MISMATCH` - Invalid configuration.
-  ///     Ensure your app's SHA1 is correct in the Firebase console.
-  Future<AuthResult> signInWithCustomToken({@required String token}) async {
-    assert(token != null);
-    final PlatformAuthResult data = await FirebaseAuthPlatform.instance
-        .signInWithCustomToken(app.name, token);
-    final AuthResult authResult = AuthResult._(data, app);
-    return authResult;
-  }
-
-  /// Signs out the current user and clears it from the disk cache.
-  ///
-  /// If successful, it signs the user out of the app and updates
-  /// the [onAuthStateChanged] stream.
-  Future<void> signOut() {
-    return FirebaseAuthPlatform.instance.signOut(app.name);
-  }
-
-  /// Returns the currently signed-in [FirebaseUser] or [null] if there is none.
-  Future<FirebaseUser> currentUser() async {
-    final PlatformUser data =
-        await FirebaseAuthPlatform.instance.getCurrentUser(app.name);
-    final FirebaseUser currentUser =
-        data == null ? null : FirebaseUser._(data, app);
-    return currentUser;
-  }
-
-  /// Sets the user-facing language code for auth operations that can be
-  /// internationalized, such as [sendEmailVerification]. This language
-  /// code should follow the conventions defined by the IETF in BCP47.
-  Future<void> setLanguageCode(String language) {
-    assert(language != null);
-    return FirebaseAuthPlatform.instance.setLanguageCode(app.name, language);
-  }
-
-  Future<AuthResult> signInWithMicrosoft(String appName, List<String> scopes) async {
+    }
+
+    Future<AuthResult> signInWithMicrosoft(String appName, List<String> scopes) async {
     final PlatformAuthResult data = await FirebaseAuthPlatform.instance
         .signInWithMicrosoft(appName, scopes);
     final AuthResult authResult = AuthResult._(data, app);
     return authResult;
-  }
-
-  /// Completes the password reset process, given a confirmation code and new password.
-  ///
-  /// Errors:
-  /// `EXPIRED_ACTION_CODE` - if the password reset code has expired.
-  /// `INVALID_ACTION_CODE` - if the password reset code is invalid. This can happen if the code is malformed or has already been used.
-  /// `USER_DISABLED` - if the user corresponding to the given password reset code has been disabled.
-  /// `USER_NOT_FOUND` - if there is no user corresponding to the password reset code. This may have happened if the user was deleted between when the code was issued and when this method was called.
-  /// `WEAK_PASSWORD` - if the new password is not strong enough.
-  Future<void> confirmPasswordReset(String oobCode, String newPassword) {
-    return FirebaseAuthPlatform.instance
-        .confirmPasswordReset(app.name, oobCode, newPassword);
-=======
-  @override
-  String toString() {
+    }
+
+    @override
+    String toString() {
     return 'FirebaseAuth(app: ${app.name})';
->>>>>>> cfd9a0e0
-  }
-}+    }
+  }