--- conflicted
+++ resolved
@@ -466,11 +466,7 @@
                                                  FlutterError *_Nullable))completion
                      withError:(NSError *_Nullable)error {
 #if TARGET_OS_OSX
-<<<<<<< HEAD
-  completion(nil, [FlutterError errorWithCode:@"multi-factor-auth-required"
-=======
   completion(nil, [FlutterError errorWithCode:@"second-factor-required"
->>>>>>> 234197c3
                                       message:error.description
                                       details:nil]);
 #else
@@ -512,11 +508,7 @@
     kArgumentMultiFactorSessionId : sessionId,
     kArgumentMultiFactorResolverId : resolverId,
   };
-<<<<<<< HEAD
-  completion(nil, [FlutterError errorWithCode:@"multi-factor-auth-required"
-=======
   completion(nil, [FlutterError errorWithCode:@"second-factor-required"
->>>>>>> 234197c3
                                       message:error.description
                                       details:output]);
 #endif
@@ -616,7 +608,8 @@
 - (FIRAuth *_Nullable)getFIRAuthFromAppNameFromPigeon:(PigeonFirebaseApp *)pigeonApp {
   FIRApp *app = [FLTFirebasePlugin firebaseAppNamed:pigeonApp.appName];
   FIRAuth *auth = [FIRAuth authWithApp:app];
-<<<<<<< HEAD
+
+  auth.tenantID = pigeonApp.tenantId;
 
   return auth;
 }
@@ -667,60 +660,6 @@
     return [FIRTwitterAuthProvider credentialWithToken:accessToken secret:secret];
   }
 
-=======
-
-  auth.tenantID = pigeonApp.tenantId;
-
-  return auth;
-}
-
-- (FIRAuthCredential *_Nullable)getFIRAuthCredentialFromArguments:(NSDictionary *)arguments
-                                                              app:(PigeonFirebaseApp *)app {
-  // If the credential dictionary contains a token, it means a native one has
-  // been stored for later usage, so we'll attempt to retrieve it here.
-  if (arguments[kArgumentToken] != nil && ![arguments[kArgumentToken] isEqual:[NSNull null]]) {
-    NSNumber *credentialHashCode = arguments[kArgumentToken];
-    return _credentials[credentialHashCode];
-  }
-
-  NSString *signInMethod = arguments[kArgumentSignInMethod];
-  NSString *secret = arguments[kArgumentSecret] == [NSNull null] ? nil : arguments[kArgumentSecret];
-  NSString *idToken =
-      arguments[kArgumentIdToken] == [NSNull null] ? nil : arguments[kArgumentIdToken];
-  NSString *accessToken =
-      arguments[kArgumentAccessToken] == [NSNull null] ? nil : arguments[kArgumentAccessToken];
-  NSString *rawNonce =
-      arguments[kArgumentRawNonce] == [NSNull null] ? nil : arguments[kArgumentRawNonce];
-
-  // Password Auth
-  if ([signInMethod isEqualToString:kSignInMethodPassword]) {
-    NSString *email = arguments[kArgumentEmail];
-    return [FIREmailAuthProvider credentialWithEmail:email password:secret];
-  }
-
-  // Email Link Auth
-  if ([signInMethod isEqualToString:kSignInMethodEmailLink]) {
-    NSString *email = arguments[kArgumentEmail];
-    NSString *emailLink = arguments[kArgumentEmailLink];
-    return [FIREmailAuthProvider credentialWithEmail:email link:emailLink];
-  }
-
-  // Facebook Auth
-  if ([signInMethod isEqualToString:kSignInMethodFacebook]) {
-    return [FIRFacebookAuthProvider credentialWithAccessToken:accessToken];
-  }
-
-  // Google Auth
-  if ([signInMethod isEqualToString:kSignInMethodGoogle]) {
-    return [FIRGoogleAuthProvider credentialWithIDToken:idToken accessToken:accessToken];
-  }
-
-  // Twitter Auth
-  if ([signInMethod isEqualToString:kSignInMethodTwitter]) {
-    return [FIRTwitterAuthProvider credentialWithToken:accessToken secret:secret];
-  }
-
->>>>>>> 234197c3
   // GitHub Auth
   if ([signInMethod isEqualToString:kSignInMethodGithub]) {
     return [FIRGitHubAuthProvider credentialWithToken:accessToken];
@@ -1251,11 +1190,7 @@
         @"MacOS platform.");
   completion(nil, nil);
 #else
-<<<<<<< HEAD
-  self.authProvider = [FIROAuthProvider providerWithProviderID:signInProvider.providerId];
-=======
   self.authProvider = [FIROAuthProvider providerWithProviderID:signInProvider.providerId auth:auth];
->>>>>>> 234197c3
   NSArray *scopes = signInProvider.scopes;
   if (scopes != nil) {
     [self.authProvider setScopes:scopes];
@@ -1410,11 +1345,7 @@
   }
 
   [currentUser
-<<<<<<< HEAD
-      getIDTokenResultForcingRefresh:forceRefresh
-=======
       getIDTokenResultForcingRefresh:[forceRefresh boolValue]
->>>>>>> 234197c3
                           completion:^(FIRAuthTokenResult *tokenResult, NSError *error) {
                             if (error != nil) {
                               completion(nil, [FLTFirebaseAuthPlugin convertToFlutterError:error]);
@@ -1653,7 +1584,6 @@
                            completion([PigeonParser getPigeonUserCredentialFromFIRUser:user], nil);
                          }
                        }];
-<<<<<<< HEAD
 }
 
 - (void)updateEmailApp:(nonnull PigeonFirebaseApp *)app
@@ -1685,39 +1615,6 @@
                 }];
 }
 
-=======
-}
-
-- (void)updateEmailApp:(nonnull PigeonFirebaseApp *)app
-              newEmail:(nonnull NSString *)newEmail
-            completion:(nonnull void (^)(PigeonUserDetails *_Nullable,
-                                         FlutterError *_Nullable))completion {
-  FIRAuth *auth = [self getFIRAuthFromAppNameFromPigeon:app];
-  FIRUser *currentUser = auth.currentUser;
-  if (currentUser == nil) {
-    completion(nil, [FlutterError errorWithCode:kErrCodeNoCurrentUser
-                                        message:kErrMsgNoCurrentUser
-                                        details:nil]);
-    return;
-  }
-
-  [currentUser updateEmail:newEmail
-                completion:^(NSError *_Nullable error) {
-                  if (error != nil) {
-                    completion(nil, [FLTFirebaseAuthPlugin convertToFlutterError:error]);
-                  } else {
-                    [currentUser reloadWithCompletion:^(NSError *_Nullable reloadError) {
-                      if (reloadError != nil) {
-                        completion(nil, [FLTFirebaseAuthPlugin convertToFlutterError:reloadError]);
-                      } else {
-                        completion([PigeonParser getPigeonDetails:auth.currentUser], nil);
-                      }
-                    }];
-                  }
-                }];
-}
-
->>>>>>> 234197c3
 - (void)updatePasswordApp:(nonnull PigeonFirebaseApp *)app
               newPassword:(nonnull NSString *)newPassword
                completion:(nonnull void (^)(PigeonUserDetails *_Nullable,
