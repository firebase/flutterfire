--- conflicted
+++ resolved
@@ -5,12 +5,8 @@
   sdk: '>=2.18.0 <4.0.0'
 
 dependencies:
-<<<<<<< HEAD
   barcode_widget: ^2.0.4
-  firebase_auth: ^4.7.3
-=======
   firebase_auth: ^4.8.0
->>>>>>> fd5a5f27
   firebase_core: ^2.15.1
   firebase_messaging: ^14.6.7
   flutter:
