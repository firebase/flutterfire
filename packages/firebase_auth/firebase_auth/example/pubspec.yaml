--- conflicted
+++ resolved
@@ -8,11 +8,6 @@
 dependencies:
   firebase_auth:
     path: ../
-<<<<<<< HEAD
-=======
-  google_sign_in: ^5.0.0-nullsafety
-  flutter_signin_button: ^1.0.0
->>>>>>> 928202d9
   firebase_core:
     path: ../../../firebase_core/firebase_core
   firebase_dynamic_links:
@@ -20,7 +15,7 @@
   flutter:
     sdk: flutter
   flutter_signin_button: ^1.0.0
-  google_sign_in: ^4.5.1
+  google_sign_in: ^5.0.0-nullsafety
   http: any
   uuid: ^2.0.2
 
@@ -33,15 +28,11 @@
     path: ../../../firebase_dynamic_links
 
 dev_dependencies:
-<<<<<<< HEAD
-=======
-  pedantic: 1.10.0-nullsafety.3
->>>>>>> 928202d9
   drive: 0.0.1-6.0.pre
   e2e: ^0.6.1
   flutter_driver:
     sdk: flutter
-  pedantic: ^1.8.0
+  pedantic: 1.10.0-nullsafety.3
   test: any
 
 flutter:
