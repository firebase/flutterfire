--- conflicted
+++ resolved
@@ -9,26 +9,6 @@
 </head>
 
 <body>
-<<<<<<< HEAD
-  <script src="https://www.gstatic.com/firebasejs/9.5.0/firebase-app-compat.js"></script>
-  <script src="https://www.gstatic.com/firebasejs/9.5.0/firebase-auth-compat.js"></script>
-  <!-- <script>
-    // Your web app's Firebase configuration
-    var firebaseConfig = {
-      apiKey: "AIzaSyAgUhHU8wSJgO5MVNy95tMT07NEjzMOfz0",
-    authDomain: "react-native-firebase-testing.firebaseapp.com",
-    databaseURL: "https://react-native-firebase-testing.firebaseio.com",
-    projectId: "react-native-firebase-testing",
-    storageBucket: "react-native-firebase-testing.appspot.com",
-    messagingSenderId: "448618578101",
-    appId: "1:448618578101:web:0b650370bb29e29cac3efc",
-    measurementId: "G-F79DJ0VFGS"
-    };
-    // Initialize Firebase
-    firebase.initializeApp(firebaseConfig);
-  </script> -->
-=======
->>>>>>> 5dd7386f
   <script src="main.dart.js" type="application/javascript"></script>
 </body>
 
