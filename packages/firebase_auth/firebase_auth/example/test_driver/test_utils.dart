--- conflicted
+++ resolved
@@ -57,36 +57,6 @@
   return testEmail;
 }
 
-<<<<<<< HEAD
-// Gets a custom token from the rnfirebase api for test purposes.
-Future<dynamic> getCustomToken(
-  String uid,
-  Map<String, dynamic> claims,
-  String idToken,
-) async {
-  try {
-    var path = 'https://api.rnfirebase.io/auth/user/$uid/custom-token';
-    var body = json.encode(claims);
-    var headers = {'authorization': 'Bearer $idToken'};
-
-    final response = await http.post(
-      Uri.parse(path),
-      headers: headers,
-      body: body,
-    );
-    if (response.statusCode == 200) {
-      // successful, parse json
-      var jsonData = json.decode(response.body) as Map<Object, Object>;
-      return jsonData['token'];
-    } else {
-      // response wasn't successful, throw
-      throw Exception(
-        'Unexpected response from server: (${response.statusCode}) ${response.reasonPhrase}',
-      );
-    }
-  } catch (err) {
-    throw Exception(err.toString());
-=======
 /// Deletes all users from the Auth emulator.
 Future<void> emulatorClearAllUsers() async {
   await http.delete(
@@ -216,7 +186,6 @@
   }
   if (tenantId.isNotEmpty) {
     jwtBody['tenant_id'] = tenantId;
->>>>>>> 1d065c2e
   }
 
   final String jwtBodyEncoded = base64
