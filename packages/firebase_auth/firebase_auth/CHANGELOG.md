<<<<<<< HEAD
## 0.15.0+3

*  Added Apple auth provider for iOS (not run in Android).
*  Change iOS Deployment target to 9.0, because google-sign-in 4.0.14 required it.
=======
## 0.15.1

* Migrate to use `firebase_auth_platform_interface`.
>>>>>>> 3aeb7c37

## 0.15.0+2

*  Update homepage since this package was moved.

## 0.15.0+1

*  Added missing ERROR_WRONG_PASSWORD Exception to the `reauthenticateWithCredential` docs.

## 0.15.0

* Fixed `NoSuchMethodError` in `reauthenticateWithCredential`.
* Fixed `IdTokenResult` analyzer warnings.
* Reduced visibility of `IdTokenResult` constructor.

## 0.14.0+10

* Formatted lists in member documentations for better readability.

## 0.14.0+9

* Fix the behavior of `getIdToken` to use the `refresh` parameter instead of always refreshing.

## 0.14.0+8

* Updated README instructions for contributing for consistency with other Flutterfire plugins.

## 0.14.0+7

* Remove AndroidX warning.

## 0.14.0+6

* Update example app with correct const constructors.

## 0.14.0+5

* On iOS, `fetchSignInMethodsForEmail` now returns an empty list when the email
  cannot be found, matching the Android behavior.

## 0.14.0+4

* Fixed "Register a user" example code snippet in README.md.

## 0.14.0+3

* Update documentation to reflect new repository location.
* Update unit tests to call `TestWidgetsFlutterBinding.ensureInitialized`.
* Remove executable bit on LICENSE file.

## 0.14.0+2

* Reduce compiler warnings on iOS port by replacing `int` with `long` backing in returned timestamps.

## 0.14.0+1

* Add dependency on `androidx.annotation:annotation:1.0.0`.

## 0.14.0

* Added new `IdTokenResult` class.
* **Breaking Change**. `getIdToken()` method now returns `IdTokenResult` instead of a token `String`.
  Use the `token` property of `IdTokenResult` to retrieve the token `String`.
* Added integration testing for `getIdToken()`.

## 0.13.1+1

* Update authentication example in README.

## 0.13.1

* Fixed a crash on iOS when sign-in fails.
* Additional integration testing.
* Updated documentation for `FirebaseUser.delete()` to include error codes.
* Updated Firebase project to match other Flutterfire apps.

## 0.13.0

* **Breaking change**: Replace `FirebaseUserMetadata.creationTimestamp` and
  `FirebaseUserMetadata.lastSignInTimestamp` with `creationTime` and `lastSignInTime`.
  Previously on iOS `creationTimestamp` and `lastSignInTimestamp` returned in
  seconds and on Android in milliseconds. Now, both platforms provide values as a
  `DateTime`.

## 0.12.0+1

* Fixes iOS sign-in exceptions when `additionalUserInfo` is `nil` or has `nil` fields.
* Additional integration testing.

## 0.12.0

* Added new `AuthResult` and `AdditionalUserInfo` classes.
* **Breaking Change**. Sign-in methods now return `AuthResult` instead of `FirebaseUser`.
  Retrieve the `FirebaseUser` using the `user` property of `AuthResult`.

## 0.11.1+12

* Update google-services Android gradle plugin to 4.3.0 in documentation and examples.

## 0.11.1+11

* On iOS, `getIdToken()` now uses the `refresh` parameter instead of always using `true`.

## 0.11.1+10

* On Android, `providerData` now includes `UserInfo` for the phone authentication provider.

## 0.11.1+9

* Update README to clarify importance of filling out all fields for OAuth consent screen.

## 0.11.1+8

* Automatically register for iOS notifications, ensuring that phone authentication
  will work even if Firebase method swizzling is disabled.

## 0.11.1+7

* Automatically use version from pubspec.yaml when reporting usage to Firebase.

## 0.11.1+6

* Add documentation of support email requirement to README.

## 0.11.1+5

* Fix `updatePhoneNumberCredential` on Android.

## 0.11.1+4

* Fix `updatePhoneNumberCredential` on iOS.

## 0.11.1+3

* Add missing template type parameter to `invokeMethod` calls.
* Bump minimum Flutter version to 1.5.0.
* Replace invokeMethod with invokeMapMethod wherever necessary.
* FirebaseUser private constructor takes `Map<String, dynamic>` instead of `Map<dynamic, dynamic>`.

## 0.11.1+2

* Suppress deprecation warning for BinaryMessages. See: https://github.com/flutter/flutter/issues/33446

## 0.11.1+1

* Updated the error code documentation for `linkWithCredential`.

## 0.11.1

* Support for `updatePhoneNumberCredential`.

## 0.11.0

* **Breaking change**: `linkWithCredential` is now a function of `FirebaseUser`instead of
  `FirebaseAuth`.
* Added test for newer `linkWithCredential` function.

## 0.10.0+1

* Increase Firebase/Auth CocoaPod dependency to '~> 6.0'.

## 0.10.0

* Update firebase_dynamic_links dependency.
* Update Android dependencies to latest.

## 0.9.0

* **Breaking change**: `PhoneVerificationCompleted` now provides an `AuthCredential` that can
  be used with `signInWithCredential` or `linkWithCredential` instead of signing in automatically.
* **Breaking change**: Remove internal counter `nextHandle` from public API.

## 0.8.4+5

* Increase Firebase/Auth CocoaPod dependency to '~> 5.19'.

## 0.8.4+4

* Update FirebaseAuth CocoaPod dependency to ensure availability of `FIRAuthErrorUserInfoNameKey`.

## 0.8.4+3

* Updated deprecated API usage on iOS to use non-deprecated versions.
* Updated FirebaseAuth CocoaPod dependency to ensure a minimum version of 5.0.

## 0.8.4+2

* Fixes an error in the documentation of createUserWithEmailAndPassword.

## 0.8.4+1

* Adds credential for email authentication with link.

## 0.8.4

* Adds support for email link authentication.

## 0.8.3

* Make providerId 'const String' to use in 'case' statement.

## 0.8.2+1

* Fixed bug where `PhoneCodeAutoRetrievalTimeout` callback was never called.

## 0.8.2

* Fixed `linkWithCredential` on Android.

## 0.8.1+5

* Added a driver test.

## 0.8.1+4

* Update README.
* Update the example app with separate pages for registration and sign-in.

## 0.8.1+3

* Reduce compiler warnings in Android plugin
* Raise errors early when accessing methods that require a Firebase User

## 0.8.1+2

* Log messages about automatic configuration of the default app are now less confusing.

## 0.8.1+1

* Remove categories.

## 0.8.1

* Fixes Firebase auth phone sign-in for Android.

## 0.8.0+3

* Log a more detailed warning at build time about the previous AndroidX
  migration.

## 0.8.0+2

* Update Google sign-in example in the README.

## 0.8.0+1

* Update a broken dependency.

## 0.8.0

* **Breaking change**. Migrate from the deprecated original Android Support
  Library to AndroidX. This shouldn't result in any functional changes, but it
  requires any Android apps using this plugin to [also
  migrate](https://developer.android.com/jetpack/androidx/migrate) if they're
  using the original support library.

## 0.7.0

* Introduce third-party auth provider classes that generate `AuthCredential`s
* **Breaking Change** Signing in, linking, and reauthenticating now require an `AuthCredential`
* **Breaking Change** Unlinking now uses providerId
* **Breaking Change** Moved reauthentication to FirebaseUser

## 0.6.7

* `FirebaseAuth` and `FirebaseUser` are now fully documented.
* `PlatformExceptions` now report error codes as stated in docs.
* Credentials can now be unlinked from Accounts with new methods on `FirebaseUser`.

## 0.6.6

* Users can now reauthenticate in response to operations that require a recent sign-in.

## 0.6.5

* Fixing async method `verifyPhoneNumber`, that would never return even in a successful call.

## 0.6.4

* Added support for Github signin and linking Github accounts to existing users.

## 0.6.3

* Add multi app support.

## 0.6.2+1

* Bump Android dependencies to latest.

## 0.6.2

* Add access to user metadata.

## 0.6.1

* Adding support for linkWithTwitterCredential in FirebaseAuth.

## 0.6.0

* Added support for `updatePassword` in `FirebaseUser`.
* **Breaking Change** Moved `updateEmail` and `updateProfile` to `FirebaseUser`.
  This brings the `firebase_auth` package inline with other implementations and documentation.

## 0.5.20

* Replaced usages of guava's: ImmutableList and ImmutableMap with platform
Collections.unmodifiableList() and Collections.unmodifiableMap().

## 0.5.19

* Update test package dependency to pick up Dart 2 support.
* Modified dependency on google_sign_in to point to a published
  version instead of a relative path.

## 0.5.18

* Adding support for updateEmail in FirebaseAuth.

## 0.5.17

* Adding support for FirebaseUser.delete.

## 0.5.16

* Adding support for setLanguageCode in FirebaseAuth.

## 0.5.15

* Bump Android and Firebase dependency versions.

## 0.5.14

* Fixed handling of auto phone number verification.

## 0.5.13

* Add support for phone number authentication.

## 0.5.12

* Fixed ArrayIndexOutOfBoundsException in handleStopListeningAuthState

## 0.5.11

* Updated Gradle tooling to match Android Studio 3.1.2.

## 0.5.10

* Updated iOS implementation to reflect Firebase API changes.

## 0.5.9

* Added support for signing in with a Twitter account.

## 0.5.8

* Added support to reload firebase user

## 0.5.7

* Added support to sendEmailVerification

## 0.5.6

* Added support for linkWithFacebookCredential

## 0.5.5

* Updated Google Play Services dependencies to version 15.0.0.

## 0.5.4

* Simplified podspec for Cocoapods 1.5.0, avoiding link issues in app archives.

## 0.5.3

* Secure fetchProvidersForEmail (no providers)

## 0.5.2

* Fixed Dart 2 type error in fetchProvidersForEmail.

## 0.5.1

* Added support to fetchProvidersForEmail

## 0.5.0

* **Breaking change**. Set SDK constraints to match the Flutter beta release.

## 0.4.7

* Fixed Dart 2 type errors.

## 0.4.6

* Fixed Dart 2 type errors.

## 0.4.5

* Enabled use in Swift projects.

## 0.4.4

* Added support for sendPasswordResetEmail

## 0.4.3

* Moved to the io.flutter.plugins organization.

## 0.4.2

* Added support for changing user data

## 0.4.1

* Simplified and upgraded Android project template to Android SDK 27.
* Updated package description.

## 0.4.0

* **Breaking change**. Upgraded to Gradle 4.1 and Android Studio Gradle plugin
  3.0.1. Older Flutter projects need to upgrade their Gradle setup as well in
  order to use this version of the plugin. Instructions can be found
  [here](https://github.com/flutter/flutter/wiki/Updating-Flutter-projects-to-Gradle-4.1-and-Android-Studio-Gradle-plugin-3.0.1).
* Relaxed GMS dependency to [11.4.0,12.0[

## 0.3.2

* Added FLT prefix to iOS types
* Change GMS dependency to 11.4.+

## 0.3.1

* Change GMS dependency to 11.+

## 0.3.0

* **Breaking Change**: Method FirebaseUser getToken was renamed to getIdToken.

## 0.2.5

* Added support for linkWithCredential with Google credential

## 0.2.4

* Added support for `signInWithCustomToken`
* Added `Stream<FirebaseUser> onAuthStateChanged` event to listen when the user change

## 0.2.3+1

* Aligned author name with rest of repo.

## 0.2.3

* Remove dependency on Google/SignIn

## 0.2.2

* Remove dependency on FirebaseUI

## 0.2.1

* Added support for linkWithEmailAndPassword

## 0.2.0

* **Breaking Change**: Method currentUser is async now.

## 0.1.2

* Added support for signInWithFacebook

## 0.1.1

* Updated to Firebase SDK to always use latest patch version for 11.0.x builds

## 0.1.0

* Updated to Firebase SDK Version 11.0.1
* **Breaking Change**: You need to add a maven section with the "https://maven.google.com" endpoint to the repository section of your `android/build.gradle`. For example:
```gradle
allprojects {
    repositories {
        jcenter()
        maven {                              // NEW
            url "https://maven.google.com"   // NEW
        }                                    // NEW
    }
}
```

## 0.0.4

* Add method getToken() to FirebaseUser

## 0.0.3+1

* Updated README.md

## 0.0.3

* Added support for createUserWithEmailAndPassword, signInWithEmailAndPassword, and signOut Firebase methods

## 0.0.2+1

* Updated README.md

## 0.0.2

* Bump buildToolsVersion to 25.0.3

## 0.0.1

* Initial Release<|MERGE_RESOLUTION|>--- conflicted
+++ resolved
@@ -1,13 +1,11 @@
-<<<<<<< HEAD
-## 0.15.0+3
+## 0.15.1+1
 
 *  Added Apple auth provider for iOS (not run in Android).
 *  Change iOS Deployment target to 9.0, because google-sign-in 4.0.14 required it.
-=======
+
 ## 0.15.1
 
 * Migrate to use `firebase_auth_platform_interface`.
->>>>>>> 3aeb7c37
 
 ## 0.15.0+2
 
