--- conflicted
+++ resolved
@@ -1,12 +1,10 @@
-<<<<<<< HEAD
 ## 0.15.4
 
 * Add support for confirmPasswordReset
-=======
+
 ## 0.15.3+1
 
 * Add integration instructions for the `web` platform.
->>>>>>> fef47dbf
 
 ## 0.15.3
 
