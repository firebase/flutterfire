--- conflicted
+++ resolved
@@ -1,12 +1,6 @@
-<<<<<<< HEAD
-## Unreleased
-
- - **FEAT**: implement useEmulator (#4263)
-=======
 ## 0.21.0-1.0.nullsafety.0
 
  - **FIX**: bump firebase_core_* package versions to updated NNBD versioning format (#4832).
->>>>>>> feb0e2e4
 
 ## 0.21.0-nullsafety.0
 
