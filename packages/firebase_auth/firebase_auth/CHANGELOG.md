--- conflicted
+++ resolved
@@ -1,12 +1,12 @@
+## 0.15.1+2
+
+* Add support for OAuth Authentication for iOS to solve Apple sign in.
+
 ## 0.15.1+1
 
-<<<<<<< HEAD
-*  Added OAuth auth provider for iOS (not run in Android), to solve Apple account link in firebase.
-=======
 * Remove the deprecated `author:` field from pubspec.yaml
 * Migrate the plugin to the pubspec platforms manifest.
 * Bump the minimum Flutter version to 1.10.0.
->>>>>>> 5e3e8e99
 
 ## 0.15.1
 
