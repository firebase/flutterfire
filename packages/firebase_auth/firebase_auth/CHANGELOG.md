<<<<<<< HEAD
## 0.16.0+1
* Clean up listener when detached and channel is null
=======
## 0.16.1

* Update lower bound of dart dependency to 2.0.0.
>>>>>>> ecab0e32

## 0.16.0

* Migrate to Android v2 embedding.

## 0.15.5+3

* Fix for missing UserAgent.h compilation failures.

## 0.15.5+2

* Update the platform interface dependency to 1.1.7 and update tests.

## 0.15.5+1

* Make the pedantic dev_dependency explicit.

## 0.15.5

* Add macOS support

## 0.15.4+1

* Fix fallthrough bug in Android code.

## 0.15.4

* Add support for `confirmPasswordReset` on Android and iOS.

## 0.15.3+1

* Add integration instructions for the `web` platform.

## 0.15.3

* Add support for OAuth Authentication for iOS and Android to solve generic providers authentication.

## 0.15.2

* Add web support by default.
* Require Flutter SDK 1.12.13+hotfix.4 or later.

## 0.15.1+1

* Remove the deprecated `author:` field from pubspec.yaml
* Migrate the plugin to the pubspec platforms manifest.
* Bump the minimum Flutter version to 1.10.0.

## 0.15.1

* Migrate to use `firebase_auth_platform_interface`.

## 0.15.0+2

*  Update homepage since this package was moved.

## 0.15.0+1

*  Added missing ERROR_WRONG_PASSWORD Exception to the `reauthenticateWithCredential` docs.

## 0.15.0

* Fixed `NoSuchMethodError` in `reauthenticateWithCredential`.
* Fixed `IdTokenResult` analyzer warnings.
* Reduced visibility of `IdTokenResult` constructor.

## 0.14.0+10

* Formatted lists in member documentations for better readability.

## 0.14.0+9

* Fix the behavior of `getIdToken` to use the `refresh` parameter instead of always refreshing.

## 0.14.0+8

* Updated README instructions for contributing for consistency with other Flutterfire plugins.

## 0.14.0+7

* Remove AndroidX warning.

## 0.14.0+6

* Update example app with correct const constructors.

## 0.14.0+5

* On iOS, `fetchSignInMethodsForEmail` now returns an empty list when the email
  cannot be found, matching the Android behavior.

## 0.14.0+4

* Fixed "Register a user" example code snippet in README.md.

## 0.14.0+3

* Update documentation to reflect new repository location.
* Update unit tests to call `TestWidgetsFlutterBinding.ensureInitialized`.
* Remove executable bit on LICENSE file.

## 0.14.0+2

* Reduce compiler warnings on iOS port by replacing `int` with `long` backing in returned timestamps.

## 0.14.0+1

* Add dependency on `androidx.annotation:annotation:1.0.0`.

## 0.14.0

* Added new `IdTokenResult` class.
* **Breaking Change**. `getIdToken()` method now returns `IdTokenResult` instead of a token `String`.
  Use the `token` property of `IdTokenResult` to retrieve the token `String`.
* Added integration testing for `getIdToken()`.

## 0.13.1+1

* Update authentication example in README.

## 0.13.1

* Fixed a crash on iOS when sign-in fails.
* Additional integration testing.
* Updated documentation for `FirebaseUser.delete()` to include error codes.
* Updated Firebase project to match other Flutterfire apps.

## 0.13.0

* **Breaking change**: Replace `FirebaseUserMetadata.creationTimestamp` and
  `FirebaseUserMetadata.lastSignInTimestamp` with `creationTime` and `lastSignInTime`.
  Previously on iOS `creationTimestamp` and `lastSignInTimestamp` returned in
  seconds and on Android in milliseconds. Now, both platforms provide values as a
  `DateTime`.

## 0.12.0+1

* Fixes iOS sign-in exceptions when `additionalUserInfo` is `nil` or has `nil` fields.
* Additional integration testing.

## 0.12.0

* Added new `AuthResult` and `AdditionalUserInfo` classes.
* **Breaking Change**. Sign-in methods now return `AuthResult` instead of `FirebaseUser`.
  Retrieve the `FirebaseUser` using the `user` property of `AuthResult`.

## 0.11.1+12

* Update google-services Android gradle plugin to 4.3.0 in documentation and examples.

## 0.11.1+11

* On iOS, `getIdToken()` now uses the `refresh` parameter instead of always using `true`.

## 0.11.1+10

* On Android, `providerData` now includes `UserInfo` for the phone authentication provider.

## 0.11.1+9

* Update README to clarify importance of filling out all fields for OAuth consent screen.

## 0.11.1+8

* Automatically register for iOS notifications, ensuring that phone authentication
  will work even if Firebase method swizzling is disabled.

## 0.11.1+7

* Automatically use version from pubspec.yaml when reporting usage to Firebase.

## 0.11.1+6

* Add documentation of support email requirement to README.

## 0.11.1+5

* Fix `updatePhoneNumberCredential` on Android.

## 0.11.1+4

* Fix `updatePhoneNumberCredential` on iOS.

## 0.11.1+3

* Add missing template type parameter to `invokeMethod` calls.
* Bump minimum Flutter version to 1.5.0.
* Replace invokeMethod with invokeMapMethod wherever necessary.
* FirebaseUser private constructor takes `Map<String, dynamic>` instead of `Map<dynamic, dynamic>`.

## 0.11.1+2

* Suppress deprecation warning for BinaryMessages. See: https://github.com/flutter/flutter/issues/33446

## 0.11.1+1

* Updated the error code documentation for `linkWithCredential`.

## 0.11.1

* Support for `updatePhoneNumberCredential`.

## 0.11.0

* **Breaking change**: `linkWithCredential` is now a function of `FirebaseUser`instead of
  `FirebaseAuth`.
* Added test for newer `linkWithCredential` function.

## 0.10.0+1

* Increase Firebase/Auth CocoaPod dependency to '~> 6.0'.

## 0.10.0

* Update firebase_dynamic_links dependency.
* Update Android dependencies to latest.

## 0.9.0

* **Breaking change**: `PhoneVerificationCompleted` now provides an `AuthCredential` that can
  be used with `signInWithCredential` or `linkWithCredential` instead of signing in automatically.
* **Breaking change**: Remove internal counter `nextHandle` from public API.

## 0.8.4+5

* Increase Firebase/Auth CocoaPod dependency to '~> 5.19'.

## 0.8.4+4

* Update FirebaseAuth CocoaPod dependency to ensure availability of `FIRAuthErrorUserInfoNameKey`.

## 0.8.4+3

* Updated deprecated API usage on iOS to use non-deprecated versions.
* Updated FirebaseAuth CocoaPod dependency to ensure a minimum version of 5.0.

## 0.8.4+2

* Fixes an error in the documentation of createUserWithEmailAndPassword.

## 0.8.4+1

* Adds credential for email authentication with link.

## 0.8.4

* Adds support for email link authentication.

## 0.8.3

* Make providerId 'const String' to use in 'case' statement.

## 0.8.2+1

* Fixed bug where `PhoneCodeAutoRetrievalTimeout` callback was never called.

## 0.8.2

* Fixed `linkWithCredential` on Android.

## 0.8.1+5

* Added a driver test.

## 0.8.1+4

* Update README.
* Update the example app with separate pages for registration and sign-in.

## 0.8.1+3

* Reduce compiler warnings in Android plugin
* Raise errors early when accessing methods that require a Firebase User

## 0.8.1+2

* Log messages about automatic configuration of the default app are now less confusing.

## 0.8.1+1

* Remove categories.

## 0.8.1

* Fixes Firebase auth phone sign-in for Android.

## 0.8.0+3

* Log a more detailed warning at build time about the previous AndroidX
  migration.

## 0.8.0+2

* Update Google sign-in example in the README.

## 0.8.0+1

* Update a broken dependency.

## 0.8.0

* **Breaking change**. Migrate from the deprecated original Android Support
  Library to AndroidX. This shouldn't result in any functional changes, but it
  requires any Android apps using this plugin to [also
  migrate](https://developer.android.com/jetpack/androidx/migrate) if they're
  using the original support library.

## 0.7.0

* Introduce third-party auth provider classes that generate `AuthCredential`s
* **Breaking Change** Signing in, linking, and reauthenticating now require an `AuthCredential`
* **Breaking Change** Unlinking now uses providerId
* **Breaking Change** Moved reauthentication to FirebaseUser

## 0.6.7

* `FirebaseAuth` and `FirebaseUser` are now fully documented.
* `PlatformExceptions` now report error codes as stated in docs.
* Credentials can now be unlinked from Accounts with new methods on `FirebaseUser`.

## 0.6.6

* Users can now reauthenticate in response to operations that require a recent sign-in.

## 0.6.5

* Fixing async method `verifyPhoneNumber`, that would never return even in a successful call.

## 0.6.4

* Added support for Github signin and linking Github accounts to existing users.

## 0.6.3

* Add multi app support.

## 0.6.2+1

* Bump Android dependencies to latest.

## 0.6.2

* Add access to user metadata.

## 0.6.1

* Adding support for linkWithTwitterCredential in FirebaseAuth.

## 0.6.0

* Added support for `updatePassword` in `FirebaseUser`.
* **Breaking Change** Moved `updateEmail` and `updateProfile` to `FirebaseUser`.
  This brings the `firebase_auth` package inline with other implementations and documentation.

## 0.5.20

* Replaced usages of guava's: ImmutableList and ImmutableMap with platform
Collections.unmodifiableList() and Collections.unmodifiableMap().

## 0.5.19

* Update test package dependency to pick up Dart 2 support.
* Modified dependency on google_sign_in to point to a published
  version instead of a relative path.

## 0.5.18

* Adding support for updateEmail in FirebaseAuth.

## 0.5.17

* Adding support for FirebaseUser.delete.

## 0.5.16

* Adding support for setLanguageCode in FirebaseAuth.

## 0.5.15

* Bump Android and Firebase dependency versions.

## 0.5.14

* Fixed handling of auto phone number verification.

## 0.5.13

* Add support for phone number authentication.

## 0.5.12

* Fixed ArrayIndexOutOfBoundsException in handleStopListeningAuthState

## 0.5.11

* Updated Gradle tooling to match Android Studio 3.1.2.

## 0.5.10

* Updated iOS implementation to reflect Firebase API changes.

## 0.5.9

* Added support for signing in with a Twitter account.

## 0.5.8

* Added support to reload firebase user

## 0.5.7

* Added support to sendEmailVerification

## 0.5.6

* Added support for linkWithFacebookCredential

## 0.5.5

* Updated Google Play Services dependencies to version 15.0.0.

## 0.5.4

* Simplified podspec for Cocoapods 1.5.0, avoiding link issues in app archives.

## 0.5.3

* Secure fetchProvidersForEmail (no providers)

## 0.5.2

* Fixed Dart 2 type error in fetchProvidersForEmail.

## 0.5.1

* Added support to fetchProvidersForEmail

## 0.5.0

* **Breaking change**. Set SDK constraints to match the Flutter beta release.

## 0.4.7

* Fixed Dart 2 type errors.

## 0.4.6

* Fixed Dart 2 type errors.

## 0.4.5

* Enabled use in Swift projects.

## 0.4.4

* Added support for sendPasswordResetEmail

## 0.4.3

* Moved to the io.flutter.plugins organization.

## 0.4.2

* Added support for changing user data

## 0.4.1

* Simplified and upgraded Android project template to Android SDK 27.
* Updated package description.

## 0.4.0

* **Breaking change**. Upgraded to Gradle 4.1 and Android Studio Gradle plugin
  3.0.1. Older Flutter projects need to upgrade their Gradle setup as well in
  order to use this version of the plugin. Instructions can be found
  [here](https://github.com/flutter/flutter/wiki/Updating-Flutter-projects-to-Gradle-4.1-and-Android-Studio-Gradle-plugin-3.0.1).
* Relaxed GMS dependency to [11.4.0,12.0[

## 0.3.2

* Added FLT prefix to iOS types
* Change GMS dependency to 11.4.+

## 0.3.1

* Change GMS dependency to 11.+

## 0.3.0

* **Breaking Change**: Method FirebaseUser getToken was renamed to getIdToken.

## 0.2.5

* Added support for linkWithCredential with Google credential

## 0.2.4

* Added support for `signInWithCustomToken`
* Added `Stream<FirebaseUser> onAuthStateChanged` event to listen when the user change

## 0.2.3+1

* Aligned author name with rest of repo.

## 0.2.3

* Remove dependency on Google/SignIn

## 0.2.2

* Remove dependency on FirebaseUI

## 0.2.1

* Added support for linkWithEmailAndPassword

## 0.2.0

* **Breaking Change**: Method currentUser is async now.

## 0.1.2

* Added support for signInWithFacebook

## 0.1.1

* Updated to Firebase SDK to always use latest patch version for 11.0.x builds

## 0.1.0

* Updated to Firebase SDK Version 11.0.1
* **Breaking Change**: You need to add a maven section with the "https://maven.google.com" endpoint to the repository section of your `android/build.gradle`. For example:
```gradle
allprojects {
    repositories {
        jcenter()
        maven {                              // NEW
            url "https://maven.google.com"   // NEW
        }                                    // NEW
    }
}
```

## 0.0.4

* Add method getToken() to FirebaseUser

## 0.0.3+1

* Updated README.md

## 0.0.3

* Added support for createUserWithEmailAndPassword, signInWithEmailAndPassword, and signOut Firebase methods

## 0.0.2+1

* Updated README.md

## 0.0.2

* Bump buildToolsVersion to 25.0.3

## 0.0.1

* Initial Release<|MERGE_RESOLUTION|>--- conflicted
+++ resolved
@@ -1,11 +1,10 @@
-<<<<<<< HEAD
-## 0.16.0+1
+## 0.16.1+1
+
 * Clean up listener when detached and channel is null
-=======
+
 ## 0.16.1
 
 * Update lower bound of dart dependency to 2.0.0.
->>>>>>> ecab0e32
 
 ## 0.16.0
 
