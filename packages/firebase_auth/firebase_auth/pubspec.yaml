name: firebase_auth
description: Flutter plugin for Firebase Auth, enabling
  authentication using passwords, phone numbers and identity providers
  like Google, Facebook and Twitter.
homepage: https://firebase.google.com/docs/auth
repository: https://github.com/firebase/flutterfire/tree/master/packages/firebase_auth/firebase_auth
<<<<<<< HEAD
version: 4.10.0
=======
version: 4.10.1
>>>>>>> daf7836b

false_secrets:
  - example/**

environment:
  sdk: '>=2.18.0 <4.0.0'
  flutter: '>=3.3.0'

dependencies:
<<<<<<< HEAD
  firebase_auth_platform_interface: ^6.19.0
  firebase_auth_web: ^5.8.1
  firebase_core: ^2.16.0
=======
  firebase_auth_platform_interface: ^6.19.1
  firebase_auth_web: ^5.8.2
  firebase_core: ^2.17.0
>>>>>>> daf7836b
  firebase_core_platform_interface: ^4.8.0
  flutter:
    sdk: flutter
  meta: ^1.8.0

dev_dependencies:
  async: ^2.5.0
  flutter_test:
    sdk: flutter
  mockito: ^5.0.0
  plugin_platform_interface: ^2.1.3

flutter:
  plugin:
    platforms:
      android:
        package: io.flutter.plugins.firebase.auth
        pluginClass: FlutterFirebaseAuthPlugin
      ios:
        pluginClass: FLTFirebaseAuthPlugin
      macos:
        pluginClass: FLTFirebaseAuthPlugin
      web:
        default_package: firebase_auth_web
      windows:
        pluginClass: FirebaseAuthPluginCApi
<|MERGE_RESOLUTION|>--- conflicted
+++ resolved
@@ -4,11 +4,7 @@
   like Google, Facebook and Twitter.
 homepage: https://firebase.google.com/docs/auth
 repository: https://github.com/firebase/flutterfire/tree/master/packages/firebase_auth/firebase_auth
-<<<<<<< HEAD
-version: 4.10.0
-=======
 version: 4.10.1
->>>>>>> daf7836b
 
 false_secrets:
   - example/**
@@ -18,15 +14,9 @@
   flutter: '>=3.3.0'
 
 dependencies:
-<<<<<<< HEAD
-  firebase_auth_platform_interface: ^6.19.0
-  firebase_auth_web: ^5.8.1
-  firebase_core: ^2.16.0
-=======
   firebase_auth_platform_interface: ^6.19.1
   firebase_auth_web: ^5.8.2
   firebase_core: ^2.17.0
->>>>>>> daf7836b
   firebase_core_platform_interface: ^4.8.0
   flutter:
     sdk: flutter
