--- conflicted
+++ resolved
@@ -10,41 +10,23 @@
   flutter: ">=1.12.13+hotfix.4 <2.0.0"
 
 dependencies:
-<<<<<<< HEAD
-  firebase_auth_platform_interface: ^3.0.0
-  firebase_auth_web: ^0.3.2+5
-  firebase_core: ^0.6.0
-  firebase_core_platform_interface: ^3.0.0
-=======
-  meta: ^1.0.4
+  firebase_auth_platform_interface: ^3.0.1
+  firebase_auth_web: ^0.3.2+6
   firebase_core: ^0.7.0
   firebase_core_platform_interface: ^3.0.1
-  firebase_auth_platform_interface: ^3.0.1
-  firebase_auth_web: ^0.3.2+6
->>>>>>> 928202d9
   flutter:
     sdk: flutter
   meta: ^1.0.4
 
 dev_dependencies:
   async: ^2.3.0
-<<<<<<< HEAD
-=======
-  mockito: ^5.0.0-nullsafety.2
-  test: ^1.3.0
->>>>>>> 928202d9
   flutter_test:
     sdk: flutter
-  mockito: ^4.1.1
+  mockito: ^5.0.0-nullsafety.2
   pedantic: ^1.8.0
   plugin_platform_interface: ^1.0.2
   test: ^1.3.0
 
-<<<<<<< HEAD
-environment:
-  sdk: '>=2.12.0-0 <3.0.0'
-  flutter: ">=1.12.13+hotfix.4 <2.0.0"
-=======
 flutter:
   plugin:
     platforms:
@@ -56,5 +38,4 @@
       macos:
         pluginClass: FLTFirebaseAuthPlugin
       web:
-        default_package: firebase_auth_web
->>>>>>> 928202d9
+        default_package: firebase_auth_web