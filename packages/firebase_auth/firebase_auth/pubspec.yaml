--- conflicted
+++ resolved
@@ -3,11 +3,7 @@
   authentication using passwords, phone numbers and identity providers
   like Google, Facebook and Twitter.
 homepage: https://github.com/FirebaseExtended/flutterfire/tree/master/packages/firebase_auth/firebase_auth
-<<<<<<< HEAD
-version: 0.18.0+2
-=======
-version: 0.18.1
->>>>>>> ec32db7e
+version: 0.18.1+1
 
 flutter:
   plugin:
