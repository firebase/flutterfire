name: firebase_auth
description: Flutter plugin for Firebase Auth, enabling
  authentication using passwords, phone numbers and identity providers
  like Google, Facebook and Twitter.
homepage: https://firebase.google.com/docs/auth
repository: https://github.com/firebase/flutterfire/tree/master/packages/firebase_auth/firebase_auth
<<<<<<< HEAD
version: 4.20.0
topics:
  - firebase
  - authentication
  - identity
  - sign-in
  - sign-up
=======
version: 5.0.0
>>>>>>> 859ec1dd

false_secrets:
  - example/**

environment:
  sdk: '>=3.2.0 <4.0.0'
  flutter: '>=3.16.0'

dependencies:
  firebase_auth_platform_interface: ^7.3.1
  firebase_auth_web: ^5.12.1
  firebase_core: ^3.0.0
  firebase_core_platform_interface: ^5.0.0
  flutter:
    sdk: flutter
  meta: ^1.8.0

dev_dependencies:
  async: ^2.5.0
  flutter_test:
    sdk: flutter
  mockito: ^5.0.0
  plugin_platform_interface: ^2.1.3

flutter:
  plugin:
    platforms:
      android:
        package: io.flutter.plugins.firebase.auth
        pluginClass: FlutterFirebaseAuthPlugin
      ios:
        pluginClass: FLTFirebaseAuthPlugin
      macos:
        pluginClass: FLTFirebaseAuthPlugin
      web:
        default_package: firebase_auth_web
      windows:
        pluginClass: FirebaseAuthPluginCApi
<|MERGE_RESOLUTION|>--- conflicted
+++ resolved
@@ -4,17 +4,13 @@
   like Google, Facebook and Twitter.
 homepage: https://firebase.google.com/docs/auth
 repository: https://github.com/firebase/flutterfire/tree/master/packages/firebase_auth/firebase_auth
-<<<<<<< HEAD
-version: 4.20.0
+version: 5.0.0
 topics:
   - firebase
   - authentication
   - identity
   - sign-in
   - sign-up
-=======
-version: 5.0.0
->>>>>>> 859ec1dd
 
 false_secrets:
   - example/**
