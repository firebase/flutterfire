--- conflicted
+++ resolved
@@ -20,12 +20,8 @@
 
 dependencies:
   meta: ^1.0.4
-<<<<<<< HEAD
-  firebase_core: ">=0.5.0-dev.1 <0.6.0"
+  firebase_core: ">=0.5.0-dev.2 <0.6.0"
   firebase_core_platform_interface: ">=2.0.0-dev.1 <2.1.0"
-=======
-  firebase_core: ^0.5.0-dev.2
->>>>>>> cf319fc6
   firebase_auth_platform_interface: ^1.1.7
   firebase_auth_web: ^0.2.0-dev.1
 
