--- conflicted
+++ resolved
@@ -3,11 +3,7 @@
   authentication using passwords, phone numbers and identity providers
   like Google, Facebook and Twitter.
 homepage: https://github.com/FirebaseExtended/flutterfire/tree/master/packages/firebase_auth/firebase_auth
-<<<<<<< HEAD
-version: 0.16.0+1
-=======
-version: 0.16.1
->>>>>>> ecab0e32
+version: 0.16.1+1
 
 flutter:
   plugin:
