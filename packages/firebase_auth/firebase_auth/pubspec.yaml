--- conflicted
+++ resolved
@@ -3,11 +3,7 @@
   authentication using passwords, phone numbers and identity providers
   like Google, Facebook and Twitter.
 homepage: https://github.com/FirebaseExtended/flutterfire/tree/master/packages/firebase_auth/firebase_auth
-<<<<<<< HEAD
-version: 0.16.1+3
-=======
 version: 0.18.0+1
->>>>>>> cfd9a0e0
 
 flutter:
   plugin:
@@ -24,27 +20,16 @@
 
 dependencies:
   meta: ^1.0.4
-<<<<<<< HEAD
-  firebase_core: ^0.4.5
+  firebase_core: ">=0.5.0 <0.6.0"
+  firebase_core_platform_interface: ">=2.0.0 <2.1.0"
   firebase_auth_platform_interface:
     git:
       url: https://github.com/appvinio/flutterfire.git
       path: packages/firebase_auth/firebase_auth_platform_interface
-  # The design on https://flutter.dev/go/federated-plugins was to leave
-  # this constraint as "any". We cannot do it right now as it fails pub publish
-  # validation, so we set a ^ constraint.
-  # TODO(amirh): Revisit this (either update this part in the  design or the pub tool).
-  # https://github.com/flutter/flutter/issues/46264
   firebase_auth_web:
     git:
       url: https://github.com/appvinio/flutterfire.git
       path: packages/firebase_auth/firebase_auth_web
-=======
-  firebase_core: ">=0.5.0 <0.6.0"
-  firebase_core_platform_interface: ">=2.0.0 <2.1.0"
-  firebase_auth_platform_interface: ^2.0.1
-  firebase_auth_web: ^0.3.0+1
->>>>>>> cfd9a0e0
 
   flutter:
     sdk: flutter
