name: firebase_auth
description: Flutter plugin for Firebase Auth, enabling
  authentication using passwords, phone numbers and identity providers
  like Google, Facebook and Twitter.
homepage: https://firebase.google.com/docs/auth
repository: https://github.com/firebase/flutterfire/tree/main/packages/firebase_auth/firebase_auth
<<<<<<< HEAD
version: 5.5.4
=======
version: 5.6.2
>>>>>>> 931566ae
topics:
  - firebase
  - authentication
  - identity
  - sign-in
  - sign-up

false_secrets:
  - example/**

environment:
  sdk: '>=3.2.0 <4.0.0'
  flutter: '>=3.16.0'

dependencies:
<<<<<<< HEAD
  firebase_auth_platform_interface: ^7.6.3
  firebase_auth_web: ^5.14.3
  firebase_core: ^3.13.1
  firebase_core_platform_interface: ^5.3.1
=======
  firebase_auth_platform_interface: ^7.7.2
  firebase_auth_web: ^5.15.2
  firebase_core: ^3.15.1
  firebase_core_platform_interface: ^6.0.0
>>>>>>> 931566ae
  flutter:
    sdk: flutter
  meta: ^1.8.0

dev_dependencies:
  async: ^2.5.0
  flutter_test:
    sdk: flutter
  mockito: ^5.0.0
  plugin_platform_interface: ^2.1.3

flutter:
  plugin:
    platforms:
      android:
        package: io.flutter.plugins.firebase.auth
        pluginClass: FlutterFirebaseAuthPlugin
      ios:
        pluginClass: FLTFirebaseAuthPlugin
      macos:
        pluginClass: FLTFirebaseAuthPlugin
      web:
        default_package: firebase_auth_web
      windows:
        pluginClass: FirebaseAuthPluginCApi
<|MERGE_RESOLUTION|>--- conflicted
+++ resolved
@@ -4,11 +4,7 @@
   like Google, Facebook and Twitter.
 homepage: https://firebase.google.com/docs/auth
 repository: https://github.com/firebase/flutterfire/tree/main/packages/firebase_auth/firebase_auth
-<<<<<<< HEAD
-version: 5.5.4
-=======
 version: 5.6.2
->>>>>>> 931566ae
 topics:
   - firebase
   - authentication
@@ -24,17 +20,10 @@
   flutter: '>=3.16.0'
 
 dependencies:
-<<<<<<< HEAD
-  firebase_auth_platform_interface: ^7.6.3
-  firebase_auth_web: ^5.14.3
-  firebase_core: ^3.13.1
-  firebase_core_platform_interface: ^5.3.1
-=======
   firebase_auth_platform_interface: ^7.7.2
   firebase_auth_web: ^5.15.2
   firebase_core: ^3.15.1
   firebase_core_platform_interface: ^6.0.0
->>>>>>> 931566ae
   flutter:
     sdk: flutter
   meta: ^1.8.0
