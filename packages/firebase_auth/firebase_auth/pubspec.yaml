name: firebase_auth
description: Flutter plugin for Firebase Auth, enabling Android and iOS
  authentication using passwords, phone numbers and identity providers
  like Google, Facebook and Twitter.
homepage: https://firebase.flutter.dev/docs/auth/overview
repository: https://github.com/FirebaseExtended/flutterfire/tree/master/packages/firebase_auth/firebase_auth
<<<<<<< HEAD
version: 3.3.15
=======
version: 3.3.17
>>>>>>> afe60ad4

false_secrets:
  - example/**

environment:
  sdk: ">=2.16.0 <3.0.0"
  flutter: ">=1.12.13+hotfix.5"

dependencies:
<<<<<<< HEAD
  firebase_auth_platform_interface: ^6.2.4
  firebase_auth_web: ^3.3.13
=======
  firebase_auth_platform_interface: ^6.2.5
  firebase_auth_web: ^3.3.14
>>>>>>> afe60ad4
  firebase_core: ^1.10.0
  firebase_core_platform_interface: ^4.3.0
  flutter:
    sdk: flutter
  meta: ^1.3.0

dev_dependencies:
  async: ^2.5.0
  flutter_test:
    sdk: flutter
  mockito: ^5.0.0
  plugin_platform_interface: ^2.0.0
  test: any

flutter:
  plugin:
    platforms:
      android:
        package: io.flutter.plugins.firebase.auth
        pluginClass: FlutterFirebaseAuthPlugin
      ios:
        pluginClass: FLTFirebaseAuthPlugin
      macos:
        pluginClass: FLTFirebaseAuthPlugin
      web:
        default_package: firebase_auth_web<|MERGE_RESOLUTION|>--- conflicted
+++ resolved
@@ -4,11 +4,7 @@
   like Google, Facebook and Twitter.
 homepage: https://firebase.flutter.dev/docs/auth/overview
 repository: https://github.com/FirebaseExtended/flutterfire/tree/master/packages/firebase_auth/firebase_auth
-<<<<<<< HEAD
-version: 3.3.15
-=======
 version: 3.3.17
->>>>>>> afe60ad4
 
 false_secrets:
   - example/**
@@ -18,13 +14,8 @@
   flutter: ">=1.12.13+hotfix.5"
 
 dependencies:
-<<<<<<< HEAD
-  firebase_auth_platform_interface: ^6.2.4
-  firebase_auth_web: ^3.3.13
-=======
   firebase_auth_platform_interface: ^6.2.5
   firebase_auth_web: ^3.3.14
->>>>>>> afe60ad4
   firebase_core: ^1.10.0
   firebase_core_platform_interface: ^4.3.0
   flutter:
