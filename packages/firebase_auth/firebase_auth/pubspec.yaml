--- conflicted
+++ resolved
@@ -4,26 +4,16 @@
   like Google, Facebook and Twitter.
 homepage: https://firebase.flutter.dev/docs/auth/overview
 repository: https://github.com/FirebaseExtended/flutterfire/tree/master/packages/firebase_auth/firebase_auth
-<<<<<<< HEAD
-version: 2.1.0
-=======
 version: 3.0.1
->>>>>>> c88b5110
 
 environment:
   sdk: ">=2.12.0 <3.0.0"
   flutter: ">=1.12.13+hotfix.5"
 
 dependencies:
-<<<<<<< HEAD
-  firebase_auth_platform_interface: ^5.1.0
-  firebase_auth_web: ^2.1.0
-  firebase_core: ^1.3.0
-=======
   firebase_auth_platform_interface: ^6.0.0
   firebase_auth_web: ^3.0.0
   firebase_core: ^1.4.0
->>>>>>> c88b5110
   firebase_core_platform_interface: ^4.0.1
   flutter:
     sdk: flutter
