name: firebase_auth
description: Flutter plugin for Firebase Auth, enabling Android and iOS
  authentication using passwords, phone numbers and identity providers
  like Google, Facebook and Twitter.
homepage: https://github.com/FirebaseExtended/flutterfire/tree/master/packages/firebase_auth/firebase_auth
version: 0.18.2

flutter:
  plugin:
    platforms:
      android:
        package: io.flutter.plugins.firebase.auth
        pluginClass: FlutterFirebaseAuthPlugin
      ios:
        pluginClass: FLTFirebaseAuthPlugin
      macos:
        pluginClass: FLTFirebaseAuthPlugin
      web:
        default_package: firebase_auth_web

dependencies:
  meta: ^1.0.4
  firebase_core: ^0.5.1
  firebase_core_platform_interface: ">=2.0.0 <2.1.0"
<<<<<<< HEAD
  firebase_auth_platform_interface: ^2.1.1
  firebase_auth_web: #^0.3.1+1  
    path: ../firebase_auth_web
    # git:
    #   url: git://github.com/peerwaya/flutterfire.git
    #   path: packages/firebase_auth/firebase_auth_web
=======
  firebase_auth_platform_interface: ^2.1.2
  firebase_auth_web: ^0.3.1+2
>>>>>>> 8f5ee090
  flutter:
    sdk: flutter

dev_dependencies:
  pedantic: ^1.8.0
  async: ^2.3.0
  mockito: ^4.1.1
  test: ^1.3.0
  flutter_test:
    sdk: flutter
  plugin_platform_interface: ^1.0.2

environment:
  sdk: ">=2.0.0 <3.0.0"
  flutter: ">=1.12.13+hotfix.4 <2.0.0"<|MERGE_RESOLUTION|>--- conflicted
+++ resolved
@@ -22,17 +22,12 @@
   meta: ^1.0.4
   firebase_core: ^0.5.1
   firebase_core_platform_interface: ">=2.0.0 <2.1.0"
-<<<<<<< HEAD
   firebase_auth_platform_interface: ^2.1.1
   firebase_auth_web: #^0.3.1+1  
-    path: ../firebase_auth_web
-    # git:
-    #   url: git://github.com/peerwaya/flutterfire.git
-    #   path: packages/firebase_auth/firebase_auth_web
-=======
-  firebase_auth_platform_interface: ^2.1.2
-  firebase_auth_web: ^0.3.1+2
->>>>>>> 8f5ee090
+    #path: ../firebase_auth_web
+    git:
+      url: git://github.com/peerwaya/flutterfire.git
+      path: packages/firebase_auth/firebase_auth_web
   flutter:
     sdk: flutter
 
