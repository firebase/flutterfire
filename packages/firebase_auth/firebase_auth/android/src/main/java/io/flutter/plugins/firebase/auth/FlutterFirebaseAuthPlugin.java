// Copyright 2017 The Chromium Authors. All rights reserved.
// Use of this source code is governed by a BSD-style license that can be
// found in the LICENSE file.

package io.flutter.plugins.firebase.auth;

import static io.flutter.plugins.firebase.core.FlutterFirebasePluginRegistry.registerPlugin;

import android.app.Activity;
import androidx.annotation.NonNull;
import androidx.annotation.Nullable;
import com.google.android.gms.tasks.Task;
import com.google.android.gms.tasks.TaskCompletionSource;
import com.google.firebase.FirebaseApp;
import com.google.firebase.auth.ActionCodeResult;
import com.google.firebase.auth.AuthCredential;
import com.google.firebase.auth.AuthResult;
import com.google.firebase.auth.FirebaseAuth;
import com.google.firebase.auth.FirebaseUser;
import com.google.firebase.auth.MultiFactorInfo;
import com.google.firebase.auth.MultiFactorSession;
import com.google.firebase.auth.OAuthProvider;
import com.google.firebase.auth.PhoneMultiFactorInfo;
import com.google.firebase.auth.SignInMethodQueryResult;
import io.flutter.embedding.engine.plugins.FlutterPlugin;
import io.flutter.embedding.engine.plugins.activity.ActivityAware;
import io.flutter.embedding.engine.plugins.activity.ActivityPluginBinding;
import io.flutter.plugin.common.BinaryMessenger;
import io.flutter.plugin.common.EventChannel;
import io.flutter.plugin.common.EventChannel.StreamHandler;
import io.flutter.plugin.common.MethodChannel;
import io.flutter.plugins.firebase.core.FlutterFirebasePlugin;
import java.util.HashMap;
import java.util.List;
import java.util.Map;
import java.util.UUID;

/** Flutter plugin for Firebase Auth. */
public class FlutterFirebaseAuthPlugin
    implements FlutterFirebasePlugin,
        FlutterPlugin,
        ActivityAware,
        GeneratedAndroidFirebaseAuth.FirebaseAuthHostApi {

  private static final String METHOD_CHANNEL_NAME = "plugins.flutter.io/firebase_auth";

  // Stores the instances of native AuthCredentials by their hashCode
  static final HashMap<Integer, AuthCredential> authCredentials = new HashMap<>();

  @Nullable private BinaryMessenger messenger;

  private MethodChannel channel;
  private Activity activity;

  private final Map<EventChannel, StreamHandler> streamHandlers = new HashMap<>();

  private final FlutterFirebaseAuthUser firebaseAuthUser = new FlutterFirebaseAuthUser();
  private final FlutterFirebaseMultiFactor firebaseMultiFactor = new FlutterFirebaseMultiFactor();

  private void initInstance(BinaryMessenger messenger) {
    registerPlugin(METHOD_CHANNEL_NAME, this);
    channel = new MethodChannel(messenger, METHOD_CHANNEL_NAME);
    GeneratedAndroidFirebaseAuth.FirebaseAuthHostApi.setup(messenger, this);
    GeneratedAndroidFirebaseAuth.FirebaseAuthUserHostApi.setup(messenger, firebaseAuthUser);
    GeneratedAndroidFirebaseAuth.MultiFactorUserHostApi.setup(messenger, firebaseMultiFactor);
    GeneratedAndroidFirebaseAuth.MultiFactoResolverHostApi.setup(messenger, firebaseMultiFactor);

    this.messenger = messenger;
  }

  @Override
  public void onAttachedToEngine(@NonNull FlutterPluginBinding binding) {
    initInstance(binding.getBinaryMessenger());
  }

  @Override
  public void onDetachedFromEngine(@NonNull FlutterPluginBinding binding) {
    channel.setMethodCallHandler(null);

    assert messenger != null;
    GeneratedAndroidFirebaseAuth.FirebaseAuthHostApi.setup(messenger, null);
    GeneratedAndroidFirebaseAuth.FirebaseAuthUserHostApi.setup(messenger, null);
    GeneratedAndroidFirebaseAuth.MultiFactorUserHostApi.setup(messenger, null);
    GeneratedAndroidFirebaseAuth.MultiFactoResolverHostApi.setup(messenger, null);

    channel = null;
    messenger = null;
<<<<<<< HEAD
    GeneratedAndroidFirebaseAuth.FirebaseAuthHostApi.setup(messenger, null);
    GeneratedAndroidFirebaseAuth.FirebaseAuthUserHostApi.setup(messenger, null);
    GeneratedAndroidFirebaseAuth.MultiFactorUserHostApi.setup(null, null);
    GeneratedAndroidFirebaseAuth.MultiFactoResolverHostApi.setup(null, null);
=======
>>>>>>> 234197c3

    removeEventListeners();
  }

  @Override
  public void onAttachedToActivity(ActivityPluginBinding activityPluginBinding) {
    activity = activityPluginBinding.getActivity();
    firebaseAuthUser.setActivity(activity);
  }

  @Override
  public void onDetachedFromActivityForConfigChanges() {
    activity = null;
    firebaseAuthUser.setActivity(null);
  }

  @Override
  public void onReattachedToActivityForConfigChanges(ActivityPluginBinding activityPluginBinding) {
    activity = activityPluginBinding.getActivity();
    firebaseAuthUser.setActivity(activity);
  }

  @Override
  public void onDetachedFromActivity() {
    activity = null;
    firebaseAuthUser.setActivity(null);
  }

  // Only access activity with this method.
  @Nullable
  private Activity getActivity() {
    return activity;
  }

  static FirebaseAuth getAuthFromPigeon(GeneratedAndroidFirebaseAuth.PigeonFirebaseApp pigeonApp) {
    FirebaseApp app = FirebaseApp.getInstance(pigeonApp.getAppName());
    FirebaseAuth auth = FirebaseAuth.getInstance(app);
    if (pigeonApp.getTenantId() != null) {
      auth.setTenantId(pigeonApp.getTenantId());
    }
    return auth;
  }

  @Override
  public void registerIdTokenListener(
      @NonNull GeneratedAndroidFirebaseAuth.PigeonFirebaseApp app,
      @NonNull GeneratedAndroidFirebaseAuth.Result<String> result) {
    try {
      final FirebaseAuth auth = getAuthFromPigeon(app);
      final IdTokenChannelStreamHandler handler = new IdTokenChannelStreamHandler(auth);
      final String name = METHOD_CHANNEL_NAME + "/id-token/" + auth.getApp().getName();
      final EventChannel channel = new EventChannel(messenger, name);
      channel.setStreamHandler(handler);
      streamHandlers.put(channel, handler);
      result.success(name);
    } catch (Exception e) {
      result.error(e);
    }
  }

  @Override
  public void registerAuthStateListener(
      @NonNull GeneratedAndroidFirebaseAuth.PigeonFirebaseApp app,
      @NonNull GeneratedAndroidFirebaseAuth.Result<String> result) {
    try {
      final FirebaseAuth auth = getAuthFromPigeon(app);
      final AuthStateChannelStreamHandler handler = new AuthStateChannelStreamHandler(auth);
      final String name = METHOD_CHANNEL_NAME + "/auth-state/" + auth.getApp().getName();
      final EventChannel channel = new EventChannel(messenger, name);
      channel.setStreamHandler(handler);
      streamHandlers.put(channel, handler);
      result.success(name);
    } catch (Exception e) {
      result.error(e);
    }
  }

  @Override
  public void useEmulator(
      @NonNull GeneratedAndroidFirebaseAuth.PigeonFirebaseApp app,
      @NonNull String host,
      @NonNull Long port,
      @NonNull GeneratedAndroidFirebaseAuth.Result<Void> result) {
    try {
      FirebaseAuth firebaseAuth = getAuthFromPigeon(app);
      firebaseAuth.useEmulator(host, port.intValue());
      result.success(null);
    } catch (Exception e) {
      result.error(e);
    }
  }

  @Override
  public void applyActionCode(
      @NonNull GeneratedAndroidFirebaseAuth.PigeonFirebaseApp app,
      @NonNull String code,
      @NonNull GeneratedAndroidFirebaseAuth.Result<Void> result) {
    FirebaseAuth firebaseAuth = getAuthFromPigeon(app);
    firebaseAuth
        .applyActionCode(code)
        .addOnCompleteListener(
            task -> {
              if (task.isSuccessful()) {
                result.success(null);
              } else {
                result.error(
                    FlutterFirebaseAuthPluginException.parserExceptionToFlutter(
                        task.getException()));
              }
            });
  }

  @Override
  public void checkActionCode(
      @NonNull GeneratedAndroidFirebaseAuth.PigeonFirebaseApp app,
      @NonNull String code,
      @NonNull
          GeneratedAndroidFirebaseAuth.Result<GeneratedAndroidFirebaseAuth.PigeonActionCodeInfo>
              result) {
    FirebaseAuth firebaseAuth = getAuthFromPigeon(app);
    firebaseAuth
        .checkActionCode(code)
        .addOnCompleteListener(
            task -> {
              if (task.isSuccessful()) {
                ActionCodeResult actionCodeInfo = task.getResult();
                result.success(PigeonParser.parseActionCodeResult(actionCodeInfo));
              } else {
                result.error(
                    FlutterFirebaseAuthPluginException.parserExceptionToFlutter(
                        task.getException()));
              }
            });
  }

  @Override
  public void confirmPasswordReset(
      @NonNull GeneratedAndroidFirebaseAuth.PigeonFirebaseApp app,
      @NonNull String code,
      @NonNull String newPassword,
      @NonNull GeneratedAndroidFirebaseAuth.Result<Void> result) {
    FirebaseAuth firebaseAuth = getAuthFromPigeon(app);

    firebaseAuth
        .confirmPasswordReset(code, newPassword)
        .addOnCompleteListener(
            task -> {
              if (task.isSuccessful()) {
                result.success(null);
              } else {
                result.error(
                    FlutterFirebaseAuthPluginException.parserExceptionToFlutter(
                        task.getException()));
              }
            });
  }

  @Override
  public void createUserWithEmailAndPassword(
      @NonNull GeneratedAndroidFirebaseAuth.PigeonFirebaseApp app,
      @NonNull String email,
      @NonNull String password,
      @NonNull
          GeneratedAndroidFirebaseAuth.Result<GeneratedAndroidFirebaseAuth.PigeonUserCredential>
              result) {
    FirebaseAuth firebaseAuth = getAuthFromPigeon(app);

    firebaseAuth
        .createUserWithEmailAndPassword(email, password)
        .addOnCompleteListener(
            task -> {
              if (task.isSuccessful()) {
                AuthResult authResult = task.getResult();
                result.success(PigeonParser.parseAuthResult(authResult));
              } else {
                result.error(
                    FlutterFirebaseAuthPluginException.parserExceptionToFlutter(
                        task.getException()));
              }
            });
  }

  @Override
  public void signInAnonymously(
      @NonNull GeneratedAndroidFirebaseAuth.PigeonFirebaseApp app,
      @NonNull
          GeneratedAndroidFirebaseAuth.Result<GeneratedAndroidFirebaseAuth.PigeonUserCredential>
              result) {
    FirebaseAuth firebaseAuth = getAuthFromPigeon(app);
    firebaseAuth
        .signInAnonymously()
        .addOnCompleteListener(
            task -> {
              if (task.isSuccessful()) {
                AuthResult authResult = task.getResult();
                result.success(PigeonParser.parseAuthResult(authResult));
              } else {
                result.error(
                    FlutterFirebaseAuthPluginException.parserExceptionToFlutter(
                        task.getException()));
              }
            });
  }

  @Override
  public void signInWithCredential(
      @NonNull GeneratedAndroidFirebaseAuth.PigeonFirebaseApp app,
      @NonNull Map<String, Object> input,
      @NonNull
          GeneratedAndroidFirebaseAuth.Result<GeneratedAndroidFirebaseAuth.PigeonUserCredential>
              result) {
    FirebaseAuth firebaseAuth = getAuthFromPigeon(app);
    AuthCredential credential = PigeonParser.getCredential(input);

    if (credential == null) {
      throw FlutterFirebaseAuthPluginException.invalidCredential();
    }
    firebaseAuth
        .signInWithCredential(credential)
        .addOnCompleteListener(
            task -> {
              if (task.isSuccessful()) {
                AuthResult authResult = task.getResult();
                result.success(PigeonParser.parseAuthResult(authResult));
              } else {
                result.error(
                    FlutterFirebaseAuthPluginException.parserExceptionToFlutter(
                        task.getException()));
              }
            });
  }

  @Override
  public void signInWithCustomToken(
      @NonNull GeneratedAndroidFirebaseAuth.PigeonFirebaseApp app,
      @NonNull String token,
      @NonNull
          GeneratedAndroidFirebaseAuth.Result<GeneratedAndroidFirebaseAuth.PigeonUserCredential>
              result) {
    FirebaseAuth firebaseAuth = getAuthFromPigeon(app);

    firebaseAuth
        .signInWithCustomToken(token)
        .addOnCompleteListener(
            task -> {
              if (task.isSuccessful()) {
                AuthResult authResult = task.getResult();
                result.success(PigeonParser.parseAuthResult(authResult));
              } else {
                result.error(
                    FlutterFirebaseAuthPluginException.parserExceptionToFlutter(
                        task.getException()));
              }
            });
  }

  @Override
  public void signInWithEmailAndPassword(
      @NonNull GeneratedAndroidFirebaseAuth.PigeonFirebaseApp app,
      @NonNull String email,
      @NonNull String password,
      @NonNull
          GeneratedAndroidFirebaseAuth.Result<GeneratedAndroidFirebaseAuth.PigeonUserCredential>
              result) {
    FirebaseAuth firebaseAuth = getAuthFromPigeon(app);
    firebaseAuth
        .signInWithEmailAndPassword(email, password)
        .addOnCompleteListener(
            task -> {
              if (task.isSuccessful()) {
                result.success(PigeonParser.parseAuthResult(task.getResult()));
              } else {
                result.error(
                    FlutterFirebaseAuthPluginException.parserExceptionToFlutter(
                        task.getException()));
              }
            });
  }

  @Override
  public void signInWithEmailLink(
      @NonNull GeneratedAndroidFirebaseAuth.PigeonFirebaseApp app,
      @NonNull String email,
      @NonNull String emailLink,
      @NonNull
          GeneratedAndroidFirebaseAuth.Result<GeneratedAndroidFirebaseAuth.PigeonUserCredential>
              result) {
    FirebaseAuth firebaseAuth = getAuthFromPigeon(app);
    firebaseAuth
        .signInWithEmailLink(email, emailLink)
        .addOnCompleteListener(
            task -> {
              if (task.isSuccessful()) {
                AuthResult authResult = task.getResult();
                result.success(PigeonParser.parseAuthResult(authResult));
              } else {
                result.error(
                    FlutterFirebaseAuthPluginException.parserExceptionToFlutter(
                        task.getException()));
              }
            });
  }

  @Override
  public void signInWithProvider(
      @NonNull GeneratedAndroidFirebaseAuth.PigeonFirebaseApp app,
      @NonNull GeneratedAndroidFirebaseAuth.PigeonSignInProvider signInProvider,
      @NonNull
          GeneratedAndroidFirebaseAuth.Result<GeneratedAndroidFirebaseAuth.PigeonUserCredential>
              result) {
    FirebaseAuth firebaseAuth = getAuthFromPigeon(app);

    OAuthProvider.Builder provider = OAuthProvider.newBuilder(signInProvider.getProviderId());
    if (signInProvider.getScopes() != null) {
      provider.setScopes(signInProvider.getScopes());
    }
    if (signInProvider.getCustomParameters() != null) {
      provider.addCustomParameters(signInProvider.getCustomParameters());
    }

    firebaseAuth
        .startActivityForSignInWithProvider(getActivity(), provider.build())
        .addOnCompleteListener(
            task -> {
              if (task.isSuccessful()) {
                AuthResult authResult = task.getResult();
                result.success(PigeonParser.parseAuthResult(authResult));
              } else {
                result.error(
                    FlutterFirebaseAuthPluginException.parserExceptionToFlutter(
                        task.getException()));
              }
            });
  }

  @Override
  public void signOut(
      @NonNull GeneratedAndroidFirebaseAuth.PigeonFirebaseApp app,
      @NonNull GeneratedAndroidFirebaseAuth.Result<Void> result) {
    try {
      FirebaseAuth firebaseAuth = getAuthFromPigeon(app);
      firebaseAuth.signOut();
      result.success(null);
    } catch (Exception e) {
      result.error(e);
    }
  }

  @Override
  public void fetchSignInMethodsForEmail(
      @NonNull GeneratedAndroidFirebaseAuth.PigeonFirebaseApp app,
      @NonNull String email,
      @NonNull GeneratedAndroidFirebaseAuth.Result<List<String>> result) {
    FirebaseAuth firebaseAuth = getAuthFromPigeon(app);

    firebaseAuth
        .fetchSignInMethodsForEmail(email)
        .addOnCompleteListener(
            task -> {
              if (task.isSuccessful()) {
                SignInMethodQueryResult signInMethodQueryResult = task.getResult();
                result.success(signInMethodQueryResult.getSignInMethods());
              } else {
                result.error(
                    FlutterFirebaseAuthPluginException.parserExceptionToFlutter(
                        task.getException()));
              }
            });
  }

  @Override
  public void sendPasswordResetEmail(
      @NonNull GeneratedAndroidFirebaseAuth.PigeonFirebaseApp app,
      @NonNull String email,
      @Nullable GeneratedAndroidFirebaseAuth.PigeonActionCodeSettings actionCodeSettings,
      @NonNull GeneratedAndroidFirebaseAuth.Result<Void> result) {
    FirebaseAuth firebaseAuth = getAuthFromPigeon(app);

    if (actionCodeSettings == null) {
      firebaseAuth
          .sendPasswordResetEmail(email)
          .addOnCompleteListener(
              task -> {
                if (task.isSuccessful()) {
                  result.success(null);
                } else {
                  result.error(
                      FlutterFirebaseAuthPluginException.parserExceptionToFlutter(
                          task.getException()));
                }
              });
      return;
    }

    firebaseAuth
        .sendPasswordResetEmail(email, PigeonParser.getActionCodeSettings(actionCodeSettings))
        .addOnCompleteListener(
            task -> {
              if (task.isSuccessful()) {
                result.success(null);
              } else {
                result.error(
                    FlutterFirebaseAuthPluginException.parserExceptionToFlutter(
                        task.getException()));
              }
            });
  }

  @Override
  public void sendSignInLinkToEmail(
      @NonNull GeneratedAndroidFirebaseAuth.PigeonFirebaseApp app,
      @NonNull String email,
      @NonNull GeneratedAndroidFirebaseAuth.PigeonActionCodeSettings actionCodeSettings,
      @NonNull GeneratedAndroidFirebaseAuth.Result<Void> result) {
    FirebaseAuth firebaseAuth = getAuthFromPigeon(app);

    firebaseAuth
        .sendSignInLinkToEmail(email, PigeonParser.getActionCodeSettings(actionCodeSettings))
        .addOnCompleteListener(
            task -> {
              if (task.isSuccessful()) {
                result.success(null);
              } else {
                result.error(
                    FlutterFirebaseAuthPluginException.parserExceptionToFlutter(
                        task.getException()));
              }
            });
  }

  @Override
  public void setLanguageCode(
      @NonNull GeneratedAndroidFirebaseAuth.PigeonFirebaseApp app,
      @Nullable String languageCode,
      @NonNull GeneratedAndroidFirebaseAuth.Result<String> result) {
    try {
      FirebaseAuth firebaseAuth = getAuthFromPigeon(app);

      if (languageCode == null) {
        firebaseAuth.useAppLanguage();
      } else {
        firebaseAuth.setLanguageCode(languageCode);
      }

      result.success(firebaseAuth.getLanguageCode());
    } catch (Exception e) {
      result.error(e);
    }
  }

  @Override
  public void setSettings(
      @NonNull GeneratedAndroidFirebaseAuth.PigeonFirebaseApp app,
      @NonNull GeneratedAndroidFirebaseAuth.PigeonFirebaseAuthSettings settings,
      @NonNull GeneratedAndroidFirebaseAuth.Result<Void> result) {
    try {
      FirebaseAuth firebaseAuth = getAuthFromPigeon(app);

      firebaseAuth
          .getFirebaseAuthSettings()
          .setAppVerificationDisabledForTesting(settings.getAppVerificationDisabledForTesting());

      if (settings.getForceRecaptchaFlow() != null) {
        firebaseAuth
            .getFirebaseAuthSettings()
            .forceRecaptchaFlowForTesting(settings.getForceRecaptchaFlow());
      }

      if (settings.getPhoneNumber() != null && settings.getSmsCode() != null) {
        firebaseAuth
            .getFirebaseAuthSettings()
            .setAutoRetrievedSmsCodeForPhoneNumber(
                settings.getPhoneNumber(), settings.getSmsCode());
      }

      result.success(null);
    } catch (Exception e) {
      result.error(e);
    }
  }

  @Override
  public void verifyPasswordResetCode(
      @NonNull GeneratedAndroidFirebaseAuth.PigeonFirebaseApp app,
      @NonNull String code,
      @NonNull GeneratedAndroidFirebaseAuth.Result<String> result) {
    FirebaseAuth firebaseAuth = getAuthFromPigeon(app);

    firebaseAuth
        .verifyPasswordResetCode(code)
        .addOnCompleteListener(
            task -> {
              if (task.isSuccessful()) {
                result.success(task.getResult());
              } else {
                result.error(
                    FlutterFirebaseAuthPluginException.parserExceptionToFlutter(
                        task.getException()));
              }
            });
  }

  @Override
  public void verifyPhoneNumber(
      @NonNull GeneratedAndroidFirebaseAuth.PigeonFirebaseApp app,
      @NonNull GeneratedAndroidFirebaseAuth.PigeonVerifyPhoneNumberRequest request,
      @NonNull GeneratedAndroidFirebaseAuth.Result<String> result) {
    try {
      String eventChannelName = METHOD_CHANNEL_NAME + "/phone/" + UUID.randomUUID().toString();
      EventChannel channel = new EventChannel(messenger, eventChannelName);

      MultiFactorSession multiFactorSession = null;

      if (request.getMultiFactorSessionId() != null) {
        multiFactorSession =
            FlutterFirebaseMultiFactor.multiFactorSessionMap.get(request.getMultiFactorSessionId());
      }

      final String multiFactorInfoId = request.getMultiFactorInfoId();
      PhoneMultiFactorInfo multiFactorInfo = null;

      if (multiFactorInfoId != null) {
        for (String resolverId : FlutterFirebaseMultiFactor.multiFactorResolverMap.keySet()) {
          for (MultiFactorInfo info :
              FlutterFirebaseMultiFactor.multiFactorResolverMap.get(resolverId).getHints()) {
            if (info.getUid().equals(multiFactorInfoId) && info instanceof PhoneMultiFactorInfo) {
              multiFactorInfo = (PhoneMultiFactorInfo) info;
              break;
            }
          }
        }
      }

      PhoneNumberVerificationStreamHandler handler =
          new PhoneNumberVerificationStreamHandler(
              getActivity(),
              app,
              request,
              multiFactorSession,
              multiFactorInfo,
              credential -> {
                int hashCode = credential.hashCode();
                authCredentials.put(hashCode, credential);
              });

      channel.setStreamHandler(handler);
      streamHandlers.put(channel, handler);

      result.success(eventChannelName);
    } catch (Exception e) {
      result.error(e);
    }
  }

  @Override
  public Task<Map<String, Object>> getPluginConstantsForFirebaseApp(FirebaseApp firebaseApp) {
    TaskCompletionSource<Map<String, Object>> taskCompletionSource = new TaskCompletionSource<>();

    cachedThreadPool.execute(
        () -> {
          try {
            Map<String, Object> constants = new HashMap<>();
            FirebaseAuth firebaseAuth = FirebaseAuth.getInstance(firebaseApp);
            FirebaseUser firebaseUser = firebaseAuth.getCurrentUser();
            String languageCode = firebaseAuth.getLanguageCode();

            GeneratedAndroidFirebaseAuth.PigeonUserDetails user =
                firebaseUser == null ? null : PigeonParser.parseFirebaseUser(firebaseUser);

            if (languageCode != null) {
              constants.put("APP_LANGUAGE_CODE", languageCode);
            }

            if (user != null) {
              final Object parsedUser = user.toList();
              constants.put("APP_CURRENT_USER", parsedUser);
            }

            taskCompletionSource.setResult(constants);
          } catch (Exception e) {
            taskCompletionSource.setException(e);
          }
        });

    return taskCompletionSource.getTask();
  }

  @Override
  public Task<Void> didReinitializeFirebaseCore() {
    TaskCompletionSource<Void> taskCompletionSource = new TaskCompletionSource<>();

    cachedThreadPool.execute(
        () -> {
          try {
            removeEventListeners();
            authCredentials.clear();
            taskCompletionSource.setResult(null);
          } catch (Exception e) {
            taskCompletionSource.setException(e);
          }
        });

    return taskCompletionSource.getTask();
  }

  private void removeEventListeners() {
    for (EventChannel eventChannel : streamHandlers.keySet()) {
      StreamHandler streamHandler = streamHandlers.get(eventChannel);
      if (streamHandler != null) {
        streamHandler.onCancel(null);
      }
      eventChannel.setStreamHandler(null);
    }
    streamHandlers.clear();
  }
}<|MERGE_RESOLUTION|>--- conflicted
+++ resolved
@@ -85,13 +85,6 @@
 
     channel = null;
     messenger = null;
-<<<<<<< HEAD
-    GeneratedAndroidFirebaseAuth.FirebaseAuthHostApi.setup(messenger, null);
-    GeneratedAndroidFirebaseAuth.FirebaseAuthUserHostApi.setup(messenger, null);
-    GeneratedAndroidFirebaseAuth.MultiFactorUserHostApi.setup(null, null);
-    GeneratedAndroidFirebaseAuth.MultiFactoResolverHostApi.setup(null, null);
-=======
->>>>>>> 234197c3
 
     removeEventListeners();
   }
