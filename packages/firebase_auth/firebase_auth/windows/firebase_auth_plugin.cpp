#include "firebase_auth_plugin.h"

// This must be included before many other Windows headers.
#include <windows.h>

#include <chrono>
#include <thread>

#include "firebase/app.h"
#include "firebase/auth.h"
#include "firebase/future.h"
#include "firebase/util.h"
#include "firebase_core/firebase_core_plugin_c_api.h"
#include "messages.g.h"

// For getPlatformVersion; remove unless needed for your plugin implementation.
#include <VersionHelpers.h>
#include <flutter/event_channel.h>
#include <flutter/method_channel.h>
#include <flutter/plugin_registrar_windows.h>
#include <flutter/standard_method_codec.h>

#include <future>
#include <iostream>
#include <memory>
#include <sstream>
#include <stdexcept>
#include <string>
#include <string_view>
#include <unordered_map>

using ::firebase::App;
using ::firebase::auth::Auth;

namespace firebase_auth_windows {
flutter::BinaryMessenger* FirebaseAuthPlugin::binaryMessenger = nullptr;

// static
void FirebaseAuthPlugin::RegisterWithRegistrar(
    flutter::PluginRegistrarWindows* registrar) {
  auto plugin = std::make_unique<FirebaseAuthPlugin>();

  FirebaseAuthHostApi::SetUp(registrar->messenger(), plugin.get());
  FirebaseAuthUserHostApi::SetUp(registrar->messenger(), plugin.get());

  registrar->AddPlugin(std::move(plugin));

  binaryMessenger = registrar->messenger();
}

FirebaseAuthPlugin::FirebaseAuthPlugin() {}

FirebaseAuthPlugin::~FirebaseAuthPlugin() = default;

<<<<<<< HEAD
 firebase::auth::Auth* GetAuthFromPigeon(
    const PigeonFirebaseApp& pigeonApp) {   
  std::vector<std::string> app_vector = GetFirebaseApp(pigeonApp.app_name());

  // print coucou
  std::cout << "coucou" << std::endl;

  // print vector lenghts
  std::cout << app_vector.size() << std::endl;

  // print the vector
  for (std::string n : app_vector) {
    std::cout << n << std::endl;
  }

  firebase::AppOptions options;

  options.set_api_key(app_vector[1].c_str());
  options.set_app_id(app_vector[2].c_str());
   options.set_database_url(app_vector[3].c_str());
  
  //   options.set_ga_tracking_id(app_vector[4].c_str());
  
  options.set_messaging_sender_id(app_vector[5].c_str());
=======
firebase::auth::Auth* GetAuthFromPigeon(const PigeonFirebaseApp& pigeonApp) {
  // std::shared_ptr<App> app = GetFirebaseApp(pigeonApp.app_name());

  firebase::AppOptions options;
  options.set_api_key("AIzaSyDooSUGSf63Ghq02_iIhtnmwMDs4HlWS6c");
  options.set_app_id("1:406099696497:ios:58cbc26aca8e5cf83574d0");
  options.set_database_url(
      "https://"
      "flutterfire-e2e-tests-default-rtdb.europe-west1.firebasedatabase.app");

  options.set_messaging_sender_id("406099696497");
>>>>>>> f6ae84fe

  options.set_project_id(app_vector[6].c_str());

<<<<<<< HEAD
  options.set_storage_bucket(app_vector[7].c_str());
  
  

  App* app =
      App::Create(options, pigeonApp.app_name().c_str());

=======
  options.set_storage_bucket("flutterfire-e2e-tests.appspot.com");
>>>>>>> f6ae84fe

  App* app = App::Create(options, pigeonApp.app_name().c_str());

  Auth* auth = Auth::GetAuth(app);

  // firebase::auth::Auth* auth = firebase::auth::Auth::GetAuth(app.get());

  return auth;
}

PigeonUserCredential ParseAuthResult(
    const firebase::auth::AuthResult* authResult) {
  PigeonUserCredential result = PigeonUserCredential();
  result.set_user(FirebaseAuthPlugin::ParseUserDetails(authResult->user));
  return result;
}

PigeonUserDetails FirebaseAuthPlugin::ParseUserDetails(
    const firebase::auth::User user) {
  PigeonUserDetails result =
      PigeonUserDetails(FirebaseAuthPlugin::ParseUserInfo(&user),
                        FirebaseAuthPlugin::ParseProviderData(&user));

  return result;
}

PigeonUserInfo FirebaseAuthPlugin::ParseUserInfo(
    const firebase::auth::User* user) {
  PigeonUserInfo result = PigeonUserInfo(user->uid(), user->is_anonymous(),
                                         user->is_email_verified());
  result.set_display_name(user->display_name());
  result.set_email(user->email());
  result.set_phone_number(user->phone_number());
  result.set_photo_url(user->photo_url());
  result.set_provider_id(user->provider_id());
  result.set_uid(user->uid());

  return result;
}

flutter::EncodableList FirebaseAuthPlugin::ParseProviderData(
    const firebase::auth::User* user) {
  flutter::EncodableList output;

  for (firebase::auth::UserInfoInterface userInfo : user->provider_data()) {
    output.push_back(FirebaseAuthPlugin::ParseUserInfoToMap(&userInfo));
  }

  return flutter::EncodableList(output);
}

flutter::EncodableValue FirebaseAuthPlugin::ParseUserInfoToMap(
    firebase::auth::UserInfoInterface* userInfo) {
  return flutter::EncodableValue(flutter::EncodableMap{
      {flutter::EncodableValue("displayName"),
       flutter::EncodableValue(userInfo->display_name())},
      {flutter::EncodableValue("email"),
       flutter::EncodableValue(userInfo->email())},
      {flutter::EncodableValue("isEmailVerified"),
       flutter::EncodableValue(true)},
      {flutter::EncodableValue("phoneNumber"),
       flutter::EncodableValue(userInfo->phone_number())},
      {flutter::EncodableValue("photoUrl"),
       flutter::EncodableValue(userInfo->photo_url())},
      {flutter::EncodableValue("uid"),
       flutter::EncodableValue(userInfo->uid().empty() ? std::string("")
                                                       : userInfo->uid())},
      {flutter::EncodableValue("providerId"),
       flutter::EncodableValue(userInfo->provider_id())},
      {flutter::EncodableValue("isAnonymous"),
       flutter::EncodableValue(false)}});
}

std::string const kFLTFirebaseAuthChannelName = "firebase_auth_plugin";

class FlutterIdTokenListener : public firebase::auth::IdTokenListener {
 public:
  void SetEventSink(
      std::unique_ptr<flutter::EventSink<flutter::EncodableValue>> event_sink) {
    event_sink_ = std::move(event_sink);
  }

  void OnIdTokenChanged(Auth* auth) override {
    // Generate your ID Token
    firebase::auth::User user = auth->current_user();
    PigeonUserDetails userDetails = FirebaseAuthPlugin::ParseUserDetails(user);

    using flutter::EncodableMap;
    using flutter::EncodableValue;

    if (event_sink_) {
      if (user.is_valid()) {
        event_sink_->Success(EncodableValue(EncodableMap{
            {EncodableValue("user"), userDetails.ToEncodableList()}}));
      } else {
        event_sink_->Success(EncodableValue(EncodableMap{
            {EncodableValue("user"), EncodableValue(std::monostate{})}}));
      }
    }
  }

 private:
  std::unique_ptr<flutter::EventSink<flutter::EncodableValue>> event_sink_;
};

class IdTokenStreamHandler
    : public flutter::StreamHandler<flutter::EncodableValue> {
 public:
  IdTokenStreamHandler(Auth* auth) {
    listener_ = nullptr;
    auth_ = auth;
  }

  std::unique_ptr<flutter::StreamHandlerError<flutter::EncodableValue>>
  OnListenInternal(
      const flutter::EncodableValue* arguments,
      std::unique_ptr<flutter::EventSink<flutter::EncodableValue>>&& events)
      override {
    listener_ = new FlutterIdTokenListener();
    listener_->SetEventSink(std::move(events));
    auth_->AddIdTokenListener(listener_);
    return nullptr;
  }

  std::unique_ptr<flutter::StreamHandlerError<flutter::EncodableValue>>
  OnCancelInternal(const flutter::EncodableValue* arguments) override {
    auth_->RemoveIdTokenListener(listener_);
    listener_->SetEventSink(nullptr);
    listener_ = nullptr;
    return nullptr;
  }

 private:
  FlutterIdTokenListener* listener_;
  firebase::auth::Auth* auth_;
};

void FirebaseAuthPlugin::RegisterIdTokenListener(
    const PigeonFirebaseApp& app,
    std::function<void(ErrorOr<std::string> reply)> result) {
  firebase::auth::Auth* firebaseAuth = GetAuthFromPigeon(app);

  std::string name =
      kFLTFirebaseAuthChannelName + "/id-token/" + app.app_name();

  auto id_token_handler = std::make_unique<IdTokenStreamHandler>(firebaseAuth);

  flutter::EventChannel<flutter::EncodableValue> channel(
      binaryMessenger, name, &flutter::StandardMethodCodec::GetInstance());

  channel.SetStreamHandler(std::move(id_token_handler));

  result(ErrorOr<std::string>(std::string(name)));
}

class FlutterAuthStateListener : public firebase::auth::AuthStateListener {
 public:
  void SetEventSink(
      std::unique_ptr<flutter::EventSink<flutter::EncodableValue>> event_sink) {
    event_sink_ = std::move(event_sink);
  }

  void OnAuthStateChanged(Auth* auth) override {
    // Generate your ID Token
    firebase::auth::User user = auth->current_user();
    PigeonUserDetails userDetails = FirebaseAuthPlugin::ParseUserDetails(user);

    using flutter::EncodableMap;
    using flutter::EncodableValue;

    if (event_sink_) {
      if (user.is_valid()) {
        event_sink_->Success(EncodableValue(EncodableMap{
            {EncodableValue("user"), userDetails.ToEncodableList()}}));
      } else {
        event_sink_->Success(EncodableValue(EncodableMap{
            {EncodableValue("user"), EncodableValue(std::monostate{})}}));
      }
    }
  }

 private:
  std::unique_ptr<flutter::EventSink<flutter::EncodableValue>> event_sink_;
};

class AuthStateStreamHandler
    : public flutter::StreamHandler<flutter::EncodableValue> {
 public:
  AuthStateStreamHandler(Auth* auth) {
    listener_ = nullptr;
    auth_ = auth;
  }

  std::unique_ptr<flutter::StreamHandlerError<flutter::EncodableValue>>
  OnListenInternal(
      const flutter::EncodableValue* arguments,
      std::unique_ptr<flutter::EventSink<flutter::EncodableValue>>&& events)
      override {
    listener_ = new FlutterAuthStateListener();
    listener_->SetEventSink(std::move(events));

    auth_->AddAuthStateListener(listener_);

    return nullptr;
  }

  std::unique_ptr<flutter::StreamHandlerError<flutter::EncodableValue>>
  OnCancelInternal(const flutter::EncodableValue* arguments) override {
    auth_->RemoveAuthStateListener(listener_);

    listener_->SetEventSink(nullptr);
    listener_ = nullptr;
    return nullptr;
  }

 private:
  FlutterAuthStateListener* listener_;
  firebase::auth::Auth* auth_;
};

void FirebaseAuthPlugin::RegisterAuthStateListener(
    const PigeonFirebaseApp& app,
    std::function<void(ErrorOr<std::string> reply)> result) {
  firebase::auth::Auth* firebaseAuth = GetAuthFromPigeon(app);

  std::string name =
      kFLTFirebaseAuthChannelName + "/auth-state/" + app.app_name();

  auto auth_state_handler =
      std::make_unique<AuthStateStreamHandler>(firebaseAuth);

  flutter::EventChannel<flutter::EncodableValue> channel(
      binaryMessenger, name, &flutter::StandardMethodCodec::GetInstance());

  channel.SetStreamHandler(std::move(auth_state_handler));

  result(ErrorOr<std::string>(std::string(name)));
}

void FirebaseAuthPlugin::UseEmulator(
    const PigeonFirebaseApp& app, const std::string& host, int64_t port,
    std::function<void(std::optional<FlutterError> reply)> result) {
  // TODO: C++ function missing
}

void FirebaseAuthPlugin::ApplyActionCode(
    const PigeonFirebaseApp& app, const std::string& code,
    std::function<void(std::optional<FlutterError> reply)> result) {}

void FirebaseAuthPlugin::CheckActionCode(
    const PigeonFirebaseApp& app, const std::string& code,
    std::function<void(ErrorOr<PigeonActionCodeInfo> reply)> result) {
  // TODO: C++ function missing
}

void FirebaseAuthPlugin::ConfirmPasswordReset(
    const PigeonFirebaseApp& app, const std::string& code,
    const std::string& new_password,
    std::function<void(std::optional<FlutterError> reply)> result) {
  // TODO: C++ function missing
}

void FirebaseAuthPlugin::CreateUserWithEmailAndPassword(
    const PigeonFirebaseApp& app, const std::string& email,
    const std::string& password,
    std::function<void(ErrorOr<PigeonUserCredential> reply)> result) {
  firebase::auth::Auth* firebaseAuth = GetAuthFromPigeon(app);

  firebase::Future<firebase::auth::AuthResult> createUserFuture =
      firebaseAuth->CreateUserWithEmailAndPassword(email.c_str(),
                                                   password.c_str());

  createUserFuture.OnCompletion(
      [result](const firebase::Future<firebase::auth::AuthResult>&
                   completed_future) {
        // We are probably in a different thread right now.
        if (completed_future.error() == 0) {
          PigeonUserCredential credential =
              ParseAuthResult(completed_future.result());
          result(credential);
        } else {
          result(FlutterError(completed_future.error_message()));
        }
      });
}

void FirebaseAuthPlugin::SignInAnonymously(
    const PigeonFirebaseApp& app,
    std::function<void(ErrorOr<PigeonUserCredential> reply)> result) {
  firebase::auth::Auth* firebaseAuth = GetAuthFromPigeon(app);

  firebase::Future<firebase::auth::AuthResult> signInFuture =
      firebaseAuth->SignInAnonymously();

  signInFuture.OnCompletion(
      [result](const firebase::Future<firebase::auth::AuthResult>&
                   completed_future) {
        // We are probably in a different thread right now.
        if (completed_future.error() == 0) {
          PigeonUserCredential credential =
              ParseAuthResult(completed_future.result());
          result(credential);
        } else {
          result(FlutterError(completed_future.error_message()));
        }
      });
}

// Provider type keys.
std::string const kSignInMethodPassword = "password";
std::string const kSignInMethodEmailLink = "emailLink";
std::string const kSignInMethodFacebook = "facebook.com";
std::string const kSignInMethodGoogle = "google.com";
std::string const kSignInMethodTwitter = "twitter.com";
std::string const kSignInMethodGithub = "github.com";
std::string const kSignInMethodApple = "apple.com";
std::string const kSignInMethodPhone = "phone";
std::string const kSignInMethodOAuth = "oauth";

// Credential argument keys.
std::string const kArgumentCredential = "credential";
std::string const kArgumentProviderId = "providerId";
std::string const kArgumentProviderScope = "scopes";
std::string const kArgumentProviderCustomParameters = "customParameters";
std::string const kArgumentSignInMethod = "signInMethod";
std::string const kArgumentSecret = "secret";
std::string const kArgumentIdToken = "idToken";
std::string const kArgumentAccessToken = "accessToken";
std::string const kArgumentRawNonce = "rawNonce";
std::string const kArgumentEmail = "email";
std::string const kArgumentCode = "code";
std::string const kArgumentNewEmail = "newEmail";
std::string const kArgumentEmailLink = kSignInMethodEmailLink;
std::string const kArgumentToken = "token";
std::string const kArgumentVerificationId = "verificationId";
std::string const kArgumentSmsCode = "smsCode";
std::string const kArgumentActionCodeSettings = "actionCodeSettings";

// Emulating NSDictionary
typedef std::unordered_map<std::string, std::string> Dictionary;

firebase::auth::Credential getCredentialFromArguments(
    flutter::EncodableMap arguments, const PigeonFirebaseApp& app) {
  std::string signInMethod =
      std::get<std::string>(arguments[kArgumentSignInMethod]);
  std::string secret = std::get<std::string>(arguments[kArgumentSecret]);
  std::string idToken = std::get<std::string>(arguments[kArgumentIdToken]);
  std::string accessToken =
      std::get<std::string>(arguments[kArgumentAccessToken]);
  std::string rawNonce = std::get<std::string>(arguments[kArgumentRawNonce]);

  // Password Auth
  if (signInMethod == kSignInMethodPassword) {
    std::string email = std::get<std::string>(arguments[kArgumentEmail]);
    return firebase::auth::EmailAuthProvider::GetCredential(email.c_str(),
                                                            secret.c_str());
  }
  // Email Link Auth
  if (signInMethod == kSignInMethodEmailLink) {
    // Firebase C++ SDK doesn't have email link authentication as of my
    // knowledge cutoff in September 2021
    std::cout << "Email link authentication is not supported in Firebase C++ "
                 "SDK as of September 2021.\n";
    return firebase::auth::Credential();
  }

  // Facebook Auth
  if (signInMethod == kSignInMethodFacebook) {
    return firebase::auth::FacebookAuthProvider::GetCredential(
        accessToken.c_str());
  }

  // Google Auth
  if (signInMethod == kSignInMethodGoogle) {
    return firebase::auth::GoogleAuthProvider::GetCredential(
        idToken.c_str(), accessToken.c_str());
  }

  // Twitter Auth
  if (signInMethod == kSignInMethodTwitter) {
    return firebase::auth::TwitterAuthProvider::GetCredential(idToken.c_str(),
                                                              secret.c_str());
  }

  // GitHub Auth
  if (signInMethod == kSignInMethodGithub) {
    return firebase::auth::GitHubAuthProvider::GetCredential(
        accessToken.c_str());
  }

  // OAuth
  if (signInMethod == kSignInMethodOAuth) {
    std::string providerId =
        std::get<std::string>(arguments[kArgumentProviderId]);
    // As of my knowledge cutoff in September 2021, Firebase C++ SDK doesn't
    // support creating OAuthProvider credentials directly
    std::cout << "Creating OAuthProvider credentials directly is not supported "
                 "in Firebase C++ SDK as of September 2021.\n";
    return firebase::auth::Credential();
  }

  // If no known auth method matched
  printf(
      "Support for an auth provider with identifier '%s' is not implemented.\n",
      signInMethod.c_str());
  return firebase::auth::Credential();
}

void FirebaseAuthPlugin::SignInWithCredential(
    const PigeonFirebaseApp& app, const flutter::EncodableMap& input,
    std::function<void(ErrorOr<PigeonUserCredential> reply)> result) {
  firebase::auth::Auth* firebaseAuth = GetAuthFromPigeon(app);

  firebase::Future<firebase::auth::User> signInFuture =
      firebaseAuth->SignInWithCredential(
          getCredentialFromArguments(input, app));

  signInFuture.OnCompletion(
      [result](const firebase::Future<firebase::auth::User>& completed_future) {
        // We are probably in a different thread right now.
        if (completed_future.error() == 0) {
          // TODO: not the right return type from C++ SDK
          PigeonUserInfo credential = ParseUserInfo(completed_future.result());
          // result(credential);
        } else {
          result(FlutterError(completed_future.error_message()));
        }
      });
}

void FirebaseAuthPlugin::SignInWithCustomToken(
    const PigeonFirebaseApp& app, const std::string& token,
    std::function<void(ErrorOr<PigeonUserCredential> reply)> result) {
  firebase::auth::Auth* firebaseAuth = GetAuthFromPigeon(app);

  firebase::Future<firebase::auth::AuthResult> signInFuture =
      firebaseAuth->SignInWithCustomToken(token.c_str());

  signInFuture.OnCompletion(
      [result](const firebase::Future<firebase::auth::AuthResult>&
                   completed_future) {
        // We are probably in a different thread right now.
        if (completed_future.error() == 0) {
          PigeonUserCredential credential =
              ParseAuthResult(completed_future.result());
          result(credential);
        } else {
          result(FlutterError(completed_future.error_message()));
        }
      });
}

void FirebaseAuthPlugin::SignInWithEmailAndPassword(
    const PigeonFirebaseApp& app, const std::string& email,
    const std::string& password,
    std::function<void(ErrorOr<PigeonUserCredential> reply)> result) {
  firebase::auth::Auth* firebaseAuth = GetAuthFromPigeon(app);

  firebase::Future<firebase::auth::AuthResult> signInFuture =
      firebaseAuth->SignInWithEmailAndPassword(email.c_str(), password.c_str());

  signInFuture.OnCompletion(
      [result](const firebase::Future<firebase::auth::AuthResult>&
                   completed_future) {
        // We are probably in a different thread right now.
        if (completed_future.error() == 0) {
          PigeonUserCredential credential =
              ParseAuthResult(completed_future.result());
          result(credential);
        } else {
          result(FlutterError(completed_future.error_message()));
        }
      });
}

void FirebaseAuthPlugin::SignInWithEmailLink(
    const PigeonFirebaseApp& app, const std::string& email,
    const std::string& email_link,
    std::function<void(ErrorOr<PigeonUserCredential> reply)> result) {
  // TODO: missing from C++ SDK
}

std::vector<std::string> TransformEncodableList(
    const flutter::EncodableList& encodable_list) {
  std::vector<std::string> transformed_list;

  for (const auto& value : encodable_list) {
    if (std::holds_alternative<std::string>(value)) {
      transformed_list.push_back(std::get<std::string>(value));
    }
  }

  return transformed_list;
}

std::map<std::string, std::string> TransformEncodableMap(
    const flutter::EncodableMap& encodable_map) {
  std::map<std::string, std::string> transformed_map;

  for (const auto& pair : encodable_map) {
    if (std::holds_alternative<std::string>(pair.first) &&
        std::holds_alternative<std::string>(pair.second)) {
      transformed_map[std::get<std::string>(pair.first)] =
          std::get<std::string>(pair.second);
    }
  }

  return transformed_map;
}

firebase::auth::FederatedOAuthProvider getProviderFromArguments(
    const PigeonSignInProvider& sign_in_provider) {
  firebase::auth::FederatedOAuthProviderData federatedOAuthProviderData =
      firebase::auth::FederatedOAuthProviderData(
          sign_in_provider.provider_id().c_str(),
          TransformEncodableList(*sign_in_provider.scopes()),
          TransformEncodableMap(*sign_in_provider.custom_parameters()));
  firebase::auth::FederatedOAuthProvider federatedAuthProvider =
      firebase::auth::FederatedOAuthProvider(federatedOAuthProviderData);

  return federatedAuthProvider;
}

void FirebaseAuthPlugin::SignInWithProvider(
    const PigeonFirebaseApp& app, const PigeonSignInProvider& sign_in_provider,
    std::function<void(ErrorOr<PigeonUserCredential> reply)> result) {
  firebase::auth::Auth* firebaseAuth = GetAuthFromPigeon(app);

  firebase::Future<firebase::auth::AuthResult> signInFuture =
      firebaseAuth->SignInWithProvider(
          &getProviderFromArguments(sign_in_provider));

  signInFuture.OnCompletion(
      [result](const firebase::Future<firebase::auth::AuthResult>&
                   completed_future) {
        // We are probably in a different thread right now.
        if (completed_future.error() == 0) {
          PigeonUserCredential credential =
              ParseAuthResult(completed_future.result());
          result(credential);
        } else {
          result(FlutterError(completed_future.error_message()));
        }
      });
}

void FirebaseAuthPlugin::SignOut(
    const PigeonFirebaseApp& app,
    std::function<void(std::optional<FlutterError> reply)> result) {
  firebase::auth::Auth* firebaseAuth = GetAuthFromPigeon(app);

  firebaseAuth->SignOut();

  result(std::nullopt);
}

flutter::EncodableList TransformStringList(
    const std::vector<std::string>& string_list) {
  flutter::EncodableList encodable_list;

  for (const auto& value : string_list) {
    encodable_list.push_back(value);
  }

  return encodable_list;
}

void FirebaseAuthPlugin::FetchSignInMethodsForEmail(
    const PigeonFirebaseApp& app, const std::string& email,
    std::function<void(ErrorOr<flutter::EncodableList> reply)> result) {
  firebase::auth::Auth* firebaseAuth = GetAuthFromPigeon(app);

  firebase::Future<firebase::auth::Auth::FetchProvidersResult> signInFuture =
      firebaseAuth->FetchProvidersForEmail(email.c_str());

  signInFuture.OnCompletion(
      [result](
          const firebase::Future<firebase::auth::Auth::FetchProvidersResult>&
              completed_future) {
        // We are probably in a different thread right now.
        if (completed_future.error() == 0) {
          result(TransformStringList(completed_future.result()->providers));
        } else {
          result(FlutterError(completed_future.error_message()));
        }
      });
}

void FirebaseAuthPlugin::SendPasswordResetEmail(
    const PigeonFirebaseApp& app, const std::string& email,
    const PigeonActionCodeSettings* action_code_settings,
    std::function<void(std::optional<FlutterError> reply)> result) {
  firebase::auth::Auth* firebaseAuth = GetAuthFromPigeon(app);

  firebase::Future<void> signInFuture =
      firebaseAuth->SendPasswordResetEmail(email.c_str());

  signInFuture.OnCompletion(
      [result](const firebase::Future<void>& completed_future) {
        // We are probably in a different thread right now.
        if (completed_future.error() == 0) {
          result(std::nullopt);
        } else {
          result(FlutterError(completed_future.error_message()));
        }
      });
}

void FirebaseAuthPlugin::SendSignInLinkToEmail(
    const PigeonFirebaseApp& app, const std::string& email,
    const PigeonActionCodeSettings& action_code_settings,
    std::function<void(std::optional<FlutterError> reply)> result) {
  // TODO: missing from C++ SDK
}

void FirebaseAuthPlugin::SetLanguageCode(
    const PigeonFirebaseApp& app, const std::string* language_code,
    std::function<void(ErrorOr<std::string> reply)> result) {
  firebase::auth::Auth* firebaseAuth = GetAuthFromPigeon(app);

  firebaseAuth->set_language_code(language_code->c_str());

  result(*language_code);
}

void FirebaseAuthPlugin::SetSettings(
    const PigeonFirebaseApp& app, const PigeonFirebaseAuthSettings& settings,
    std::function<void(std::optional<FlutterError> reply)> result) {
  // TODO: missing from C++ SDK
}

void FirebaseAuthPlugin::VerifyPasswordResetCode(
    const PigeonFirebaseApp& app, const std::string& code,
    std::function<void(ErrorOr<std::string> reply)> result) {
  // TODO: missing from C++ SDK
}

void FirebaseAuthPlugin::VerifyPhoneNumber(
    const PigeonFirebaseApp& app, const PigeonVerifyPhoneNumberRequest& request,
    std::function<void(ErrorOr<std::string> reply)> result) {
  // TODO: missing from C++ SDK
}

void FirebaseAuthPlugin::Delete(
    const PigeonFirebaseApp& app,
    std::function<void(std::optional<FlutterError> reply)> result) {
  firebase::auth::Auth* firebaseAuth = GetAuthFromPigeon(app);
  firebase::auth::User user = firebaseAuth->current_user();

  firebase::Future<void> future = user.Delete();

  future.OnCompletion([result](const firebase::Future<void>& completed_future) {
    // We are probably in a different thread right now.
    if (completed_future.error() == 0) {
      result(std::nullopt);
    } else {
      result(FlutterError(completed_future.error_message()));
    }
  });
}

void FirebaseAuthPlugin::GetIdToken(
    const PigeonFirebaseApp& app, bool force_refresh,
    std::function<void(ErrorOr<PigeonIdTokenResult> reply)> result) {
  firebase::auth::Auth* firebaseAuth = GetAuthFromPigeon(app);
  firebase::auth::User user = firebaseAuth->current_user();

  firebase::Future<std::string> future = user.GetToken(force_refresh);

  future.OnCompletion(
      [result](const firebase::Future<std::string>& completed_future) {
        // We are probably in a different thread right now.
        if (completed_future.error() == 0) {
          PigeonIdTokenResult token_result;
          std::string_view sv(*completed_future.result());
          token_result.set_token(sv);
          result(token_result);
        } else {
          result(FlutterError(completed_future.error_message()));
        }
      });
}

void FirebaseAuthPlugin::LinkWithCredential(
    const PigeonFirebaseApp& app, const flutter::EncodableMap& input,
    std::function<void(ErrorOr<PigeonUserCredential> reply)> result) {
  firebase::auth::Auth* firebaseAuth = GetAuthFromPigeon(app);
  firebase::auth::User user = firebaseAuth->current_user();

  firebase::Future<firebase::auth::AuthResult> future =
      user.LinkWithCredential(getCredentialFromArguments(input, app));

  future.OnCompletion(
      [result](const firebase::Future<firebase::auth::AuthResult>&
                   completed_future) {
        // We are probably in a different thread right now.
        if (completed_future.error() == 0) {
          PigeonUserCredential credential =
              ParseAuthResult(completed_future.result());
          result(credential);
        } else {
          result(FlutterError(completed_future.error_message()));
        }
      });
}

void FirebaseAuthPlugin::LinkWithProvider(
    const PigeonFirebaseApp& app, const PigeonSignInProvider& sign_in_provider,
    std::function<void(ErrorOr<PigeonUserCredential> reply)> result) {
  firebase::auth::Auth* firebaseAuth = GetAuthFromPigeon(app);
  firebase::auth::User user = firebaseAuth->current_user();

  firebase::Future<firebase::auth::AuthResult> future =
      user.LinkWithProvider(&getProviderFromArguments(sign_in_provider));

  future.OnCompletion(
      [result](const firebase::Future<firebase::auth::AuthResult>&
                   completed_future) {
        // We are probably in a different thread right now.
        if (completed_future.error() == 0) {
          PigeonUserCredential credential =
              ParseAuthResult(completed_future.result());
          result(credential);
        } else {
          result(FlutterError(completed_future.error_message()));
        }
      });
}

void FirebaseAuthPlugin::ReauthenticateWithCredential(
    const PigeonFirebaseApp& app, const flutter::EncodableMap& input,
    std::function<void(ErrorOr<PigeonUserCredential> reply)> result) {
  firebase::auth::Auth* firebaseAuth = GetAuthFromPigeon(app);
  firebase::auth::User user = firebaseAuth->current_user();

  firebase::Future<void> future =
      user.Reauthenticate(getCredentialFromArguments(input, app));

  future.OnCompletion([result](const firebase::Future<void>& completed_future) {
    // We are probably in a different thread right now.
    if (completed_future.error() == 0) {
      // TODO: wrong return type
    } else {
      result(FlutterError(completed_future.error_message()));
    }
  });
}

void FirebaseAuthPlugin::ReauthenticateWithProvider(
    const PigeonFirebaseApp& app, const PigeonSignInProvider& sign_in_provider,
    std::function<void(ErrorOr<PigeonUserCredential> reply)> result) {
  firebase::auth::Auth* firebaseAuth = GetAuthFromPigeon(app);
  firebase::auth::User user = firebaseAuth->current_user();

  firebase::Future<firebase::auth::AuthResult> future =
      user.ReauthenticateWithProvider(
          &getProviderFromArguments(sign_in_provider));

  future.OnCompletion(
      [result](const firebase::Future<firebase::auth::AuthResult>&
                   completed_future) {
        // We are probably in a different thread right now.
        if (completed_future.error() == 0) {
          PigeonUserCredential credential =
              ParseAuthResult(completed_future.result());
          result(credential);
        } else {
          result(FlutterError(completed_future.error_message()));
        }
      });
}

void FirebaseAuthPlugin::Reload(
    const PigeonFirebaseApp& app,
    std::function<void(ErrorOr<PigeonUserDetails> reply)> result) {
  firebase::auth::Auth* firebaseAuth = GetAuthFromPigeon(app);
  firebase::auth::User user = firebaseAuth->current_user();

  firebase::Future<void> future = user.Reload();

  future.OnCompletion([result, firebaseAuth](
                          const firebase::Future<void>& completed_future) {
    // We are probably in a different thread right now.
    if (completed_future.error() == 0) {
      PigeonUserDetails user = ParseUserDetails(firebaseAuth->current_user());
      result(user);
    } else {
      result(FlutterError(completed_future.error_message()));
    }
  });
}

void FirebaseAuthPlugin::SendEmailVerification(
    const PigeonFirebaseApp& app,
    const PigeonActionCodeSettings* action_code_settings,
    std::function<void(std::optional<FlutterError> reply)> result) {
  firebase::auth::Auth* firebaseAuth = GetAuthFromPigeon(app);
  firebase::auth::User user = firebaseAuth->current_user();

  firebase::Future<void> future = user.SendEmailVerification();

  future.OnCompletion([result](const firebase::Future<void>& completed_future) {
    // We are probably in a different thread right now.
    if (completed_future.error() == 0) {
      result(std::nullopt);
    } else {
      result(FlutterError(completed_future.error_message()));
    }
  });
}

void FirebaseAuthPlugin::Unlink(
    const PigeonFirebaseApp& app, const std::string& provider_id,
    std::function<void(ErrorOr<PigeonUserCredential> reply)> result) {
  firebase::auth::Auth* firebaseAuth = GetAuthFromPigeon(app);
  firebase::auth::User user = firebaseAuth->current_user();

  firebase::Future<firebase::auth::AuthResult> future =
      user.Unlink(provider_id.c_str());

  future.OnCompletion(
      [result](const firebase::Future<firebase::auth::AuthResult>&
                   completed_future) {
        // We are probably in a different thread right now.
        if (completed_future.error() == 0) {
          PigeonUserCredential credential =
              ParseAuthResult(completed_future.result());
          result(credential);
        } else {
          result(FlutterError(completed_future.error_message()));
        }
      });
}

void FirebaseAuthPlugin::UpdateEmail(
    const PigeonFirebaseApp& app, const std::string& new_email,
    std::function<void(ErrorOr<PigeonUserDetails> reply)> result) {
  firebase::auth::Auth* firebaseAuth = GetAuthFromPigeon(app);
  firebase::auth::User user = firebaseAuth->current_user();

  firebase::Future<void> future = user.UpdateEmail(new_email.c_str());

  future.OnCompletion([result, firebaseAuth](
                          const firebase::Future<void>& completed_future) {
    // We are probably in a different thread right now.
    if (completed_future.error() == 0) {
      PigeonUserDetails user = ParseUserDetails(firebaseAuth->current_user());
      result(user);
    } else {
      result(FlutterError(completed_future.error_message()));
    }
  });
}

void FirebaseAuthPlugin::UpdatePassword(
    const PigeonFirebaseApp& app, const std::string& new_password,
    std::function<void(ErrorOr<PigeonUserDetails> reply)> result) {
  firebase::auth::Auth* firebaseAuth = GetAuthFromPigeon(app);
  firebase::auth::User user = firebaseAuth->current_user();

  firebase::Future<void> future = user.UpdatePassword(new_password.c_str());

  future.OnCompletion([result, firebaseAuth](
                          const firebase::Future<void>& completed_future) {
    // We are probably in a different thread right now.
    if (completed_future.error() == 0) {
      PigeonUserDetails user = ParseUserDetails(firebaseAuth->current_user());
      result(user);
    } else {
      result(FlutterError(completed_future.error_message()));
    }
  });
}

firebase::auth::PhoneAuthCredential getPhoneCredentialFromArguments(
    flutter::EncodableMap arguments, const PigeonFirebaseApp& app) {
  std::string signInMethod =
      std::get<std::string>(arguments[kArgumentSignInMethod]);

  if (signInMethod == kSignInMethodPhone) {
    std::string verificationId =
        std::get<std::string>(arguments[kArgumentVerificationId]);
    std::string smsCode = std::get<std::string>(arguments[kArgumentSmsCode]);

    // TODO: we cannot construct a PhoneAuthCredential from the verificationId
    return firebase::auth::PhoneAuthCredential::PhoneAuthCredential();
  }
  // If no known auth method matched
  printf(
      "Support for an auth provider with identifier '%s' is not "
      "implemented.\n",
      signInMethod.c_str());
  throw;
}

void FirebaseAuthPlugin::UpdatePhoneNumber(
    const PigeonFirebaseApp& app, const flutter::EncodableMap& input,
    std::function<void(ErrorOr<PigeonUserDetails> reply)> result) {
  firebase::auth::Auth* firebaseAuth = GetAuthFromPigeon(app);
  firebase::auth::User user = firebaseAuth->current_user();

  firebase::Future<firebase::auth::User> future =
      user.UpdatePhoneNumberCredential(
          getPhoneCredentialFromArguments(input, app));

  future.OnCompletion(
      [result](const firebase::Future<firebase::auth::User>& completed_future) {
        // We are probably in a different thread right now.
        if (completed_future.error() == 0) {
          PigeonUserDetails user = ParseUserDetails(*completed_future.result());
          result(user);
        } else {
          result(FlutterError(completed_future.error_message()));
        }
      });
}

void FirebaseAuthPlugin::UpdateProfile(
    const PigeonFirebaseApp& app, const PigeonUserProfile& profile,
    std::function<void(ErrorOr<PigeonUserDetails> reply)> result) {
  firebase::auth::Auth* firebaseAuth = GetAuthFromPigeon(app);
  firebase::auth::User user = firebaseAuth->current_user();

  firebase::auth::User::UserProfile userProfile;

  if (profile.display_name_changed()) {
    userProfile.display_name = profile.display_name()->c_str();
  }
  if (profile.photo_url_changed()) {
    userProfile.photo_url = profile.photo_url()->c_str();
  }

  firebase::Future<void> future = user.UpdateUserProfile(userProfile);

  future.OnCompletion([result, firebaseAuth](
                          const firebase::Future<void>& completed_future) {
    // We are probably in a different thread right now.
    if (completed_future.error() == 0) {
      PigeonUserDetails user = ParseUserDetails(firebaseAuth->current_user());
      result(user);
    } else {
      result(FlutterError(completed_future.error_message()));
    }
  });
}

void FirebaseAuthPlugin::VerifyBeforeUpdateEmail(
    const PigeonFirebaseApp& app, const std::string& new_email,
    const PigeonActionCodeSettings* action_code_settings,
    std::function<void(std::optional<FlutterError> reply)> result) {
  // TODO: missing function
}

}  // namespace firebase_auth_windows<|MERGE_RESOLUTION|>--- conflicted
+++ resolved
@@ -52,7 +52,6 @@
 
 FirebaseAuthPlugin::~FirebaseAuthPlugin() = default;
 
-<<<<<<< HEAD
  firebase::auth::Auth* GetAuthFromPigeon(
     const PigeonFirebaseApp& pigeonApp) {   
   std::vector<std::string> app_vector = GetFirebaseApp(pigeonApp.app_name());
@@ -77,23 +76,9 @@
   //   options.set_ga_tracking_id(app_vector[4].c_str());
   
   options.set_messaging_sender_id(app_vector[5].c_str());
-=======
-firebase::auth::Auth* GetAuthFromPigeon(const PigeonFirebaseApp& pigeonApp) {
-  // std::shared_ptr<App> app = GetFirebaseApp(pigeonApp.app_name());
-
-  firebase::AppOptions options;
-  options.set_api_key("AIzaSyDooSUGSf63Ghq02_iIhtnmwMDs4HlWS6c");
-  options.set_app_id("1:406099696497:ios:58cbc26aca8e5cf83574d0");
-  options.set_database_url(
-      "https://"
-      "flutterfire-e2e-tests-default-rtdb.europe-west1.firebasedatabase.app");
-
-  options.set_messaging_sender_id("406099696497");
->>>>>>> f6ae84fe
 
   options.set_project_id(app_vector[6].c_str());
 
-<<<<<<< HEAD
   options.set_storage_bucket(app_vector[7].c_str());
   
   
@@ -101,9 +86,6 @@
   App* app =
       App::Create(options, pigeonApp.app_name().c_str());
 
-=======
-  options.set_storage_bucket("flutterfire-e2e-tests.appspot.com");
->>>>>>> f6ae84fe
 
   App* app = App::Create(options, pigeonApp.app_name().c_str());
 
