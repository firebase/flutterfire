--- conflicted
+++ resolved
@@ -116,7 +116,7 @@
           .thenAnswer((_) async => mockUserCredPlatform!);
 
       when(mockAuthPlatform.signInWithCredential(any)).thenAnswer(
-          (_) => Future<UserCredentialPlatform>.value(mockUserCredPlatform));
+              (_) => Future<UserCredentialPlatform>.value(mockUserCredPlatform));
 
       when(mockAuthPlatform.currentUser).thenReturn(mockUserPlatform);
 
@@ -161,13 +161,13 @@
           .thenAnswer((_) async => mockUserCredPlatform);
 
       when(mockAuthPlatform.authStateChanges()).thenAnswer((_) =>
-          Stream<UserPlatform>.fromIterable(<UserPlatform>[mockUserPlatform!]));
+      Stream<UserPlatform>.fromIterable(<UserPlatform>[mockUserPlatform!]));
 
       when(mockAuthPlatform.idTokenChanges()).thenAnswer((_) =>
-          Stream<UserPlatform>.fromIterable(<UserPlatform>[mockUserPlatform!]));
+      Stream<UserPlatform>.fromIterable(<UserPlatform>[mockUserPlatform!]));
 
       when(mockAuthPlatform.userChanges()).thenAnswer((_) =>
-          Stream<UserPlatform>.fromIterable(<UserPlatform>[mockUserPlatform!]));
+      Stream<UserPlatform>.fromIterable(<UserPlatform>[mockUserPlatform!]));
 
       MethodChannelFirebaseAuth.channel.setMockMethodCallHandler((call) async {
         return <String, dynamic>{'user': user};
@@ -320,7 +320,7 @@
     group('authStateChanges()', () {
       test('should stream changes', () async {
         final StreamQueue<User?> changes =
-            StreamQueue<User?>(auth.authStateChanges());
+        StreamQueue<User?>(auth.authStateChanges());
         expect(await changes.next, isA<User>());
       });
     });
@@ -328,7 +328,7 @@
     group('idTokenChanges()', () {
       test('should stream changes', () async {
         final StreamQueue<User?> changes =
-            StreamQueue<User?>(auth.idTokenChanges());
+        StreamQueue<User?>(auth.idTokenChanges());
         expect(await changes.next, isA<User>());
       });
     });
@@ -336,7 +336,7 @@
     group('userChanges()', () {
       test('should stream changes', () async {
         final StreamQueue<User?> changes =
-            StreamQueue<User?>(auth.userChanges());
+        StreamQueue<User?>(auth.userChanges());
         expect(await changes.next, isA<User>());
       });
     });
@@ -365,39 +365,39 @@
 
     group('sendSignInLinkToEmail()', () {
       test('should throw if actionCodeSettings.handleCodeInApp is not true',
-          () async {
+              () async {
+            // Necessary as we otherwise get a "null is not a Future<void>" error
+            when(mockAuthPlatform.sendSignInLinkToEmail(any, any))
+                .thenAnswer((i) async {});
+
+            final ActionCodeSettings kMockActionCodeSettingsNull =
+            ActionCodeSettings(url: kMockURL);
+            final ActionCodeSettings kMockActionCodeSettingsFalse =
+            ActionCodeSettings(url: kMockURL, handleCodeInApp: false);
+
+            // when handleCodeInApp is null
+            expect(
+                  () => auth.sendSignInLinkToEmail(
+                  email: kMockEmail,
+                  actionCodeSettings: kMockActionCodeSettingsNull),
+              throwsArgumentError,
+            );
+            // when handleCodeInApp is false
+            expect(
+                  () => auth.sendSignInLinkToEmail(
+                  email: kMockEmail,
+                  actionCodeSettings: kMockActionCodeSettingsFalse),
+              throwsArgumentError,
+            );
+          });
+
+      test('should call delegate method', () async {
         // Necessary as we otherwise get a "null is not a Future<void>" error
         when(mockAuthPlatform.sendSignInLinkToEmail(any, any))
             .thenAnswer((i) async {});
 
-        final ActionCodeSettings kMockActionCodeSettingsNull =
-            ActionCodeSettings(url: kMockURL);
-        final ActionCodeSettings kMockActionCodeSettingsFalse =
-            ActionCodeSettings(url: kMockURL, handleCodeInApp: false);
-
-        // when handleCodeInApp is null
-        expect(
-          () => auth.sendSignInLinkToEmail(
-              email: kMockEmail,
-              actionCodeSettings: kMockActionCodeSettingsNull),
-          throwsArgumentError,
-        );
-        // when handleCodeInApp is false
-        expect(
-          () => auth.sendSignInLinkToEmail(
-              email: kMockEmail,
-              actionCodeSettings: kMockActionCodeSettingsFalse),
-          throwsArgumentError,
-        );
-      });
-
-      test('should call delegate method', () async {
-        // Necessary as we otherwise get a "null is not a Future<void>" error
-        when(mockAuthPlatform.sendSignInLinkToEmail(any, any))
-            .thenAnswer((i) async {});
-
         final ActionCodeSettings kMockActionCodeSettingsValid =
-            ActionCodeSettings(url: kMockURL, handleCodeInApp: true);
+        ActionCodeSettings(url: kMockURL, handleCodeInApp: true);
 
         await auth.sendSignInLinkToEmail(
           email: kMockEmail,
@@ -422,28 +422,24 @@
           userAccessGroup: any,
         )).thenAnswer((i) async {});
 
-<<<<<<< HEAD
         String phoneNumber = '123456';
         String smsCode = '1234';
         bool forceRecaptchaFlow = true;
         bool appVerificationDisabledForTesting = true;
         String userAccessGroup = 'group-id';
 
-        await auth!.setSettings(
+        await auth.setSettings(
           appVerificationDisabledForTesting: appVerificationDisabledForTesting,
           phoneNumber: phoneNumber,
           smsCode: smsCode,
           forceRecaptchaFlow: forceRecaptchaFlow,
           userAccessGroup: userAccessGroup,
         );
-=======
-        await auth.setSettings(appVerificationDisabledForTesting: true);
->>>>>>> fa76c1af
 
         verify(
           mockAuthPlatform.setSettings(
             appVerificationDisabledForTesting:
-                appVerificationDisabledForTesting,
+            appVerificationDisabledForTesting,
             phoneNumber: phoneNumber,
             smsCode: smsCode,
             forceRecaptchaFlow: forceRecaptchaFlow,
@@ -477,7 +473,7 @@
     group('signInWithCredential()', () {
       test('GithubAuthProvider signInWithCredential', () async {
         final AuthCredential credential =
-            GithubAuthProvider.credential(kMockGithubToken);
+        GithubAuthProvider.credential(kMockGithubToken);
         await auth.signInWithCredential(credential);
         final captured =
             verify(mockAuthPlatform.signInWithCredential(captureAny))
@@ -569,7 +565,7 @@
 
       test('FacebookAuthProvider signInWithCredential', () async {
         final AuthCredential credential =
-            FacebookAuthProvider.credential(kMockAccessToken);
+        FacebookAuthProvider.credential(kMockAccessToken);
         await auth.signInWithCredential(credential);
         final captured =
             verify(mockAuthPlatform.signInWithCredential(captureAny))
@@ -651,7 +647,7 @@
         // Necessary as we otherwise get a "null is not a Future<void>" error
         when(mockAuthPlatform.verifyPhoneNumber(
           autoRetrievedSmsCodeForTesting:
-              anyNamed('autoRetrievedSmsCodeForTesting'),
+          anyNamed('autoRetrievedSmsCodeForTesting'),
           codeAutoRetrievalTimeout: anyNamed('codeAutoRetrievalTimeout'),
           codeSent: anyNamed('codeSent'),
           forceResendingToken: anyNamed('forceResendingToken'),
@@ -740,9 +736,9 @@
 
   @override
   Future<UserCredentialPlatform> createUserWithEmailAndPassword(
-    String? email,
-    String? password,
-  ) {
+      String? email,
+      String? password,
+      ) {
     return super.noSuchMethod(
       Invocation.method(#createUserWithEmailAndPassword, [email, password]),
       returnValue: neverEndingFuture<UserCredentialPlatform>(),
@@ -752,9 +748,9 @@
 
   @override
   Future<ConfirmationResultPlatform> signInWithPhoneNumber(
-    String? phoneNumber,
-    RecaptchaVerifierFactoryPlatform? applicationVerifier,
-  ) {
+      String? phoneNumber,
+      RecaptchaVerifierFactoryPlatform? applicationVerifier,
+      ) {
     return super.noSuchMethod(
       Invocation.method(
         #signInWithPhoneNumber,
@@ -762,14 +758,14 @@
       ),
       returnValue: neverEndingFuture<ConfirmationResultPlatform>(),
       returnValueForMissingStub:
-          neverEndingFuture<ConfirmationResultPlatform>(),
+      neverEndingFuture<ConfirmationResultPlatform>(),
     );
   }
 
   @override
   Future<UserCredentialPlatform> signInWithCredential(
-    AuthCredential? credential,
-  ) {
+      AuthCredential? credential,
+      ) {
     return super.noSuchMethod(
       Invocation.method(#signInWithCredential, [credential]),
       returnValue: neverEndingFuture<UserCredentialPlatform>(),
@@ -788,9 +784,9 @@
 
   @override
   Future<UserCredentialPlatform> signInWithEmailAndPassword(
-    String? email,
-    String? password,
-  ) {
+      String? email,
+      String? password,
+      ) {
     return super.noSuchMethod(
       Invocation.method(#signInWithEmailAndPassword, [email, password]),
       returnValue: neverEndingFuture<UserCredentialPlatform>(),
@@ -809,9 +805,9 @@
 
   @override
   Future<UserCredentialPlatform> signInWithEmailLink(
-    String? email,
-    String? emailLink,
-  ) {
+      String? email,
+      String? emailLink,
+      ) {
     return super.noSuchMethod(
       Invocation.method(#signInWithEmailLink, [email, emailLink]),
       returnValue: neverEndingFuture<UserCredentialPlatform>(),
@@ -917,9 +913,9 @@
 
   @override
   Future<void> sendPasswordResetEmail(
-    String? email, [
-    ActionCodeSettings? actionCodeSettings,
-  ]) {
+      String? email, [
+        ActionCodeSettings? actionCodeSettings,
+      ]) {
     return super.noSuchMethod(
       Invocation.method(#sendPasswordResetEmail, [email, actionCodeSettings]),
       returnValue: neverEndingFuture<void>(),
@@ -929,9 +925,9 @@
 
   @override
   Future<void> sendSignInLinkToEmail(
-    String? email,
-    ActionCodeSettings? actionCodeSettings,
-  ) {
+      String? email,
+      ActionCodeSettings? actionCodeSettings,
+      ) {
     return super.noSuchMethod(
       Invocation.method(#sendSignInLinkToEmail, [email, actionCodeSettings]),
       returnValue: neverEndingFuture<void>(),
@@ -1049,11 +1045,11 @@
     with MockPlatformInterfaceMixin
     implements TestUserCredentialPlatform {
   MockUserCredentialPlatform(
-    FirebaseAuthPlatform auth,
-    AdditionalUserInfo additionalUserInfo,
-    AuthCredential credential,
-    UserPlatform userPlatform,
-  ) {
+      FirebaseAuthPlatform auth,
+      AdditionalUserInfo additionalUserInfo,
+      AuthCredential credential,
+      UserPlatform userPlatform,
+      ) {
     TestUserCredentialPlatform(
       auth,
       additionalUserInfo,
@@ -1164,16 +1160,16 @@
 
 class TestUserCredentialPlatform extends UserCredentialPlatform {
   TestUserCredentialPlatform(
-    FirebaseAuthPlatform auth,
-    AdditionalUserInfo additionalUserInfo,
-    AuthCredential credential,
-    UserPlatform userPlatform,
-  ) : super(
-          auth: auth,
-          additionalUserInfo: additionalUserInfo,
-          credential: credential,
-          user: userPlatform,
-        );
+      FirebaseAuthPlatform auth,
+      AdditionalUserInfo additionalUserInfo,
+      AuthCredential credential,
+      UserPlatform userPlatform,
+      ) : super(
+    auth: auth,
+    additionalUserInfo: additionalUserInfo,
+    credential: credential,
+    user: userPlatform,
+  );
 }
 
 class EmptyUserCredentialPlatform extends UserCredentialPlatform {
