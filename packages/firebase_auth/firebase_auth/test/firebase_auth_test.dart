// Copyright 2020, the Chromium project authors.  Please see the AUTHORS file
// for details. All rights reserved. Use of this source code is governed by a
// BSD-style license that can be found in the LICENSE file.

import 'dart:async';

import 'package:async/async.dart';
import 'package:firebase_auth/firebase_auth.dart';
import 'package:firebase_auth_platform_interface/firebase_auth_platform_interface.dart';
import 'package:firebase_auth_platform_interface/src/method_channel/method_channel_firebase_auth.dart';
import 'package:firebase_core/firebase_core.dart';
import 'package:flutter_test/flutter_test.dart';
import 'package:mockito/mockito.dart';
import 'package:plugin_platform_interface/plugin_platform_interface.dart';

import './mock.dart';

void main() {
  setupFirebaseAuthMocks();

  late FirebaseAuth auth;

  const String kMockActionCode = '12345';
  const String kMockEmail = 'test@example.com';
  const String kMockPassword = 'passw0rd';
  const String kMockIdToken = '12345';
  const String kMockAccessToken = '67890';
  const String kMockGithubToken = 'github';
  const String kMockCustomToken = '12345';
  const String kMockPhoneNumber = '5555555555';
  const String kMockVerificationId = '12345';
  const String kMockSmsCode = '123456';
  const String kMockLanguage = 'en';
  const String kMockOobCode = 'oobcode';
  const String kMockURL = 'http://www.example.com';
  const String kMockHost = 'www.example.com';
  const int kMockPort = 31337;

  final TestAuthProvider testAuthProvider = TestAuthProvider();
  final int kMockCreationTimestamp =
      DateTime.now().subtract(const Duration(days: 2)).millisecondsSinceEpoch;
  final int kMockLastSignInTimestamp =
      DateTime.now().subtract(const Duration(days: 1)).millisecondsSinceEpoch;

  Map<String, dynamic> kMockUser = <String, dynamic>{
    'isAnonymous': true,
    'emailVerified': false,
    'displayName': 'displayName',
    'metadata': <String, int>{
      'creationTime': kMockCreationTimestamp,
      'lastSignInTime': kMockLastSignInTimestamp,
    },
    'providerData': <Map<String, String>>[
      <String, String>{
        'providerId': 'firebase',
        'uid': '12345',
        'displayName': 'Flutter Test User',
        'photoURL': 'http://www.example.com/',
        'email': 'test@example.com',
      },
    ],
  };

  MockUserPlatform? mockUserPlatform;
  MockUserCredentialPlatform? mockUserCredPlatform;
  MockConfirmationResultPlatform? mockConfirmationResultPlatform;
  MockRecaptchaVerifier? mockVerifier;
  AdditionalUserInfo? mockAdditionalUserInfo;
  EmailAuthCredential? mockCredential;

  MockFirebaseAuth mockAuthPlatform = MockFirebaseAuth();

  group('$FirebaseAuth', () {
    Map<String, dynamic> user;
    // used to generate a unique application name for each test
    var testCount = 0;

    setUp(() async {
      FirebaseAuthPlatform.instance = mockAuthPlatform = MockFirebaseAuth();

      // Each test uses a unique FirebaseApp instance to avoid sharing state
      final app = await Firebase.initializeApp(
        name: '$testCount',
        options: const FirebaseOptions(
          apiKey: '',
          appId: '',
          messagingSenderId: '',
          projectId: '',
        ),
      );

      auth = FirebaseAuth.instanceFor(app: app);
      user = kMockUser;

      mockUserPlatform = MockUserPlatform(mockAuthPlatform, user);
      mockConfirmationResultPlatform = MockConfirmationResultPlatform();
      mockAdditionalUserInfo = AdditionalUserInfo(
        isNewUser: false,
        username: 'flutterUser',
        providerId: 'testProvider',
        profile: <String, dynamic>{'foo': 'bar'},
      );
      mockCredential = EmailAuthProvider.credential(
        email: 'test',
        password: 'test',
      ) as EmailAuthCredential;
      mockUserCredPlatform = MockUserCredentialPlatform(
        FirebaseAuthPlatform.instance,
        mockAdditionalUserInfo!,
        mockCredential!,
        mockUserPlatform!,
      );
      mockVerifier = MockRecaptchaVerifier();

      when(mockAuthPlatform.signInAnonymously())
          .thenAnswer((_) async => mockUserCredPlatform!);

      when(mockAuthPlatform.signInWithCredential(any)).thenAnswer(
          (_) => Future<UserCredentialPlatform>.value(mockUserCredPlatform));

      when(mockAuthPlatform.currentUser).thenReturn(mockUserPlatform);

      when(mockAuthPlatform.instanceFor(
        app: anyNamed('app'),
        pluginConstants: anyNamed('pluginConstants'),
      )).thenAnswer((_) => mockUserPlatform);

      when(mockAuthPlatform.delegateFor(
        app: anyNamed('app'),
      )).thenAnswer((_) => mockAuthPlatform);

      when(mockAuthPlatform.setInitialValues(
        currentUser: anyNamed('currentUser'),
        languageCode: anyNamed('languageCode'),
      )).thenAnswer((_) => mockAuthPlatform);

      when(mockAuthPlatform.createUserWithEmailAndPassword(any, any))
          .thenAnswer((_) async => mockUserCredPlatform!);

      when(mockAuthPlatform.getRedirectResult())
          .thenAnswer((_) async => mockUserCredPlatform!);

      when(mockAuthPlatform.signInWithCustomToken(any))
          .thenAnswer((_) async => mockUserCredPlatform!);

      when(mockAuthPlatform.signInWithEmailAndPassword(any, any))
          .thenAnswer((_) async => mockUserCredPlatform!);

      when(mockAuthPlatform.signInWithEmailLink(any, any))
          .thenAnswer((_) async => mockUserCredPlatform!);

      when(mockAuthPlatform.signInWithPhoneNumber(any, any))
          .thenAnswer((_) async => mockConfirmationResultPlatform!);

      when(mockVerifier!.delegate).thenReturn(mockVerifier!.mockDelegate);

      when(mockAuthPlatform.signInWithPopup(any))
          .thenAnswer((_) async => mockUserCredPlatform!);

      when(mockAuthPlatform.signInWithRedirect(any))
          .thenAnswer((_) async => mockUserCredPlatform);

      when(mockAuthPlatform.authStateChanges()).thenAnswer((_) =>
          Stream<UserPlatform>.fromIterable(<UserPlatform>[mockUserPlatform!]));

      when(mockAuthPlatform.idTokenChanges()).thenAnswer((_) =>
          Stream<UserPlatform>.fromIterable(<UserPlatform>[mockUserPlatform!]));

      when(mockAuthPlatform.userChanges()).thenAnswer((_) =>
          Stream<UserPlatform>.fromIterable(<UserPlatform>[mockUserPlatform!]));

      MethodChannelFirebaseAuth.channel.setMockMethodCallHandler((call) async {
        return <String, dynamic>{'user': user};
      });
    });

    // incremented after tests completed, in case a test may want to use this
    // value for an assertion (toString)
    tearDown(() => testCount++);

    setUp(() async {
      user = kMockUser;
      await auth.signInAnonymously();
    });

    group('emulator', () {
      test('useEmulator() should call delegate method', () async {
        // Necessary as we otherwise get a "null is not a Future<void>" error
        when(mockAuthPlatform.useEmulator(kMockHost, kMockPort))
            .thenAnswer((i) async {});
        await auth.useEmulator('http://$kMockHost:$kMockPort');
        verify(mockAuthPlatform.useEmulator(kMockHost, kMockPort));
      });
    });

    group('currentUser', () {
      test('get currentUser', () {
        User? user = auth.currentUser;
        verify(mockAuthPlatform.currentUser);
        expect(user, isA<User>());
      });
    });

    group('tenantId', () {
      test('set tenantId should call delegate method', () async {
        // Each test uses a unique FirebaseApp instance to avoid sharing state
        final app = await Firebase.initializeApp(
            name: 'tenantIdTest',
            options: const FirebaseOptions(
                apiKey: 'apiKey',
                appId: 'appId',
                messagingSenderId: 'messagingSenderId',
                projectId: 'projectId'));

        FirebaseAuthPlatform.instance =
            FakeFirebaseAuthPlatform(tenantId: 'foo');
        auth = FirebaseAuth.instanceFor(app: app);
<<<<<<< HEAD
        expect(auth.tenantId, 'foo');
        auth.tenantId = 'bar';
        expect(auth.tenantId, 'bar');
=======

        expect(auth!.tenantId, 'foo');

        auth!.tenantId = 'bar';

        expect(auth!.tenantId, 'bar');
>>>>>>> 6a2709be
        expect(FirebaseAuthPlatform.instance.tenantId, 'bar');
      });
    });

    group('languageCode', () {
      test('.languageCode should call delegate method', () {
        auth.languageCode;
        verify(mockAuthPlatform.languageCode);
      });

      test('setLanguageCode() should call delegate method', () async {
        // Necessary as we otherwise get a "null is not a Future<void>" error
        when(mockAuthPlatform.setLanguageCode(any)).thenAnswer((i) async {});

        await auth.setLanguageCode(kMockLanguage);
        verify(mockAuthPlatform.setLanguageCode(kMockLanguage));
      });
    });

    group('checkActionCode()', () {
      test('should call delegate method', () async {
        // Necessary as we otherwise get a "null is not a Future<void>" error
        when(mockAuthPlatform.checkActionCode(any))
            .thenAnswer((i) async => ActionCodeInfo(data: {}, operation: 0));

        await auth.checkActionCode(kMockActionCode);
        verify(mockAuthPlatform.checkActionCode(kMockActionCode));
      });
    });

    group('confirmPasswordReset()', () {
      test('should call delegate method', () async {
        // Necessary as we otherwise get a "null is not a Future<void>" error
        when(mockAuthPlatform.confirmPasswordReset(any, any))
            .thenAnswer((i) async {});

        await auth.confirmPasswordReset(
          code: kMockActionCode,
          newPassword: kMockPassword,
        );
        verify(mockAuthPlatform.confirmPasswordReset(
            kMockActionCode, kMockPassword));
      });
    });

    group('createUserWithEmailAndPassword()', () {
      test('should call delegate method', () async {
        // Necessary as we otherwise get a "null is not a Future<void>" error
        when(mockAuthPlatform.createUserWithEmailAndPassword(any, any))
            .thenAnswer((i) async => EmptyUserCredentialPlatform());

        await auth.createUserWithEmailAndPassword(
          email: kMockEmail,
          password: kMockPassword,
        );

        verify(mockAuthPlatform.createUserWithEmailAndPassword(
          kMockEmail,
          kMockPassword,
        ));
      });
    });

    group('fetchSignInMethodsForEmail()', () {
      test('should call delegate method', () async {
        // Necessary as we otherwise get a "null is not a Future<void>" error
        when(mockAuthPlatform.fetchSignInMethodsForEmail(any))
            .thenAnswer((i) async => []);

        await auth.fetchSignInMethodsForEmail(kMockEmail);
        verify(mockAuthPlatform.fetchSignInMethodsForEmail(kMockEmail));
      });
    });

    group('getRedirectResult()', () {
      test('should call delegate method', () async {
        // Necessary as we otherwise get a "null is not a Future<void>" error
        when(mockAuthPlatform.getRedirectResult())
            .thenAnswer((i) async => EmptyUserCredentialPlatform());

        await auth.getRedirectResult();
        verify(mockAuthPlatform.getRedirectResult());
      });
    });

    group('isSignInWithEmailLink()', () {
      test('should call delegate method', () async {
        // Necessary as we otherwise get a "null is not a Future<void>" error
        when(mockAuthPlatform.isSignInWithEmailLink(any))
            .thenAnswer((i) => false);

        auth.isSignInWithEmailLink(kMockURL);
        verify(mockAuthPlatform.isSignInWithEmailLink(kMockURL));
      });
    });

    group('authStateChanges()', () {
      test('should stream changes', () async {
        final StreamQueue<User?> changes =
            StreamQueue<User?>(auth.authStateChanges());
        expect(await changes.next, isA<User>());
      });
    });

    group('idTokenChanges()', () {
      test('should stream changes', () async {
        final StreamQueue<User?> changes =
            StreamQueue<User?>(auth.idTokenChanges());
        expect(await changes.next, isA<User>());
      });
    });

    group('userChanges()', () {
      test('should stream changes', () async {
        final StreamQueue<User?> changes =
            StreamQueue<User?>(auth.userChanges());
        expect(await changes.next, isA<User>());
      });
    });

    group('sendPasswordResetEmail()', () {
      test('should call delegate method', () async {
        // Necessary as we otherwise get a "null is not a Future<void>" error
        when(mockAuthPlatform.sendPasswordResetEmail(any))
            .thenAnswer((i) async {});

        await auth.sendPasswordResetEmail(email: kMockEmail);
        verify(mockAuthPlatform.sendPasswordResetEmail(kMockEmail));
      });
    });

    group('sendPasswordResetEmail()', () {
      test('should call delegate method', () async {
        // Necessary as we otherwise get a "null is not a Future<void>" error
        when(mockAuthPlatform.sendPasswordResetEmail(any))
            .thenAnswer((i) async {});

        await auth.sendPasswordResetEmail(email: kMockEmail);
        verify(mockAuthPlatform.sendPasswordResetEmail(kMockEmail));
      });
    });

    group('sendSignInLinkToEmail()', () {
      test('should throw if actionCodeSettings.handleCodeInApp is not true',
          () async {
        // Necessary as we otherwise get a "null is not a Future<void>" error
        when(mockAuthPlatform.sendSignInLinkToEmail(any, any))
            .thenAnswer((i) async {});

        final ActionCodeSettings kMockActionCodeSettingsNull =
            ActionCodeSettings(url: kMockURL);
        final ActionCodeSettings kMockActionCodeSettingsFalse =
            ActionCodeSettings(url: kMockURL, handleCodeInApp: false);

        // when handleCodeInApp is null
        expect(
          () => auth.sendSignInLinkToEmail(
              email: kMockEmail,
              actionCodeSettings: kMockActionCodeSettingsNull),
          throwsArgumentError,
        );
        // when handleCodeInApp is false
        expect(
          () => auth.sendSignInLinkToEmail(
              email: kMockEmail,
              actionCodeSettings: kMockActionCodeSettingsFalse),
          throwsArgumentError,
        );
      });

      test('should call delegate method', () async {
        // Necessary as we otherwise get a "null is not a Future<void>" error
        when(mockAuthPlatform.sendSignInLinkToEmail(any, any))
            .thenAnswer((i) async {});

        final ActionCodeSettings kMockActionCodeSettingsValid =
            ActionCodeSettings(url: kMockURL, handleCodeInApp: true);

        await auth.sendSignInLinkToEmail(
          email: kMockEmail,
          actionCodeSettings: kMockActionCodeSettingsValid,
        );

        verify(mockAuthPlatform.sendSignInLinkToEmail(
          kMockEmail,
          kMockActionCodeSettingsValid,
        ));
      });
    });

    group('setSettings()', () {
      test('should call delegate method', () async {
        // Necessary as we otherwise get a "null is not a Future<void>" error
        when(mockAuthPlatform.setSettings(
          appVerificationDisabledForTesting: any,
        )).thenAnswer((i) async {});

        await auth.setSettings(appVerificationDisabledForTesting: true);

        verify(
          mockAuthPlatform.setSettings(appVerificationDisabledForTesting: true),
        );
      });
    });

    group('setPersistence()', () {
      test('should call delegate method', () async {
        // Necessary as we otherwise get a "null is not a Future<void>" error
        when(mockAuthPlatform.setPersistence(any)).thenAnswer((i) async {});

        await auth.setPersistence(Persistence.LOCAL);
        verify(mockAuthPlatform.setPersistence(Persistence.LOCAL));
      });
    });

    group('signInAnonymously()', () {
      test('should call delegate method', () async {
        // Necessary as we otherwise get a "null is not a Future<void>" error
        when(mockAuthPlatform.signInAnonymously())
            .thenAnswer((i) async => EmptyUserCredentialPlatform());

        await auth.signInAnonymously();
        verify(mockAuthPlatform.signInAnonymously());
      });
    });

    group('signInWithCredential()', () {
      test('GithubAuthProvider signInWithCredential', () async {
        final AuthCredential credential =
            GithubAuthProvider.credential(kMockGithubToken);
        await auth.signInWithCredential(credential);
        final captured =
            verify(mockAuthPlatform.signInWithCredential(captureAny))
                .captured
                .single;
        expect(captured, isA<GithubAuthCredential>());
        expect(captured.providerId, equals('github.com'));
        expect(captured.accessToken, equals(kMockGithubToken));
      });

      test('EmailAuthProvider (withLink) signInWithCredential', () async {
        final AuthCredential credential = EmailAuthProvider.credentialWithLink(
          email: 'test@example.com',
          emailLink: '<Url with domain from your Firebase project>',
        );
        await auth.signInWithCredential(credential);
        final EmailAuthCredential captured =
            verify(mockAuthPlatform.signInWithCredential(captureAny))
                .captured
                .single;
        expect(captured.providerId, equals('password'));
        expect(captured.email, equals('test@example.com'));
        expect(captured.emailLink,
            equals('<Url with domain from your Firebase project>'));
      });

      test('TwitterAuthProvider signInWithCredential', () async {
        final AuthCredential credential = TwitterAuthProvider.credential(
          accessToken: kMockIdToken,
          secret: kMockAccessToken,
        );
        await auth.signInWithCredential(credential);
        final captured =
            verify(mockAuthPlatform.signInWithCredential(captureAny))
                .captured
                .single;
        expect(captured, isA<TwitterAuthCredential>());
        expect(captured.providerId, equals('twitter.com'));
        expect(captured.accessToken, equals(kMockIdToken));
        expect(captured.secret, equals(kMockAccessToken));
      });

      test('GoogleAuthProvider signInWithCredential', () async {
        final credential = GoogleAuthProvider.credential(
          idToken: kMockIdToken,
          accessToken: kMockAccessToken,
        );
        await auth.signInWithCredential(credential);
        final captured =
            verify(mockAuthPlatform.signInWithCredential(captureAny))
                .captured
                .single;
        expect(captured, isA<GoogleAuthCredential>());
        expect(captured.providerId, equals('google.com'));
        expect(captured.idToken, equals(kMockIdToken));
        expect(captured.accessToken, equals(kMockAccessToken));
      });

      test('OAuthProvider signInWithCredential for Apple', () async {
        OAuthProvider oAuthProvider = OAuthProvider('apple.com');
        final AuthCredential credential = oAuthProvider.credential(
          idToken: kMockIdToken,
          accessToken: kMockAccessToken,
        );
        await auth.signInWithCredential(credential);
        final captured =
            verify(mockAuthPlatform.signInWithCredential(captureAny))
                .captured
                .single;
        expect(captured.providerId, equals('apple.com'));
        expect(captured.idToken, equals(kMockIdToken));
        expect(captured.accessToken, equals(kMockAccessToken));
      });

      test('PhoneAuthProvider signInWithCredential', () async {
        final PhoneAuthCredential credential = PhoneAuthProvider.credential(
          verificationId: kMockVerificationId,
          smsCode: kMockSmsCode,
        );
        await auth.signInWithCredential(credential);
        final PhoneAuthCredential captured =
            verify(mockAuthPlatform.signInWithCredential(captureAny))
                .captured
                .single;
        expect(captured.providerId, equals('phone'));
        expect(captured.verificationId, equals(kMockVerificationId));
        expect(captured.smsCode, equals(kMockSmsCode));
      });

      test('FacebookAuthProvider signInWithCredential', () async {
        final AuthCredential credential =
            FacebookAuthProvider.credential(kMockAccessToken);
        await auth.signInWithCredential(credential);
        final captured =
            verify(mockAuthPlatform.signInWithCredential(captureAny))
                .captured
                .single;
        expect(captured, isA<FacebookAuthCredential>());
        expect(captured.providerId, equals('facebook.com'));
        expect(captured.accessToken, equals(kMockAccessToken));
      });
    });

    group('signInWithCustomToken()', () {
      test('should call delegate method', () async {
        await auth.signInWithCustomToken(kMockCustomToken);
        verify(mockAuthPlatform.signInWithCustomToken(kMockCustomToken));
      });
    });

    group('signInWithEmailAndPassword()', () {
      test('should call delegate method', () async {
        await auth.signInWithEmailAndPassword(
            email: kMockEmail, password: kMockPassword);
        verify(mockAuthPlatform.signInWithEmailAndPassword(
            kMockEmail, kMockPassword));
      });
    });

    group('signInWithEmailLink()', () {
      test('should call delegate method', () async {
        await auth.signInWithEmailLink(email: kMockEmail, emailLink: kMockURL);
        verify(mockAuthPlatform.signInWithEmailLink(kMockEmail, kMockURL));
      });
    });

    group('signInWithPhoneNumber()', () {
      test('should call delegate method', () async {
        await auth.signInWithPhoneNumber(kMockPhoneNumber, mockVerifier);
        verify(mockAuthPlatform.signInWithPhoneNumber(kMockPhoneNumber, any));
      });
    });

    group('signInWithPopup()', () {
      test('should call delegate method', () async {
        await auth.signInWithPopup(testAuthProvider);
        verify(mockAuthPlatform.signInWithPopup(testAuthProvider));
      });
    });

    group('signInWithRedirect()', () {
      test('should call delegate method', () async {
        await auth.signInWithRedirect(testAuthProvider);
        verify(mockAuthPlatform.signInWithRedirect(testAuthProvider));
      });
    });

    group('signOut()', () {
      test('should call delegate method', () async {
        // Necessary as we otherwise get a "null is not a Future<void>" error
        when(mockAuthPlatform.signOut()).thenAnswer((i) async {});

        await auth.signOut();
        verify(mockAuthPlatform.signOut());
      });
    });

    group('verifyPasswordResetCode()', () {
      test('should call delegate method', () async {
        // Necessary as we otherwise get a "null is not a Future<void>" error
        when(mockAuthPlatform.verifyPasswordResetCode(any))
            .thenAnswer((i) async => '');

        await auth.verifyPasswordResetCode(kMockOobCode);
        verify(mockAuthPlatform.verifyPasswordResetCode(kMockOobCode));
      });
    });

    group('verifyPhoneNumber()', () {
      test('should call delegate method', () async {
        // Necessary as we otherwise get a "null is not a Future<void>" error
        when(mockAuthPlatform.verifyPhoneNumber(
          autoRetrievedSmsCodeForTesting:
              anyNamed('autoRetrievedSmsCodeForTesting'),
          codeAutoRetrievalTimeout: anyNamed('codeAutoRetrievalTimeout'),
          codeSent: anyNamed('codeSent'),
          forceResendingToken: anyNamed('forceResendingToken'),
          phoneNumber: anyNamed('phoneNumber'),
          timeout: anyNamed('timeout'),
          verificationCompleted: anyNamed('verificationCompleted'),
          verificationFailed: anyNamed('verificationFailed'),
        )).thenAnswer((i) async {});

        final PhoneVerificationCompleted verificationCompleted =
            (PhoneAuthCredential phoneAuthCredential) {};
        final PhoneVerificationFailed verificationFailed =
            (FirebaseAuthException authException) {};
        final PhoneCodeSent codeSent =
            (String verificationId, [int? forceResendingToken]) async {};
        final PhoneCodeAutoRetrievalTimeout autoRetrievalTimeout =
            (String verificationId) {};

        await auth.verifyPhoneNumber(
          phoneNumber: kMockPhoneNumber,
          verificationCompleted: verificationCompleted,
          verificationFailed: verificationFailed,
          codeSent: codeSent,
          codeAutoRetrievalTimeout: autoRetrievalTimeout,
        );

        verify(
          mockAuthPlatform.verifyPhoneNumber(
            phoneNumber: kMockPhoneNumber,
            verificationCompleted: verificationCompleted,
            verificationFailed: verificationFailed,
            codeSent: codeSent,
            codeAutoRetrievalTimeout: autoRetrievalTimeout,
          ),
        );
      });
    });

    test('toString()', () async {
      expect(
        auth.toString(),
        equals('FirebaseAuth(app: $testCount)'),
      );
    });
  });
}

class MockFirebaseAuth extends Mock
    with MockPlatformInterfaceMixin
    implements TestFirebaseAuthPlatform {
  @override
  Stream<UserPlatform?> userChanges() {
    return super.noSuchMethod(
      Invocation.method(#userChanges, []),
      returnValue: const Stream<UserPlatform?>.empty(),
      returnValueForMissingStub: const Stream<UserPlatform?>.empty(),
    );
  }

  @override
  Stream<UserPlatform?> idTokenChanges() {
    return super.noSuchMethod(
      Invocation.method(#idTokenChanges, []),
      returnValue: const Stream<UserPlatform?>.empty(),
      returnValueForMissingStub: const Stream<UserPlatform?>.empty(),
    );
  }

  @override
  Stream<UserPlatform?> authStateChanges() {
    return super.noSuchMethod(
      Invocation.method(#authStateChanges, []),
      returnValue: const Stream<UserPlatform?>.empty(),
      returnValueForMissingStub: const Stream<UserPlatform?>.empty(),
    );
  }

  @override
  FirebaseAuthPlatform delegateFor({FirebaseApp? app}) {
    return super.noSuchMethod(
      Invocation.method(#delegateFor, [], {#app: app}),
      returnValue: TestFirebaseAuthPlatform(),
      returnValueForMissingStub: TestFirebaseAuthPlatform(),
    );
  }

  @override
  Future<UserCredentialPlatform> createUserWithEmailAndPassword(
    String? email,
    String? password,
  ) {
    return super.noSuchMethod(
      Invocation.method(#createUserWithEmailAndPassword, [email, password]),
      returnValue: neverEndingFuture<UserCredentialPlatform>(),
      returnValueForMissingStub: neverEndingFuture<UserCredentialPlatform>(),
    );
  }

  @override
  Future<ConfirmationResultPlatform> signInWithPhoneNumber(
    String? phoneNumber,
    RecaptchaVerifierFactoryPlatform? applicationVerifier,
  ) {
    return super.noSuchMethod(
      Invocation.method(
        #signInWithPhoneNumber,
        [phoneNumber, applicationVerifier],
      ),
      returnValue: neverEndingFuture<ConfirmationResultPlatform>(),
      returnValueForMissingStub:
          neverEndingFuture<ConfirmationResultPlatform>(),
    );
  }

  @override
  Future<UserCredentialPlatform> signInWithCredential(
    AuthCredential? credential,
  ) {
    return super.noSuchMethod(
      Invocation.method(#signInWithCredential, [credential]),
      returnValue: neverEndingFuture<UserCredentialPlatform>(),
      returnValueForMissingStub: neverEndingFuture<UserCredentialPlatform>(),
    );
  }

  @override
  Future<UserCredentialPlatform> signInWithCustomToken(String? token) {
    return super.noSuchMethod(
      Invocation.method(#signInWithCustomToken, [token]),
      returnValue: neverEndingFuture<UserCredentialPlatform>(),
      returnValueForMissingStub: neverEndingFuture<UserCredentialPlatform>(),
    );
  }

  @override
  Future<UserCredentialPlatform> signInWithEmailAndPassword(
    String? email,
    String? password,
  ) {
    return super.noSuchMethod(
      Invocation.method(#signInWithEmailAndPassword, [email, password]),
      returnValue: neverEndingFuture<UserCredentialPlatform>(),
      returnValueForMissingStub: neverEndingFuture<UserCredentialPlatform>(),
    );
  }

  @override
  Future<UserCredentialPlatform> signInWithPopup(AuthProvider? provider) {
    return super.noSuchMethod(
      Invocation.method(#signInWithPopup, [provider]),
      returnValue: neverEndingFuture<UserCredentialPlatform>(),
      returnValueForMissingStub: neverEndingFuture<UserCredentialPlatform>(),
    );
  }

  @override
  Future<UserCredentialPlatform> signInWithEmailLink(
    String? email,
    String? emailLink,
  ) {
    return super.noSuchMethod(
      Invocation.method(#signInWithEmailLink, [email, emailLink]),
      returnValue: neverEndingFuture<UserCredentialPlatform>(),
      returnValueForMissingStub: neverEndingFuture<UserCredentialPlatform>(),
    );
  }

  @override
  Future<void> signInWithRedirect(AuthProvider? provider) {
    return super.noSuchMethod(
      Invocation.method(#signInWithRedirect, [provider]),
      returnValue: neverEndingFuture<void>(),
      returnValueForMissingStub: neverEndingFuture<void>(),
    );
  }

  @override
  Future<UserCredentialPlatform> signInAnonymously() {
    return super.noSuchMethod(
      Invocation.method(#signInAnonymously, []),
      returnValue: neverEndingFuture<UserCredentialPlatform>(),
      returnValueForMissingStub: neverEndingFuture<UserCredentialPlatform>(),
    );
  }

  @override
  FirebaseAuthPlatform setInitialValues({
    Map<String, dynamic>? currentUser,
    String? languageCode,
  }) {
    return super.noSuchMethod(
      Invocation.method(#signInAnonymously, [], {
        #currentUser: currentUser,
        #languageCode: languageCode,
      }),
      returnValue: TestFirebaseAuthPlatform(),
      returnValueForMissingStub: TestFirebaseAuthPlatform(),
    );
  }

  @override
  Future<UserCredentialPlatform> getRedirectResult() {
    return super.noSuchMethod(
      Invocation.method(#getRedirectResult, []),
      returnValue: neverEndingFuture<UserCredentialPlatform>(),
      returnValueForMissingStub: neverEndingFuture<UserCredentialPlatform>(),
    );
  }

  @override
  Future<void> setLanguageCode(String? languageCode) {
    return super.noSuchMethod(
      Invocation.method(#setLanguageCode, [languageCode]),
      returnValue: neverEndingFuture<void>(),
      returnValueForMissingStub: neverEndingFuture<void>(),
    );
  }

  @override
  Future<void> useEmulator(String host, int port) {
    return super.noSuchMethod(
      Invocation.method(#useEmulator, [host, port]),
      returnValue: neverEndingFuture<void>(),
      returnValueForMissingStub: neverEndingFuture<void>(),
    );
  }

  @override
  Future<ActionCodeInfo> checkActionCode(String? code) {
    return super.noSuchMethod(
      Invocation.method(#checkActionCode, [code]),
      returnValue: neverEndingFuture<ActionCodeInfo>(),
      returnValueForMissingStub: neverEndingFuture<ActionCodeInfo>(),
    );
  }

  @override
  Future<void> confirmPasswordReset(String? code, String? newPassword) {
    return super.noSuchMethod(
      Invocation.method(#confirmPasswordReset, [code, newPassword]),
      returnValue: neverEndingFuture<void>(),
      returnValueForMissingStub: neverEndingFuture<void>(),
    );
  }

  @override
  Future<List<String>> fetchSignInMethodsForEmail(String? email) {
    return super.noSuchMethod(
      Invocation.method(#checkActionCode, [email]),
      returnValue: neverEndingFuture<List<String>>(),
      returnValueForMissingStub: neverEndingFuture<List<String>>(),
    );
  }

  @override
  bool isSignInWithEmailLink(String? emailLink) {
    return super.noSuchMethod(
      Invocation.method(#isSignInWithEmailLink, [emailLink]),
      returnValue: false,
      returnValueForMissingStub: false,
    );
  }

  @override
  Future<void> sendPasswordResetEmail(
    String? email, [
    ActionCodeSettings? actionCodeSettings,
  ]) {
    return super.noSuchMethod(
      Invocation.method(#sendPasswordResetEmail, [email, actionCodeSettings]),
      returnValue: neverEndingFuture<void>(),
      returnValueForMissingStub: neverEndingFuture<void>(),
    );
  }

  @override
  Future<void> sendSignInLinkToEmail(
    String? email,
    ActionCodeSettings? actionCodeSettings,
  ) {
    return super.noSuchMethod(
      Invocation.method(#sendSignInLinkToEmail, [email, actionCodeSettings]),
      returnValue: neverEndingFuture<void>(),
      returnValueForMissingStub: neverEndingFuture<void>(),
    );
  }

  @override
  Future<void> setSettings({
    bool? appVerificationDisabledForTesting,
    String? userAccessGroup,
  }) {
    return super.noSuchMethod(
      Invocation.method(#setSettings, [
        appVerificationDisabledForTesting,
        userAccessGroup,
      ]),
      returnValue: neverEndingFuture<void>(),
      returnValueForMissingStub: neverEndingFuture<void>(),
    );
  }

  @override
  Future<void> setPersistence(Persistence? persistence) {
    return super.noSuchMethod(
      Invocation.method(#setPersistence, [persistence]),
      returnValue: neverEndingFuture<void>(),
      returnValueForMissingStub: neverEndingFuture<void>(),
    );
  }

  @override
  Future<void> signOut() {
    return super.noSuchMethod(
      Invocation.method(#signOut, [signOut]),
      returnValue: neverEndingFuture<void>(),
      returnValueForMissingStub: neverEndingFuture<void>(),
    );
  }

  @override
  Future<String> verifyPasswordResetCode(String? code) {
    return super.noSuchMethod(
      Invocation.method(#verifyPasswordResetCode, [code]),
      returnValue: neverEndingFuture<String>(),
      returnValueForMissingStub: neverEndingFuture<String>(),
    );
  }

  @override
  Future<void> verifyPhoneNumber({
    String? phoneNumber,
    Object? verificationCompleted,
    Object? verificationFailed,
    Object? codeSent,
    Object? codeAutoRetrievalTimeout,
    Duration? timeout = const Duration(seconds: 30),
    int? forceResendingToken,
    String? autoRetrievedSmsCodeForTesting,
  }) {
    return super.noSuchMethod(
      Invocation.method(#verifyPhoneNumber, [], {
        #phoneNumber: phoneNumber,
        #verificationCompleted: verificationCompleted,
        #verificationFailed: verificationFailed,
        #codeSent: codeSent,
        #codeAutoRetrievalTimeout: codeAutoRetrievalTimeout,
        #timeout: timeout,
        #forceResendingToken: forceResendingToken,
        #autoRetrievedSmsCodeForTesting: autoRetrievedSmsCodeForTesting,
      }),
      returnValue: neverEndingFuture<String>(),
      returnValueForMissingStub: neverEndingFuture<String>(),
    );
  }
}

class FakeFirebaseAuthPlatform extends Fake
    with MockPlatformInterfaceMixin
    implements FirebaseAuthPlatform {
  FakeFirebaseAuthPlatform({this.tenantId});

  @override
  String? tenantId;

  @override
  FirebaseAuthPlatform delegateFor({required FirebaseApp app}) {
    return this;
  }

  @override
  FirebaseAuthPlatform setInitialValues({
    Map<String, dynamic>? currentUser,
    String? languageCode,
  }) {
    return this;
  }
}

class MockUserPlatform extends Mock
    with MockPlatformInterfaceMixin
    implements TestUserPlatform {
  MockUserPlatform(FirebaseAuthPlatform auth, Map<String, dynamic> _user) {
    TestUserPlatform(auth, _user);
  }
}

class MockUserCredentialPlatform extends Mock
    with MockPlatformInterfaceMixin
    implements TestUserCredentialPlatform {
  MockUserCredentialPlatform(
    FirebaseAuthPlatform auth,
    AdditionalUserInfo additionalUserInfo,
    AuthCredential credential,
    UserPlatform userPlatform,
  ) {
    TestUserCredentialPlatform(
      auth,
      additionalUserInfo,
      credential,
      userPlatform,
    );
  }
}

class MockConfirmationResultPlatform extends Mock
    with MockPlatformInterfaceMixin
    implements TestConfirmationResultPlatform {
  MockConfirmationResultPlatform() {
    TestConfirmationResultPlatform();
  }
}

class TestConfirmationResultPlatform extends ConfirmationResultPlatform {
  TestConfirmationResultPlatform() : super('TEST');
}

class TestFirebaseAuthPlatform extends FirebaseAuthPlatform {
  TestFirebaseAuthPlatform() : super();

  void instanceFor({
    FirebaseApp? app,
    Map<dynamic, dynamic>? pluginConstants,
  }) {}

  @override
  FirebaseAuthPlatform delegateFor({FirebaseApp? app}) {
    return this;
  }

  @override
  FirebaseAuthPlatform setInitialValues({
    Map<String, dynamic>? currentUser,
    String? languageCode,
  }) {
    return this;
  }
}

class MockRecaptchaVerifier extends Mock
    with MockPlatformInterfaceMixin
    implements TestRecaptchaVerifier {
  MockRecaptchaVerifier() {
    TestRecaptchaVerifier();
  }

  RecaptchaVerifierFactoryPlatform get mockDelegate {
    return MockRecaptchaVerifierFactoryPlatform();
  }

  @override
  RecaptchaVerifierFactoryPlatform get delegate {
    return super.noSuchMethod(
      Invocation.getter(#delegate),
      returnValue: MockRecaptchaVerifierFactoryPlatform(),
      returnValueForMissingStub: MockRecaptchaVerifierFactoryPlatform(),
    );
  }
}

class MockRecaptchaVerifierFactoryPlatform extends Mock
    with MockPlatformInterfaceMixin
    implements TestRecaptchaVerifierFactoryPlatform {
  MockRecaptchaVerifierFactoryPlatform() {
    TestRecaptchaVerifierFactoryPlatform();
  }
}

class TestRecaptchaVerifier implements RecaptchaVerifier {
  TestRecaptchaVerifier() : super();

  @override
  void clear() {}

  @override
  RecaptchaVerifierFactoryPlatform get delegate =>
      TestRecaptchaVerifierFactoryPlatform();

  @override
  Future<int> render() {
    throw UnimplementedError();
  }

  @override
  String get type => throw UnimplementedError();

  @override
  Future<String> verify() {
    throw UnimplementedError();
  }
}

class TestRecaptchaVerifierFactoryPlatform
    extends RecaptchaVerifierFactoryPlatform {}

class TestAuthProvider extends AuthProvider {
  TestAuthProvider() : super('TEST');
}

class TestUserPlatform extends UserPlatform {
  TestUserPlatform(FirebaseAuthPlatform auth, Map<String, dynamic> data)
      : super(auth, data);
}

class TestUserCredentialPlatform extends UserCredentialPlatform {
  TestUserCredentialPlatform(
    FirebaseAuthPlatform auth,
    AdditionalUserInfo additionalUserInfo,
    AuthCredential credential,
    UserPlatform userPlatform,
  ) : super(
          auth: auth,
          additionalUserInfo: additionalUserInfo,
          credential: credential,
          user: userPlatform,
        );
}

class EmptyUserCredentialPlatform extends UserCredentialPlatform {
  EmptyUserCredentialPlatform() : super(auth: FirebaseAuthPlatform.instance);
}<|MERGE_RESOLUTION|>--- conflicted
+++ resolved
@@ -215,18 +215,12 @@
         FirebaseAuthPlatform.instance =
             FakeFirebaseAuthPlatform(tenantId: 'foo');
         auth = FirebaseAuth.instanceFor(app: app);
-<<<<<<< HEAD
-        expect(auth.tenantId, 'foo');
-        auth.tenantId = 'bar';
-        expect(auth.tenantId, 'bar');
-=======
 
         expect(auth!.tenantId, 'foo');
 
         auth!.tenantId = 'bar';
 
         expect(auth!.tenantId, 'bar');
->>>>>>> 6a2709be
         expect(FirebaseAuthPlatform.instance.tenantId, 'bar');
       });
     });
