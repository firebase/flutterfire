--- conflicted
+++ resolved
@@ -1,13 +1,9 @@
 name: firebase_dynamic_links
 description: Flutter plugin for Google Dynamic Links for Firebase, an app solution for creating
   and handling links across multiple platforms.
-<<<<<<< HEAD
 
-version: 0.6.3
+version: 0.7.0
 
-=======
-version: 0.7.0
->>>>>>> 1552d087
 homepage: https://github.com/FirebaseExtended/flutterfire/tree/master/packages/firebase_dynamic_links
 
 dependencies:
