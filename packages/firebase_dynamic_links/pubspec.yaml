--- conflicted
+++ resolved
@@ -6,13 +6,8 @@
 homepage: https://github.com/FirebaseExtended/flutterfire/tree/master/packages/firebase_dynamic_links
 
 environment:
-<<<<<<< HEAD
-  sdk: ">=2.12.0 <3.0.0"
-  flutter: ">=1.10.0"
-=======
   sdk: '>=2.12.0 <3.0.0'
   flutter: ">=1.12.0"
->>>>>>> 5f5d6594
 
 dependencies:
   firebase_core: ^1.0.2
