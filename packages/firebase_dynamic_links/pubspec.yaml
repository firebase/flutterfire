name: firebase_dynamic_links
description:
  Flutter plugin for Google Dynamic Links for Firebase, an app solution for creating
  and handling links across multiple platforms.
<<<<<<< HEAD

version: 0.7.0

=======
version: 0.7.0+1
>>>>>>> 50c19b32
homepage: https://github.com/FirebaseExtended/flutterfire/tree/master/packages/firebase_dynamic_links

environment:
  sdk: ">=2.12.0-0 <3.0.0"
  flutter: ">=1.10.0 <2.0.0"

dependencies:
  flutter:
    sdk: flutter
  firebase_core: ^0.7.0

dev_dependencies:
  pedantic: ^1.8.0
  flutter_driver:
    sdk: flutter
  flutter_test:
    sdk: flutter
  url_launcher: ^5.1.6
  e2e: ^0.6.1

flutter:
  plugin:
    platforms:
      android:
        package: io.flutter.plugins.firebasedynamiclinks
        pluginClass: FirebaseDynamicLinksPlugin
      ios:
        pluginClass: FLTFirebaseDynamicLinksPlugin<|MERGE_RESOLUTION|>--- conflicted
+++ resolved
@@ -2,13 +2,9 @@
 description:
   Flutter plugin for Google Dynamic Links for Firebase, an app solution for creating
   and handling links across multiple platforms.
-<<<<<<< HEAD
 
-version: 0.7.0
+version: 0.7.0+1
 
-=======
-version: 0.7.0+1
->>>>>>> 50c19b32
 homepage: https://github.com/FirebaseExtended/flutterfire/tree/master/packages/firebase_dynamic_links
 
 environment:
