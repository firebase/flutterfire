<<<<<<< HEAD
=======
## 0.2.3+1

 - Update a dependency to the latest release.

>>>>>>> afe60ad4
## 0.2.3

 - **FEAT**: `matchType` for pending Dynamic Link data for `iOS`. (#8464). ([d3dda125](https://github.com/FirebaseExtended/flutterfire/commit/d3dda12563eb28e565c2c01d348183d558e25335))

## 0.2.2+3

 - Update a dependency to the latest release.

## 0.2.2+2

 - Update a dependency to the latest release.

## 0.2.2+1

 - **FIX**: Properly type cast utmParameters coming from native side. (#8280). ([22bbd807](https://github.com/FirebaseExtended/flutterfire/commit/22bbd807d2b3c3f9d9cc8ba817ccb4da931ae887))

## 0.2.2

 - **FIX**: pass through `utmParameters` on `iOS` and make property on `PendingDynamicLinkData`. (#8232). ([32d06e79](https://github.com/FirebaseExtended/flutterfire/commit/32d06e793b4fc1bc1dad9b9071f94b28c5d477ca))
 - **FEAT**: add additional `longDynamicLink` parameter for creating a short Dynamic Link enabling additional parameters to be appended such as "ofl". (#7796). ([433a08ea](https://github.com/FirebaseExtended/flutterfire/commit/433a08eaacfaabb109a0185a5e494d87f9334d75))

## 0.2.1+1

 - **FIX**: update all Dart SDK version constraints to Dart >= 2.16.0 (#8184). ([df4a5bab](https://github.com/FirebaseExtended/flutterfire/commit/df4a5bab3c029399b4f257a5dd658d302efe3908))

## 0.2.1

 - **FEAT**: refactor error handling to preserve stack traces on platform exceptions (#8156). ([6ac77d99](https://github.com/FirebaseExtended/flutterfire/commit/6ac77d99042de2a1950f89b35972e3ee1116dc9f))

## 0.2.0+5

 - Update a dependency to the latest release.

## 0.2.0+4

 - **FIX**: PendingDynamicLinkData.asString() prints out instance type with mapped values. (#7727). ([7d4013fc](https://github.com/FirebaseExtended/flutterfire/commit/7d4013fcdada2cfebc74cc3bb90734a2fcad1a5c))

## 0.2.0+3

 - Update a dependency to the latest release.

## 0.2.0+2

 - Update a dependency to the latest release.

## 0.2.0+1

 - Update a dependency to the latest release.

## 0.2.0

 - Graduate package to a stable release. See pre-releases prior to this version for changelog entries.

## 0.2.0-dev.2

 - Update a dependency to the latest release.

## 0.2.0-dev.1

 - **FIX**: dynamic links `onLink` not receiving links.

## 0.2.0-dev.0

 - Initial dev release of platform interface.<|MERGE_RESOLUTION|>--- conflicted
+++ resolved
@@ -1,10 +1,7 @@
-<<<<<<< HEAD
-=======
 ## 0.2.3+1
 
  - Update a dependency to the latest release.
 
->>>>>>> afe60ad4
 ## 0.2.3
 
  - **FEAT**: `matchType` for pending Dynamic Link data for `iOS`. (#8464). ([d3dda125](https://github.com/FirebaseExtended/flutterfire/commit/d3dda12563eb28e565c2c01d348183d558e25335))
