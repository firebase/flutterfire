// Copyright 2019 The Chromium Authors. All rights reserved.
// Use of this source code is governed by a BSD-style license that can be
// found in the LICENSE file.

package io.flutter.plugins.firebasedynamiclinks;

import android.app.Activity;
import android.content.Intent;
import android.net.Uri;
import com.google.android.gms.tasks.OnCompleteListener;
import com.google.android.gms.tasks.OnFailureListener;
import com.google.android.gms.tasks.OnSuccessListener;
import com.google.android.gms.tasks.Task;
import com.google.firebase.dynamiclinks.DynamicLink;
import com.google.firebase.dynamiclinks.FirebaseDynamicLinks;
import com.google.firebase.dynamiclinks.PendingDynamicLinkData;
import com.google.firebase.dynamiclinks.ShortDynamicLink;
import io.flutter.embedding.engine.plugins.FlutterPlugin;
import io.flutter.embedding.engine.plugins.activity.ActivityAware;
import io.flutter.embedding.engine.plugins.activity.ActivityPluginBinding;
import io.flutter.plugin.common.BinaryMessenger;
import io.flutter.plugin.common.MethodCall;
import io.flutter.plugin.common.MethodChannel;
import io.flutter.plugin.common.MethodChannel.MethodCallHandler;
import io.flutter.plugin.common.MethodChannel.Result;
import io.flutter.plugin.common.PluginRegistry.NewIntentListener;
import io.flutter.plugin.common.PluginRegistry.Registrar;
import java.util.ArrayList;
import java.util.HashMap;
import java.util.List;
import java.util.Map;

/**
 * Flutter plugin accessing for Firebase Dynamic Links API.
 *
 * <p>Instantiate this in an add to app scenario to gracefully handle activity and context changes.
 */
public class FirebaseDynamicLinksPlugin
    implements FlutterPlugin, ActivityAware, MethodCallHandler, NewIntentListener {
  private Registrar registrar;
  private MethodChannel channel;
  private ActivityPluginBinding activityBinding;

  private FirebaseDynamicLinksPlugin(Registrar registrar, MethodChannel channel) {
    this.registrar = registrar;
    this.channel = channel;
  }

  /**
   * Default Constructor.
   *
   * <p>Use this when adding the plugin to your FlutterEngine</p>
   */
  public FirebaseDynamicLinksPlugin() {}

  /**
   * Registers a plugin with the v1 embedding api {@code io.flutter.plugin.common}.
   *
   * <p>Calling this will register the plugin with the passed registrar. However, plugins
   * initialized this way won't react to changes in activity or context.
   *
   * @param registrar attaches this plugin's {@link
   *     io.flutter.plugin.common.MethodChannel.MethodCallHandler} to the registrar's {@link
   *     io.flutter.plugin.common.BinaryMessenger}.
   */
  public static void registerWith(Registrar registrar) {
    final MethodChannel channel = createChannel(registrar.messenger());
    final FirebaseDynamicLinksPlugin plugin = new FirebaseDynamicLinksPlugin(registrar, channel);
    registrar.addNewIntentListener(plugin);
    channel.setMethodCallHandler(plugin);
  }

  private static MethodChannel createChannel(final BinaryMessenger messenger) {
    return new MethodChannel(messenger, "plugins.flutter.io/firebase_dynamic_links");
  }

  @Override
  public boolean onNewIntent(Intent intent) {
    FirebaseDynamicLinks.getInstance()
        .getDynamicLink(intent)
        .addOnSuccessListener(
            new OnSuccessListener<PendingDynamicLinkData>() {
              @Override
              public void onSuccess(PendingDynamicLinkData pendingDynamicLinkData) {
                if (pendingDynamicLinkData != null) {
                  Map<String, Object> dynamicLink =
                      getMapFromPendingDynamicLinkData(pendingDynamicLinkData);
                  channel.invokeMethod("onLinkSuccess", dynamicLink);
                }
              }
            })
        .addOnFailureListener(
            new OnFailureListener() {
              @Override
              public void onFailure(Exception e) {
                Map<String, Object> exception = new HashMap<>();
                exception.put("code", e.getClass().getSimpleName());
                exception.put("message", e.getMessage());
                exception.put("details", null);
                channel.invokeMethod("onLinkError", exception);
              }
            });

    return false;
  }

  @Override
  public void onAttachedToEngine(FlutterPluginBinding binding) {
    channel = createChannel(binding.getFlutterEngine().getDartExecutor());
    channel.setMethodCallHandler(this);
  }

  @Override
  public void onDetachedFromEngine(FlutterPluginBinding binding) {
    channel.setMethodCallHandler(null);
  }

  @Override
  public void onAttachedToActivity(ActivityPluginBinding binding) {
    activityBinding = binding;
    activityBinding.addOnNewIntentListener(this);
  }

  @Override
  public void onDetachedFromActivityForConfigChanges() {
    activityBinding.removeOnNewIntentListener(this);
    activityBinding = null;
  }

  @Override
  public void onReattachedToActivityForConfigChanges(ActivityPluginBinding binding) {
    activityBinding = binding;
    activityBinding.addOnNewIntentListener(this);
  }

  @Override
  public void onDetachedFromActivity() {
    activityBinding.removeOnNewIntentListener(this);
    activityBinding = null;
  }

  @Override
  public void onMethodCall(MethodCall call, Result result) {
    switch (call.method) {
      case "DynamicLinkParameters#buildUrl":
        DynamicLink.Builder urlBuilder = setupParameters(call);
        result.success(urlBuilder.buildDynamicLink().getUri().toString());
        break;
      case "DynamicLinkParameters#buildShortLink":
        DynamicLink.Builder shortLinkBuilder = setupParameters(call);
        buildShortDynamicLink(shortLinkBuilder, call, createShortLinkListener(result));
        break;
      case "DynamicLinkParameters#shortenUrl":
        DynamicLink.Builder builder = FirebaseDynamicLinks.getInstance().createDynamicLink();

        Uri url = Uri.parse((String) call.argument("url"));
        builder.setLongLink(url);
        buildShortDynamicLink(builder, call, createShortLinkListener(result));
        break;
      case "FirebaseDynamicLinks#getDynamicLink":
        handleGetDynamicLink(result, Uri.parse((String) call.argument("url")));
        break;
      case "FirebaseDynamicLinks#getInitialLink":
        handleGetInitialDynamicLink(result);
        break;
      default:
        result.notImplemented();
        break;
    }
  }

  private Map<String, Object> getMapFromPendingDynamicLinkData(
      PendingDynamicLinkData pendingDynamicLinkData) {
    Map<String, Object> dynamicLink = new HashMap<>();
    dynamicLink.put("link", pendingDynamicLinkData.getLink().toString());

    Map<String, Object> androidData = new HashMap<>();
    androidData.put("clickTimestamp", pendingDynamicLinkData.getClickTimestamp());
    androidData.put("minimumVersion", pendingDynamicLinkData.getMinimumAppVersion());

    dynamicLink.put("android", androidData);
    return dynamicLink;
  }

<<<<<<< HEAD
  private void handleGetInitialDynamicLink(final Result result) {
    // If there's no activity, then there's no initial dynamic link.
    if ((registrar != null && registrar.activity() == null) && activityBinding == null) {
      result.success(null);
      return;
    }

    FirebaseDynamicLinks.getInstance()
        .getDynamicLink(getActivity().getIntent())
        .addOnSuccessListener(
=======
  private void addDynamicLinkListener(Task<PendingDynamicLinkData> task, final Result result) {
    task.addOnSuccessListener(
>>>>>>> 891ea57e
            new OnSuccessListener<PendingDynamicLinkData>() {
              @Override
              public void onSuccess(PendingDynamicLinkData pendingDynamicLinkData) {
                if (pendingDynamicLinkData != null) {
                  Map<String, Object> dynamicLink =
                      getMapFromPendingDynamicLinkData(pendingDynamicLinkData);
                  result.success(dynamicLink);
                  return;
                }
                result.success(null);
              }
            })
        .addOnFailureListener(
            new OnFailureListener() {
              @Override
              public void onFailure(Exception e) {
                result.error(e.getClass().getSimpleName(), e.getMessage(), null);
              }
            });
  }

<<<<<<< HEAD
  private Activity getActivity() {
    return registrar != null ? registrar.activity() : activityBinding.getActivity();
=======
  private void handleGetDynamicLink(final Result result, Uri uri) {
    addDynamicLinkListener(FirebaseDynamicLinks.getInstance().getDynamicLink(uri), result);
  }

  private void handleGetInitialDynamicLink(final Result result) {
    // If there's no activity, then there's no initial dynamic link.
    if (registrar.activity() == null) {
      result.success(null);
      return;
    }

    addDynamicLinkListener(
        FirebaseDynamicLinks.getInstance().getDynamicLink(registrar.activity().getIntent()),
        result);
>>>>>>> 891ea57e
  }

  private OnCompleteListener<ShortDynamicLink> createShortLinkListener(final Result result) {
    return new OnCompleteListener<ShortDynamicLink>() {
      @Override
      public void onComplete(Task<ShortDynamicLink> task) {
        if (task.isSuccessful()) {
          Map<String, Object> url = new HashMap<>();
          url.put("url", task.getResult().getShortLink().toString());

          List<String> warnings = new ArrayList<>();
          if (task.getResult().getWarnings() != null) {
            for (ShortDynamicLink.Warning warning : task.getResult().getWarnings()) {
              warnings.add(warning.getMessage());
            }
          }

          url.put("warnings", warnings);

          result.success(url);
        } else {
          Exception exception = task.getException();
          String errMsg = "Unable to create short link";
          if (exception != null && exception.getLocalizedMessage() != null) {
            errMsg = exception.getLocalizedMessage();
          }
          result.error("short_link_error", errMsg, null);
        }
      }
    };
  }

  private void buildShortDynamicLink(
      DynamicLink.Builder builder, MethodCall call, OnCompleteListener<ShortDynamicLink> listener) {
    Integer suffix = null;

    Map<String, Object> dynamicLinkParametersOptions =
        call.argument("dynamicLinkParametersOptions");
    if (dynamicLinkParametersOptions != null) {
      Integer shortDynamicLinkPathLength =
          (Integer) dynamicLinkParametersOptions.get("shortDynamicLinkPathLength");
      if (shortDynamicLinkPathLength != null) {
        switch (shortDynamicLinkPathLength) {
          case 0:
            suffix = ShortDynamicLink.Suffix.UNGUESSABLE;
            break;
          case 1:
            suffix = ShortDynamicLink.Suffix.SHORT;
            break;
          default:
            break;
        }
      }
    }

    if (suffix != null) {
      builder.buildShortDynamicLink(suffix).addOnCompleteListener(listener);
    } else {
      builder.buildShortDynamicLink().addOnCompleteListener(listener);
    }
  }

  private DynamicLink.Builder setupParameters(MethodCall call) {
    DynamicLink.Builder dynamicLinkBuilder = FirebaseDynamicLinks.getInstance().createDynamicLink();

    String uriPrefix = call.argument("uriPrefix");
    String link = call.argument("link");

    dynamicLinkBuilder.setDomainUriPrefix(uriPrefix);
    dynamicLinkBuilder.setLink(Uri.parse(link));

    Map<String, Object> androidParameters = call.argument("androidParameters");
    if (androidParameters != null) {
      String packageName = valueFor("packageName", androidParameters);
      String fallbackUrl = valueFor("fallbackUrl", androidParameters);
      Integer minimumVersion = valueFor("minimumVersion", androidParameters);

      DynamicLink.AndroidParameters.Builder builder =
          new DynamicLink.AndroidParameters.Builder(packageName);

      if (fallbackUrl != null) builder.setFallbackUrl(Uri.parse(fallbackUrl));
      if (minimumVersion != null) builder.setMinimumVersion(minimumVersion);

      dynamicLinkBuilder.setAndroidParameters(builder.build());
    }

    Map<String, Object> googleAnalyticsParameters = call.argument("googleAnalyticsParameters");
    if (googleAnalyticsParameters != null) {
      String campaign = valueFor("campaign", googleAnalyticsParameters);
      String content = valueFor("content", googleAnalyticsParameters);
      String medium = valueFor("medium", googleAnalyticsParameters);
      String source = valueFor("source", googleAnalyticsParameters);
      String term = valueFor("term", googleAnalyticsParameters);

      DynamicLink.GoogleAnalyticsParameters.Builder builder =
          new DynamicLink.GoogleAnalyticsParameters.Builder();

      if (campaign != null) builder.setCampaign(campaign);
      if (content != null) builder.setContent(content);
      if (medium != null) builder.setMedium(medium);
      if (source != null) builder.setSource(source);
      if (term != null) builder.setTerm(term);

      dynamicLinkBuilder.setGoogleAnalyticsParameters(builder.build());
    }

    Map<String, Object> iosParameters = call.argument("iosParameters");
    if (iosParameters != null) {
      String bundleId = valueFor("bundleId", iosParameters);
      String appStoreId = valueFor("appStoreId", iosParameters);
      String customScheme = valueFor("customScheme", iosParameters);
      String fallbackUrl = valueFor("fallbackUrl", iosParameters);
      String ipadBundleId = valueFor("ipadBundleId", iosParameters);
      String ipadFallbackUrl = valueFor("ipadFallbackUrl", iosParameters);
      String minimumVersion = valueFor("minimumVersion", iosParameters);

      DynamicLink.IosParameters.Builder builder = new DynamicLink.IosParameters.Builder(bundleId);

      if (appStoreId != null) builder.setAppStoreId(appStoreId);
      if (customScheme != null) builder.setCustomScheme(customScheme);
      if (fallbackUrl != null) builder.setFallbackUrl(Uri.parse(fallbackUrl));
      if (ipadBundleId != null) builder.setIpadBundleId(ipadBundleId);
      if (ipadFallbackUrl != null) builder.setIpadFallbackUrl(Uri.parse(ipadFallbackUrl));
      if (minimumVersion != null) builder.setMinimumVersion(minimumVersion);

      dynamicLinkBuilder.setIosParameters(builder.build());
    }

    Map<String, Object> itunesConnectAnalyticsParameters =
        call.argument("itunesConnectAnalyticsParameters");
    if (itunesConnectAnalyticsParameters != null) {
      String affiliateToken = valueFor("affiliateToken", itunesConnectAnalyticsParameters);
      String campaignToken = valueFor("campaignToken", itunesConnectAnalyticsParameters);
      String providerToken = valueFor("providerToken", itunesConnectAnalyticsParameters);

      DynamicLink.ItunesConnectAnalyticsParameters.Builder builder =
          new DynamicLink.ItunesConnectAnalyticsParameters.Builder();

      if (affiliateToken != null) builder.setAffiliateToken(affiliateToken);
      if (campaignToken != null) builder.setCampaignToken(campaignToken);
      if (providerToken != null) builder.setProviderToken(providerToken);

      dynamicLinkBuilder.setItunesConnectAnalyticsParameters(builder.build());
    }

    Map<String, Object> navigationInfoParameters = call.argument("navigationInfoParameters");
    if (navigationInfoParameters != null) {
      Boolean forcedRedirectEnabled = valueFor("forcedRedirectEnabled", navigationInfoParameters);

      DynamicLink.NavigationInfoParameters.Builder builder =
          new DynamicLink.NavigationInfoParameters.Builder();

      if (forcedRedirectEnabled != null) builder.setForcedRedirectEnabled(forcedRedirectEnabled);

      dynamicLinkBuilder.setNavigationInfoParameters(builder.build());
    }

    Map<String, Object> socialMetaTagParameters = call.argument("socialMetaTagParameters");
    if (socialMetaTagParameters != null) {
      String description = valueFor("description", socialMetaTagParameters);
      String imageUrl = valueFor("imageUrl", socialMetaTagParameters);
      String title = valueFor("title", socialMetaTagParameters);

      DynamicLink.SocialMetaTagParameters.Builder builder =
          new DynamicLink.SocialMetaTagParameters.Builder();

      if (description != null) builder.setDescription(description);
      if (imageUrl != null) builder.setImageUrl(Uri.parse(imageUrl));
      if (title != null) builder.setTitle(title);

      dynamicLinkBuilder.setSocialMetaTagParameters(builder.build());
    }

    return dynamicLinkBuilder;
  }

  private static <T> T valueFor(String key, Map<String, Object> map) {
    @SuppressWarnings("unchecked")
    T result = (T) map.get(key);
    return result;
  }
}<|MERGE_RESOLUTION|>--- conflicted
+++ resolved
@@ -182,21 +182,8 @@
     return dynamicLink;
   }
 
-<<<<<<< HEAD
-  private void handleGetInitialDynamicLink(final Result result) {
-    // If there's no activity, then there's no initial dynamic link.
-    if ((registrar != null && registrar.activity() == null) && activityBinding == null) {
-      result.success(null);
-      return;
-    }
-
-    FirebaseDynamicLinks.getInstance()
-        .getDynamicLink(getActivity().getIntent())
-        .addOnSuccessListener(
-=======
   private void addDynamicLinkListener(Task<PendingDynamicLinkData> task, final Result result) {
     task.addOnSuccessListener(
->>>>>>> 891ea57e
             new OnSuccessListener<PendingDynamicLinkData>() {
               @Override
               public void onSuccess(PendingDynamicLinkData pendingDynamicLinkData) {
@@ -218,10 +205,10 @@
             });
   }
 
-<<<<<<< HEAD
   private Activity getActivity() {
-    return registrar != null ? registrar.activity() : activityBinding.getActivity();
-=======
+      return registrar != null ? registrar.activity() : activityBinding.getActivity();
+    }
+
   private void handleGetDynamicLink(final Result result, Uri uri) {
     addDynamicLinkListener(FirebaseDynamicLinks.getInstance().getDynamicLink(uri), result);
   }
@@ -236,7 +223,6 @@
     addDynamicLinkListener(
         FirebaseDynamicLinks.getInstance().getDynamicLink(registrar.activity().getIntent()),
         result);
->>>>>>> 891ea57e
   }
 
   private OnCompleteListener<ShortDynamicLink> createShortLinkListener(final Result result) {
