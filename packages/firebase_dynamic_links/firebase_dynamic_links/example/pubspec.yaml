--- conflicted
+++ resolved
@@ -6,13 +6,8 @@
   flutter: '>=3.3.0'
 
 dependencies:
-<<<<<<< HEAD
-  firebase_core: ^2.16.0
-  firebase_dynamic_links: ^5.3.6
-=======
   firebase_core: ^2.17.0
   firebase_dynamic_links: ^5.3.7
->>>>>>> daf7836b
   flutter:
     sdk: flutter
   url_launcher: ^6.1.10
