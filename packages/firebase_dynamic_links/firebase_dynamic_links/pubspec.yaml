name: firebase_dynamic_links
description:
  Flutter plugin for Google Dynamic Links for Firebase, an app solution for creating
  and handling links across multiple platforms.
<<<<<<< HEAD
version: 5.3.6
=======
version: 5.3.7
>>>>>>> daf7836b
homepage: https://firebase.google.com/docs/dynamic-links
repository: https://github.com/firebase/flutterfire/tree/master/packages/firebase_dynamic_links

false_secrets:
  - example/**

environment:
  sdk: '>=2.18.0 <4.0.0'
  flutter: '>=3.3.0'

dependencies:
<<<<<<< HEAD
  firebase_core: ^2.16.0
  firebase_core_platform_interface: ^4.8.0
  firebase_dynamic_links_platform_interface: ^0.2.6+6
=======
  firebase_core: ^2.17.0
  firebase_core_platform_interface: ^4.8.0
  firebase_dynamic_links_platform_interface: ^0.2.6+7
>>>>>>> daf7836b
  flutter:
    sdk: flutter
  meta: ^1.8.0
  plugin_platform_interface: ^2.1.3

dev_dependencies:
  flutter_test:
    sdk: flutter
  mockito: ^5.0.0

flutter:
  plugin:
    platforms:
      android:
        package: io.flutter.plugins.firebase.dynamiclinks
        pluginClass: FlutterFirebaseDynamicLinksPlugin
      ios:
        pluginClass: FLTFirebaseDynamicLinksPlugin<|MERGE_RESOLUTION|>--- conflicted
+++ resolved
@@ -2,11 +2,7 @@
 description:
   Flutter plugin for Google Dynamic Links for Firebase, an app solution for creating
   and handling links across multiple platforms.
-<<<<<<< HEAD
-version: 5.3.6
-=======
 version: 5.3.7
->>>>>>> daf7836b
 homepage: https://firebase.google.com/docs/dynamic-links
 repository: https://github.com/firebase/flutterfire/tree/master/packages/firebase_dynamic_links
 
@@ -18,15 +14,9 @@
   flutter: '>=3.3.0'
 
 dependencies:
-<<<<<<< HEAD
-  firebase_core: ^2.16.0
-  firebase_core_platform_interface: ^4.8.0
-  firebase_dynamic_links_platform_interface: ^0.2.6+6
-=======
   firebase_core: ^2.17.0
   firebase_core_platform_interface: ^4.8.0
   firebase_dynamic_links_platform_interface: ^0.2.6+7
->>>>>>> daf7836b
   flutter:
     sdk: flutter
   meta: ^1.8.0
