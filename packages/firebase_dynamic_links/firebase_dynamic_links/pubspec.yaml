--- conflicted
+++ resolved
@@ -2,11 +2,7 @@
 description:
   Flutter plugin for Google Dynamic Links for Firebase, an app solution for creating
   and handling links across multiple platforms.
-<<<<<<< HEAD
-version: 4.2.0
-=======
 version: 4.2.2
->>>>>>> afe60ad4
 homepage: https://github.com/FirebaseExtended/flutterfire/tree/master/packages/firebase_dynamic_links
 repository: https://github.com/FirebaseExtended/flutterfire/tree/master/packages/firebase_dynamic_links
 
@@ -19,13 +15,8 @@
 
 dependencies:
   firebase_core: ^1.10.0
-<<<<<<< HEAD
-  firebase_core_platform_interface: ^4.2.5
-  firebase_dynamic_links_platform_interface: ^0.2.3
-=======
   firebase_core_platform_interface: ^4.3.0
   firebase_dynamic_links_platform_interface: ^0.2.3+1
->>>>>>> afe60ad4
   flutter:
     sdk: flutter
   meta: ^1.3.0
