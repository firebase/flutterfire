--- conflicted
+++ resolved
@@ -1,8 +1,7 @@
-<<<<<<< HEAD
-## 0.5.0+5
+## 0.5.0+7
 
-* <PLACEHOLDER FOR NOW>
-=======
+* Support v2 embedding. This will remain compatible with the original embedding and won't require app migration.
+
 ## 0.5.0+6
 
 * Updated README instructions for contributing for consistency with other Flutterfire plugins.
@@ -10,7 +9,6 @@
 ## 0.5.0+5
 
 * Remove AndroidX warning.
->>>>>>> 9a7da0d1
 
 ## 0.5.0+4
 
