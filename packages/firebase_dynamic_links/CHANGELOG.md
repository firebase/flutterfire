--- conflicted
+++ resolved
@@ -1,10 +1,10 @@
+## 0.5.0+8
+
+* Support v2 embedding. This will remain compatible with the original embedding and won't require app migration.
+
 ## 0.5.0+7
 
-<<<<<<< HEAD
-* Support v2 embedding. This will remain compatible with the original embedding and won't require app migration.
-=======
 * Add `getDynamicLink` to support expanding from short links.
->>>>>>> 891ea57e
 
 ## 0.5.0+6
 
