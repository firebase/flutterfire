name: firebase_dynamic_links_example
description: Demonstrates how to use the firebase_dynamic_links plugin.

environment:
<<<<<<< HEAD
  sdk: ">=2.12.0 <3.0.0"
  flutter: ">=1.10.0"
=======
  sdk: '>=2.12.0 <3.0.0'
  flutter: ">=1.12.0"
>>>>>>> 5f5d6594

dependencies:
  firebase_core:
    path: ../../firebase_core/firebase_core
  firebase_dynamic_links:
    path: ../
  flutter:
    sdk: flutter
  url_launcher: ^6.0.2

dependency_overrides:
  firebase_core:
    path: ../../firebase_core/firebase_core
  firebase_core_platform_interface:
    path: ../../firebase_core/firebase_core_platform_interface
  firebase_core_web:
    path: ../../firebase_core/firebase_core_web

dev_dependencies:
  pedantic: ^1.11.0

flutter:
  uses-material-design: true<|MERGE_RESOLUTION|>--- conflicted
+++ resolved
@@ -2,13 +2,8 @@
 description: Demonstrates how to use the firebase_dynamic_links plugin.
 
 environment:
-<<<<<<< HEAD
-  sdk: ">=2.12.0 <3.0.0"
-  flutter: ">=1.10.0"
-=======
   sdk: '>=2.12.0 <3.0.0'
   flutter: ">=1.12.0"
->>>>>>> 5f5d6594
 
 dependencies:
   firebase_core:
