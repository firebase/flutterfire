--- conflicted
+++ resolved
@@ -9,15 +9,9 @@
   sdk: '>=2.18.0 <4.0.0'
 
 dependencies:
-<<<<<<< HEAD
-  cloud_firestore: ^4.9.2
-  firebase_app_check: ^0.2.0
-  firebase_core: ^2.16.0
-=======
   cloud_firestore: ^4.9.3
   firebase_app_check: ^0.2.0+1
   firebase_core: ^2.17.0
->>>>>>> daf7836b
   flutter:
     sdk: flutter
 
