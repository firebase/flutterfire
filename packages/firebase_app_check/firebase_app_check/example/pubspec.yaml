name: firebase_app_check_example
description: Firebase App Check example application.

publish_to: 'none'

version: 1.0.0+1

environment:
  sdk: '>=3.2.0 <4.0.0'

dependencies:
<<<<<<< HEAD
  cloud_firestore: ^5.6.11
  firebase_app_check: ^0.3.2+9
  firebase_core: ^3.15.1
=======
  cloud_firestore: ^6.0.0
  firebase_app_check: ^0.4.0
  firebase_core: ^4.0.0
>>>>>>> 59fd5727
  flutter:
    sdk: flutter

flutter:
  uses-material-design: true<|MERGE_RESOLUTION|>--- conflicted
+++ resolved
@@ -9,15 +9,9 @@
   sdk: '>=3.2.0 <4.0.0'
 
 dependencies:
-<<<<<<< HEAD
-  cloud_firestore: ^5.6.11
-  firebase_app_check: ^0.3.2+9
-  firebase_core: ^3.15.1
-=======
   cloud_firestore: ^6.0.0
   firebase_app_check: ^0.4.0
   firebase_core: ^4.0.0
->>>>>>> 59fd5727
   flutter:
     sdk: flutter
 
