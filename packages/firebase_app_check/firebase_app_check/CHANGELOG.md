--- conflicted
+++ resolved
@@ -1,16 +1,14 @@
-<<<<<<< HEAD
 ## [UNRELEASED]
 
 - **NEW**: Added support for multi-app via the `instanceFor()` method.
 - **NEW**: Added support for getting the current App Check token via the `getToken()` method.
 - **NEW**: Added support for enabling automatic token refreshing via the `setTokenAutoRefreshEnabled()` method.
 - **NEW**: Added support for subscribing to token change events (as a `Stream`) via the `tokenChanges()` method.
-=======
+
 ## 0.0.4
 
  - **REFACTOR**: migrate remaining examples & e2e tests to null-safety (#7393).
  - **FEAT**: automatically inject Firebase JS SDKs (#7359).
->>>>>>> 47519b92
 
 ## 0.0.3
 
