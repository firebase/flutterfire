name: firebase_app_check
description: App Check works alongside other Firebase services to help protect your backend resources from abuse, such as billing fraud or phishing.
homepage: https://firebase.google.com/docs/app-check
repository: https://github.com/firebase/flutterfire/tree/main/packages/firebase_app_check/firebase_app_check
<<<<<<< HEAD
version: 0.3.2+6
=======
version: 0.3.2+9
>>>>>>> 931566ae
topics:
  - firebase
  - app-check
  - security
  - protection

false_secrets:
  - example/**

environment:
  sdk: '>=3.2.0 <4.0.0'
  flutter: '>=3.3.0'

dependencies:
<<<<<<< HEAD
  firebase_app_check_platform_interface: ^0.1.1+6
  firebase_app_check_web: ^0.2.0+10
  firebase_core: ^3.13.1
  firebase_core_platform_interface: ^5.3.1
=======
  firebase_app_check_platform_interface: ^0.1.1+9
  firebase_app_check_web: ^0.2.0+13
  firebase_core: ^3.15.1
  firebase_core_platform_interface: ^6.0.0
>>>>>>> 931566ae
  flutter:
    sdk: flutter

dev_dependencies:
  async: ^2.5.0
  flutter_test:
    sdk: flutter
  mockito: ^5.0.0
  plugin_platform_interface: ^2.1.3

flutter:
  plugin:
    platforms:
      android:
        package: io.flutter.plugins.firebase.appcheck
        pluginClass: FlutterFirebaseAppCheckPlugin
      ios:
        pluginClass: FLTFirebaseAppCheckPlugin
      macos:
        pluginClass: FLTFirebaseAppCheckPlugin
      web:
        default_package: firebase_app_check_web<|MERGE_RESOLUTION|>--- conflicted
+++ resolved
@@ -2,11 +2,7 @@
 description: App Check works alongside other Firebase services to help protect your backend resources from abuse, such as billing fraud or phishing.
 homepage: https://firebase.google.com/docs/app-check
 repository: https://github.com/firebase/flutterfire/tree/main/packages/firebase_app_check/firebase_app_check
-<<<<<<< HEAD
-version: 0.3.2+6
-=======
 version: 0.3.2+9
->>>>>>> 931566ae
 topics:
   - firebase
   - app-check
@@ -21,17 +17,10 @@
   flutter: '>=3.3.0'
 
 dependencies:
-<<<<<<< HEAD
-  firebase_app_check_platform_interface: ^0.1.1+6
-  firebase_app_check_web: ^0.2.0+10
-  firebase_core: ^3.13.1
-  firebase_core_platform_interface: ^5.3.1
-=======
   firebase_app_check_platform_interface: ^0.1.1+9
   firebase_app_check_web: ^0.2.0+13
   firebase_core: ^3.15.1
   firebase_core_platform_interface: ^6.0.0
->>>>>>> 931566ae
   flutter:
     sdk: flutter
 
