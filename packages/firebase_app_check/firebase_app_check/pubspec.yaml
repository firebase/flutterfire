name: firebase_app_check
description: App Check works alongside other Firebase services to help protect your backend resources from abuse, such as billing fraud or phishing.
homepage: https://firebase.google.com/docs/app-check
repository: https://github.com/firebase/flutterfire/tree/master/packages/firebase_app_check/firebase_app_check
<<<<<<< HEAD
version: 0.2.0
=======
version: 0.2.0+1
>>>>>>> daf7836b

false_secrets:
  - example/**

environment:
  sdk: '>=2.18.0 <4.0.0'
  flutter: '>=3.3.0'

dependencies:
<<<<<<< HEAD
  firebase_app_check_platform_interface: ^0.1.0
  firebase_app_check_web: ^0.1.0
  firebase_core: ^2.16.0
=======
  firebase_app_check_platform_interface: ^0.1.0+1
  firebase_app_check_web: ^0.1.0+1
  firebase_core: ^2.17.0
>>>>>>> daf7836b
  firebase_core_platform_interface: ^4.8.0
  flutter:
    sdk: flutter

dev_dependencies:
  async: ^2.5.0
  flutter_test:
    sdk: flutter
  mockito: ^5.0.0
  plugin_platform_interface: ^2.1.3

flutter:
  plugin:
    platforms:
      android:
        package: io.flutter.plugins.firebase.appcheck
        pluginClass: FlutterFirebaseAppCheckPlugin
      ios:
        pluginClass: FLTFirebaseAppCheckPlugin
      macos:
        pluginClass: FLTFirebaseAppCheckPlugin
      web:
        default_package: firebase_app_check_web<|MERGE_RESOLUTION|>--- conflicted
+++ resolved
@@ -2,11 +2,7 @@
 description: App Check works alongside other Firebase services to help protect your backend resources from abuse, such as billing fraud or phishing.
 homepage: https://firebase.google.com/docs/app-check
 repository: https://github.com/firebase/flutterfire/tree/master/packages/firebase_app_check/firebase_app_check
-<<<<<<< HEAD
-version: 0.2.0
-=======
 version: 0.2.0+1
->>>>>>> daf7836b
 
 false_secrets:
   - example/**
@@ -16,15 +12,9 @@
   flutter: '>=3.3.0'
 
 dependencies:
-<<<<<<< HEAD
-  firebase_app_check_platform_interface: ^0.1.0
-  firebase_app_check_web: ^0.1.0
-  firebase_core: ^2.16.0
-=======
   firebase_app_check_platform_interface: ^0.1.0+1
   firebase_app_check_web: ^0.1.0+1
   firebase_core: ^2.17.0
->>>>>>> daf7836b
   firebase_core_platform_interface: ^4.8.0
   flutter:
     sdk: flutter
