--- conflicted
+++ resolved
@@ -2,11 +2,7 @@
 description: App Check works alongside other Firebase services to help protect your backend resources from abuse, such as billing fraud or phishing.
 homepage: https://firebase.flutter.dev/docs/app-check/overview
 repository: https://github.com/FirebaseExtended/flutterfire/tree/master/packages/firebase_app_check/firebase_app_check
-<<<<<<< HEAD
-version: 0.0.6+10
-=======
 version: 0.0.6+11
->>>>>>> afe60ad4
 
 false_secrets:
   - example/**
@@ -16,13 +12,8 @@
   flutter: ">=1.20.0"
 
 dependencies:
-<<<<<<< HEAD
-  firebase_app_check_platform_interface: ^0.0.4+4
-  firebase_app_check_web: ^0.0.5+10
-=======
   firebase_app_check_platform_interface: ^0.0.4+5
   firebase_app_check_web: ^0.0.5+11
->>>>>>> afe60ad4
   firebase_core: ^1.10.0
   firebase_core_platform_interface: ^4.3.0
   flutter:
