--- conflicted
+++ resolved
@@ -20,12 +20,7 @@
 
 dev_dependencies:
   build_runner: ^2.3.3
-<<<<<<< HEAD
-  firebase_core_platform_interface: ^4.7.0
-=======
-  firebase_app_check: ^0.1.4
   firebase_core_platform_interface: ^4.8.0
->>>>>>> da2df358
   flutter_test:
     sdk: flutter
   mockito: ^5.0.0
