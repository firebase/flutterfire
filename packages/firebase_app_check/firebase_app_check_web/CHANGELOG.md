--- conflicted
+++ resolved
@@ -1,5 +1,3 @@
-<<<<<<< HEAD
-=======
 ## 0.2.0+13
 
  - Update a dependency to the latest release.
@@ -12,7 +10,6 @@
 
  - Update a dependency to the latest release.
 
->>>>>>> 931566ae
 ## 0.2.0+10
 
  - Update a dependency to the latest release.
