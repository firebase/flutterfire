name: firebase_ui_oauth
description: Firebase UI widgets for authentication & OAuth
version: 1.0.5
homepage: https://github.com/firebase/flutterfire/tree/master/packages/firebase_ui_oauth

environment:
  sdk: '>=2.17.6 <3.0.0'
  flutter: '>=1.17.0'

dependencies:
<<<<<<< HEAD
  desktop_webview_auth: ^0.0.10
  firebase_auth: ^4.1.1
  firebase_ui_auth: ^1.0.4
=======
  desktop_webview_auth: ^0.0.9
  firebase_auth: ^4.1.2
  firebase_ui_auth: ^1.0.5
>>>>>>> d920d494
  flutter_svg: ^1.1.2
  flutter:
    sdk: flutter

dev_dependencies:
  flutter_test:
    sdk: flutter
  flutter_lints: ^2.0.0
  firebase_ui_oauth_google: ^1.0.5
# For information on the generic Dart part of this file, see the
# following page: https://dart.dev/tools/pub/pubspec

false_secrets:
  - '/example/**/google-services.json'
  - '/example/**/firebase_options.dart'
  - '/example/**/GoogleService-Info.plist'
  - '/example/lib/config.dart'

# The following section is specific to Flutter packages.
flutter:

  # To add assets to your package, add an assets section, like this:
  # assets:
  #   - images/a_dot_burr.jpeg
  #   - images/a_dot_ham.jpeg
  #
  # For details regarding assets in packages, see
  # https://flutter.dev/assets-and-images/#from-packages
  #
  # An image asset can refer to one or more resolution-specific "variants", see
  # https://flutter.dev/assets-and-images/#resolution-aware

  # To add custom fonts to your package, add a fonts section here,
  # in this "flutter" section. Each entry in this list should have a
  # "family" key with the font family name, and a "fonts" key with a
  # list giving the asset and other descriptors for the font. For
  # example:
  # fonts:
  #   - family: Schyler
  #     fonts:
  #       - asset: fonts/Schyler-Regular.ttf
  #       - asset: fonts/Schyler-Italic.ttf
  #         style: italic
  #   - family: Trajan Pro
  #     fonts:
  #       - asset: fonts/TrajanPro.ttf
  #       - asset: fonts/TrajanPro_Bold.ttf
  #         weight: 700
  #
  # For details regarding fonts in packages, see
  # https://flutter.dev/custom-fonts/#from-packages<|MERGE_RESOLUTION|>--- conflicted
+++ resolved
@@ -8,15 +8,8 @@
   flutter: '>=1.17.0'
 
 dependencies:
-<<<<<<< HEAD
-  desktop_webview_auth: ^0.0.10
-  firebase_auth: ^4.1.1
-  firebase_ui_auth: ^1.0.4
-=======
-  desktop_webview_auth: ^0.0.9
   firebase_auth: ^4.1.2
   firebase_ui_auth: ^1.0.5
->>>>>>> d920d494
   flutter_svg: ^1.1.2
   flutter:
     sdk: flutter
