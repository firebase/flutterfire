name: firebase_ui_oauth
description: Firebase UI widgets for authentication & OAuth
version: 1.4.0
homepage: https://github.com/firebase/flutterfire/tree/master/packages/firebase_ui_oauth

environment:
  sdk: '>=2.18.0 <4.0.0'
  flutter: '>=3.3.0'

dependencies:
  desktop_webview_auth: ^0.0.11
  firebase_auth: ^4.6.0
  firebase_ui_auth: ^1.4.0
  firebase_ui_shared: ^1.3.0
  flutter_svg: ^2.0.0
  flutter:
    sdk: flutter

dev_dependencies:
  flutter_test:
    sdk: flutter
  flutter_lints: ^2.0.0
<<<<<<< HEAD
=======
  firebase_ui_oauth_google: ^1.2.0
# For information on the generic Dart part of this file, see the
# following page: https://dart.dev/tools/pub/pubspec
>>>>>>> da2df358

false_secrets:
  - '/example/**/google-services.json'
  - '/example/**/firebase_options.dart'
  - '/example/**/GoogleService-Info.plist'
  - '/example/lib/config.dart'

flutter:<|MERGE_RESOLUTION|>--- conflicted
+++ resolved
@@ -20,12 +20,6 @@
   flutter_test:
     sdk: flutter
   flutter_lints: ^2.0.0
-<<<<<<< HEAD
-=======
-  firebase_ui_oauth_google: ^1.2.0
-# For information on the generic Dart part of this file, see the
-# following page: https://dart.dev/tools/pub/pubspec
->>>>>>> da2df358
 
 false_secrets:
   - '/example/**/google-services.json'
