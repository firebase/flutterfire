name: firebase_ui_oauth
description: Firebase UI widgets for authentication & OAuth
version: 1.4.0
homepage: https://github.com/firebase/flutterfire/tree/master/packages/firebase_ui_oauth

environment:
  sdk: '>=2.18.0 <4.0.0'
  flutter: '>=3.3.0'

dependencies:
  desktop_webview_auth: ^0.0.11
<<<<<<< HEAD
  firebase_auth: ^4.4.2
  firebase_ui_auth: ^1.2.2
  firebase_ui_shared: ^1.2.0
  flutter_svg: ^2.0.5
=======
  firebase_auth: ^4.6.0
  firebase_ui_auth: ^1.4.0
  firebase_ui_shared: ^1.3.0
  flutter_svg: ^2.0.0
>>>>>>> da2df358
  flutter:
    sdk: flutter

dev_dependencies:
  flutter_test:
    sdk: flutter
  flutter_lints: ^2.0.0
  firebase_ui_oauth_google: ^1.2.0
# For information on the generic Dart part of this file, see the
# following page: https://dart.dev/tools/pub/pubspec

false_secrets:
  - '/example/**/google-services.json'
  - '/example/**/firebase_options.dart'
  - '/example/**/GoogleService-Info.plist'
  - '/example/lib/config.dart'

# The following section is specific to Flutter packages.
flutter:

  # To add assets to your package, add an assets section, like this:
  # assets:
  #   - images/a_dot_burr.jpeg
  #   - images/a_dot_ham.jpeg
  #
  # For details regarding assets in packages, see
  # https://flutter.dev/assets-and-images/#from-packages
  #
  # An image asset can refer to one or more resolution-specific "variants", see
  # https://flutter.dev/assets-and-images/#resolution-aware

  # To add custom fonts to your package, add a fonts section here,
  # in this "flutter" section. Each entry in this list should have a
  # "family" key with the font family name, and a "fonts" key with a
  # list giving the asset and other descriptors for the font. For
  # example:
  # fonts:
  #   - family: Schyler
  #     fonts:
  #       - asset: fonts/Schyler-Regular.ttf
  #       - asset: fonts/Schyler-Italic.ttf
  #         style: italic
  #   - family: Trajan Pro
  #     fonts:
  #       - asset: fonts/TrajanPro.ttf
  #       - asset: fonts/TrajanPro_Bold.ttf
  #         weight: 700
  #
  # For details regarding fonts in packages, see
  # https://flutter.dev/custom-fonts/#from-packages<|MERGE_RESOLUTION|>--- conflicted
+++ resolved
@@ -9,17 +9,10 @@
 
 dependencies:
   desktop_webview_auth: ^0.0.11
-<<<<<<< HEAD
-  firebase_auth: ^4.4.2
-  firebase_ui_auth: ^1.2.2
-  firebase_ui_shared: ^1.2.0
-  flutter_svg: ^2.0.5
-=======
   firebase_auth: ^4.6.0
   firebase_ui_auth: ^1.4.0
   firebase_ui_shared: ^1.3.0
-  flutter_svg: ^2.0.0
->>>>>>> da2df358
+  flutter_svg: ^2.0.5
   flutter:
     sdk: flutter
 
