--- conflicted
+++ resolved
@@ -21,10 +21,5 @@
   plugin_platform_interface: ^2.1.3
 
 dev_dependencies:
-<<<<<<< HEAD
-  mockito: ^5.0.0
-  pigeon: ^9.0.6
-=======
   mockito: ^5.4.0
-  pigeon: ^9.2.5
->>>>>>> 4bd7e59b
+  pigeon: ^9.2.5