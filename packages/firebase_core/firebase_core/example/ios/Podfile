--- conflicted
+++ resolved
@@ -1,9 +1,5 @@
 # Uncomment this line to define a global platform for your project
-<<<<<<< HEAD
-platform :ios, '12.0'
-=======
 platform :ios, '13.0'
->>>>>>> 46b13044
 
 # CocoaPods analytics sends network stats synchronously affecting flutter build latency.
 ENV['COCOAPODS_DISABLE_STATS'] = 'true'
