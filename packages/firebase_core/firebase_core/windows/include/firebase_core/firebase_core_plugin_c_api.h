--- conflicted
+++ resolved
@@ -21,17 +21,4 @@
 FLUTTER_PLUGIN_EXPORT void FirebaseCorePluginCApiRegisterWithRegistrar(
     FlutterDesktopPluginRegistrarRef registrar);
 
-<<<<<<< HEAD
-FLUTTER_PLUGIN_EXPORT std::vector<std::string> GetFirebaseApp(
-    std::string appName);
-
-FLUTTER_PLUGIN_EXPORT void* GetFirebaseAuth(std::string appName);
-
-FLUTTER_PLUGIN_EXPORT void* GetFirebaseRemoteConfig(std::string appName);
-
-FLUTTER_PLUGIN_EXPORT void* GetFirebaseStorage(std::string appName,
-                                               std::string path);
-
-=======
->>>>>>> 3dab95e0
 #endif  // FLUTTER_PLUGIN_FIREBASE_CORE_PLUGIN_C_API_H_