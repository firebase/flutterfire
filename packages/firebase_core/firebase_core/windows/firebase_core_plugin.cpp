// Copyright 2023, the Chromium project authors.  Please see the AUTHORS file
// for details. All rights reserved. Use of this source code is governed by a
// BSD-style license that can be found in the LICENSE file.

#include "firebase_core_plugin.h"

// This must be included before many other Windows headers.
#include <windows.h>

#include "firebase/app.h"
#include "messages.g.h"

// For getPlatformVersion; remove unless needed for your plugin implementation.
#include <VersionHelpers.h>
#include <flutter/method_channel.h>
#include <flutter/plugin_registrar_windows.h>
#include <flutter/standard_method_codec.h>

#include <future>
#include <iostream>
#include <map>
#include <memory>
#include <sstream>
#include <stdexcept>
#include <string>
#include <vector>

using ::firebase::App;

namespace firebase_core_windows {

// static
void FirebaseCorePlugin::RegisterWithRegistrar(
    flutter::PluginRegistrarWindows *registrar) {
  auto plugin = std::make_unique<FirebaseCorePlugin>();

  FirebaseCoreHostApi::SetUp(registrar->messenger(), plugin.get());
  FirebaseAppHostApi::SetUp(registrar->messenger(), plugin.get());

  registrar->AddPlugin(std::move(plugin));
}

std::map<std::string, std::vector<std::string>> apps;
<<<<<<< HEAD

std::vector<std::string> FirebaseCorePlugin::GetFirebaseApp(
    std::string appName) {
  auto app_it = apps.find(appName);

  // If the app is already in the map, return the stored shared_ptr
  if (app_it != apps.end()) {
    return app_it->second;
  }

  std::vector<std::string> app_vector;
  return app_vector;
}

void *FirebaseCorePlugin::GetFirebaseAuth(std::string appName) {
  App *app = App::GetInstance(appName.c_str());
  if (app == nullptr) {
    return nullptr;
  }
  return Auth::GetAuth(app);
}

void *FirebaseCorePlugin::GetFirebaseRemoteConfig(std::string appName) {
  App *app = App::GetInstance(appName.c_str());
  if (app == nullptr) {
    return nullptr;
  }
  return RemoteConfig::GetInstance(app);
}
=======
>>>>>>> 8a20c8ce

FirebaseCorePlugin::FirebaseCorePlugin() {}

FirebaseCorePlugin::~FirebaseCorePlugin() = default;

// Convert a Pigeon FirebaseOptions to a Firebase Options.
firebase::AppOptions PigeonFirebaseOptionsToAppOptions(
    const PigeonFirebaseOptions &pigeon_options) {
  firebase::AppOptions options;
  options.set_api_key(pigeon_options.api_key().c_str());
  options.set_app_id(pigeon_options.app_id().c_str());
  if (pigeon_options.database_u_r_l() != nullptr) {
    options.set_database_url(pigeon_options.database_u_r_l()->c_str());
  }
  if (pigeon_options.tracking_id() != nullptr) {
    options.set_ga_tracking_id(pigeon_options.tracking_id()->c_str());
  }
  options.set_messaging_sender_id(pigeon_options.messaging_sender_id().c_str());

  options.set_project_id(pigeon_options.project_id().c_str());

  if (pigeon_options.storage_bucket() != nullptr) {
    options.set_storage_bucket(pigeon_options.storage_bucket()->c_str());
  }
  return options;
}

// Convert a AppOptions to PigeonInitializeOption
PigeonFirebaseOptions optionsFromFIROptions(
    const firebase::AppOptions &options) {
  PigeonFirebaseOptions pigeon_options = PigeonFirebaseOptions();
  pigeon_options.set_api_key(options.api_key());
  pigeon_options.set_app_id(options.app_id());
  if (options.database_url() != nullptr) {
    pigeon_options.set_database_u_r_l(options.database_url());
  }
  pigeon_options.set_tracking_id(nullptr);
  pigeon_options.set_messaging_sender_id(options.messaging_sender_id());
  pigeon_options.set_project_id(options.project_id());
  if (options.storage_bucket() != nullptr) {
    pigeon_options.set_storage_bucket(options.storage_bucket());
  }
  return pigeon_options;
}

// Convert a firebase::App to PigeonInitializeResponse
PigeonInitializeResponse AppToPigeonInitializeResponse(const App &app) {
  PigeonInitializeResponse response = PigeonInitializeResponse();
  response.set_name(app.name());
  response.set_options(optionsFromFIROptions(app.options()));
  return response;
}

void FirebaseCorePlugin::InitializeApp(
    const std::string &app_name,
    const PigeonFirebaseOptions &initialize_app_request,
    std::function<void(ErrorOr<PigeonInitializeResponse> reply)> result) {
  // Create an app
  App *app =
      App::Create(PigeonFirebaseOptionsToAppOptions(initialize_app_request),
                  app_name.c_str());

  auto app_it = apps.find(app_name);

  // If the app is already in the map, return the stored shared_ptr
  if (app_it == apps.end()) {
    std::vector<std::string> app_vector;
    app_vector.push_back(app_name);
    app_vector.push_back(initialize_app_request.api_key());
    app_vector.push_back(initialize_app_request.app_id());
    app_vector.push_back(*initialize_app_request.database_u_r_l());
    app_vector.push_back(initialize_app_request.project_id());

    apps[app_name] = app_vector;
  }

  // Send back the result to Flutter
  result(AppToPigeonInitializeResponse(*app));
}

void FirebaseCorePlugin::InitializeCore(
    std::function<void(ErrorOr<flutter::EncodableList> reply)> result) {
  // TODO: Missing function to get the list of currently initialized apps
  std::vector<PigeonInitializeResponse> initializedApps;
  std::vector<App *> all_apps = App::GetApps();
  for (const App *app : all_apps) {
    initializedApps.push_back(AppToPigeonInitializeResponse(*app));
  }

  flutter::EncodableList encodableList;

  for (const auto &item : initializedApps) {
    encodableList.push_back(flutter::CustomEncodableValue(item));
  }
  result(encodableList);
}

void FirebaseCorePlugin::OptionsFromResource(
    std::function<void(ErrorOr<PigeonFirebaseOptions> reply)> result) {}

void FirebaseCorePlugin::SetAutomaticDataCollectionEnabled(
    const std::string &app_name, bool enabled,
    std::function<void(std::optional<FlutterError> reply)> result) {
  App *firebaseApp = App::GetInstance(app_name.c_str());
  if (firebaseApp != nullptr) {
    // TODO: Missing method
  }
  result(std::nullopt);
}

void FirebaseCorePlugin::SetAutomaticResourceManagementEnabled(
    const std::string &app_name, bool enabled,
    std::function<void(std::optional<FlutterError> reply)> result) {
  App *firebaseApp = App::GetInstance(app_name.c_str());
  if (firebaseApp != nullptr) {
    // TODO: Missing method
  }

  result(std::nullopt);
}

void FirebaseCorePlugin::Delete(
    const std::string &app_name,
    std::function<void(std::optional<FlutterError> reply)> result) {
  App *firebaseApp = App::GetInstance(app_name.c_str());
  if (firebaseApp != nullptr) {
    // TODO: Missing method
  }

  result(std::nullopt);
}

}  // namespace firebase_core_windows<|MERGE_RESOLUTION|>--- conflicted
+++ resolved
@@ -41,38 +41,6 @@
 }
 
 std::map<std::string, std::vector<std::string>> apps;
-<<<<<<< HEAD
-
-std::vector<std::string> FirebaseCorePlugin::GetFirebaseApp(
-    std::string appName) {
-  auto app_it = apps.find(appName);
-
-  // If the app is already in the map, return the stored shared_ptr
-  if (app_it != apps.end()) {
-    return app_it->second;
-  }
-
-  std::vector<std::string> app_vector;
-  return app_vector;
-}
-
-void *FirebaseCorePlugin::GetFirebaseAuth(std::string appName) {
-  App *app = App::GetInstance(appName.c_str());
-  if (app == nullptr) {
-    return nullptr;
-  }
-  return Auth::GetAuth(app);
-}
-
-void *FirebaseCorePlugin::GetFirebaseRemoteConfig(std::string appName) {
-  App *app = App::GetInstance(appName.c_str());
-  if (app == nullptr) {
-    return nullptr;
-  }
-  return RemoteConfig::GetInstance(app);
-}
-=======
->>>>>>> 8a20c8ce
 
 FirebaseCorePlugin::FirebaseCorePlugin() {}
 
