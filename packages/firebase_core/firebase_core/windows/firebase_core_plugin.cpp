--- conflicted
+++ resolved
@@ -93,12 +93,8 @@
 
 std::map<std::string, std::vector<std::string>> apps;
 
-<<<<<<< HEAD
 
 std::vector<std::string> FirebaseCorePlugin::GetFirebaseApp(std::string appName) {
-=======
-std::shared_ptr<App> FirebaseCorePlugin::GetFirebaseApp(std::string appName) {
->>>>>>> f6ae84fe
   auto app_it = apps.find(appName);
 
   // If the app is already in the map, return the stored shared_ptr
@@ -115,7 +111,6 @@
     const PigeonFirebaseOptions &initialize_app_request,
     std::function<void(ErrorOr<PigeonInitializeResponse> reply)> result) {
   // Create an app
-<<<<<<< HEAD
   App *app = App::Create(PigeonFirebaseOptionsToAppOptions(initialize_app_request),
                     app_name.c_str());
 
@@ -138,11 +133,6 @@
 
 
 
-=======
-  App *app =
-      App::Create(PigeonFirebaseOptionsToAppOptions(initialize_app_request),
-                  app_name.c_str());
->>>>>>> f6ae84fe
 
   // Send back the result to Flutter
   result(AppToPigeonInitializeResponse(*app));
