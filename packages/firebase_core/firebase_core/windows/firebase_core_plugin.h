--- conflicted
+++ resolved
@@ -22,13 +22,6 @@
                            public FirebaseAppHostApi {
  public:
   static void RegisterWithRegistrar(flutter::PluginRegistrarWindows *registrar);
-<<<<<<< HEAD
-  static std::vector<std::string> GetFirebaseApp(std::string appName);
-  static void *GetFirebaseAuth(std::string appName);
-  static void *GetFirebaseRemoteConfig(std::string appName);
-  static void *GetFirebaseStorage(std::string appName, std::string path);
-=======
->>>>>>> 3dab95e0
 
   FirebaseCorePlugin();
 
