// Copyright 2023, the Chromium project authors.  Please see the AUTHORS file
// for details. All rights reserved. Use of this source code is governed by a
// BSD-style license that can be found in the LICENSE file.

#include "include/firebase_core/firebase_core_plugin_c_api.h"

#include <flutter/plugin_registrar_windows.h>

#include <string>
#include <vector>

#include "firebase_core_plugin.h"

void FirebaseCorePluginCApiRegisterWithRegistrar(
    FlutterDesktopPluginRegistrarRef registrar) {
  firebase_core_windows::FirebaseCorePlugin::RegisterWithRegistrar(
      flutter::PluginRegistrarManager::GetInstance()
          ->GetRegistrar<flutter::PluginRegistrarWindows>(registrar));
<<<<<<< HEAD
}

std::vector<std::string> GetFirebaseApp(std::string appName) {
  return firebase_core_windows::FirebaseCorePlugin::GetFirebaseApp(appName);
}

void* GetFirebaseAuth(std::string appName) {
  return firebase_core_windows::FirebaseCorePlugin::GetFirebaseAuth(appName);
}

void* GetFirebaseRemoteConfig(std::string appName) {
  return firebase_core_windows::FirebaseCorePlugin::GetFirebaseRemoteConfig(
      appName);
}

void* GetFirebaseStorage(std::string appName, std::string path) {
  return firebase_core_windows::FirebaseCorePlugin::GetFirebaseStorage(appName,
                                                                       path);
=======
>>>>>>> 3dab95e0
}<|MERGE_RESOLUTION|>--- conflicted
+++ resolved
@@ -16,25 +16,4 @@
   firebase_core_windows::FirebaseCorePlugin::RegisterWithRegistrar(
       flutter::PluginRegistrarManager::GetInstance()
           ->GetRegistrar<flutter::PluginRegistrarWindows>(registrar));
-<<<<<<< HEAD
-}
-
-std::vector<std::string> GetFirebaseApp(std::string appName) {
-  return firebase_core_windows::FirebaseCorePlugin::GetFirebaseApp(appName);
-}
-
-void* GetFirebaseAuth(std::string appName) {
-  return firebase_core_windows::FirebaseCorePlugin::GetFirebaseAuth(appName);
-}
-
-void* GetFirebaseRemoteConfig(std::string appName) {
-  return firebase_core_windows::FirebaseCorePlugin::GetFirebaseRemoteConfig(
-      appName);
-}
-
-void* GetFirebaseStorage(std::string appName, std::string path) {
-  return firebase_core_windows::FirebaseCorePlugin::GetFirebaseStorage(appName,
-                                                                       path);
-=======
->>>>>>> 3dab95e0
 }