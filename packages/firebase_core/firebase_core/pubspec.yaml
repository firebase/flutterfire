name: firebase_core
description: Flutter plugin for Firebase Core, enabling connecting to multiple
  Firebase apps.
homepage: https://firebase.flutter.dev/docs/core/usage
repository: https://github.com/FirebaseExtended/flutterfire/tree/master/packages/firebase_core/firebase_core
<<<<<<< HEAD
version: 1.15.0
=======
version: 1.16.0
>>>>>>> afe60ad4

false_secrets:
  - example/**

environment:
  sdk: ">=2.16.0 <3.0.0"
  flutter: ">=1.12.13+hotfix.5"

dependencies:
<<<<<<< HEAD
  firebase_core_platform_interface: ^4.2.5
  firebase_core_web: ^1.6.2
=======
  firebase_core_platform_interface: ^4.3.0
  firebase_core_web: ^1.6.3
>>>>>>> afe60ad4
  flutter:
    sdk: flutter
  meta: ^1.3.0

dev_dependencies:
  flutter_test:
    sdk: flutter
  mockito: ^5.0.0
  plugin_platform_interface: ^2.0.0

flutter:
  plugin:
    platforms:
      android:
        package: io.flutter.plugins.firebase.core
        pluginClass: FlutterFirebaseCorePlugin
      ios:
        pluginClass: FLTFirebaseCorePlugin
      macos:
        pluginClass: FLTFirebaseCorePlugin
      web:
        default_package: firebase_core_web

firebase:
  google_services_gradle_plugin_version: "4.3.10"
  crashlytics_gradle_plugin_version: "2.8.1"
  performance_gradle_plugin_version: "1.4.1"<|MERGE_RESOLUTION|>--- conflicted
+++ resolved
@@ -3,11 +3,7 @@
   Firebase apps.
 homepage: https://firebase.flutter.dev/docs/core/usage
 repository: https://github.com/FirebaseExtended/flutterfire/tree/master/packages/firebase_core/firebase_core
-<<<<<<< HEAD
-version: 1.15.0
-=======
 version: 1.16.0
->>>>>>> afe60ad4
 
 false_secrets:
   - example/**
@@ -17,13 +13,8 @@
   flutter: ">=1.12.13+hotfix.5"
 
 dependencies:
-<<<<<<< HEAD
-  firebase_core_platform_interface: ^4.2.5
-  firebase_core_web: ^1.6.2
-=======
   firebase_core_platform_interface: ^4.3.0
   firebase_core_web: ^1.6.3
->>>>>>> afe60ad4
   flutter:
     sdk: flutter
   meta: ^1.3.0
