name: firebase_core
description: Flutter plugin for Firebase Core, enabling connecting to multiple
  Firebase apps.
homepage: https://firebase.google.com/docs/flutter/setup
repository: https://github.com/firebase/flutterfire/tree/master/packages/firebase_core/firebase_core
<<<<<<< HEAD
version: 2.32.0
topics:
  - firebase
  - core
=======
version: 3.0.0
>>>>>>> 859ec1dd

false_secrets:
  - example/**

environment:
  sdk: '>=2.18.0 <4.0.0'
  flutter: '>=3.3.0'

dependencies:
  firebase_core_platform_interface: ^5.0.0
  firebase_core_web: ^2.17.1
  flutter:
    sdk: flutter
  meta: ^1.8.0

dev_dependencies:
  flutter_test:
    sdk: flutter
  mockito: ^5.0.0
  plugin_platform_interface: ^2.1.3

flutter:
  plugin:
    platforms:
      android:
        package: io.flutter.plugins.firebase.core
        pluginClass: FlutterFirebaseCorePlugin
      ios:
        pluginClass: FLTFirebaseCorePlugin
      macos:
        pluginClass: FLTFirebaseCorePlugin
      web:
        default_package: firebase_core_web
      windows:
        pluginClass: FirebaseCorePluginCApi

firebase:
  google_services_gradle_plugin_version: '4.3.10'
  crashlytics_gradle_plugin_version: '2.8.1'
  performance_gradle_plugin_version: '1.4.1'<|MERGE_RESOLUTION|>--- conflicted
+++ resolved
@@ -3,14 +3,10 @@
   Firebase apps.
 homepage: https://firebase.google.com/docs/flutter/setup
 repository: https://github.com/firebase/flutterfire/tree/master/packages/firebase_core/firebase_core
-<<<<<<< HEAD
-version: 2.32.0
+version: 3.0.0
 topics:
   - firebase
   - core
-=======
-version: 3.0.0
->>>>>>> 859ec1dd
 
 false_secrets:
   - example/**
