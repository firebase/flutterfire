name: firebase_core
description: Flutter plugin for Firebase Core, enabling connecting to multiple
  Firebase apps.
homepage: https://firebase.google.com/docs/flutter/setup
repository: https://github.com/firebase/flutterfire/tree/main/packages/firebase_core/firebase_core
<<<<<<< HEAD
version: 3.13.1
=======
version: 3.15.1
>>>>>>> 931566ae
topics:
  - firebase
  - core
publish_to: https://onepub.dev/api/xhvssdavuh

false_secrets:
  - example/**

environment:
  sdk: '>=3.2.0 <4.0.0'
  flutter: '>=3.3.0'

dependencies:
<<<<<<< HEAD
  firebase_core_platform_interface: ^5.4.0
  firebase_core_web: ^2.23.0
=======
  firebase_core_platform_interface: ^6.0.0
  firebase_core_web: ^2.24.1
>>>>>>> 931566ae
  flutter:
    sdk: flutter
  meta: ^1.8.0

dev_dependencies:
  flutter_test:
    sdk: flutter
  mockito: ^5.0.0
  plugin_platform_interface: ^2.1.3

flutter:
  plugin:
    platforms:
      android:
        package: io.flutter.plugins.firebase.core
        pluginClass: FlutterFirebaseCorePlugin
      ios:
        pluginClass: FLTFirebaseCorePlugin
      macos:
        pluginClass: FLTFirebaseCorePlugin
      web:
        default_package: firebase_core_web
      windows:
        pluginClass: FirebaseCorePluginCApi

firebase:
  google_services_gradle_plugin_version: '4.3.15'
  crashlytics_gradle_plugin_version: '2.8.1'
  performance_gradle_plugin_version: '1.4.1'<|MERGE_RESOLUTION|>--- conflicted
+++ resolved
@@ -3,11 +3,7 @@
   Firebase apps.
 homepage: https://firebase.google.com/docs/flutter/setup
 repository: https://github.com/firebase/flutterfire/tree/main/packages/firebase_core/firebase_core
-<<<<<<< HEAD
-version: 3.13.1
-=======
 version: 3.15.1
->>>>>>> 931566ae
 topics:
   - firebase
   - core
@@ -21,13 +17,8 @@
   flutter: '>=3.3.0'
 
 dependencies:
-<<<<<<< HEAD
-  firebase_core_platform_interface: ^5.4.0
-  firebase_core_web: ^2.23.0
-=======
   firebase_core_platform_interface: ^6.0.0
   firebase_core_web: ^2.24.1
->>>>>>> 931566ae
   flutter:
     sdk: flutter
   meta: ^1.8.0
