--- conflicted
+++ resolved
@@ -39,10 +39,7 @@
         default_package: firebase_core_web
       windows:
         pluginClass: FirebaseCorePluginCApi
-<<<<<<< HEAD
-=======
 
->>>>>>> 773bcf2c
 
 firebase:
   google_services_gradle_plugin_version: '4.3.10'
