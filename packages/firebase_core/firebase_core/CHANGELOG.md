<<<<<<< HEAD
=======
## 3.15.1

 - Update a dependency to the latest release.

## 3.15.0

 - **FIX**(core): bump Pigeon to v25.3.2 ([#17438](https://github.com/firebase/flutterfire/issues/17438)). ([4d24ef53](https://github.com/firebase/flutterfire/commit/4d24ef534464b39dcaef4151c83c78f87b36fb78))
 - **FEAT**: bump iOS SDK to version 11.15.0 ([#17469](https://github.com/firebase/flutterfire/issues/17469)). ([84ca4f2a](https://github.com/firebase/flutterfire/commit/84ca4f2a0f3fbb7270b95f15436e0ebb2606dbfa))
 - **FEAT**: bump Android SDK to version 33.16.0 ([#17470](https://github.com/firebase/flutterfire/issues/17470)). ([f79b786d](https://github.com/firebase/flutterfire/commit/f79b786d69ac037b03ce253236d588e2ff8a5934))

## 3.14.0

 - **FEAT**: bump Firebase iOS SDK to 11.13.0 ([#17378](https://github.com/firebase/flutterfire/issues/17378)). ([10fd1d8f](https://github.com/firebase/flutterfire/commit/10fd1d8f6f8af07dfae27c4bdda7726716f42d7f))

>>>>>>> 931566ae
## 3.13.1

 - Update a dependency to the latest release.

## 3.13.0

 - **FEAT**(core,windows): update C++ SDK to 12.7.0 ([#17238](https://github.com/firebase/flutterfire/issues/17238)). ([b0e5843d](https://github.com/firebase/flutterfire/commit/b0e5843dde670063f755fbc4c52f6e2b070935e4))
 - **FEAT**(functions): migrate cloud functions Apple implementation to Swift ([#17232](https://github.com/firebase/flutterfire/issues/17232)). ([9ebc7bc1](https://github.com/firebase/flutterfire/commit/9ebc7bc130757f918dfab9fbc583e5f6c5b3b565))
 - **FEAT**: bump Firebase iOS SDK to 11.10.0 ([#17228](https://github.com/firebase/flutterfire/issues/17228)). ([4573a4d6](https://github.com/firebase/flutterfire/commit/4573a4d69c608e0d022f092a84f4c05d3ce145be))
 - **FEAT**: bump Firebase android SDK to 33.11.0 ([#17217](https://github.com/firebase/flutterfire/issues/17217)). ([0cb8b91e](https://github.com/firebase/flutterfire/commit/0cb8b91ee30afe23bdca37aa748622b600ead2ee))

## 3.12.1

 - Update a dependency to the latest release.

## 3.12.0

 - **FEAT**: bump Firebase iOS SDK to `11.8.0` ([#17093](https://github.com/firebase/flutterfire/issues/17093)). ([52557617](https://github.com/firebase/flutterfire/commit/52557617ccdc7dc6d057fff6cea65baa338057c2))
 - **FEAT**: bump Firebase android SDK to `33.9.0` ([#17092](https://github.com/firebase/flutterfire/issues/17092)). ([cbbb3748](https://github.com/firebase/flutterfire/commit/cbbb3748f192d35c25663bda6fb0f16a74dd71c7))

## 3.11.0

 - **FEAT**: bump Firebase android SDK to `33.8.0` ([#17048](https://github.com/firebase/flutterfire/issues/17048)). ([0befa109](https://github.com/firebase/flutterfire/commit/0befa109970893f79fb50d2b809b95d797fdc416))
 - **FEAT**: bump firebase iOS SDK to `v11.7.0` ([#17011](https://github.com/firebase/flutterfire/issues/17011)). ([2e042ba7](https://github.com/firebase/flutterfire/commit/2e042ba79f0250fd0fb3b7dfcfe07f1fd4d81cad))

## 3.10.1

 - **FIX**(firebase_core): Update google_services_gradle_plugin_version in pubspec ([#16944](https://github.com/firebase/flutterfire/issues/16944)). ([9911deb6](https://github.com/firebase/flutterfire/commit/9911deb61b5a658981a11067154ccf3befce636c))

## 3.10.0

 - **FEAT**: bump firebase iOS SDK to `v11.6.0` ([#16858](https://github.com/firebase/flutterfire/issues/16858)). ([6a42a2d8](https://github.com/firebase/flutterfire/commit/6a42a2d801f7674992de1c1d9557cb800ead9963))

## 3.9.0

 - **FIX**(core,macos): update path to firebase sdk version for SPM ([#16890](https://github.com/firebase/flutterfire/issues/16890)). ([4a190da0](https://github.com/firebase/flutterfire/commit/4a190da0c353d295ff7fb9fea73119218a365687))
 - **FIX**(core,macos): exclude files pulled in from remote dependency. SPM integration ([#16834](https://github.com/firebase/flutterfire/issues/16834)). ([a8a22b17](https://github.com/firebase/flutterfire/commit/a8a22b172657ba2568d2cce5a54db4da3189efa0))
 - **FIX**(core): auth Swift support requires `FLTFirebaseCorePlugin` & `messages` to be shared ([#16774](https://github.com/firebase/flutterfire/issues/16774)). ([f89483cd](https://github.com/firebase/flutterfire/commit/f89483cd9a3b4900d9b79151bb383ae35aa3dd4f))
 - **FIX**(core): auth Swift support requires `FLTFirebaseCorePlugin` & `messages` to be shared ([#16774](https://github.com/firebase/flutterfire/issues/16774)). ([ba5f2414](https://github.com/firebase/flutterfire/commit/ba5f2414c86f3fe200df07671f6ad84087646c86))
 - **FEAT**: bump Firebase android BOM to `v33.7.0` ([#16857](https://github.com/firebase/flutterfire/issues/16857)). ([0048bd13](https://github.com/firebase/flutterfire/commit/0048bd138f67102ff7cfa0539c244819b4ce8c7d))

## 3.8.1

 - **FIX**(core): auth Swift support requires `FLTFirebaseCorePlugin` & `messages` to be shared ([#16774](https://github.com/firebase/flutterfire/issues/16774)). ([f89483cd](https://github.com/firebase/flutterfire/commit/f89483cd9a3b4900d9b79151bb383ae35aa3dd4f))

## 3.8.0

 - **FEAT**(firestore): Swift Package Manager support ([#13329](https://github.com/firebase/flutterfire/issues/13329)). ([0420eabb](https://github.com/firebase/flutterfire/commit/0420eabb3ab247e0e3998bedcb9779fe35c46920))

## 3.7.0

 - **FIX**(core,ios): ensure iOS SDK version can be found from Package.swift ([#13804](https://github.com/firebase/flutterfire/issues/13804)). ([83f4dad6](https://github.com/firebase/flutterfire/commit/83f4dad65aae08e2979d009b03e9adb4ca907df7))
 - **FIX**(core,ios): update Package.swift and header imports for backwards compatibility ([#13545](https://github.com/firebase/flutterfire/issues/13545)). ([07eb25fa](https://github.com/firebase/flutterfire/commit/07eb25fa67a8c7c3e21275bacd234641721de8fc))
 - **FEAT**: update Android SDK to version 33.5.1 ([#13803](https://github.com/firebase/flutterfire/issues/13803)). ([66394540](https://github.com/firebase/flutterfire/commit/6639454043c09a47d444046c08a398c9aef5315f))
 - **FEAT**: bump firebase iOS SDK to `v11.4.0` ([#13552](https://github.com/firebase/flutterfire/issues/13552)). ([a4be6973](https://github.com/firebase/flutterfire/commit/a4be69731d41aade5dfcfb154af3292551633874))
 - **FEAT**: bump Firebase android BOM to `v33.5.0` ([#13538](https://github.com/firebase/flutterfire/issues/13538)). ([d3cfc0e7](https://github.com/firebase/flutterfire/commit/d3cfc0e778b8173a370f645448569db380bb6cef))

## 3.6.0

 - **FEAT**: bump iOS SDK to version 11.2.0 ([#13338](https://github.com/firebase/flutterfire/issues/13338)). ([ff1e5f67](https://github.com/firebase/flutterfire/commit/ff1e5f672cee29731dc4d21251611030add9e605))
 - **FEAT**: bump Firebase android BOM to `33.3.0` ([#13390](https://github.com/firebase/flutterfire/issues/13390)). ([15c0284e](https://github.com/firebase/flutterfire/commit/15c0284e3f3555ff888e7817e0811b64b3d3164e))

## 3.5.0

 - **FEAT**(fdc): Initial Release of Data Connect ([#13313](https://github.com/firebase/flutterfire/issues/13313)). ([603a6726](https://github.com/firebase/flutterfire/commit/603a67261a2f7cbdd6ef594bfaef480aeb820683))
 - **FEAT**(core): support for using SPM (Swift Package Manager) ([#12786](https://github.com/firebase/flutterfire/issues/12786)). ([4e28103f](https://github.com/firebase/flutterfire/commit/4e28103fafd84c6613df647e7f0dbb6a068ca8ea))

## 3.4.1

 - Update a dependency to the latest release.

## 3.4.0

 - **FEAT**: bump iOS SDK to version 11.0.0 ([#13158](https://github.com/firebase/flutterfire/issues/13158)). ([c0e0c997](https://github.com/firebase/flutterfire/commit/c0e0c99703ea394d1bb873ac225c5fe3539b002d))

## 3.3.0

 - **FEAT**: bump iOS SDK to version 10.29.0 ([#13113](https://github.com/firebase/flutterfire/issues/13113)). ([45fa2f58](https://github.com/firebase/flutterfire/commit/45fa2f589abe60a4bf06ac5fd64895c7df94c19c))

## 3.2.0

 - **FEAT**: bump Firebase iOS SDK to `10.28.0` ([#12999](https://github.com/firebase/flutterfire/issues/12999)). ([e7bd7882](https://github.com/firebase/flutterfire/commit/e7bd7882d213cf291a2fbd49acc81c03b92df746))

## 3.1.1

 - **FIX**(auth,windows): fix a crash that could happen when using `sendEmailVerification` or `sendPasswordResetEmail` ([#12946](https://github.com/firebase/flutterfire/issues/12946)). ([a1008290](https://github.com/firebase/flutterfire/commit/a100829087dbf83ea59e73c3811d87b67e2a4012))

## 3.1.0

 - **FEAT**: add support for demo project ([#11973](https://github.com/firebase/flutterfire/issues/11973)). ([859ec1dd](https://github.com/firebase/flutterfire/commit/859ec1dd4424c422bbdf96617a77d123d8b1f409))

## 3.0.0

> Note: This release has breaking changes.

 - **FEAT**: bump Firebase android SDK to `33.1.0` ([#12874](https://github.com/firebase/flutterfire/issues/12874)). ([f67914c4](https://github.com/firebase/flutterfire/commit/f67914c463d92e52e2594765baf7d53cd9235fb6))
 - **FEAT**: bump Firebase iOS SDK to `10.27.0` ([#12871](https://github.com/firebase/flutterfire/issues/12871)). ([fcb3c212](https://github.com/firebase/flutterfire/commit/fcb3c2123c25bafce9aea25fafcf4bddbe08a9d0))
 - **FEAT**: bump CPP SDK to version 12.0.0 ([#12866](https://github.com/firebase/flutterfire/issues/12866)). ([6efc0d47](https://github.com/firebase/flutterfire/commit/6efc0d47c9caf32752a4b92c3f1d24739383ef38))
 - **BREAKING** **REFACTOR**: android plugins require `minSdk 21`, auth requires `minSdk 23` ahead of android BOM `>=33.0.0` ([#12873](https://github.com/firebase/flutterfire/issues/12873)). ([52accfc6](https://github.com/firebase/flutterfire/commit/52accfc6c39d6360d9c0f36efe369ede990b7362))
 - **BREAKING** **REFACTOR**: bump all iOS deployment targets to iOS 13 ahead of Firebase iOS SDK `v11` breaking change ([#12872](https://github.com/firebase/flutterfire/issues/12872)). ([de0cea2c](https://github.com/firebase/flutterfire/commit/de0cea2c3c36694a76361be784255986fac84a43))

## 2.32.0

 - **FEAT**: bump CPP SDK to version 11.10.0 ([#12749](https://github.com/firebase/flutterfire/issues/12749)). ([2e410a23](https://github.com/firebase/flutterfire/commit/2e410a232758292baa70f8e78464bd3c62ec0373))

## 2.31.1

 - **FIX**(storage,windows): putFile(), putString(), putData() & Task streaming event fixes ([#12723](https://github.com/firebase/flutterfire/issues/12723)). ([de69e07a](https://github.com/firebase/flutterfire/commit/de69e07a36a9e2ce967d9f4470f4a14e987abf53))

## 2.31.0

 - **FEAT**: bump firebase iOS SDK to `10.25.0` ([#12738](https://github.com/firebase/flutterfire/issues/12738)). ([86b05c3c](https://github.com/firebase/flutterfire/commit/86b05c3c25d4ebc8b8c142e71593c0210f06d6be))

## 2.30.1

 - Update a dependency to the latest release.

## 2.30.0

 - **FEAT**: bump Firebase iOS SDK to `10.24.0` ([#12626](https://github.com/firebase/flutterfire/issues/12626)). ([b39c0e25](https://github.com/firebase/flutterfire/commit/b39c0e258233438acf368da891102784b7af2542))

## 2.29.0

 - **FEAT**: bump Android SDK to version 32.8.0 ([#12584](https://github.com/firebase/flutterfire/issues/12584)). ([a81d9104](https://github.com/firebase/flutterfire/commit/a81d9104f72e88e917612ab7f11ba7ed6b1bdd76))

## 2.28.0

 - **FEAT**(android): Bump `compileSdk` version of Android plugins to latest stable (34) ([#12566](https://github.com/firebase/flutterfire/issues/12566)). ([e891fab2](https://github.com/firebase/flutterfire/commit/e891fab291e9beebc223000b133a6097e066a7fc))

## 2.27.2

 - **FIX**: bump Android SDK to version 32.7.4 ([#12499](https://github.com/firebase/flutterfire/issues/12499)). ([39cdd623](https://github.com/firebase/flutterfire/commit/39cdd6235ae8aed2537fd39031c50d2d36a44b43))

## 2.27.1

 - Update a dependency to the latest release.

## 2.27.0

 - **FEAT**: bump Android SDK to version 3.7.3 ([#12443](https://github.com/firebase/flutterfire/issues/12443)). ([2509d91a](https://github.com/firebase/flutterfire/commit/2509d91aa7d95af19407b5823815b65085902347))

## 2.26.0

 - **FIX**(core,android): fix a null issue when initializing `fromResource()` ([#12404](https://github.com/firebase/flutterfire/issues/12404)). ([635cd781](https://github.com/firebase/flutterfire/commit/635cd7819476d8768b4ccbae323e230e6063967b))
 - **FEAT**: bump iOS SDK to version 10.22.0 ([#12430](https://github.com/firebase/flutterfire/issues/12430)). ([741c5519](https://github.com/firebase/flutterfire/commit/741c55196677d248603153b2ccca323c7591b2d6))

## 2.25.5

 - **FIX**(core,web): fix compatibility with TrustedTypes ([#12383](https://github.com/firebase/flutterfire/issues/12383)). ([6c1f73d0](https://github.com/firebase/flutterfire/commit/6c1f73d0c8357db83e1ee81e084a3a5b531e0e0c))

## 2.25.4

 - Update a dependency to the latest release.

## 2.25.3

 - Update a dependency to the latest release.

## 2.25.2

 - **FIX**(auth,web): fix null safety issue in typing JS Interop ([#12250](https://github.com/firebase/flutterfire/issues/12250)). ([d0d30405](https://github.com/firebase/flutterfire/commit/d0d30405a895ae221603ddd158b1cb1636312fb4))

## 2.25.1

 - Update a dependency to the latest release.

## 2.25.0

 - **FIX**(auth,ios): Initialise static dictionary for custom auth domains ([#12157](https://github.com/firebase/flutterfire/issues/12157)). ([1262f3c6](https://github.com/firebase/flutterfire/commit/1262f3c6c5fb659217ccd609a5c6dc9e37ab8815))
 - **FEAT**: bump Android SDK to version `32.7.1` ([#12213](https://github.com/firebase/flutterfire/issues/12213)). ([3c75bb52](https://github.com/firebase/flutterfire/commit/3c75bb527acbd7bb7a0d9f712d85e6fbc281e5e9))
 - **FEAT**: bump iOS SDK to version `10.20.0` ([#12214](https://github.com/firebase/flutterfire/issues/12214)). ([e34e072a](https://github.com/firebase/flutterfire/commit/e34e072a94f19ef83c45080c52228c57d99971c9))
 - **FEAT**: bump firebase iOS SDK to `10.19.0` ([#12125](https://github.com/firebase/flutterfire/issues/12125)). ([c3861567](https://github.com/firebase/flutterfire/commit/c38615672d53d4a4775cd7897ccbef3902b7fee4))
 - **FEAT**: bump firebase android SDK BOM to `32.7.0` ([#12124](https://github.com/firebase/flutterfire/issues/12124)). ([a691f3d1](https://github.com/firebase/flutterfire/commit/a691f3d1309b29d6603b15a8aecf21287979e428))
 - **DOCS**: change old documentation links of packages in README files ([#12136](https://github.com/firebase/flutterfire/issues/12136)). ([24b9ac7e](https://github.com/firebase/flutterfire/commit/24b9ac7ec29fc9ca466c0941c2cff26d75b8568d))

## 2.24.2

 - **FIX**(core,windows): fix release build of Firebase Auth, Firestore and Storage on Windows ([#11997](https://github.com/firebase/flutterfire/issues/11997)). ([12b186a8](https://github.com/firebase/flutterfire/commit/12b186a82578f792d7f4c500f145f5bd4f398545))

## 2.24.1

 - Update a dependency to the latest release.

## 2.24.0

 - **FEAT**(auth): add support for custom domains on mobile ([#11925](https://github.com/firebase/flutterfire/issues/11925)). ([552119c7](https://github.com/firebase/flutterfire/commit/552119c78e2750a929c6226de22f9f6d8df948a4))

## 2.23.0

 - **FIX**(core,apple): remove usage of deprecated options `trackingID` and `androidClientID` ([#11893](https://github.com/firebase/flutterfire/issues/11893)). ([4dfbe5a4](https://github.com/firebase/flutterfire/commit/4dfbe5a485284ae7fa1356284e7971e96db15f27))
 - **FEAT**: bump iOS SDK to version 10.18.0 ([#11916](https://github.com/firebase/flutterfire/issues/11916)). ([abbea170](https://github.com/firebase/flutterfire/commit/abbea170a6d87f6e313f0244395b60f5b2b3f64e))
 - **FEAT**: bump firebase android SDK BOM to `32.6.0` ([#11910](https://github.com/firebase/flutterfire/issues/11910)). ([8467816c](https://github.com/firebase/flutterfire/commit/8467816c234f979b40fa1ad4f2737e27ccd33271))

## 2.22.0

 - **FEAT**: update iOS SDK to version 10.17.0 ([#11839](https://github.com/firebase/flutterfire/issues/11839)). ([f78838ae](https://github.com/firebase/flutterfire/commit/f78838ae480e28f0f83f1b7cf10bf424ac0593d6))
 - **FEAT**(windows): add platform logging for core, auth, firestore and storage ([#11790](https://github.com/firebase/flutterfire/issues/11790)). ([e7d428d1](https://github.com/firebase/flutterfire/commit/e7d428d14be1535a2d579d4b2d376fbb81f06742))

## 2.21.0

 - **FEAT**: bump Firebase android SDK BoM `32.5.0` ([#11803](https://github.com/firebase/flutterfire/issues/11803)). ([adf98ea4](https://github.com/firebase/flutterfire/commit/adf98ea49bfb1c601f452f00c2d0dd74ada858f2))

## 2.20.0

 - **FIX**(core,windows): remove unused map of string that was causing a crash ([#11745](https://github.com/firebase/flutterfire/issues/11745)). ([895da052](https://github.com/firebase/flutterfire/commit/895da052207d832d30c9eeceafabac3051e1dabb))
 - **FIX**(core,windows): allow user to override MSVC_RUNTIME_MODE ([#11150](https://github.com/firebase/flutterfire/issues/11150)). ([3be28676](https://github.com/firebase/flutterfire/commit/3be28676578c53ce4a26bc2f8f480630b579350c))
 - **FEAT**: bump Firebase iOS SDK `10.16.0` ([#11698](https://github.com/firebase/flutterfire/issues/11698)). ([666f90ea](https://github.com/firebase/flutterfire/commit/666f90ea1eb090ee3f2397c9ffde8ddaf934f36c))
 - **FEAT**(storage,windows): Add windows support ([#11617](https://github.com/firebase/flutterfire/issues/11617)). ([87ea02c8](https://github.com/firebase/flutterfire/commit/87ea02c8ae03eb351636cf202961ad0df6caebd8))

## 2.19.0

 - **FEAT**(firestore,windows): add Filters to windows ([#11726](https://github.com/firebase/flutterfire/issues/11726)). ([dde59d46](https://github.com/firebase/flutterfire/commit/dde59d466e1b6cc483ba29654a35f198d6e8c9ae))

## 2.18.0

 - **FEAT**: Full support of AGP 8 ([#11699](https://github.com/firebase/flutterfire/issues/11699)). ([bdb5b270](https://github.com/firebase/flutterfire/commit/bdb5b27084d225809883bdaa6aa5954650551927))
 - **FEAT**(firestore,windows): add support to Windows ([#11516](https://github.com/firebase/flutterfire/issues/11516)). ([e51d2a2d](https://github.com/firebase/flutterfire/commit/e51d2a2d287f4162f5a67d8200f1bf57fc2afe14))

## 2.17.0

 - **FEAT**: bump Firebase android SDK `32.3.1` ([#11663](https://github.com/firebase/flutterfire/issues/11663)). ([639bc2ea](https://github.com/firebase/flutterfire/commit/639bc2eaabe320a533ec643d4f0c91d2ab3ea5d1))

## 2.16.0

 - **FEAT**: bump Firebase iOS SDK `10.15.0` ([#11586](https://github.com/firebase/flutterfire/issues/11586)). ([baedd3ee](https://github.com/firebase/flutterfire/commit/baedd3eec24e8df9fa0602b92c60fc2535cd449b))
 - **FEAT**: bump Firebase android SDK `32.2.3` ([#11587](https://github.com/firebase/flutterfire/issues/11587)). ([26415d54](https://github.com/firebase/flutterfire/commit/26415d5477634704c13a1e2dbaad5b7f4cf41c06))
 - **FEAT**(core,windows): Change the windows plugin compiling way ([#11594](https://github.com/firebase/flutterfire/issues/11594)). ([3dab95e0](https://github.com/firebase/flutterfire/commit/3dab95e01f7f71680aff84db4e9dccfe1e77643b))
 - **FEAT**(auth,windows): add Windows support to auth plugin ([#11089](https://github.com/firebase/flutterfire/issues/11089)). ([0cedfc85](https://github.com/firebase/flutterfire/commit/0cedfc8580bedd9e21b262537e643dbace0d7114))

## 2.15.1

 - Update a dependency to the latest release.

## 2.15.0

 - **FEAT**: bump Firebase android SDK to `32.2.0` ([#11282](https://github.com/firebase/flutterfire/issues/11282)). ([7fc1f643](https://github.com/firebase/flutterfire/commit/7fc1f643303ceb8294c9b46390148969e306faeb))
 - **FEAT**(core,windows): Add api to access firebase cpp objects ([#11254](https://github.com/firebase/flutterfire/issues/11254)). ([c26f9d8e](https://github.com/firebase/flutterfire/commit/c26f9d8ef78336277667b50f67de60bbda4c2622))
 - **FEAT**: bump Firebase iOS SDK to `10.12.0` ([#11268](https://github.com/firebase/flutterfire/issues/11268)). ([31637246](https://github.com/firebase/flutterfire/commit/316372467888af24698aab20509bdb0832875293))
 - **FEAT**: bump Firebase Android SDK to 32.1.1 ([#11256](https://github.com/firebase/flutterfire/issues/11256)). ([81156d10](https://github.com/firebase/flutterfire/commit/81156d1062d3eb3c6c83833887ca054cf66cfa13))
 - **FEAT**: bump Firebase iOS SDK to 10.11.0 ([#11257](https://github.com/firebase/flutterfire/issues/11257)). ([179a91b4](https://github.com/firebase/flutterfire/commit/179a91b44191940e4e63398630b12aa9d178314c))

## 2.14.0

 - **FIX**(core,apple): pass boolean value instead of int to `setDataCollectionDefaultEnabled()` ([#11039](https://github.com/firebase/flutterfire/issues/11039)). ([67b051fd](https://github.com/firebase/flutterfire/commit/67b051fda24d4e7f50023a24001bdc6b0cc7f7bf))
 - **FEAT**: bump Firebase iOS SDK to `10.10.0`. Requires Xcode version >= `14.1`. ([#11088](https://github.com/firebase/flutterfire/issues/11088)). ([615b2d48](https://github.com/firebase/flutterfire/commit/615b2d48b7559f8bee4211111d2a0ae00ed84c3e))

## 2.13.1

 - **FIX**(core,windows): building improvements ([#10972](https://github.com/firebase/flutterfire/issues/10972)). ([4897fa02](https://github.com/firebase/flutterfire/commit/4897fa02e2963961f24f1ff3a5b8d5e890e919ce))

## 2.13.0

 - **FEAT**: bump Firebase Android SDK to 32.0.0 ([#10913](https://github.com/firebase/flutterfire/issues/10913)). ([77459105](https://github.com/firebase/flutterfire/commit/774591050a94e9162eef0aee49bfc7fab97db1c6))
 - **FEAT**: bump Firebase iOS SDK to 10.9.0 ([#10949](https://github.com/firebase/flutterfire/issues/10949)). ([73d4bc0f](https://github.com/firebase/flutterfire/commit/73d4bc0f32440a9b8e9af6ee4ef28a92e2847a3d))

## 2.12.0

 - **FEAT**: update dependency constraints to `sdk: '>=2.18.0 <4.0.0'` `flutter: '>=3.3.0'` ([#10946](https://github.com/firebase/flutterfire/issues/10946)). ([2772d10f](https://github.com/firebase/flutterfire/commit/2772d10fe510dcc28ec2d37a26b266c935699fa6))

## 2.11.0

 - **FIX**: add support for AGP 8.0 ([#10901](https://github.com/firebase/flutterfire/issues/10901)). ([a3b96735](https://github.com/firebase/flutterfire/commit/a3b967354294c295a9be8d699a6adb7f4b1dba7f))
 - **FEAT**(core): add support for Windows via Firebase C++ desktop SDK ([#10496](https://github.com/firebase/flutterfire/issues/10496)). ([c0b8ad56](https://github.com/firebase/flutterfire/commit/c0b8ad5605d1fda6d897ea625224b5e61c5826ad))
 - **FEAT**: upgrade to dart 3 compatible dependencies ([#10890](https://github.com/firebase/flutterfire/issues/10890)). ([4bd7e59b](https://github.com/firebase/flutterfire/commit/4bd7e59b1f2b09a2230c49830159342dd4592041))

## 2.10.0

 - **FEAT**: bump Firebase Android SDK to 31.5.0 ([#10790](https://github.com/firebase/flutterfire/issues/10790)). ([34d766c0](https://github.com/firebase/flutterfire/commit/34d766c081b9a968559eaeaa75ad631bc5a637be))

## 2.9.0

 - **FEAT**: bump Firebase Android SDK to 31.4.0 ([#10690](https://github.com/firebase/flutterfire/issues/10690)). ([fcc8e9a6](https://github.com/firebase/flutterfire/commit/fcc8e9a62bc94d5cd4844dcd87c5feefa0821107))
 - **FEAT**: bump Firebase Android SDK to 31.3.0 ([#10664](https://github.com/firebase/flutterfire/issues/10664)). ([531ce04b](https://github.com/firebase/flutterfire/commit/531ce04bfbddcfe179b0d906ac9728fc29a39f8f))
 - **FEAT**: bump Firebase Android SDK to 31.2.3 ([#10644](https://github.com/firebase/flutterfire/issues/10644)). ([419ad220](https://github.com/firebase/flutterfire/commit/419ad2205df4f9e8b403df7ebc0b66521b654a43))
 - **FEAT**: bump Firebase iOS SDK to `10.7.0` ([#10638](https://github.com/firebase/flutterfire/issues/10638)). ([3ba8db57](https://github.com/firebase/flutterfire/commit/3ba8db579a24e244930d9a57fba3c28c3ec5180f))
 - **FEAT**: bump dart sdk constraint to 2.18 ([#10618](https://github.com/firebase/flutterfire/issues/10618)). ([f80948a2](https://github.com/firebase/flutterfire/commit/f80948a28b62eead358bdb900d5a0dfb97cebb33))

## 2.8.0

 - **FEAT**: bump Firebase iOS SDK 10.6.0 ([#10613](https://github.com/firebase/flutterfire/issues/10613)). ([7a3d0b5d](https://github.com/firebase/flutterfire/commit/7a3d0b5d2074b67470d255da2dd9c37b246a201d))
 - **FEAT**: bump Firebase iOS SDK `10.5.0` ([#10532](https://github.com/firebase/flutterfire/issues/10532)). ([c77fc4d4](https://github.com/firebase/flutterfire/commit/c77fc4d497532ffff352a3486abf01a98bc44869))

## 2.7.1

 - Update a dependency to the latest release.

## 2.7.0

 - **FEAT**: bump Firebase Android SDK to 31.2.2 ([#10492](https://github.com/firebase/flutterfire/issues/10492)). ([8990537a](https://github.com/firebase/flutterfire/commit/8990537a2547480462c0ebb4b79e60fca6a00bbb))

## 2.6.1

 - Update a dependency to the latest release.

## 2.6.0

 - **FEAT**: add support for TrustedType ([#10312](https://github.com/firebase/flutterfire/issues/10312)). ([da74aabb](https://github.com/firebase/flutterfire/commit/da74aabb0aa7350319179c1cb586b7bd3591d415))

## 2.5.0

 - **REFACTOR**: upgrade project to remove warnings from Flutter 3.7 ([#10344](https://github.com/firebase/flutterfire/issues/10344)). ([e0087c84](https://github.com/firebase/flutterfire/commit/e0087c845c7526c11a4241a26d39d4673b0ad29d))
 - **FEAT**: bump Firebase Android SDK to `31.2.0` ([#10369](https://github.com/firebase/flutterfire/issues/10369)). ([3a8b3b01](https://github.com/firebase/flutterfire/commit/3a8b3b01f6a311308509bfb8407ba13a05dd6a2d))

## 2.4.1

 - Update a dependency to the latest release.

## 2.4.0

 - **FEAT**: bump Firebase iOS SDK to 10.3.0 ([#10063](https://github.com/firebase/flutterfire/issues/10063)). ([a0910a1e](https://github.com/firebase/flutterfire/commit/a0910a1e49d7ff258f647a4a13b89b219e6eb157))

## 2.3.0

 - **FEAT**: bump Firebase iOS SDK to 10.2.0 ([#9954](https://github.com/firebase/flutterfire/issues/9954)). ([b0c67c83](https://github.com/firebase/flutterfire/commit/b0c67c83cd4adc14fa6d32b490e6ecd5dc478c3c))
 - **FEAT**: bump Firebase Android SDK to `31.0.3` ([#9952](https://github.com/firebase/flutterfire/issues/9952)). ([7095ae44](https://github.com/firebase/flutterfire/commit/7095ae444f1c2825478d1a0e707cd3c99ad87731))

## 2.2.0

 - **FEAT**: Firebase iOS SDK version `10.1.0` ([#9869](https://github.com/firebase/flutterfire/issues/9869)). ([b9b464fa](https://github.com/firebase/flutterfire/commit/b9b464faa9887045b8132eb791227e8bc01ea683))

## 2.1.1

 - **REFACTOR**: add `verify` to `QueryPlatform` and change internal `verifyToken` API to `verify` ([#9711](https://github.com/firebase/flutterfire/issues/9711)). ([c99a842f](https://github.com/firebase/flutterfire/commit/c99a842f3e3f5f10246e73f51530cc58c42b49a3))

## 2.1.0

 - **FEAT**: Firebase android SDK BOM - `31.0.1` ([#9767](https://github.com/firebase/flutterfire/issues/9767)). ([7088b2de](https://github.com/firebase/flutterfire/commit/7088b2de4198bf3d0e647fc8f2ff4165f6515387))

## 2.0.0

> Note: This release has breaking changes.

 - **BREAKING** **FEAT**: Firebase iOS SDK version: `10.0.0` ([#9708](https://github.com/firebase/flutterfire/issues/9708)). ([9627c56a](https://github.com/firebase/flutterfire/commit/9627c56a37d657d0250b6f6b87d0fec1c31d4ba3))
 - **BREAKING** **FEAT**: Firebase android SDK BOM `31.0.0` ([#9724](https://github.com/firebase/flutterfire/issues/9724)). ([29ba1a08](https://github.com/firebase/flutterfire/commit/29ba1a082e026c4f0f0913c10183a72eadb23343))

## 1.24.0

 - **FEAT**: Bump Firebase iOS SDK to `9.6.0` ([#9531](https://github.com/firebase/flutterfire/issues/9531)). ([2138f4aa](https://github.com/firebase/flutterfire/commit/2138f4aaaace51d5dce4809fb42e1e4ff20ed251))

## 1.23.0

 - **FEAT**: Bump Firebase android SDK to 30.5.0 ([#9573](https://github.com/firebase/flutterfire/issues/9573)). ([3ec750e1](https://github.com/firebase/flutterfire/commit/3ec750e1612671527fe7c0e576ca900821c1535b))
 - **DOCS**: update inline documentation on `initializeApp()` behaviour ([#9431](https://github.com/firebase/flutterfire/issues/9431)). ([3af5b676](https://github.com/firebase/flutterfire/commit/3af5b67664149b54ec73b328a04d94c06f389221))

## 1.22.0

 - **FEAT**: Bump Firebase iOS SDK to 9.5.0 ([#9492](https://github.com/firebase/flutterfire/issues/9492)). ([d246ba2a](https://github.com/firebase/flutterfire/commit/d246ba2aeec3da0bf5e2b4171ea2d1ec67618226))

## 1.21.1

 - Update a dependency to the latest release.

## 1.21.0

 - **FEAT**: Bump Firebase iOS SDK to 9.4.0 ([#9357](https://github.com/firebase/flutterfire/issues/9357)). ([4f356ff4](https://github.com/firebase/flutterfire/commit/4f356ff4fd5ec939c373265dd173d1cb73de1678))
 - **FEAT**: Bump Firebase android SDK to 30.3.2 ([#9358](https://github.com/firebase/flutterfire/issues/9358)). ([d6934398](https://github.com/firebase/flutterfire/commit/d69343988006cf809c61f4c31e41bd5aa8075cf5))

## 1.20.1

 - **FIX**: broken homepage link in pubspec.yaml ([#9314](https://github.com/firebase/flutterfire/issues/9314)). ([7649c27f](https://github.com/firebase/flutterfire/commit/7649c27fde639aec8c70a1acfd86c938eeb77537))

## 1.20.0

 - **FEAT**: bump Firebase Android SDK to 30.3.0 ([#9161](https://github.com/firebase/flutterfire/issues/9161)). ([d1f96310](https://github.com/firebase/flutterfire/commit/d1f96310310c7584c4af751e1e75dc178aacce89))
 - **FEAT**: add phone MFA ([#9044](https://github.com/firebase/flutterfire/issues/9044)). ([1b85c8b7](https://github.com/firebase/flutterfire/commit/1b85c8b7fbcc3f21767f23981cb35061772d483f))
 - **FEAT**: update to 9.3.0 ([#9137](https://github.com/firebase/flutterfire/issues/9137)). ([97f6417b](https://github.com/firebase/flutterfire/commit/97f6417bf66f88e6621afa177c73245b9a7d5c73))

## 1.19.2

 - Update a dependency to the latest release.

## 1.19.1

 - **FIX**: bump `firebase_core_platform_interface` version to fix previous release. ([bea70ea5](https://github.com/firebase/flutterfire/commit/bea70ea5cbbb62cbfd2a7a74ae3a07cb12b3ee5a))

## 1.19.0

 - **FEAT**: Bump Firebase iOS SDK to `9.2.0` (#8594). ([79610162](https://github.com/firebase/flutterfire/commit/79610162460b8877f3bc727464a7065106f08079))

## 1.18.0

 - **REFACTOR**: migrate from hash* to Object.hash* (#8797). ([3dfc0997](https://github.com/firebase/flutterfire/commit/3dfc0997050ee4351207c355b2c22b46885f971f))
 - **REFACTOR**: use "firebase" instead of "FirebaseExtended" as organisation in all links for this repository (#8791). ([d90b8357](https://github.com/firebase/flutterfire/commit/d90b8357db01d65e753021358668f0b129713e6b))
 - **FEAT**: bump Firebase Android SDK to 30.1.0 (#8847). ([796f1e74](https://github.com/firebase/flutterfire/commit/796f1e744fa361a023aba4ec7f491387a9e2f0f8))
 - **DOCS**: point to "firebase.google" domain for hyperlinks in the usage section of `README.md` files (for the missing packages) (#8818). ([5bda8c92](https://github.com/firebase/flutterfire/commit/5bda8c92be1651a941d1285d36e885ee0b967b11))

## 1.17.1

 - **DOCS**: use camel case style for "FlutterFire" in `README.md` (#8749). ([41462a42](https://github.com/firebase/flutterfire/commit/41462a423ad783d20e5d303ed41898b061bccc48))

## 1.17.0

 - **REFACTOR**: remove deprecated `Tasks.call` for android and replace with `TaskCompletionSource`. ([#8581](https://github.com/firebase/flutterfire/issues/8581)). ([374c9df3](https://github.com/firebase/flutterfire/commit/374c9df33bbb6b354ea526dcc6cc7812fa4452c0))
 - **FEAT**: bump Firebase Android SDK to 30.0.0 ([#8617](https://github.com/firebase/flutterfire/issues/8617)). ([72158aaf](https://github.com/firebase/flutterfire/commit/72158aaf9721dbf5f20c362f0c99853273507538))
 - **FEAT**: allow initializing default Firebase apps via `FirebaseOptions.fromResource` on Android ([#8566](https://github.com/firebase/flutterfire/issues/8566)). ([30216c4a](https://github.com/firebase/flutterfire/commit/30216c4a4c06c20f9c4c2b9a235a4aa9a48816a0))

## 1.16.0

 - **FEAT**: allow initializing default Firebase apps via `FirebaseOptions.fromResource` on Android (#8566). ([30216c4a](https://github.com/firebase/flutterfire/commit/30216c4a4c06c20f9c4c2b9a235a4aa9a48816a0))

## 1.15.0

 - **FEAT**: bump Firebase Android SDK to `29.3.1` (#8494). ([17b9c289](https://github.com/firebase/flutterfire/commit/17b9c2894ee901afd2631664b01829cd4df1dd16))
 - **FEAT**: Update Firebase iOS SDK to `8.15.0` (#8454). ([faaf4496](https://github.com/firebase/flutterfire/commit/faaf449624ff4081cbbc0f241fec3134492cbdb3))

## 1.14.1

 - Update a dependency to the latest release.

## 1.14.0

 - **FEAT**: Bump Firebase iOS SDK to `8.14.0`. (#8370). ([41bb9800](https://github.com/firebase/flutterfire/commit/41bb98004327013f90c93709513c419d04382475))
 - **FEAT**: bump Firebase Android SDK to `29.3.0` (#8283). ([a6c646a0](https://github.com/firebase/flutterfire/commit/a6c646a0d23600e5e4ae6d40ca4b23c7e73fc257))
 - **DOCS**: Update inline code documentation for initializing Firebase app. (#8329). ([19727798](https://github.com/firebase/flutterfire/commit/19727798a8dcfde103665eb8209b714e49327a11))

## 1.13.1

 - **FIX**: update all Dart SDK version constraints to Dart >= 2.16.0 (#8184). ([df4a5bab](https://github.com/firebase/flutterfire/commit/df4a5bab3c029399b4f257a5dd658d302efe3908))

## 1.13.0

 - **FEAT**: refactor error handling to preserve stack traces on platform exceptions (#8156). ([6ac77d99](https://github.com/firebase/flutterfire/commit/6ac77d99042de2a1950f89b35972e3ee1116dc9f))

## 1.12.0

 - **FEAT**: bump Firebase iOS SDK to `8.11.0` & Android SDK to `29.0.4` (#7942). ([c23adf08](https://github.com/firebase/flutterfire/commit/c23adf0853466941d0afb174dd425a43b44ce501))

## 1.11.0

 - **FIX**: bump Android `compileSdkVersion` to 31 (#7726). ([a9562bac](https://github.com/firebase/flutterfire/commit/a9562bac60ba927fb3664a47a7f7eaceb277dca6))
 - **FIX**: bump Firebase Android SDK version to `29.0.3` (from `29.0.0`). ([2ab4abaf](https://github.com/firebase/flutterfire/commit/2ab4abafbed279183d298f129cd14aebb588c86d))
 - **FIX**: workaround an SDK issue on Android where calling `initializeApp` when having `In App Messaging` installed causes a crash. ([8f5204e7](https://github.com/firebase/flutterfire/commit/8f5204e7e59e92869d61764c051e5687e118282d))
 - **FEAT**: bump Firebase iOS SDK version to `8.10.0`. (#7775). ([ac9709e0](https://github.com/firebase/flutterfire/commit/ac9709e00a0e3d1706b793750ed2e65d9ae9440b))

## 1.10.6

 - **REFACTOR**: fix all `unnecessary_import` analyzer issues introduced with Flutter 2.8. ([7f0e82c9](https://github.com/firebase/flutterfire/commit/7f0e82c978a3f5a707dd95c7e9136a3e106ff75e))

## 1.10.5

 - Update a dependency to the latest release.

## 1.10.4

 - Update a dependency to the latest release.

## 1.10.3

 - Update a dependency to the latest release.

## 1.10.2

 - Update a dependency to the latest release.

## 1.10.1

 - **REFACTOR**: migrate remaining examples & e2e tests to null-safety (#7393).

## 1.10.0

 - **FEAT**: support initializing default `FirebaseApp` instances from Dart (#6549).

## 1.9.0

 - **FEAT**: bump Firebase Android SDK version to `29.0.0` (#7296).
 - **FEAT**: bump Firebase iOS SDK to `8.9.0` (#7289).

## 1.8.0

 - **FEAT**: Firebase iOS SDK version bumped to `8.8.0` (#7213).
 - **REFACTOR**: remove deprecated Flutter Android v1 Embedding usages, including in example app (#7158).
 - **STYLE**: macOS & iOS; explicitly include header that defines `TARGET_OS_OSX` (#7116).

## 1.7.0

 - **FEAT**: bump Firebase iOS SDK to `8.7.0` & Android SDK to `28.4.1` (#7083).
 - **CHORE**: update gradle version across packages (#7054).

## 1.6.0

 - **FEAT**: update Firebase Android SDK to `28.3.1` & Firebase iOS SDK to `8.6.0` (#6847).

## 1.5.0

 - **STYLE**: enable additional lint rules (#6832).
 - **FEAT**: lower iOS & macOS deployment targets for relevant plugins (#6757).
 - **FEAT**: iOS sdk version bump 8.5.0. (#6786).

## 1.4.0

 - **FEAT**: bump Firebase iOS SDK version to 8.3.0 (#6568).
 - **CHORE**: update v2 embedding support (#6506).
 - **CHORE**: rm deprecated jcenter repository (#6431).

## 1.3.0

 - **FEAT**: Upgrade Firebase Android BoM version to 28.1.0 (#6338).

## 1.2.1

 - **DOCS**: Add Flutter Favorite badge (#6190).

## 1.2.0

 - **FEAT**: upgrade Firebase Android SDK BoM version from 28.0.0 to 28.0.1.
 - **FEAT**: upgrade Firebase JS SDK version to 8.6.1.
 - **FIX**: podspec osx version checking script should use a version range instead of a single fixed version.

## 1.1.1

 - Update a dependency to the latest release.

## 1.1.0

 - **FEAT**: update iOS Firebase SDK from 7.3 to 7.11 (#5896).

## 1.0.4

 - **REFACTOR**: Share guard functions across plugins (#5783).
 - **CHORE**: update Web plugins to use Firebase JS SDK version 8.4.1 (#4464).

## 1.0.3

 - **REFACTOR**: Remove deprecated gradle property android.enableR8=true (#5463).
 - **CHORE**: add repository urls to pubspecs (#5542).
 - **CHORE**: bump min Dart SDK constraint to 2.12.0 (#5430).
 - **CHORE**: publish packages (#5429).
 - **CHORE**: publish packages.

## 1.0.2

 - Update a dependency to the latest release.

## 1.0.1

 - Update a dependency to the latest release.

## 1.0.0

 - Graduate package to a stable release. See pre-releases prior to this version for changelog entries.

## 1.0.0-1.0.nullsafety.0

 - Bump "firebase_core" to `1.0.0-1.0.nullsafety.0`.

## 0.8.0-1.0.nullsafety.2

 - **TESTS**: update mockito API usage in tests

## 0.8.0-1.0.nullsafety.1

 - **REFACTOR**: pubspec & dependency updates (#4932).
 - **REFACTOR**: replace deprecated `RaisedButton` widget with `ElevatedButton`.

## 0.8.0-1.0.nullsafety.0

 - Bump "firebase_core" to `0.8.0-1.0.nullsafety.0`.

## 0.8.0-nullsafety.1

 - **FEAT**: bump firebase-core to 4.0.0-nullsafety.0 and firebase-core-web to 0.3.0-nullsafety.0.

## 0.8.0-nullsafety.0

- **FIX**: Bump package to 0.8.0 for nullsafety. (fixes issue #4728)

## 0.7.0-nullsafety.0

 - **REFACTOR**: Migrate non-nullable types (#4656).

## 0.7.0

> Note: This release has breaking changes.

 - **FEAT**: add check on podspec to assist upgrading users deployment target.
 - **BUILD**: commit Podfiles with 10.12 deployment target.
 - **BUILD**: remove default sdk version, version should always come from firebase_core, or be user defined.
 - **BUILD**: set macOS deployment target to 10.12 (from 10.11).
 - **BREAKING** **BUILD**: set osx min supported platform version to 10.12.

## 0.6.0

> Note: This release has breaking changes.

 - **FEAT**: bump firebase-android-sdk to v26.2.0.
 - **BREAKING** **REFACTOR**: remove all currently deprecated APIs.
 - **BREAKING** **FEAT**: forward port to firebase-ios-sdk v7.3.0.
   - Due to this SDK upgrade, iOS 10 is now the minimum supported version by FlutterFire. Please update your build target version.
 - **CHORE**: harmonize dependencies and version handling.

## 0.5.3

 - **FEAT**: bump android `com.android.tools.build` & `'com.google.gms:google-services` versions (#4269).

## 0.5.2+1

 - Update a dependency to the latest release.

## 0.5.2

 - **FEAT**: add not-in & != query support (#3748).
 - **FEAT**: bump compileSdkVersion to 29 (#3975).
 - **FEAT**: bump `compileSdkVersion` to 29 in preparation for upcoming Play Store requirement.
 - **CHORE**: publish packages.
 - **CHORE**: publish packages.

## 0.5.1

 - **FEAT**: bump compileSdkVersion to 29 (#3975).
 - **FEAT**: update Firebase Android SDK BoM version to 25.12.0 (from 25.3.1).
 - **FEAT**: update Firebase iOS SDK version to 6.33.0 (from 6.26.0).

## 0.5.0+1

 - **FIX**: remove unused dart:async import (#3611).

## 0.5.0

* Allow iOS and macOS to be imported as a module.
* DEPRECATED: `FirebaseApp.configure` method is now deprecated in favor of the `Firebase.initializeApp` method.
* DEPRECATED: `FirebaseApp.allApps` method is now deprecated in favor of the `Firebase.apps` property.
  * Previously, `allApps` was async & `apps` is now synchronous.
* DEPRECATED: `FirebaseApp.appNamed` method is now deprecated in favor of the `Firebase.app` method.
* BREAKING: `FirebaseApp.options` getter is now synchronous.

* `FirebaseOptions` has been reworked to better match web property names:
  * DEPRECATED: `googleAppID` is now deprecated in favor of `appId`.
  * DEPRECATED: `projectID` is now deprecated in favor of `projectId`.
  * DEPRECATED: `bundleID` is now deprecated in favor of `bundleId`.
  * DEPRECATED: `clientID` is now deprecated in favor of `androidClientId`.
  * DEPRECATED: `trackingID` is now deprecated in favor of `trackingId`.
  * DEPRECATED: `gcmSenderID` is now deprecated in favor of `messagingSenderId`.
  * Added support for `authDomain`.
  * Added support for `trackingId`.
  * Required properties are now `apiKey`, `appId`, `messagingSenderId` & `projectId`.

* Added support for deleting Firebase app instances via the `delete` method on `FirebaseApp`.
* Added support for returning consistent error messages from `firebase-dart` plugin.
  * Any FlutterFire related errors now throw a `FirebaseException`.
* Added a `FirebaseException` class to handle all FlutterFire related errors.
  * Matching the web sdk, the exception returns a formatted "[plugin/code] message" message when thrown.
* Added support for `setAutomaticDataCollectionEnabled` & `isAutomaticDataCollectionEnabled` on a `FirebaseApp` instance.
* Added support for `setAutomaticResourceManagementEnabled` on a `FirebaseApp` instance.

* Android: Gradle build tools updated to 3.6.3 from 3.3.0.
* Android: Removed Gradle ‘hacks’ and upgrade Flutter SDK requirement from `>=1.12.13+hotfix.4` to `>=1.12.13+hotfix.5` - based on PR https://github.com/flutter/plugins/pull/2651
* Android: Switched to using Firebase BoM to manage SDK versions

## 0.4.5

* Update lower bound of dart dependency to 2.0.0.

## 0.4.4+3

* Fix for missing UserAgent.h compilation failures.

## 0.4.4+2

* Update dependency on firebase_core_platform_interface to 1.0.4.

## 0.4.4+1

* Make the pedantic dev_dependency explicit.

## 0.4.4

* Add macOS support

## 0.4.3+3

* Fix overrides a deprecated API.

## 0.4.3+2

* Add integration instructions for the `web` platform.

## 0.4.3+1

* Move `Platform.isIOS` check behind a configurable import so that pub.dev registers
  this as a Web plugin.

## 0.4.3

* Enable the `web` implementation by default.
* Raise minimum required Flutter SDK version to 1.12.13+hotfix.4

## 0.4.2+2

* Remove the deprecated `author:` field from pubspec.yaml
* Migrate the plugin to the pubspec platforms manifest.
* Bump the minimum Flutter version to 1.10.0.

## 0.4.2+1

* Check `kIsWeb` before checking `Platform.isIos` for the default app name.

## 0.4.2

* Migrate to `firebase_core_platform_interface`.

## 0.4.1+6

* Update the homepage now that the package structure has changed.

## 0.4.1+5

* Remove deprecated [firebase-core](https://firebase.google.com/support/release-notes/android) dependency.

## 0.4.1+4

* Remove visibleForTesting annotation from FirebaseApp constructor.

## 0.4.1+3

* Updated README instructions for contributing for consistency with other Flutterfire plugins.

## 0.4.1+2

* Remove AndroidX warning.

## 0.4.1+1

* Include lifecycle dependency as a compileOnly one on Android to resolve
  potential version conflicts with other transitive libraries.

## 0.4.1

* Support the v2 Android embedding.

## 0.4.0+9

* Update documentation to reflect new repository location.
* Update unit tests to call `TestWidgetsFlutterBinding.ensureInitialized`.

## 0.4.0+8

* Update google-services Android gradle plugin to 4.3.0 in documentation and examples.

## 0.4.0+7

* Fix Android compilation warning.

## 0.4.0+6

* Automatically use version from pubspec.yaml when reporting usage to Firebase.

## 0.4.0+5

* Rollback of automatic plugin version retrieval.

## 0.4.0+4

* Automate the retrieval of the plugin's version when reporting usage to Firebase.

## 0.4.0+3

* Add missing template type parameter to `invokeMethod` calls.
* Bump minimum Flutter version to 1.5.0.
* Replace invokeMethod with invokeMapMethod wherever necessary.

## 0.4.0+2

* Update user agent name. Set to `flutter-fire-core` for consistency with other
  libraries.

## 0.4.0+1

* Send user agent to Firebase.

## 0.4.0

* Update Android dependencies to latest.

## 0.3.4

* Updates Android firebase-core dependency to a version that is compatible with other Flutterfire plugins.

## 0.3.3

* Remove Gradle BoM to avoid Gradle version issues.

## 0.3.2

* Move Android dependency to Gradle BoM to help maintain compatibility
  with other FlutterFire plugins.

## 0.3.1+1

* Add nil check on static functions to prevent crashes or unwanted behaviors.

## 0.3.1

* Remove an assertion that can interfere with hot-restart.

## 0.3.0+2

* Remove categories.

## 0.3.0+1

* Log a more detailed warning at build time about the previous AndroidX
  migration.

## 0.3.0

* **Breaking change**. Migrate from the deprecated original Android Support
  Library to AndroidX. This shouldn't result in any functional changes, but it
  requires any Android apps using this plugin to [also
  migrate](https://developer.android.com/jetpack/androidx/migrate) if they're
  using the original support library.

## 0.2.5+1

* Bump Android dependencies to latest.

## 0.2.5

* Bump Android and Firebase dependency versions.

## 0.2.4

* Updated Gradle tooling to match Android Studio 3.1.2.

## 0.2.3

* Updated Google Play Services dependencies to version 15.0.0.

## 0.2.2

* Simplified podspec for Cocoapods 1.5.0, avoiding link issues in app archives.

## 0.2.1

* Fix setting project ID on Android.

## 0.2.0

* **Breaking change**. Options API is now async to interoperate with native code that configures Firebase apps.
* Provide a getter for the default app
* Fix setting of GCM sender ID on iOS

## 0.1.2

* Fix projectID on iOS

## 0.1.1

* Fix behavior of constructor for named Firebase apps.

## 0.1.0

* **Breaking change**. Set SDK constraints to match the Flutter beta release.

## 0.0.7

* Fixed Dart 2 type errors.

## 0.0.6

* Enabled use in Swift projects.

## 0.0.5

* Moved to the io.flutter.plugins org.

## 0.0.4

* Fixed warnings from the Dart 2.0 analyzer.
* Simplified and upgraded Android project template to Android SDK 27.
* Updated package description.

# 0.0.3

* **Breaking change**. Upgraded to Gradle 4.1 and Android Studio Gradle plugin
  3.0.1. Older Flutter projects need to upgrade their Gradle setup as well in
  order to use this version of the plugin. Instructions can be found
  [here](https://github.com/flutter/flutter/wiki/Updating-Flutter-projects-to-Gradle-4.1-and-Android-Studio-Gradle-plugin-3.0.1).

## 0.0.2

* Fixes for database URL on Android
* Make GCM sender id optional on Android
* Relax GMS dependency to 11.+

## 0.0.1

* Initial Release<|MERGE_RESOLUTION|>--- conflicted
+++ resolved
@@ -1,5 +1,3 @@
-<<<<<<< HEAD
-=======
 ## 3.15.1
 
  - Update a dependency to the latest release.
@@ -14,7 +12,6 @@
 
  - **FEAT**: bump Firebase iOS SDK to 11.13.0 ([#17378](https://github.com/firebase/flutterfire/issues/17378)). ([10fd1d8f](https://github.com/firebase/flutterfire/commit/10fd1d8f6f8af07dfae27c4bdda7726716f42d7f))
 
->>>>>>> 931566ae
 ## 3.13.1
 
  - Update a dependency to the latest release.
