name: firebase_core_web
description: The web implementation of firebase_core
homepage: https://github.com/FirebaseExtended/flutterfire/tree/master/packages/firebase_core/firebase_core_web
<<<<<<< HEAD
version: 0.2.0-dev.2
=======
version: 0.2.0
>>>>>>> 6e182fc2

flutter:
  plugin:
    platforms:
      web:
        pluginClass: FirebaseCoreWeb
        fileName: firebase_core_web.dart

dependencies:
  firebase: ^7.3.0
<<<<<<< HEAD
  firebase_core_platform_interface: ^2.0.0-dev.2
=======
  firebase_core_platform_interface: ^2.0.0
>>>>>>> 6e182fc2
  flutter:
    sdk: flutter
  flutter_web_plugins:
    sdk: flutter
  meta: ^1.1.8
  js: ^0.6.1+1

dev_dependencies:
  pedantic: ^1.8.0
  flutter_test:
    sdk: flutter
<<<<<<< HEAD
  firebase_core: ^0.5.0-dev.2
=======
  firebase_core: ^0.5.0
>>>>>>> 6e182fc2

environment:
  sdk: ">=2.1.0 <3.0.0"
  flutter: ">=1.12.13+hotfix.5 <2.0.0"<|MERGE_RESOLUTION|>--- conflicted
+++ resolved
@@ -1,11 +1,7 @@
 name: firebase_core_web
 description: The web implementation of firebase_core
 homepage: https://github.com/FirebaseExtended/flutterfire/tree/master/packages/firebase_core/firebase_core_web
-<<<<<<< HEAD
-version: 0.2.0-dev.2
-=======
 version: 0.2.0
->>>>>>> 6e182fc2
 
 flutter:
   plugin:
@@ -16,11 +12,7 @@
 
 dependencies:
   firebase: ^7.3.0
-<<<<<<< HEAD
-  firebase_core_platform_interface: ^2.0.0-dev.2
-=======
   firebase_core_platform_interface: ^2.0.0
->>>>>>> 6e182fc2
   flutter:
     sdk: flutter
   flutter_web_plugins:
@@ -32,11 +24,7 @@
   pedantic: ^1.8.0
   flutter_test:
     sdk: flutter
-<<<<<<< HEAD
-  firebase_core: ^0.5.0-dev.2
-=======
   firebase_core: ^0.5.0
->>>>>>> 6e182fc2
 
 environment:
   sdk: ">=2.1.0 <3.0.0"
