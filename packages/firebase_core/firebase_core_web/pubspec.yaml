--- conflicted
+++ resolved
@@ -18,10 +18,6 @@
   meta: ^1.8.0
 
 dev_dependencies:
-<<<<<<< HEAD
-=======
-  firebase_core: ^2.12.0
->>>>>>> da2df358
   flutter_test:
     sdk: flutter
 
