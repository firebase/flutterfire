// ignore_for_file: require_trailing_commas
// Copyright 2020 The Chromium Authors. All rights reserved.
// Use of this source code is governed by a BSD-style license that can be
// found in the LICENSE file.

part of firebase_core_web;

/// The currently supported Firebase JS SDK version.
<<<<<<< HEAD
const String supportedFirebaseJsSdkVersion = '9.6.6';
=======
const String supportedFirebaseJsSdkVersion = '8.10.1';
>>>>>>> 047cccda
<|MERGE_RESOLUTION|>--- conflicted
+++ resolved
@@ -6,8 +6,4 @@
 part of firebase_core_web;
 
 /// The currently supported Firebase JS SDK version.
-<<<<<<< HEAD
-const String supportedFirebaseJsSdkVersion = '9.6.6';
-=======
-const String supportedFirebaseJsSdkVersion = '8.10.1';
->>>>>>> 047cccda
+const String supportedFirebaseJsSdkVersion = '9.6.9';