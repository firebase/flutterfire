// ignore_for_file: unsafe_html
// Copyright 2020 The Chromium Authors. All rights reserved.
// Use of this source code is governed by a BSD-style license that can be
// found in the LICENSE file.

part of firebase_core_web;

/// Defines a Firebase service by name.
class FirebaseWebService {
  /// The name which matches the Firebase JS Web SDK postfix.
  String name;

  /// Naming of Firebase web products is different from Flutterfire plugins. This
  /// property allows overriding of web naming to Flutterfire plugin naming.
  String? override;

  /// Creates a new [FirebaseWebService].
  FirebaseWebService._(this.name, [this.override]);
}

/// The entry point for accessing Firebase.
///
/// You can get an instance by calling [FirebaseCore.instance].
class FirebaseCoreWeb extends FirebasePlatform {
  static Map<String, FirebaseWebService> _services = {
    'core': FirebaseWebService._('app', 'core'),
<<<<<<< HEAD
    'app-check': FirebaseWebService._('app-check', 'app_check'),
=======
    'remote-config': FirebaseWebService._('remote-config', 'remote_config'),
>>>>>>> 9a4af59b
  };

  /// Internally registers a Firebase Service to be initialized.
  static void registerService(String service) {
    _services.putIfAbsent(service, () => FirebaseWebService._(service));
  }

  /// Registers that [FirebaseCoreWeb] is the platform implementation.
  static void registerWith(Registrar registrar) {
    FirebasePlatform.instance = FirebaseCoreWeb();
  }

  /// Returns the Firebase JS SDK Version to use.
  ///
  /// You can override the supported version by attaching a version string to
  /// the window (window.flutterfire_web_sdk_version = 'x.x.x'). Do so at your
  /// own risk as the version might be unsupported or untested against.
  String get _firebaseSDKVersion {
    return context['flutterfire_web_sdk_version'] ??
        supportedFirebaseJsSdkVersion;
  }

  /// Returns a list of services which won't be automatically injected on
  /// initilization. This is useful incases where you wish to manually include
  /// the scripts (e.g. in countries where you must request the users permission
  /// to include Analytics).
  ///
  /// You can do this by attaching an array of services to the window, e.g:
  ///
  /// window.flutterfire_ignore_scripts = ['analytics'];
  ///
  /// You must ensure the Firebase script is injected before using the service.
  List<String> get _ignoredServiceScripts {
    try {
      JsObject ignored =
          JsObject.fromBrowserObject(context['flutterfire_ignore_scripts']);

      if (ignored is Iterable) {
        return (ignored as Iterable)
            .map((e) => e.toString())
            .toList(growable: false);
      }
    } catch (e) {
      // Noop
    }

    return [];
  }

  /// Injects a `script` with a `src` dynamically into the head of the current
  /// document.
  Future<void> _injectSrcScript(String src, String windowVar) async {
    ScriptElement script = ScriptElement();
    script.type = 'text/javascript';
    script.crossOrigin = 'anonymous';
    script.text = '''
      window.ff_trigger_$windowVar = async (callback) => {
        callback(await import("$src"));
      };
    ''';

    assert(document.head != null);
    document.head!.append(script);
    Completer completer = Completer();

    context.callMethod('ff_trigger_$windowVar', [
      (module) {
        context[windowVar] = module;
        context.deleteProperty('ff_trigger_$windowVar');
        completer.complete();
      }
    ]);

    await completer.future;
  }

  /// Initializes the Firebase JS SDKs by injecting them into the `head` of the
  /// document when Firebase is initialized.
  Future<void> _initializeCore() async {
    // If Firebase is already available, core has already been initialized
    // (or the user has added the scripts to their html file).
    if (context['firebase_core'] != null) {
      return;
    }

    String version = _firebaseSDKVersion;
    List<String> ignored = _ignoredServiceScripts;

    await Future.wait(
      _services.values.map((service) {
        if (ignored.contains(service.override ?? service.name)) {
          return Future.value();
        }

        return _injectSrcScript(
          'https://www.gstatic.com/firebasejs/$version/firebase-${service.name}.js',
          'firebase_${service.override ?? service.name}',
        );
      }),
    );
  }

  /// Returns all created [FirebaseAppPlatform] instances.
  @override
  List<FirebaseAppPlatform> get apps {
    return guardNotInitialized(
      () => firebase.apps.map(_createFromJsApp).toList(growable: false),
    );
  }

  /// Initializes a new [FirebaseAppPlatform] instance by [name] and [options] and returns
  /// the created app. This method should be called before any usage of FlutterFire plugins.
  ///
  /// The default app instance cannot be initialized here and should be created
  /// using the platform Firebase integration.
  @override
  Future<FirebaseAppPlatform> initializeApp({
    String? name,
    FirebaseOptions? options,
  }) async {
    await _initializeCore();
    guardNotInitialized(() => firebase.SDK_VERSION);

    assert(
      () {
        if (firebase.SDK_VERSION != supportedFirebaseJsSdkVersion) {
          // ignore: avoid_print
          print(
            '''
            WARNING: FlutterFire for Web is explicitly tested against Firebase JS SDK version "$supportedFirebaseJsSdkVersion"
            but your currently specifying "${firebase.SDK_VERSION}" by either the imported Firebase JS SDKs in your web/index.html
            file or by providing an override - this may lead to unexpected issues in your application. It is recommended that you change all of the versions of the
            Firebase JS SDK version "$supportedFirebaseJsSdkVersion":

            If you override the version manually:
              change:
                <script>window.flutterfire_web_sdk_version = '${firebase.SDK_VERSION}';</script>
              to:
                <script>window.flutterfire_web_sdk_version = '$supportedFirebaseJsSdkVersion';</script>

            If you import the Firebase scripts in index.html, instead allow FlutterFire to manage this for you by removing
            any Firebase scripts in your web/index.html file:
                e.g. remove: <script src="https://www.gstatic.com/firebasejs/${firebase.SDK_VERSION}/firebase-app.js"></script>
          ''',
          );
        }

        return true;
      }(),
    );

    firebase.App? app;

    if (name == null || name == defaultFirebaseAppName) {
      bool defaultAppExists = false;

      try {
        app = firebase.app();
        defaultAppExists = true;
      } catch (e) {
        // noop
      }

      if (defaultAppExists) {
        if (options != null) {
          // If there is a default app already and the user provided options do a soft
          // check to see if options are roughly identical (so we don't unnecessarily
          // throw on minor differences such as platform specific keys missing,
          // e.g. hot reloads/restarts).
          if (options.apiKey != app!.options.apiKey ||
              options.databaseURL != app.options.databaseURL ||
              options.storageBucket != app.options.storageBucket) {
            // Options are different; throw.
            throw duplicateApp(defaultFirebaseAppName);
          }
        }
      } else {
        assert(
          options != null,
          'FirebaseOptions cannot be null when creating the default app.',
        );

        // At this point, there is no default app so we need to create it with
        // the users options.
        app = firebase.initializeApp(
          apiKey: options!.apiKey,
          authDomain: options.authDomain,
          databaseURL: options.databaseURL,
          projectId: options.projectId,
          storageBucket: options.storageBucket,
          messagingSenderId: options.messagingSenderId,
          appId: options.appId,
          measurementId: options.measurementId,
        );
      }
    }

    // Ensure the user has provided options for secondary apps.
    if (name != null && name != defaultFirebaseAppName) {
      assert(
        options != null,
        'FirebaseOptions cannot be null when creating a secondary Firebase app.',
      );

      try {
        app = firebase.initializeApp(
          name: name,
          apiKey: options!.apiKey,
          authDomain: options.authDomain,
          databaseURL: options.databaseURL,
          projectId: options.projectId,
          storageBucket: options.storageBucket,
          messagingSenderId: options.messagingSenderId,
          appId: options.appId,
          measurementId: options.measurementId,
        );
      } catch (e) {
        if (_getJSErrorCode(e) == 'app/duplicate-app') {
          throw duplicateApp(name);
        }

        throw _catchJSError(e);
      }
    }

    return _createFromJsApp(app!);
  }

  /// Returns a [FirebaseAppPlatform] instance.
  ///
  /// If no name is provided, the default app instance is returned.
  /// Throws if the app does not exist.
  @override
  FirebaseAppPlatform app([String name = defaultFirebaseAppName]) {
    firebase.App app;

    try {
      app = guardNotInitialized(() => firebase.app(name));
    } catch (e) {
      if (_getJSErrorCode(e) == 'app/no-app') {
        throw noAppExists(name);
      }

      throw _catchJSError(e);
    }

    return _createFromJsApp(app);
  }
}

/// Converts a Exception to a FirebaseAdminException.
Never _handleException(Object exception, StackTrace stackTrace) {
  if (exception.toString().contains('of undefined')) {
    throw coreNotInitialized();
  }

  Error.throwWithStackTrace(exception, stackTrace);
}

/// A generic guard wrapper for API calls to handle exceptions.
R guardNotInitialized<R>(R Function() cb) {
  try {
    final value = cb();

    if (value is Future) {
      return value.catchError(
        _handleException,
      ) as R;
    }

    return value;
  } catch (error, stackTrace) {
    _handleException(error, stackTrace);
  }
}<|MERGE_RESOLUTION|>--- conflicted
+++ resolved
@@ -24,11 +24,8 @@
 class FirebaseCoreWeb extends FirebasePlatform {
   static Map<String, FirebaseWebService> _services = {
     'core': FirebaseWebService._('app', 'core'),
-<<<<<<< HEAD
     'app-check': FirebaseWebService._('app-check', 'app_check'),
-=======
     'remote-config': FirebaseWebService._('remote-config', 'remote_config'),
->>>>>>> 9a4af59b
   };
 
   /// Internally registers a Firebase Service to be initialized.
