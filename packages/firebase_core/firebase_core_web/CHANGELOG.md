--- conflicted
+++ resolved
@@ -1,10 +1,7 @@
-<<<<<<< HEAD
-=======
 ## 1.6.3
 
  - Update a dependency to the latest release.
 
->>>>>>> afe60ad4
 ## 1.6.2
 
  - **DOCS**: Fix typo in "firebase_core_web.dart" documentation. ([658c1db7](https://github.com/FirebaseExtended/flutterfire/commit/658c1db71cc47b3eddec3a1f33d5d55d1a6ff98a))
