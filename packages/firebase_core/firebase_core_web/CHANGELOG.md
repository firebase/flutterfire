<<<<<<< HEAD
=======
## 3.0.0

> Note: This release has breaking changes.

 - **BREAKING** **FEAT**: bump JS SDK to version 12.0.0 ([#17548](https://github.com/firebase/flutterfire/issues/17548)). ([b44c965b](https://github.com/firebase/flutterfire/commit/b44c965b9594c4d37ba5bfcf30f6cec7f931a1d8))

>>>>>>> 59fd5727
## 2.24.1

 - Update a dependency to the latest release.

## 2.24.0

 - **FEAT**: bump JS SDK to version 11.9.1 ([#17471](https://github.com/firebase/flutterfire/issues/17471)). ([5033db83](https://github.com/firebase/flutterfire/commit/5033db8380bbf3a9a8a0cab13128e5f9c54b9e19))

## 2.23.0

 - **FEAT**: bump Firebase JS SDK to 11.7.0 ([#17355](https://github.com/firebase/flutterfire/issues/17355)). ([1c680eb9](https://github.com/firebase/flutterfire/commit/1c680eb97f51269285814309e7fca7a579698834))

## 2.22.0

 - **FEAT**: bump Firebase JS SDK to 11.5.0 ([#17243](https://github.com/firebase/flutterfire/issues/17243)). ([aa7fec73](https://github.com/firebase/flutterfire/commit/aa7fec7338f57ec69acd35052ec80769c77a7afd))

## 2.21.1

 - **FIX**(core,web): resolve type error in release mode ([#17123](https://github.com/firebase/flutterfire/issues/17123)). ([e9192931](https://github.com/firebase/flutterfire/commit/e91929313d78101dae22ed82ea20117f609d1878))

## 2.21.0

 - **FEAT**: bump Firebase JS SDK to `11.3.1` ([#17091](https://github.com/firebase/flutterfire/issues/17091)). ([a7176a89](https://github.com/firebase/flutterfire/commit/a7176a897b0eb0ea7f5207ed7e43ef9b12cec79f))

## 2.20.0

 - **FEAT**: bump Firebase JS SDK to `11.2.0` ([#17054](https://github.com/firebase/flutterfire/issues/17054)). ([68ed56bd](https://github.com/firebase/flutterfire/commit/68ed56bde89848133d2cbf49974f60b7e52f9be7))

## 2.19.0

 - **FEAT**: bump JS SDK to version 11.1.0 ([#16895](https://github.com/firebase/flutterfire/issues/16895)). ([71e1f21e](https://github.com/firebase/flutterfire/commit/71e1f21e9ad1559df67dcb78392f3adb0e6838c0))

## 2.18.2

 - Update a dependency to the latest release.

## 2.18.1

 - Update a dependency to the latest release.

## 2.18.0

 - **FEAT**(web): update to `web: ^1.0.0` ([#13200](https://github.com/firebase/flutterfire/issues/13200)). ([8fab04ae](https://github.com/firebase/flutterfire/commit/8fab04aec3b95789856d95639131bf09db29175b))

## 2.17.5

 - **DOCS**: remove reference to flutter.io and firebase.flutter.dev ([#13152](https://github.com/firebase/flutterfire/issues/13152)). ([5f0874b9](https://github.com/firebase/flutterfire/commit/5f0874b91e28a203dd62d37d391e5760c91f5729))

## 2.17.4

 - Update a dependency to the latest release.

## 2.17.3

 - **FIX**(core,web): do not throw if `Firebase.apps` called before initialising app ([#13045](https://github.com/firebase/flutterfire/issues/13045)). ([86ae6fe5](https://github.com/firebase/flutterfire/commit/86ae6fe5b8a72bafab0418aff3d6a84715f33dc0))

## 2.17.2

 - **FIX**(firestore,web): ensure streams are removed on "hot restart" ([#12913](https://github.com/firebase/flutterfire/issues/12913)). ([c1a67e54](https://github.com/firebase/flutterfire/commit/c1a67e54894cbfb316b3445505b5803e2d041ed5))

## 2.17.1

 - **FIX**(web): fix some casting issue on Web JS Interop ([#12852](https://github.com/firebase/flutterfire/issues/12852)). ([4b56df1c](https://github.com/firebase/flutterfire/commit/4b56df1cc187d77ef22a82688a37f1c7aba4ed40))

## 2.17.0

 - **FEAT**: bump Firebase JS SDK to version 10.11.1 ([#12720](https://github.com/firebase/flutterfire/issues/12720)). ([f00fe1ca](https://github.com/firebase/flutterfire/commit/f00fe1caec80b64cc4e20dd665f3fac3a6a623d3))

## 2.16.0

 - **FEAT**: bump JS SDK to version 10.11.0 ([#12645](https://github.com/firebase/flutterfire/issues/12645)). ([2bd3d7d6](https://github.com/firebase/flutterfire/commit/2bd3d7d6fb9c029ae0e32f1b0b3fe938081f8cf0))

## 2.15.0

 - **FIX**(web): remove remaining references to `dart:html` ([#12601](https://github.com/firebase/flutterfire/issues/12601)). ([fbffedb6](https://github.com/firebase/flutterfire/commit/fbffedb65c180d29a07436af90b36ca56e97bfe7))
 - **FEAT**: bump JS SDK to version 10.10.0 ([#12592](https://github.com/firebase/flutterfire/issues/12592)). ([e6d33f6c](https://github.com/firebase/flutterfire/commit/e6d33f6cf04753c1ea5bf53de0933b97b2103794))

## 2.14.0

 - **FEAT**(web): remove the dependency on `package:js` in favor of `dart:js_interop` ([#12534](https://github.com/firebase/flutterfire/issues/12534)). ([d83f6327](https://github.com/firebase/flutterfire/commit/d83f632753707c974fef2ac8a7f9bf6cb8ba8758))

## 2.13.0

 - **FEAT**: bump JS SDK to version 10.8.1 ([#12480](https://github.com/firebase/flutterfire/issues/12480)). ([db38220f](https://github.com/firebase/flutterfire/commit/db38220ff01c06c1bc49c15af787b9640012a259))

## 2.12.0

 - **FEAT**: update `web` package to 0.5.1 ([#12469](https://github.com/firebase/flutterfire/issues/12469)). ([f5c4354a](https://github.com/firebase/flutterfire/commit/f5c4354a66377da9d231c5e3fc7e955ddb7ef8cf))

## 2.11.5

 - **FIX**(core,web): fix compatibility with TrustedTypes ([#12383](https://github.com/firebase/flutterfire/issues/12383)). ([6c1f73d0](https://github.com/firebase/flutterfire/commit/6c1f73d0c8357db83e1ee81e084a3a5b531e0e0c))
 - **FIX**(auth,web): lower SDK minimum version constraint to "3.2.0" ([#12369](https://github.com/firebase/flutterfire/issues/12369)). ([fa412b44](https://github.com/firebase/flutterfire/commit/fa412b448247224adedf2b770faeeea462f3c5d4))

## 2.11.4

 - **FIX**(core,web): remove unused import that could lead to compilation error ([#12285](https://github.com/firebase/flutterfire/issues/12285)). ([0e67a1a4](https://github.com/firebase/flutterfire/commit/0e67a1a466e7115e4cc1e1a0167c6c3f1122e432))

## 2.11.3

 - **FIX**(core,web): fix an incompatibility with Flutter Beta that would occur when calling method on TrustedScriptURL ([#12274](https://github.com/firebase/flutterfire/issues/12274)). ([c395da52](https://github.com/firebase/flutterfire/commit/c395da524debb0c310d9a60391a2442e0dcbce1f))
 - **FIX**(core,web): fix null safety issue in typing JS Interop ([#12266](https://github.com/firebase/flutterfire/issues/12266)). ([8d944a25](https://github.com/firebase/flutterfire/commit/8d944a25e40c52ef1b14e23f8f52d3758e980856))

## 2.11.2

 - **FIX**(auth,web): fix null safety issue in typing JS Interop ([#12250](https://github.com/firebase/flutterfire/issues/12250)). ([d0d30405](https://github.com/firebase/flutterfire/commit/d0d30405a895ae221603ddd158b1cb1636312fb4))

## 2.11.1

 - **FIX**(core,web): fix some JS interop that were incorrectly migrated ([#12239](https://github.com/firebase/flutterfire/issues/12239)). ([e38a510b](https://github.com/firebase/flutterfire/commit/e38a510b770068c1f2e4e515b7ed252f10ac2219))

## 2.11.0

 - **FEAT**(firestore,web): migrate web to js_interop to be compatible with WASM ([#12169](https://github.com/firebase/flutterfire/issues/12169)). ([57ebd529](https://github.com/firebase/flutterfire/commit/57ebd529de5def2bab1557a1bd9967ee4267c08a))
 - **FEAT**(auth,web): migrate web to js_interop to be compatible with WASM ([#12145](https://github.com/firebase/flutterfire/issues/12145)). ([8d2df7a1](https://github.com/firebase/flutterfire/commit/8d2df7a1b2198797e9c95c45efaf21b4e5bfe766))
 - **FEAT**(core,web): migrate web to js_interop to be compatible with WASM ([#12031](https://github.com/firebase/flutterfire/issues/12031)). ([96f79d21](https://github.com/firebase/flutterfire/commit/96f79d21f51712769f33a601e4564b90d4a60a33))

## 2.10.0

 - **FEAT**: bump JS SDK to version 10.7.0 ([#11980](https://github.com/firebase/flutterfire/issues/11980)). ([ba1924d8](https://github.com/firebase/flutterfire/commit/ba1924d8544507f32071f37258adecb11182cdfe))

## 2.9.0

 - **FEAT**: bump JS SDK to version 10.6.0 ([#11927](https://github.com/firebase/flutterfire/issues/11927)). ([eb9c7874](https://github.com/firebase/flutterfire/commit/eb9c7874dc7e34afba1c2fd0c02c6d56bd6adfc0))

## 2.8.1

 - **FIX**(firebase_app_check_web): Activate web app check on startup if it was previously activated ([#11625](https://github.com/firebase/flutterfire/issues/11625)). ([493f2548](https://github.com/firebase/flutterfire/commit/493f254824aa7aedf6ccc5223efbb72d13811c5f))

## 2.8.0

 - **FEAT**: bump Firebase web JS SDK `10.3.1` ([#11588](https://github.com/firebase/flutterfire/issues/11588)). ([e65b270e](https://github.com/firebase/flutterfire/commit/e65b270ea420a696671c26768751df4bdd6a46c1))

## 2.7.0

 - **FEAT**: bump Firebase web JS SDK `10.1.0` ([#11431](https://github.com/firebase/flutterfire/issues/11431)). ([b569f16d](https://github.com/firebase/flutterfire/commit/b569f16d43bff5503a1fde4c2706e198d99a444b))

## 2.6.0

 - **FIX**(core): Omit unnecessary libraries for web ([#10068](https://github.com/firebase/flutterfire/issues/10068)). ([8659d4ed](https://github.com/firebase/flutterfire/commit/8659d4ed805ac92964c2c92d55192f6ef40d721a))
 - **FEAT**: bump Firebase JS SDK to `9.22.1` ([#11101](https://github.com/firebase/flutterfire/issues/11101)). ([450fd575](https://github.com/firebase/flutterfire/commit/450fd5757684b4d321d9415f32ee02ad193c96f2))

## 2.5.0

 - **FEAT**: update dependency constraints to `sdk: '>=2.18.0 <4.0.0'` `flutter: '>=3.3.0'` ([#10946](https://github.com/firebase/flutterfire/issues/10946)). ([2772d10f](https://github.com/firebase/flutterfire/commit/2772d10fe510dcc28ec2d37a26b266c935699fa6))

## 2.4.0

 - **FEAT**: upgrade to dart 3 compatible dependencies ([#10890](https://github.com/firebase/flutterfire/issues/10890)). ([4bd7e59b](https://github.com/firebase/flutterfire/commit/4bd7e59b1f2b09a2230c49830159342dd4592041))

## 2.3.0

 - **FEAT**: bump Firebase JS SDK to 9.18.0 ([#10645](https://github.com/firebase/flutterfire/issues/10645)). ([b1e8c919](https://github.com/firebase/flutterfire/commit/b1e8c91923f057537db2e5b2e41cec48804aadeb))
 - **FEAT**: bump dart sdk constraint to 2.18 ([#10618](https://github.com/firebase/flutterfire/issues/10618)). ([f80948a2](https://github.com/firebase/flutterfire/commit/f80948a28b62eead358bdb900d5a0dfb97cebb33))

## 2.2.2

 - **FIX**(auth,web): fix currentUser being null when using emulator or named instance ([#10565](https://github.com/firebase/flutterfire/issues/10565)). ([11e8644d](https://github.com/firebase/flutterfire/commit/11e8644df402a5abbb0d0c37714879272dec024c))

## 2.2.1

 - **FIX**: fix wrong toString js interop in TrustedTypes ([#10476](https://github.com/firebase/flutterfire/issues/10476)). ([6388c622](https://github.com/firebase/flutterfire/commit/6388c62287fb66bd84e52bf634dd132b9db64702))

## 2.2.0

 - **FEAT**: add support for TrustedType ([#10312](https://github.com/firebase/flutterfire/issues/10312)). ([da74aabb](https://github.com/firebase/flutterfire/commit/da74aabb0aa7350319179c1cb586b7bd3591d415))

## 2.1.1

 - Update a dependency to the latest release.

## 2.1.0

 - **FEAT**: bump Firebase JS SDK to 9.15 ([#10186](https://github.com/firebase/flutterfire/issues/10186)). ([c44f4ba6](https://github.com/firebase/flutterfire/commit/c44f4ba64041f80e0201696672d3453c90c41951))

## 2.0.2

 - **FIX**: `currentUser` is now populated right at the start of the application without needing to wait for `authStateChange` ([#10028](https://github.com/firebase/flutterfire/issues/10028)). ([2bd0dbff](https://github.com/firebase/flutterfire/commit/2bd0dbffb081370da051ec52859b924e1cf06fca))

## 2.0.1

 - Update a dependency to the latest release.

## 2.0.0

> Note: This release has breaking changes.

 - **FEAT**: Firebase JS web SDK version: `9.11.0` ([#9742](https://github.com/firebase/flutterfire/issues/9742)). ([1829ee7d](https://github.com/firebase/flutterfire/commit/1829ee7d62625bd13f0a336d44b9ed2a701725af))
 - **BREAKING** **FEAT**: Firebase iOS SDK version: `10.0.0` ([#9708](https://github.com/firebase/flutterfire/issues/9708)). ([9627c56a](https://github.com/firebase/flutterfire/commit/9627c56a37d657d0250b6f6b87d0fec1c31d4ba3))

## 1.7.3

 - **FIX**: explicitly set `null` value on Firestore data object property value ([#9599](https://github.com/firebase/flutterfire/issues/9599)). ([e61b6039](https://github.com/firebase/flutterfire/commit/e61b60390cfe8fc985203a4d3e3ed30eb8d020c6))

## 1.7.2

 - Update a dependency to the latest release.

## 1.7.1

 - Update a dependency to the latest release.

## 1.7.0

 - **FEAT**: web JS v9.9.0 SDK bump ([#9075](https://github.com/firebase/flutterfire/issues/9075)). ([200a7747](https://github.com/firebase/flutterfire/commit/200a7747945155a99694d245c9b53ee3526a1da9))
 - **FEAT**: upgrade to support v9.8.1 Firebase JS SDK ([#8235](https://github.com/firebase/flutterfire/issues/8235)). ([4b417af5](https://github.com/firebase/flutterfire/commit/4b417af574bb8a32ca8e4b3ab2ff253a22be9903))

## 1.6.6

 - **FIX**: bump `firebase_core_platform_interface` version to fix previous release. ([bea70ea5](https://github.com/firebase/flutterfire/commit/bea70ea5cbbb62cbfd2a7a74ae3a07cb12b3ee5a))

## 1.6.5

 - **REFACTOR**: use "firebase" instead of "FirebaseExtended" as organisation in all links for this repository (#8791). ([d90b8357](https://github.com/firebase/flutterfire/commit/d90b8357db01d65e753021358668f0b129713e6b))

## 1.6.4

 - Update a dependency to the latest release.

## 1.6.3

 - Update a dependency to the latest release.

## 1.6.2

 - **DOCS**: Fix typo in "firebase_core_web.dart" documentation. ([658c1db7](https://github.com/firebase/flutterfire/commit/658c1db71cc47b3eddec3a1f33d5d55d1a6ff98a))

## 1.6.1

 - **FIX**: update all Dart SDK version constraints to Dart >= 2.16.0 (#8184). ([df4a5bab](https://github.com/firebase/flutterfire/commit/df4a5bab3c029399b4f257a5dd658d302efe3908))

## 1.6.0

 - **FEAT**: Bump Firebase Web SDK version to 8.10.1 (CVE-2022-0235) for security patch purposes. (#8162). ([7624f777](https://github.com/firebase/flutterfire/commit/7624f7779f4a49f2353f3f593b31be9139197028))

## 1.5.4

 - Update a dependency to the latest release.

## 1.5.3

 - Update a dependency to the latest release.

## 1.5.2

 - **FIX**: correctly detect `not-initialized` errors and provide a better error message. ([0578423e](https://github.com/firebase/flutterfire/commit/0578423e9868352556bfdd326eef1cca8dbe04aa))

## 1.5.1

 - Update a dependency to the latest release.

## 1.5.0

 - **FEAT**: initial Firebase Installations release (#7377).

## 1.4.0

 - **FEAT**: bump Firebase JS SDK to `8.10.0` (#7460).

## 1.3.0

 - **FEAT**: automatically inject Firebase JS SDKs (#7359).
 - **FEAT**: auto inject Firebase scripts (#7358).

## 1.2.0

 - **FEAT**: support initializing default `FirebaseApp` instances from Dart (#6549).

## 1.1.0

 - **FEAT**: detect the version of the Firebase JS SDK that is in use and warn if the version is incompatible with FlutterFire.
 - **FEAT**: upgrade Firebase JS SDK version to 8.6.1.

## 1.0.3

 - **DOCS**: Add missing homepage/repository links (#6054).
 - **CHORE**: publish packages.
 - **CHORE**: publish packages.
 - **CHORE**: publish packages.
 - **CHORE**: bump min Dart SDK constraint to 2.12.0 (#5430).
 - **CHORE**: publish packages (#5429).
 - **CHORE**: publish packages.

## 1.0.2

 - **FIX**: cannot store null values in firestore on the web (#5335).

## 1.0.1

 - **FIX**: Fix wrong cast (firebase#5050) (#5242).

## 1.0.0

 - Graduate package to a stable release. See pre-releases prior to this version for changelog entries.

## 1.0.0-1.0.nullsafety.0

 - Bump "firebase_core_web" to `1.0.0-1.0.nullsafety.0`.

## 0.3.0-1.0.nullsafety.1

 - **REFACTOR**: pubspec & dependency updates (#4932).
 - **FIX**: Analysis error with firebase_core/web (#4836).
 - **CHORE**: update PromiseJsImpl resolve/reject to match expected types.

## 0.3.0-1.0.nullsafety.0

 - Bump "firebase_core_web" to `0.3.0-1.0.nullsafety.0`.

## 0.3.0-nullsafety.0

Major bump for the null-safety version to respect the versioning convention.

## 0.2.2-nullsafety.1

 - Bump `firebase_core` dependency version.

## 0.2.2-nullsafety.0

 - **REFACTOR**: Migrate to non-nullable types (#4656).

## 0.2.1+3

 - Update a dependency to the latest release.

## 0.2.1+2

 - Update a dependency to the latest release.

## 0.2.1+1

 - **REFACTOR**: ignore typedefs.
 - **FIX**: ensure list items are converted (#4076).

## 0.2.1

 - **FEAT**: migrate firebase interop files to local repository (#3973).
 - **CHORE**: promote to stable version.
 - **CHORE**: remove android directory from web plugins (#3199).

## 0.2.0

* DEPRECATED: `FirebaseApp.configure` method is now deprecated in favor of the `Firebase.initializeApp` method.
* DEPRECATED: `FirebaseApp.allApps` method is now deprecated in favor of the `Firebase.apps` property.
  * Previously, `allApps` was asynchronous where it is now synchronous.
* DEPRECATED: `FirebaseApp.appNamed` method is now deprecated in favor of the `Firebase.app` method.
* BREAKING: `FirebaseApp.options` getter is now synchronous.

* `FirebaseOptions` has been reworked to better match web property names:
  * DEPRECATED: `googleAppID` is now deprecated in favor of `appId`.
  * DEPRECATED: `projectID` is now deprecated in favor of `projectId`.
  * DEPRECATED: `bundleID` is now deprecated in favor of `bundleId`.
  * DEPRECATED: `clientID` is now deprecated in favor of `androidClientId`.
  * DEPRECATED: `trackingID` is now deprecated in favor of `trackingId`.
  * DEPRECATED: `gcmSenderID` is now deprecated in favor of `messagingSenderId`.
  * Added support for `authDomain`.
  * Added support for `trackingId`.
  * Required properties are now `apiKey`, `appId`, `messagingSenderId` & `projectId`.

* Added support for deleting Firebase app instances via the `delete` method on `FirebaseApp`.
* Added support for returning consistent error messages from `firebase-dart` plugin.
  * Any FlutterFire related errors now throw a `FirebaseException`.
* Added a `FirebaseException` class to handle all FlutterFire related errors.
  * Matching the web sdk, the exception returns a formatted "[plugin/code] message" message when thrown.

## 0.1.2

* Update lower bound of dart dependency to 2.0.0.

## 0.1.1+3

* Make the pedantic dev_dependency explicit.

## 0.1.1+2

* Update setup instructions in the README.

## 0.1.1+1

* Add an android/ folder with no-op implementation to workaround https://github.com/flutter/flutter/issues/46898

## 0.1.1

* Require Flutter SDK 1.12.13+hotfix.4 or greater.
* Fix homepage.

## 0.1.0+3

* Remove the deprecated `author:` field from pubspec.yaml
* Bump the minimum Flutter version to 1.10.0.

## 0.1.0+2

* Add documentation for initializing the default app.

## 0.1.0+1

* Use `package:firebase` for firebase functionality.

## 0.1.0

* Initial open-source release.<|MERGE_RESOLUTION|>--- conflicted
+++ resolved
@@ -1,12 +1,9 @@
-<<<<<<< HEAD
-=======
 ## 3.0.0
 
 > Note: This release has breaking changes.
 
  - **BREAKING** **FEAT**: bump JS SDK to version 12.0.0 ([#17548](https://github.com/firebase/flutterfire/issues/17548)). ([b44c965b](https://github.com/firebase/flutterfire/commit/b44c965b9594c4d37ba5bfcf30f6cec7f931a1d8))
 
->>>>>>> 59fd5727
 ## 2.24.1
 
  - Update a dependency to the latest release.
