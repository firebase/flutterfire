<<<<<<< HEAD
## 0.1.1

* Require Flutter SDK 1.12.13+hotfix.4 or greater.
* Fix homepage.
=======
## 0.1.0+3

* Remove the deprecated `author:` field from pubspec.yaml
* Bump the minimum Flutter version to 1.10.0.
>>>>>>> 0d0c2242

## 0.1.0+2

* Add documentation for initializing the default app.

## 0.1.0+1

* Use `package:firebase` for firebase functionality.

## 0.1.0

* Initial open-source release.<|MERGE_RESOLUTION|>--- conflicted
+++ resolved
@@ -1,14 +1,12 @@
-<<<<<<< HEAD
 ## 0.1.1
 
 * Require Flutter SDK 1.12.13+hotfix.4 or greater.
 * Fix homepage.
-=======
+
 ## 0.1.0+3
 
 * Remove the deprecated `author:` field from pubspec.yaml
 * Bump the minimum Flutter version to 1.10.0.
->>>>>>> 0d0c2242
 
 ## 0.1.0+2
 
