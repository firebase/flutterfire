name: cloud_firestore_odm_example
version: 1.0.0-dev.1
publish_to: none

environment:
<<<<<<< HEAD
  sdk: '>=2.16.0 <3.0.0'
=======
  sdk: '>=2.18.0 <4.0.0'
>>>>>>> 12284b3b

dependencies:
  cloud_firestore: ^4.7.1
  cloud_firestore_odm: ^1.0.0-dev.59
  firebase_core: ^2.13.0
  flutter:
    sdk: flutter
  freezed_annotation: ^2.2.0
  json_annotation: ^4.8.1
  meta: ^1.8.0

dev_dependencies:
  build_runner: ^2.4.2
  cloud_firestore_odm_generator: ^1.0.0-dev.59
  cloud_firestore_odm_generator_integration_test: any
  flutter_test:
    sdk: flutter
  freezed: ^2.3.2
  http: ^0.13.5
  integration_test:
    sdk: flutter
  json_serializable: ^6.6.1
  mockito: ^5.0.0

<<<<<<< HEAD
dependency_overrides:
  _flutterfire_internals:
    path: ../../../_flutterfire_internals
  cloud_firestore:
    path: ../../../cloud_firestore/cloud_firestore
  cloud_firestore_odm:
    path: ../../cloud_firestore_odm
  cloud_firestore_odm_generator:
    path: ../../cloud_firestore_odm_generator
  cloud_firestore_odm_generator_integration_test:
    path: ../../cloud_firestore_odm_generator/cloud_firestore_odm_generator_integration_test
  cloud_firestore_platform_interface:
    path: ../../../cloud_firestore/cloud_firestore_platform_interface
  cloud_firestore_web:
    path: ../../../cloud_firestore/cloud_firestore_web
  firebase_core:
    path: ../../../firebase_core/firebase_core
  firebase_core_platform_interface:
    path: ../../../firebase_core/firebase_core_platform_interface
  firebase_core_web:
    path: ../../../firebase_core/firebase_core_web
  json_annotation:
    git:
      url: https://github.com/google/json_serializable.dart/
      ref: master
      path: json_annotation
  json_serializable:
    git:
      url: https://github.com/google/json_serializable.dart/
      ref: master
      path: json_serializable

=======
>>>>>>> 12284b3b
flutter:
  uses-material-design: true<|MERGE_RESOLUTION|>--- conflicted
+++ resolved
@@ -3,11 +3,7 @@
 publish_to: none
 
 environment:
-<<<<<<< HEAD
-  sdk: '>=2.16.0 <3.0.0'
-=======
   sdk: '>=2.18.0 <4.0.0'
->>>>>>> 12284b3b
 
 dependencies:
   cloud_firestore: ^4.7.1
@@ -32,40 +28,5 @@
   json_serializable: ^6.6.1
   mockito: ^5.0.0
 
-<<<<<<< HEAD
-dependency_overrides:
-  _flutterfire_internals:
-    path: ../../../_flutterfire_internals
-  cloud_firestore:
-    path: ../../../cloud_firestore/cloud_firestore
-  cloud_firestore_odm:
-    path: ../../cloud_firestore_odm
-  cloud_firestore_odm_generator:
-    path: ../../cloud_firestore_odm_generator
-  cloud_firestore_odm_generator_integration_test:
-    path: ../../cloud_firestore_odm_generator/cloud_firestore_odm_generator_integration_test
-  cloud_firestore_platform_interface:
-    path: ../../../cloud_firestore/cloud_firestore_platform_interface
-  cloud_firestore_web:
-    path: ../../../cloud_firestore/cloud_firestore_web
-  firebase_core:
-    path: ../../../firebase_core/firebase_core
-  firebase_core_platform_interface:
-    path: ../../../firebase_core/firebase_core_platform_interface
-  firebase_core_web:
-    path: ../../../firebase_core/firebase_core_web
-  json_annotation:
-    git:
-      url: https://github.com/google/json_serializable.dart/
-      ref: master
-      path: json_annotation
-  json_serializable:
-    git:
-      url: https://github.com/google/json_serializable.dart/
-      ref: master
-      path: json_serializable
-
-=======
->>>>>>> 12284b3b
 flutter:
   uses-material-design: true