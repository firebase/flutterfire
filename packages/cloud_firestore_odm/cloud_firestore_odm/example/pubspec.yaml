name: cloud_firestore_odm_example
version: 1.0.0-dev.1
publish_to: none

environment:
  sdk: '>=2.18.0 <4.0.0'

dependencies:
<<<<<<< HEAD
  cloud_firestore: ^4.9.2
  cloud_firestore_odm: ^1.0.0-dev.68
  firebase_core: ^2.16.0
=======
  cloud_firestore: ^4.9.3
  cloud_firestore_odm: ^1.0.0-dev.69
  firebase_core: ^2.17.0
>>>>>>> daf7836b
  flutter:
    sdk: flutter
  freezed_annotation: ^2.2.0
  json_annotation: ^4.8.1
  meta: ^1.8.0

dev_dependencies:
  build_runner: ^2.4.2
<<<<<<< HEAD
  cloud_firestore_odm_generator: ^1.0.0-dev.68
=======
  cloud_firestore_odm_generator: ^1.0.0-dev.69
>>>>>>> daf7836b
  cloud_firestore_odm_generator_integration_test:
    path: ../../cloud_firestore_odm_generator/cloud_firestore_odm_generator_integration_test
  flutter_test:
    sdk: flutter
  freezed: ^2.3.2
  http: ^0.13.5
  integration_test:
    sdk: flutter
  json_serializable: ^6.6.1
  mockito: ^5.0.0

flutter:
  uses-material-design: true<|MERGE_RESOLUTION|>--- conflicted
+++ resolved
@@ -6,15 +6,9 @@
   sdk: '>=2.18.0 <4.0.0'
 
 dependencies:
-<<<<<<< HEAD
-  cloud_firestore: ^4.9.2
-  cloud_firestore_odm: ^1.0.0-dev.68
-  firebase_core: ^2.16.0
-=======
   cloud_firestore: ^4.9.3
   cloud_firestore_odm: ^1.0.0-dev.69
   firebase_core: ^2.17.0
->>>>>>> daf7836b
   flutter:
     sdk: flutter
   freezed_annotation: ^2.2.0
@@ -23,11 +17,7 @@
 
 dev_dependencies:
   build_runner: ^2.4.2
-<<<<<<< HEAD
-  cloud_firestore_odm_generator: ^1.0.0-dev.68
-=======
   cloud_firestore_odm_generator: ^1.0.0-dev.69
->>>>>>> daf7836b
   cloud_firestore_odm_generator_integration_test:
     path: ../../cloud_firestore_odm_generator/cloud_firestore_odm_generator_integration_test
   flutter_test:
