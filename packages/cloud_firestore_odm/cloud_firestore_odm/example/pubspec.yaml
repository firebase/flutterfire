--- conflicted
+++ resolved
@@ -27,12 +27,9 @@
   flutter_test:
     sdk: flutter
   freezed: ^2.0.0
-<<<<<<< HEAD
   integration_test:
     sdk: flutter
-=======
   http: ^0.13.5
->>>>>>> cd0b8ccc
   json_serializable: ^6.3.0
   mockito: ^5.0.0
 
