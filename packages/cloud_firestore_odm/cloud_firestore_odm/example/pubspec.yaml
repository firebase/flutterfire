name: cloud_firestore_odm_example
version: 1.0.0-dev.1
publish_to: none

environment:
<<<<<<< HEAD
  sdk: '>=2.19.0 <3.0.0'
=======
  sdk: '>=2.18.0 <4.0.0'
>>>>>>> 3f1608a5

dependencies:
  cloud_firestore: ^4.7.0
  cloud_firestore_odm: ^1.0.0-dev.58
  firebase_core: ^2.12.0
  flutter:
    sdk: flutter
  freezed_annotation: ^2.2.0
  json_annotation: ^4.8.1
  meta: ^1.8.0

dev_dependencies:
<<<<<<< HEAD
  build_runner: ^2.4.2
  cloud_firestore_odm_generator: ^1.0.0-dev.57
=======
  build_runner: ^2.0.0
  cloud_firestore_odm_generator: ^1.0.0-dev.58
>>>>>>> 3f1608a5
  cloud_firestore_odm_generator_integration_test: any
  flutter_test:
    sdk: flutter
  freezed: ^2.3.2
  http: ^0.13.5
  integration_test:
    sdk: flutter
  json_serializable: ^6.6.1
  mockito: ^5.0.0

flutter:
  uses-material-design: true<|MERGE_RESOLUTION|>--- conflicted
+++ resolved
@@ -3,11 +3,7 @@
 publish_to: none
 
 environment:
-<<<<<<< HEAD
-  sdk: '>=2.19.0 <3.0.0'
-=======
   sdk: '>=2.18.0 <4.0.0'
->>>>>>> 3f1608a5
 
 dependencies:
   cloud_firestore: ^4.7.0
@@ -20,13 +16,8 @@
   meta: ^1.8.0
 
 dev_dependencies:
-<<<<<<< HEAD
   build_runner: ^2.4.2
-  cloud_firestore_odm_generator: ^1.0.0-dev.57
-=======
-  build_runner: ^2.0.0
   cloud_firestore_odm_generator: ^1.0.0-dev.58
->>>>>>> 3f1608a5
   cloud_firestore_odm_generator_integration_test: any
   flutter_test:
     sdk: flutter
