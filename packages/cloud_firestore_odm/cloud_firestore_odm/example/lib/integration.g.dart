// GENERATED CODE - DO NOT MODIFY BY HAND

// ignore_for_file: type=lint

part of 'integration.dart';

// **************************************************************************
// CollectionGenerator
// **************************************************************************

// GENERATED CODE - DO NOT MODIFY BY HAND
// ignore_for_file: unused_element, deprecated_member_use, deprecated_member_use_from_same_package, use_function_type_syntax_for_parameters, unnecessary_const, avoid_init_to_null, invalid_override_different_default_values_named, prefer_expression_function_bodies, annotate_overrides, require_trailing_commas, prefer_single_quotes, prefer_double_quotes, use_super_parameters

List<String>? _enumConvertList(enumList) {
  if (enumList == null) {
    return null;
  }
  List<String> _tmpEnumList = [];
  enumList.forEach((Enum e) {
    _tmpEnumList.add(e.name);
  });
  return (_tmpEnumList.length > 0) ? _tmpEnumList : null;
}

List<Map<String, String>>? _enumConvertListMap(enumListMap) {
  if (enumListMap == null) {
    return null;
  }
  List<Map<String, String>> _tmpEnumListMap = [];

  for (var e in enumListMap) {
    e.forEach((Enum k, v) {
      // TODO: Test for an enum key or enum value
      // var _k = (k is Enum) ? k.name : k;
      // var _v = (v is Enum) ? v.name : v;
      var _k = k.name;
      var _v = v;
      _tmpEnumListMap.add({_k: _v});
    });
  }
  ;
  return (_tmpEnumListMap.length > 0) ? _tmpEnumListMap : null;
}

Map<String, dynamic>? _enumConvertMap(enumMap) {
  if (enumMap == null) {
    return null;
  }
  Map<String, dynamic> _tmpEnumMap = {};

  enumMap?.forEach((Enum k, v) {
    _tmpEnumMap.addAll({k.name: v});
  });
  return (_tmpEnumMap.length > 0) ? _tmpEnumMap : null;
}

class _Sentinel {
  const _Sentinel();
}

const _sentinel = _Sentinel();

/// A collection reference object can be used for adding documents,
/// getting document references, and querying for documents
/// (using the methods inherited from Query).
abstract class ManualJsonCollectionReference
    implements
        ManualJsonQuery,
        FirestoreCollectionReference<ManualJson, ManualJsonQuerySnapshot> {
  factory ManualJsonCollectionReference([
    FirebaseFirestore? firestore,
  ]) = _$ManualJsonCollectionReference;

  static ManualJson fromFirestore(
    DocumentSnapshot<Map<String, Object?>> snapshot,
    SnapshotOptions? options,
  ) {
    return ManualJson.fromJson(snapshot.data()!);
  }

  static Map<String, Object?> toFirestore(
    ManualJson value,
    SetOptions? options,
  ) {
    return value.toJson();
  }

  @override
  CollectionReference<ManualJson> get reference;

  @override
  ManualJsonDocumentReference doc([String? id]);

  /// Add a new document to this collection with the specified data,
  /// assigning it a document ID automatically.
  Future<ManualJsonDocumentReference> add(ManualJson value);
}

class _$ManualJsonCollectionReference extends _$ManualJsonQuery
    implements ManualJsonCollectionReference {
  factory _$ManualJsonCollectionReference([FirebaseFirestore? firestore]) {
    firestore ??= FirebaseFirestore.instance;

    return _$ManualJsonCollectionReference._(
      firestore.collection('root').withConverter(
            fromFirestore: ManualJsonCollectionReference.fromFirestore,
            toFirestore: ManualJsonCollectionReference.toFirestore,
          ),
    );
  }

  _$ManualJsonCollectionReference._(
    CollectionReference<ManualJson> reference,
  ) : super(reference, $referenceWithoutCursor: reference);

  String get path => reference.path;

  @override
  CollectionReference<ManualJson> get reference =>
      super.reference as CollectionReference<ManualJson>;

  @override
  ManualJsonDocumentReference doc([String? id]) {
    assert(
      id == null || id.split('/').length == 1,
      'The document ID cannot be from a different collection',
    );
    return ManualJsonDocumentReference(
      reference.doc(id),
    );
  }

  @override
  Future<ManualJsonDocumentReference> add(ManualJson value) {
    return reference.add(value).then((ref) => ManualJsonDocumentReference(ref));
  }

  @override
  bool operator ==(Object other) {
    return other is _$ManualJsonCollectionReference &&
        other.runtimeType == runtimeType &&
        other.reference == reference;
  }

  @override
  int get hashCode => Object.hash(runtimeType, reference);
}

abstract class ManualJsonDocumentReference
    extends FirestoreDocumentReference<ManualJson, ManualJsonDocumentSnapshot> {
  factory ManualJsonDocumentReference(DocumentReference<ManualJson> reference) =
      _$ManualJsonDocumentReference;

  DocumentReference<ManualJson> get reference;

  /// A reference to the [ManualJsonCollectionReference] containing this document.
  ManualJsonCollectionReference get parent {
    return _$ManualJsonCollectionReference(reference.firestore);
  }

  @override
  Stream<ManualJsonDocumentSnapshot> snapshots();

  @override
  Future<ManualJsonDocumentSnapshot> get([GetOptions? options]);

  @override
  Future<void> delete();

  /// Updates data on the document. Data will be merged with any existing
  /// document data.
  ///
  /// If no document exists yet, the update will fail.
  Future<void> update({
    String value,
    FieldValue valueFieldValue,
  });

  /// Updates fields in the current document using the transaction API.
  ///
  /// The update will fail if applied to a document that does not exist.
  void transactionUpdate(
    Transaction transaction, {
    String value,
    FieldValue valueFieldValue,
  });
}

class _$ManualJsonDocumentReference
    extends FirestoreDocumentReference<ManualJson, ManualJsonDocumentSnapshot>
    implements ManualJsonDocumentReference {
  _$ManualJsonDocumentReference(this.reference);

  @override
  final DocumentReference<ManualJson> reference;

  /// A reference to the [ManualJsonCollectionReference] containing this document.
  ManualJsonCollectionReference get parent {
    return _$ManualJsonCollectionReference(reference.firestore);
  }

  @override
  Stream<ManualJsonDocumentSnapshot> snapshots() {
    return reference.snapshots().map(ManualJsonDocumentSnapshot._);
  }

  @override
  Future<ManualJsonDocumentSnapshot> get([GetOptions? options]) {
    return reference.get(options).then(ManualJsonDocumentSnapshot._);
  }

  @override
  Future<ManualJsonDocumentSnapshot> transactionGet(Transaction transaction) {
    return transaction.get(reference).then(ManualJsonDocumentSnapshot._);
  }

  Future<void> update({
    Object? value = _sentinel,
    FieldValue? valueFieldValue,
  }) async {
    assert(
      value == _sentinel || valueFieldValue == null,
      "Cannot specify both value and valueFieldValue",
    );
    final json = {
      if (value != _sentinel) 'value': value as String,
    };

    return reference.update(json);
  }

  void transactionUpdate(
    Transaction transaction, {
    Object? value = _sentinel,
    FieldValue? valueFieldValue,
  }) {
    assert(
      value == _sentinel || valueFieldValue == null,
      "Cannot specify both value and valueFieldValue",
    );
    final json = {
      if (value != _sentinel) 'value': value as String,
    };

    transaction.update(reference, json);
  }

  @override
  bool operator ==(Object other) {
    return other is ManualJsonDocumentReference &&
        other.runtimeType == runtimeType &&
        other.parent == parent &&
        other.id == id;
  }

  @override
  int get hashCode => Object.hash(runtimeType, parent, id);
}

abstract class ManualJsonQuery
    implements QueryReference<ManualJson, ManualJsonQuerySnapshot> {
  @override
  ManualJsonQuery limit(int limit);

  @override
  ManualJsonQuery limitToLast(int limit);

  /// Perform an order query based on a [FieldPath].
  ///
  /// This method is considered unsafe as it does check that the field path
  /// maps to a valid property or that parameters such as [isEqualTo] receive
  /// a value of the correct type.
  ///
  /// If possible, instead use the more explicit variant of order queries:
  ///
  /// **AVOID**:
  /// ```dart
  /// collection.orderByFieldPath(
  ///   FieldPath.fromString('title'),
  ///   startAt: 'title',
  /// );
  /// ```
  ///
  /// **PREFER**:
  /// ```dart
  /// collection.orderByTitle(startAt: 'title');
  /// ```
  ManualJsonQuery orderByFieldPath(
    FieldPath fieldPath, {
    bool descending = false,
    Object? startAt,
    Object? startAfter,
    Object? endAt,
    Object? endBefore,
    ManualJsonDocumentSnapshot? startAtDocument,
    ManualJsonDocumentSnapshot? endAtDocument,
    ManualJsonDocumentSnapshot? endBeforeDocument,
    ManualJsonDocumentSnapshot? startAfterDocument,
  });

  /// Perform a where query based on a [FieldPath].
  ///
  /// This method is considered unsafe as it does check that the field path
  /// maps to a valid property or that parameters such as [isEqualTo] receive
  /// a value of the correct type.
  ///
  /// If possible, instead use the more explicit variant of where queries:
  ///
  /// **AVOID**:
  /// ```dart
  /// collection.whereFieldPath(FieldPath.fromString('title'), isEqualTo: 'title');
  /// ```
  ///
  /// **PREFER**:
  /// ```dart
  /// collection.whereTitle(isEqualTo: 'title');
  /// ```
  ManualJsonQuery whereFieldPath(
    FieldPath fieldPath, {
    Object? isEqualTo,
    Object? isNotEqualTo,
    Object? isLessThan,
    Object? isLessThanOrEqualTo,
    Object? isGreaterThan,
    Object? isGreaterThanOrEqualTo,
    Object? arrayContains,
    List<Object?>? arrayContainsAny,
    List<Object?>? whereIn,
    List<Object?>? whereNotIn,
    bool? isNull,
  });

  ManualJsonQuery whereDocumentId({
    String? isEqualTo,
    String? isNotEqualTo,
    String? isLessThan,
    String? isLessThanOrEqualTo,
    String? isGreaterThan,
    String? isGreaterThanOrEqualTo,
    bool? isNull,
    List<String>? whereIn,
    List<String>? whereNotIn,
  });
  ManualJsonQuery whereValue({
    String? isEqualTo,
    String? isNotEqualTo,
    String? isLessThan,
    String? isLessThanOrEqualTo,
    String? isGreaterThan,
    String? isGreaterThanOrEqualTo,
    bool? isNull,
    List<String>? whereIn,
    List<String>? whereNotIn,
  });

  ManualJsonQuery orderByDocumentId({
    bool descending = false,
    String startAt,
    String startAfter,
    String endAt,
    String endBefore,
    ManualJsonDocumentSnapshot? startAtDocument,
    ManualJsonDocumentSnapshot? endAtDocument,
    ManualJsonDocumentSnapshot? endBeforeDocument,
    ManualJsonDocumentSnapshot? startAfterDocument,
  });

  ManualJsonQuery orderByValue({
    bool descending = false,
    String startAt,
    String startAfter,
    String endAt,
    String endBefore,
    ManualJsonDocumentSnapshot? startAtDocument,
    ManualJsonDocumentSnapshot? endAtDocument,
    ManualJsonDocumentSnapshot? endBeforeDocument,
    ManualJsonDocumentSnapshot? startAfterDocument,
  });
}

class _$ManualJsonQuery
    extends QueryReference<ManualJson, ManualJsonQuerySnapshot>
    implements ManualJsonQuery {
  _$ManualJsonQuery(
    this._collection, {
    required Query<ManualJson> $referenceWithoutCursor,
    $QueryCursor $queryCursor = const $QueryCursor(),
  }) : super(
          $referenceWithoutCursor: $referenceWithoutCursor,
          $queryCursor: $queryCursor,
        );

  final CollectionReference<Object?> _collection;

  @override
  Stream<ManualJsonQuerySnapshot> snapshots([SnapshotOptions? options]) {
    return reference
        .snapshots()
        .map(ManualJsonQuerySnapshot._fromQuerySnapshot);
  }

  @override
  Future<ManualJsonQuerySnapshot> get([GetOptions? options]) {
    return reference
        .get(options)
        .then(ManualJsonQuerySnapshot._fromQuerySnapshot);
  }

  @override
  ManualJsonQuery limit(int limit) {
    return _$ManualJsonQuery(
      _collection,
      $referenceWithoutCursor: $referenceWithoutCursor.limit(limit),
      $queryCursor: $queryCursor,
    );
  }

  @override
  ManualJsonQuery limitToLast(int limit) {
    return _$ManualJsonQuery(
      _collection,
      $referenceWithoutCursor: $referenceWithoutCursor.limitToLast(limit),
      $queryCursor: $queryCursor,
    );
  }

  ManualJsonQuery orderByFieldPath(
    FieldPath fieldPath, {
    bool descending = false,
    Object? startAt = _sentinel,
    Object? startAfter = _sentinel,
    Object? endAt = _sentinel,
    Object? endBefore = _sentinel,
    ManualJsonDocumentSnapshot? startAtDocument,
    ManualJsonDocumentSnapshot? endAtDocument,
    ManualJsonDocumentSnapshot? endBeforeDocument,
    ManualJsonDocumentSnapshot? startAfterDocument,
  }) {
    final query =
        $referenceWithoutCursor.orderBy(fieldPath, descending: descending);
    var queryCursor = $queryCursor;

    if (startAtDocument != null) {
      queryCursor = queryCursor.copyWith(
        startAt: const [],
        startAtDocumentSnapshot: startAtDocument.snapshot,
      );
    }
    if (startAfterDocument != null) {
      queryCursor = queryCursor.copyWith(
        startAfter: const [],
        startAfterDocumentSnapshot: startAfterDocument.snapshot,
      );
    }
    if (endAtDocument != null) {
      queryCursor = queryCursor.copyWith(
        endAt: const [],
        endAtDocumentSnapshot: endAtDocument.snapshot,
      );
    }
    if (endBeforeDocument != null) {
      queryCursor = queryCursor.copyWith(
        endBefore: const [],
        endBeforeDocumentSnapshot: endBeforeDocument.snapshot,
      );
    }

    if (startAt != _sentinel) {
      queryCursor = queryCursor.copyWith(
        startAt: [...queryCursor.startAt, startAt],
        startAtDocumentSnapshot: null,
      );
    }
    if (startAfter != _sentinel) {
      queryCursor = queryCursor.copyWith(
        startAfter: [...queryCursor.startAfter, startAfter],
        startAfterDocumentSnapshot: null,
      );
    }
    if (endAt != _sentinel) {
      queryCursor = queryCursor.copyWith(
        endAt: [...queryCursor.endAt, endAt],
        endAtDocumentSnapshot: null,
      );
    }
    if (endBefore != _sentinel) {
      queryCursor = queryCursor.copyWith(
        endBefore: [...queryCursor.endBefore, endBefore],
        endBeforeDocumentSnapshot: null,
      );
    }
    return _$ManualJsonQuery(
      _collection,
      $referenceWithoutCursor: query,
      $queryCursor: queryCursor,
    );
  }

  ManualJsonQuery whereFieldPath(
    FieldPath fieldPath, {
    Object? isEqualTo,
    Object? isNotEqualTo,
    Object? isLessThan,
    Object? isLessThanOrEqualTo,
    Object? isGreaterThan,
    Object? isGreaterThanOrEqualTo,
    Object? arrayContains,
    List<Object?>? arrayContainsAny,
    List<Object?>? whereIn,
    List<Object?>? whereNotIn,
    bool? isNull,
  }) {
    return _$ManualJsonQuery(
      _collection,
      $referenceWithoutCursor: $referenceWithoutCursor.where(
        fieldPath,
        isEqualTo: isEqualTo,
        isNotEqualTo: isNotEqualTo,
        isLessThan: isLessThan,
        isLessThanOrEqualTo: isLessThanOrEqualTo,
        isGreaterThan: isGreaterThan,
        isGreaterThanOrEqualTo: isGreaterThanOrEqualTo,
        arrayContains: arrayContains,
        arrayContainsAny: arrayContainsAny,
        whereIn: whereIn,
        whereNotIn: whereNotIn,
        isNull: isNull,
      ),
      $queryCursor: $queryCursor,
    );
  }

  ManualJsonQuery whereDocumentId({
    String? isEqualTo,
    String? isNotEqualTo,
    String? isLessThan,
    String? isLessThanOrEqualTo,
    String? isGreaterThan,
    String? isGreaterThanOrEqualTo,
    bool? isNull,
    List<String>? whereIn,
    List<String>? whereNotIn,
  }) {
    return _$ManualJsonQuery(
      _collection,
      $referenceWithoutCursor: $referenceWithoutCursor.where(
          FieldPath.documentId,
          isEqualTo: isEqualTo,
          isNotEqualTo: isNotEqualTo,
          isLessThan: isLessThan,
          isLessThanOrEqualTo: isLessThanOrEqualTo,
          isGreaterThan: isGreaterThan,
          isGreaterThanOrEqualTo: isGreaterThanOrEqualTo,
          isNull: isNull,
          whereIn: whereIn,
          whereNotIn: whereNotIn),
      $queryCursor: $queryCursor,
    );
  }

  ManualJsonQuery whereValue({
    String? isEqualTo,
    String? isNotEqualTo,
    String? isLessThan,
    String? isLessThanOrEqualTo,
    String? isGreaterThan,
    String? isGreaterThanOrEqualTo,
    bool? isNull,
    List<String>? whereIn,
    List<String>? whereNotIn,
  }) {
    return _$ManualJsonQuery(
      _collection,
      $referenceWithoutCursor: $referenceWithoutCursor.where('value',
          isEqualTo: isEqualTo,
          isNotEqualTo: isNotEqualTo,
          isLessThan: isLessThan,
          isLessThanOrEqualTo: isLessThanOrEqualTo,
          isGreaterThan: isGreaterThan,
          isGreaterThanOrEqualTo: isGreaterThanOrEqualTo,
          isNull: isNull,
          whereIn: whereIn,
          whereNotIn: whereNotIn),
      $queryCursor: $queryCursor,
    );
  }

  ManualJsonQuery orderByDocumentId({
    bool descending = false,
    Object? startAt = _sentinel,
    Object? startAfter = _sentinel,
    Object? endAt = _sentinel,
    Object? endBefore = _sentinel,
    ManualJsonDocumentSnapshot? startAtDocument,
    ManualJsonDocumentSnapshot? endAtDocument,
    ManualJsonDocumentSnapshot? endBeforeDocument,
    ManualJsonDocumentSnapshot? startAfterDocument,
  }) {
    final query = $referenceWithoutCursor.orderBy(FieldPath.documentId,
        descending: descending);
    var queryCursor = $queryCursor;

    if (startAtDocument != null) {
      queryCursor = queryCursor.copyWith(
        startAt: const [],
        startAtDocumentSnapshot: startAtDocument.snapshot,
      );
    }
    if (startAfterDocument != null) {
      queryCursor = queryCursor.copyWith(
        startAfter: const [],
        startAfterDocumentSnapshot: startAfterDocument.snapshot,
      );
    }
    if (endAtDocument != null) {
      queryCursor = queryCursor.copyWith(
        endAt: const [],
        endAtDocumentSnapshot: endAtDocument.snapshot,
      );
    }
    if (endBeforeDocument != null) {
      queryCursor = queryCursor.copyWith(
        endBefore: const [],
        endBeforeDocumentSnapshot: endBeforeDocument.snapshot,
      );
    }

    if (startAt != _sentinel) {
      queryCursor = queryCursor.copyWith(
        startAt: [...queryCursor.startAt, startAt],
        startAtDocumentSnapshot: null,
      );
    }
    if (startAfter != _sentinel) {
      queryCursor = queryCursor.copyWith(
        startAfter: [...queryCursor.startAfter, startAfter],
        startAfterDocumentSnapshot: null,
      );
    }
    if (endAt != _sentinel) {
      queryCursor = queryCursor.copyWith(
        endAt: [...queryCursor.endAt, endAt],
        endAtDocumentSnapshot: null,
      );
    }
    if (endBefore != _sentinel) {
      queryCursor = queryCursor.copyWith(
        endBefore: [...queryCursor.endBefore, endBefore],
        endBeforeDocumentSnapshot: null,
      );
    }

    return _$ManualJsonQuery(
      _collection,
      $referenceWithoutCursor: query,
      $queryCursor: queryCursor,
    );
  }

  ManualJsonQuery orderByValue({
    bool descending = false,
    Object? startAt = _sentinel,
    Object? startAfter = _sentinel,
    Object? endAt = _sentinel,
    Object? endBefore = _sentinel,
    ManualJsonDocumentSnapshot? startAtDocument,
    ManualJsonDocumentSnapshot? endAtDocument,
    ManualJsonDocumentSnapshot? endBeforeDocument,
    ManualJsonDocumentSnapshot? startAfterDocument,
  }) {
    final query =
        $referenceWithoutCursor.orderBy('value', descending: descending);
    var queryCursor = $queryCursor;

    if (startAtDocument != null) {
      queryCursor = queryCursor.copyWith(
        startAt: const [],
        startAtDocumentSnapshot: startAtDocument.snapshot,
      );
    }
    if (startAfterDocument != null) {
      queryCursor = queryCursor.copyWith(
        startAfter: const [],
        startAfterDocumentSnapshot: startAfterDocument.snapshot,
      );
    }
    if (endAtDocument != null) {
      queryCursor = queryCursor.copyWith(
        endAt: const [],
        endAtDocumentSnapshot: endAtDocument.snapshot,
      );
    }
    if (endBeforeDocument != null) {
      queryCursor = queryCursor.copyWith(
        endBefore: const [],
        endBeforeDocumentSnapshot: endBeforeDocument.snapshot,
      );
    }

    if (startAt != _sentinel) {
      queryCursor = queryCursor.copyWith(
        startAt: [...queryCursor.startAt, startAt],
        startAtDocumentSnapshot: null,
      );
    }
    if (startAfter != _sentinel) {
      queryCursor = queryCursor.copyWith(
        startAfter: [...queryCursor.startAfter, startAfter],
        startAfterDocumentSnapshot: null,
      );
    }
    if (endAt != _sentinel) {
      queryCursor = queryCursor.copyWith(
        endAt: [...queryCursor.endAt, endAt],
        endAtDocumentSnapshot: null,
      );
    }
    if (endBefore != _sentinel) {
      queryCursor = queryCursor.copyWith(
        endBefore: [...queryCursor.endBefore, endBefore],
        endBeforeDocumentSnapshot: null,
      );
    }

    return _$ManualJsonQuery(
      _collection,
      $referenceWithoutCursor: query,
      $queryCursor: queryCursor,
    );
  }

  @override
  bool operator ==(Object other) {
    return other is _$ManualJsonQuery &&
        other.runtimeType == runtimeType &&
        other.reference == reference;
  }

  @override
  int get hashCode => Object.hash(runtimeType, reference);
}

class ManualJsonDocumentSnapshot extends FirestoreDocumentSnapshot<ManualJson> {
  ManualJsonDocumentSnapshot._(this.snapshot) : data = snapshot.data();

  @override
  final DocumentSnapshot<ManualJson> snapshot;

  @override
  ManualJsonDocumentReference get reference {
    return ManualJsonDocumentReference(
      snapshot.reference,
    );
  }

  @override
  final ManualJson? data;
}

class ManualJsonQuerySnapshot extends FirestoreQuerySnapshot<ManualJson,
    ManualJsonQueryDocumentSnapshot> {
  ManualJsonQuerySnapshot._(
    this.snapshot,
    this.docs,
    this.docChanges,
  );

  factory ManualJsonQuerySnapshot._fromQuerySnapshot(
    QuerySnapshot<ManualJson> snapshot,
  ) {
    final docs = snapshot.docs.map(ManualJsonQueryDocumentSnapshot._).toList();

    final docChanges = snapshot.docChanges.map((change) {
      return _decodeDocumentChange(
        change,
        ManualJsonDocumentSnapshot._,
      );
    }).toList();

    return ManualJsonQuerySnapshot._(
      snapshot,
      docs,
      docChanges,
    );
  }

  static FirestoreDocumentChange<ManualJsonDocumentSnapshot>
      _decodeDocumentChange<T>(
    DocumentChange<T> docChange,
    ManualJsonDocumentSnapshot Function(DocumentSnapshot<T> doc) decodeDoc,
  ) {
    return FirestoreDocumentChange<ManualJsonDocumentSnapshot>(
      type: docChange.type,
      oldIndex: docChange.oldIndex,
      newIndex: docChange.newIndex,
      doc: decodeDoc(docChange.doc),
    );
  }

  final QuerySnapshot<ManualJson> snapshot;

  @override
  final List<ManualJsonQueryDocumentSnapshot> docs;

  @override
  final List<FirestoreDocumentChange<ManualJsonDocumentSnapshot>> docChanges;
}

class ManualJsonQueryDocumentSnapshot
    extends FirestoreQueryDocumentSnapshot<ManualJson>
    implements ManualJsonDocumentSnapshot {
  ManualJsonQueryDocumentSnapshot._(this.snapshot) : data = snapshot.data();

  @override
  final QueryDocumentSnapshot<ManualJson> snapshot;

  @override
  final ManualJson data;

  @override
  ManualJsonDocumentReference get reference {
    return ManualJsonDocumentReference(snapshot.reference);
  }
}

/// A collection reference object can be used for adding documents,
/// getting document references, and querying for documents
/// (using the methods inherited from Query).
abstract class AdvancedJsonCollectionReference
    implements
        AdvancedJsonQuery,
        FirestoreCollectionReference<AdvancedJson, AdvancedJsonQuerySnapshot> {
  factory AdvancedJsonCollectionReference([
    FirebaseFirestore? firestore,
  ]) = _$AdvancedJsonCollectionReference;

  static AdvancedJson fromFirestore(
    DocumentSnapshot<Map<String, Object?>> snapshot,
    SnapshotOptions? options,
  ) {
    return _$AdvancedJsonFromJson(snapshot.data()!);
  }

  static Map<String, Object?> toFirestore(
    AdvancedJson value,
    SetOptions? options,
  ) {
    return value.toJson();
  }

  @override
  CollectionReference<AdvancedJson> get reference;

  @override
  AdvancedJsonDocumentReference doc([String? id]);

  /// Add a new document to this collection with the specified data,
  /// assigning it a document ID automatically.
  Future<AdvancedJsonDocumentReference> add(AdvancedJson value);
}

class _$AdvancedJsonCollectionReference extends _$AdvancedJsonQuery
    implements AdvancedJsonCollectionReference {
  factory _$AdvancedJsonCollectionReference([FirebaseFirestore? firestore]) {
    firestore ??= FirebaseFirestore.instance;

    return _$AdvancedJsonCollectionReference._(
      firestore.collection('firestore-example-app/test/advanced').withConverter(
            fromFirestore: AdvancedJsonCollectionReference.fromFirestore,
            toFirestore: AdvancedJsonCollectionReference.toFirestore,
          ),
    );
  }

  _$AdvancedJsonCollectionReference._(
    CollectionReference<AdvancedJson> reference,
  ) : super(reference, $referenceWithoutCursor: reference);

  String get path => reference.path;

  @override
  CollectionReference<AdvancedJson> get reference =>
      super.reference as CollectionReference<AdvancedJson>;

  @override
  AdvancedJsonDocumentReference doc([String? id]) {
    assert(
      id == null || id.split('/').length == 1,
      'The document ID cannot be from a different collection',
    );
    return AdvancedJsonDocumentReference(
      reference.doc(id),
    );
  }

  @override
  Future<AdvancedJsonDocumentReference> add(AdvancedJson value) {
    return reference
        .add(value)
        .then((ref) => AdvancedJsonDocumentReference(ref));
  }

  @override
  bool operator ==(Object other) {
    return other is _$AdvancedJsonCollectionReference &&
        other.runtimeType == runtimeType &&
        other.reference == reference;
  }

  @override
  int get hashCode => Object.hash(runtimeType, reference);
}

abstract class AdvancedJsonDocumentReference extends FirestoreDocumentReference<
    AdvancedJson, AdvancedJsonDocumentSnapshot> {
  factory AdvancedJsonDocumentReference(
          DocumentReference<AdvancedJson> reference) =
      _$AdvancedJsonDocumentReference;

  DocumentReference<AdvancedJson> get reference;

  /// A reference to the [AdvancedJsonCollectionReference] containing this document.
  AdvancedJsonCollectionReference get parent {
    return _$AdvancedJsonCollectionReference(reference.firestore);
  }

  @override
  Stream<AdvancedJsonDocumentSnapshot> snapshots();

  @override
  Future<AdvancedJsonDocumentSnapshot> get([GetOptions? options]);

  @override
  Future<void> delete();

  /// Updates data on the document. Data will be merged with any existing
  /// document data.
  ///
  /// If no document exists yet, the update will fail.
  Future<void> update({
    String? firstName,
    FieldValue firstNameFieldValue,
    String? lastName,
    FieldValue lastNameFieldValue,
  });

  /// Updates fields in the current document using the transaction API.
  ///
  /// The update will fail if applied to a document that does not exist.
  void transactionUpdate(
    Transaction transaction, {
    String? firstName,
    FieldValue firstNameFieldValue,
    String? lastName,
    FieldValue lastNameFieldValue,
  });
}

class _$AdvancedJsonDocumentReference extends FirestoreDocumentReference<
    AdvancedJson,
    AdvancedJsonDocumentSnapshot> implements AdvancedJsonDocumentReference {
  _$AdvancedJsonDocumentReference(this.reference);

  @override
  final DocumentReference<AdvancedJson> reference;

  /// A reference to the [AdvancedJsonCollectionReference] containing this document.
  AdvancedJsonCollectionReference get parent {
    return _$AdvancedJsonCollectionReference(reference.firestore);
  }

  @override
  Stream<AdvancedJsonDocumentSnapshot> snapshots() {
    return reference.snapshots().map(AdvancedJsonDocumentSnapshot._);
  }

  @override
  Future<AdvancedJsonDocumentSnapshot> get([GetOptions? options]) {
    return reference.get(options).then(AdvancedJsonDocumentSnapshot._);
  }

  @override
  Future<AdvancedJsonDocumentSnapshot> transactionGet(Transaction transaction) {
    return transaction.get(reference).then(AdvancedJsonDocumentSnapshot._);
  }

  Future<void> update({
    Object? firstName = _sentinel,
    FieldValue? firstNameFieldValue,
    Object? lastName = _sentinel,
    FieldValue? lastNameFieldValue,
  }) async {
    assert(
      firstName == _sentinel || firstNameFieldValue == null,
      "Cannot specify both firstName and firstNameFieldValue",
    );
    assert(
      lastName == _sentinel || lastNameFieldValue == null,
      "Cannot specify both lastName and lastNameFieldValue",
    );
    final json = {
      if (firstName != _sentinel) 'firstName': firstName as String?,
      if (lastName != _sentinel) 'lastName': lastName as String?,
<<<<<<< HEAD
      if (hashCode != _sentinel) 'hashCode': hashCode as int,
=======
      if (lastNameFieldValue != null) 'lastName': lastNameFieldValue,
>>>>>>> d9c4bba8
    };

    return reference.update(json);
  }

  void transactionUpdate(
    Transaction transaction, {
    Object? firstName = _sentinel,
    FieldValue? firstNameFieldValue,
    Object? lastName = _sentinel,
    FieldValue? lastNameFieldValue,
  }) {
    assert(
      firstName == _sentinel || firstNameFieldValue == null,
      "Cannot specify both firstName and firstNameFieldValue",
    );
    assert(
      lastName == _sentinel || lastNameFieldValue == null,
      "Cannot specify both lastName and lastNameFieldValue",
    );
    final json = {
      if (firstName != _sentinel) 'firstName': firstName as String?,
      if (lastName != _sentinel) 'lastName': lastName as String?,
<<<<<<< HEAD
      if (hashCode != _sentinel) 'hashCode': hashCode as int,
=======
      if (lastNameFieldValue != null) 'lastName': lastNameFieldValue,
>>>>>>> d9c4bba8
    };

    transaction.update(reference, json);
  }

  @override
  bool operator ==(Object other) {
    return other is AdvancedJsonDocumentReference &&
        other.runtimeType == runtimeType &&
        other.parent == parent &&
        other.id == id;
  }

  @override
  int get hashCode => Object.hash(runtimeType, parent, id);
}

abstract class AdvancedJsonQuery
    implements QueryReference<AdvancedJson, AdvancedJsonQuerySnapshot> {
  @override
  AdvancedJsonQuery limit(int limit);

  @override
  AdvancedJsonQuery limitToLast(int limit);

  /// Perform an order query based on a [FieldPath].
  ///
  /// This method is considered unsafe as it does check that the field path
  /// maps to a valid property or that parameters such as [isEqualTo] receive
  /// a value of the correct type.
  ///
  /// If possible, instead use the more explicit variant of order queries:
  ///
  /// **AVOID**:
  /// ```dart
  /// collection.orderByFieldPath(
  ///   FieldPath.fromString('title'),
  ///   startAt: 'title',
  /// );
  /// ```
  ///
  /// **PREFER**:
  /// ```dart
  /// collection.orderByTitle(startAt: 'title');
  /// ```
  AdvancedJsonQuery orderByFieldPath(
    FieldPath fieldPath, {
    bool descending = false,
    Object? startAt,
    Object? startAfter,
    Object? endAt,
    Object? endBefore,
    AdvancedJsonDocumentSnapshot? startAtDocument,
    AdvancedJsonDocumentSnapshot? endAtDocument,
    AdvancedJsonDocumentSnapshot? endBeforeDocument,
    AdvancedJsonDocumentSnapshot? startAfterDocument,
  });

  /// Perform a where query based on a [FieldPath].
  ///
  /// This method is considered unsafe as it does check that the field path
  /// maps to a valid property or that parameters such as [isEqualTo] receive
  /// a value of the correct type.
  ///
  /// If possible, instead use the more explicit variant of where queries:
  ///
  /// **AVOID**:
  /// ```dart
  /// collection.whereFieldPath(FieldPath.fromString('title'), isEqualTo: 'title');
  /// ```
  ///
  /// **PREFER**:
  /// ```dart
  /// collection.whereTitle(isEqualTo: 'title');
  /// ```
  AdvancedJsonQuery whereFieldPath(
    FieldPath fieldPath, {
    Object? isEqualTo,
    Object? isNotEqualTo,
    Object? isLessThan,
    Object? isLessThanOrEqualTo,
    Object? isGreaterThan,
    Object? isGreaterThanOrEqualTo,
    Object? arrayContains,
    List<Object?>? arrayContainsAny,
    List<Object?>? whereIn,
    List<Object?>? whereNotIn,
    bool? isNull,
  });

  AdvancedJsonQuery whereDocumentId({
    String? isEqualTo,
    String? isNotEqualTo,
    String? isLessThan,
    String? isLessThanOrEqualTo,
    String? isGreaterThan,
    String? isGreaterThanOrEqualTo,
    bool? isNull,
    List<String>? whereIn,
    List<String>? whereNotIn,
  });
  AdvancedJsonQuery whereFirstName({
    String? isEqualTo,
    String? isNotEqualTo,
    String? isLessThan,
    String? isLessThanOrEqualTo,
    String? isGreaterThan,
    String? isGreaterThanOrEqualTo,
    bool? isNull,
    List<String?>? whereIn,
    List<String?>? whereNotIn,
  });
  AdvancedJsonQuery whereLastName({
    String? isEqualTo,
    String? isNotEqualTo,
    String? isLessThan,
    String? isLessThanOrEqualTo,
    String? isGreaterThan,
    String? isGreaterThanOrEqualTo,
    bool? isNull,
    List<String?>? whereIn,
    List<String?>? whereNotIn,
  });

  AdvancedJsonQuery orderByDocumentId({
    bool descending = false,
    String startAt,
    String startAfter,
    String endAt,
    String endBefore,
    AdvancedJsonDocumentSnapshot? startAtDocument,
    AdvancedJsonDocumentSnapshot? endAtDocument,
    AdvancedJsonDocumentSnapshot? endBeforeDocument,
    AdvancedJsonDocumentSnapshot? startAfterDocument,
  });

  AdvancedJsonQuery orderByFirstName({
    bool descending = false,
    String? startAt,
    String? startAfter,
    String? endAt,
    String? endBefore,
    AdvancedJsonDocumentSnapshot? startAtDocument,
    AdvancedJsonDocumentSnapshot? endAtDocument,
    AdvancedJsonDocumentSnapshot? endBeforeDocument,
    AdvancedJsonDocumentSnapshot? startAfterDocument,
  });

  AdvancedJsonQuery orderByLastName({
    bool descending = false,
    String? startAt,
    String? startAfter,
    String? endAt,
    String? endBefore,
    AdvancedJsonDocumentSnapshot? startAtDocument,
    AdvancedJsonDocumentSnapshot? endAtDocument,
    AdvancedJsonDocumentSnapshot? endBeforeDocument,
    AdvancedJsonDocumentSnapshot? startAfterDocument,
  });
}

class _$AdvancedJsonQuery
    extends QueryReference<AdvancedJson, AdvancedJsonQuerySnapshot>
    implements AdvancedJsonQuery {
  _$AdvancedJsonQuery(
    this._collection, {
    required Query<AdvancedJson> $referenceWithoutCursor,
    $QueryCursor $queryCursor = const $QueryCursor(),
  }) : super(
          $referenceWithoutCursor: $referenceWithoutCursor,
          $queryCursor: $queryCursor,
        );

  final CollectionReference<Object?> _collection;

  @override
  Stream<AdvancedJsonQuerySnapshot> snapshots([SnapshotOptions? options]) {
    return reference
        .snapshots()
        .map(AdvancedJsonQuerySnapshot._fromQuerySnapshot);
  }

  @override
  Future<AdvancedJsonQuerySnapshot> get([GetOptions? options]) {
    return reference
        .get(options)
        .then(AdvancedJsonQuerySnapshot._fromQuerySnapshot);
  }

  @override
  AdvancedJsonQuery limit(int limit) {
    return _$AdvancedJsonQuery(
      _collection,
      $referenceWithoutCursor: $referenceWithoutCursor.limit(limit),
      $queryCursor: $queryCursor,
    );
  }

  @override
  AdvancedJsonQuery limitToLast(int limit) {
    return _$AdvancedJsonQuery(
      _collection,
      $referenceWithoutCursor: $referenceWithoutCursor.limitToLast(limit),
      $queryCursor: $queryCursor,
    );
  }

  AdvancedJsonQuery orderByFieldPath(
    FieldPath fieldPath, {
    bool descending = false,
    Object? startAt = _sentinel,
    Object? startAfter = _sentinel,
    Object? endAt = _sentinel,
    Object? endBefore = _sentinel,
    AdvancedJsonDocumentSnapshot? startAtDocument,
    AdvancedJsonDocumentSnapshot? endAtDocument,
    AdvancedJsonDocumentSnapshot? endBeforeDocument,
    AdvancedJsonDocumentSnapshot? startAfterDocument,
  }) {
    final query =
        $referenceWithoutCursor.orderBy(fieldPath, descending: descending);
    var queryCursor = $queryCursor;

    if (startAtDocument != null) {
      queryCursor = queryCursor.copyWith(
        startAt: const [],
        startAtDocumentSnapshot: startAtDocument.snapshot,
      );
    }
    if (startAfterDocument != null) {
      queryCursor = queryCursor.copyWith(
        startAfter: const [],
        startAfterDocumentSnapshot: startAfterDocument.snapshot,
      );
    }
    if (endAtDocument != null) {
      queryCursor = queryCursor.copyWith(
        endAt: const [],
        endAtDocumentSnapshot: endAtDocument.snapshot,
      );
    }
    if (endBeforeDocument != null) {
      queryCursor = queryCursor.copyWith(
        endBefore: const [],
        endBeforeDocumentSnapshot: endBeforeDocument.snapshot,
      );
    }

    if (startAt != _sentinel) {
      queryCursor = queryCursor.copyWith(
        startAt: [...queryCursor.startAt, startAt],
        startAtDocumentSnapshot: null,
      );
    }
    if (startAfter != _sentinel) {
      queryCursor = queryCursor.copyWith(
        startAfter: [...queryCursor.startAfter, startAfter],
        startAfterDocumentSnapshot: null,
      );
    }
    if (endAt != _sentinel) {
      queryCursor = queryCursor.copyWith(
        endAt: [...queryCursor.endAt, endAt],
        endAtDocumentSnapshot: null,
      );
    }
    if (endBefore != _sentinel) {
      queryCursor = queryCursor.copyWith(
        endBefore: [...queryCursor.endBefore, endBefore],
        endBeforeDocumentSnapshot: null,
      );
    }
    return _$AdvancedJsonQuery(
      _collection,
      $referenceWithoutCursor: query,
      $queryCursor: queryCursor,
    );
  }

  AdvancedJsonQuery whereFieldPath(
    FieldPath fieldPath, {
    Object? isEqualTo,
    Object? isNotEqualTo,
    Object? isLessThan,
    Object? isLessThanOrEqualTo,
    Object? isGreaterThan,
    Object? isGreaterThanOrEqualTo,
    Object? arrayContains,
    List<Object?>? arrayContainsAny,
    List<Object?>? whereIn,
    List<Object?>? whereNotIn,
    bool? isNull,
  }) {
    return _$AdvancedJsonQuery(
      _collection,
      $referenceWithoutCursor: $referenceWithoutCursor.where(
        fieldPath,
        isEqualTo: isEqualTo,
        isNotEqualTo: isNotEqualTo,
        isLessThan: isLessThan,
        isLessThanOrEqualTo: isLessThanOrEqualTo,
        isGreaterThan: isGreaterThan,
        isGreaterThanOrEqualTo: isGreaterThanOrEqualTo,
        arrayContains: arrayContains,
        arrayContainsAny: arrayContainsAny,
        whereIn: whereIn,
        whereNotIn: whereNotIn,
        isNull: isNull,
      ),
      $queryCursor: $queryCursor,
    );
  }

  AdvancedJsonQuery whereDocumentId({
    String? isEqualTo,
    String? isNotEqualTo,
    String? isLessThan,
    String? isLessThanOrEqualTo,
    String? isGreaterThan,
    String? isGreaterThanOrEqualTo,
    bool? isNull,
    List<String>? whereIn,
    List<String>? whereNotIn,
  }) {
    return _$AdvancedJsonQuery(
      _collection,
      $referenceWithoutCursor: $referenceWithoutCursor.where(
          FieldPath.documentId,
          isEqualTo: isEqualTo,
          isNotEqualTo: isNotEqualTo,
          isLessThan: isLessThan,
          isLessThanOrEqualTo: isLessThanOrEqualTo,
          isGreaterThan: isGreaterThan,
          isGreaterThanOrEqualTo: isGreaterThanOrEqualTo,
          isNull: isNull,
          whereIn: whereIn,
          whereNotIn: whereNotIn),
      $queryCursor: $queryCursor,
    );
  }

  AdvancedJsonQuery whereFirstName({
    String? isEqualTo,
    String? isNotEqualTo,
    String? isLessThan,
    String? isLessThanOrEqualTo,
    String? isGreaterThan,
    String? isGreaterThanOrEqualTo,
    bool? isNull,
    List<String?>? whereIn,
    List<String?>? whereNotIn,
  }) {
    return _$AdvancedJsonQuery(
      _collection,
      $referenceWithoutCursor: $referenceWithoutCursor.where(
          _$AdvancedJsonFieldMap['firstName']!,
          isEqualTo: isEqualTo,
          isNotEqualTo: isNotEqualTo,
          isLessThan: isLessThan,
          isLessThanOrEqualTo: isLessThanOrEqualTo,
          isGreaterThan: isGreaterThan,
          isGreaterThanOrEqualTo: isGreaterThanOrEqualTo,
          isNull: isNull,
          whereIn: whereIn,
          whereNotIn: whereNotIn),
      $queryCursor: $queryCursor,
    );
  }

  AdvancedJsonQuery whereLastName({
    String? isEqualTo,
    String? isNotEqualTo,
    String? isLessThan,
    String? isLessThanOrEqualTo,
    String? isGreaterThan,
    String? isGreaterThanOrEqualTo,
    bool? isNull,
    List<String?>? whereIn,
    List<String?>? whereNotIn,
  }) {
    return _$AdvancedJsonQuery(
      _collection,
      $referenceWithoutCursor: $referenceWithoutCursor.where(
          _$AdvancedJsonFieldMap['lastName']!,
          isEqualTo: isEqualTo,
          isNotEqualTo: isNotEqualTo,
          isLessThan: isLessThan,
          isLessThanOrEqualTo: isLessThanOrEqualTo,
          isGreaterThan: isGreaterThan,
          isGreaterThanOrEqualTo: isGreaterThanOrEqualTo,
          isNull: isNull,
          whereIn: whereIn,
          whereNotIn: whereNotIn),
      $queryCursor: $queryCursor,
    );
  }

<<<<<<< HEAD
  AdvancedJsonQuery whereHashCode({
    int? isEqualTo,
    int? isNotEqualTo,
    int? isLessThan,
    int? isLessThanOrEqualTo,
    int? isGreaterThan,
    int? isGreaterThanOrEqualTo,
    bool? isNull,
    List<int>? whereIn,
    List<int>? whereNotIn,
  }) {
    return _$AdvancedJsonQuery(
      _collection,
      $referenceWithoutCursor: $referenceWithoutCursor.where(
          _$AdvancedJsonFieldMap['hashCode']!,
          isEqualTo: isEqualTo,
          isNotEqualTo: isNotEqualTo,
          isLessThan: isLessThan,
          isLessThanOrEqualTo: isLessThanOrEqualTo,
          isGreaterThan: isGreaterThan,
          isGreaterThanOrEqualTo: isGreaterThanOrEqualTo,
          isNull: isNull,
          whereIn: whereIn,
          whereNotIn: whereNotIn),
      $queryCursor: $queryCursor,
    );
  }

=======
>>>>>>> d9c4bba8
  AdvancedJsonQuery orderByDocumentId({
    bool descending = false,
    Object? startAt = _sentinel,
    Object? startAfter = _sentinel,
    Object? endAt = _sentinel,
    Object? endBefore = _sentinel,
    AdvancedJsonDocumentSnapshot? startAtDocument,
    AdvancedJsonDocumentSnapshot? endAtDocument,
    AdvancedJsonDocumentSnapshot? endBeforeDocument,
    AdvancedJsonDocumentSnapshot? startAfterDocument,
  }) {
    final query = $referenceWithoutCursor.orderBy(FieldPath.documentId,
        descending: descending);
    var queryCursor = $queryCursor;

    if (startAtDocument != null) {
      queryCursor = queryCursor.copyWith(
        startAt: const [],
        startAtDocumentSnapshot: startAtDocument.snapshot,
      );
    }
    if (startAfterDocument != null) {
      queryCursor = queryCursor.copyWith(
        startAfter: const [],
        startAfterDocumentSnapshot: startAfterDocument.snapshot,
      );
    }
    if (endAtDocument != null) {
      queryCursor = queryCursor.copyWith(
        endAt: const [],
        endAtDocumentSnapshot: endAtDocument.snapshot,
      );
    }
    if (endBeforeDocument != null) {
      queryCursor = queryCursor.copyWith(
        endBefore: const [],
        endBeforeDocumentSnapshot: endBeforeDocument.snapshot,
      );
    }

    if (startAt != _sentinel) {
      queryCursor = queryCursor.copyWith(
        startAt: [...queryCursor.startAt, startAt],
        startAtDocumentSnapshot: null,
      );
    }
    if (startAfter != _sentinel) {
      queryCursor = queryCursor.copyWith(
        startAfter: [...queryCursor.startAfter, startAfter],
        startAfterDocumentSnapshot: null,
      );
    }
    if (endAt != _sentinel) {
      queryCursor = queryCursor.copyWith(
        endAt: [...queryCursor.endAt, endAt],
        endAtDocumentSnapshot: null,
      );
    }
    if (endBefore != _sentinel) {
      queryCursor = queryCursor.copyWith(
        endBefore: [...queryCursor.endBefore, endBefore],
        endBeforeDocumentSnapshot: null,
      );
    }

    return _$AdvancedJsonQuery(
      _collection,
      $referenceWithoutCursor: query,
      $queryCursor: queryCursor,
    );
  }

  AdvancedJsonQuery orderByFirstName({
    bool descending = false,
    Object? startAt = _sentinel,
    Object? startAfter = _sentinel,
    Object? endAt = _sentinel,
    Object? endBefore = _sentinel,
    AdvancedJsonDocumentSnapshot? startAtDocument,
    AdvancedJsonDocumentSnapshot? endAtDocument,
    AdvancedJsonDocumentSnapshot? endBeforeDocument,
    AdvancedJsonDocumentSnapshot? startAfterDocument,
  }) {
    final query = $referenceWithoutCursor
        .orderBy(_$AdvancedJsonFieldMap['firstName']!, descending: descending);
    var queryCursor = $queryCursor;

    if (startAtDocument != null) {
      queryCursor = queryCursor.copyWith(
        startAt: const [],
        startAtDocumentSnapshot: startAtDocument.snapshot,
      );
    }
    if (startAfterDocument != null) {
      queryCursor = queryCursor.copyWith(
        startAfter: const [],
        startAfterDocumentSnapshot: startAfterDocument.snapshot,
      );
    }
    if (endAtDocument != null) {
      queryCursor = queryCursor.copyWith(
        endAt: const [],
        endAtDocumentSnapshot: endAtDocument.snapshot,
      );
    }
    if (endBeforeDocument != null) {
      queryCursor = queryCursor.copyWith(
        endBefore: const [],
        endBeforeDocumentSnapshot: endBeforeDocument.snapshot,
      );
    }

    if (startAt != _sentinel) {
      queryCursor = queryCursor.copyWith(
        startAt: [...queryCursor.startAt, startAt],
        startAtDocumentSnapshot: null,
      );
    }
    if (startAfter != _sentinel) {
      queryCursor = queryCursor.copyWith(
        startAfter: [...queryCursor.startAfter, startAfter],
        startAfterDocumentSnapshot: null,
      );
    }
    if (endAt != _sentinel) {
      queryCursor = queryCursor.copyWith(
        endAt: [...queryCursor.endAt, endAt],
        endAtDocumentSnapshot: null,
      );
    }
    if (endBefore != _sentinel) {
      queryCursor = queryCursor.copyWith(
        endBefore: [...queryCursor.endBefore, endBefore],
        endBeforeDocumentSnapshot: null,
      );
    }

    return _$AdvancedJsonQuery(
      _collection,
      $referenceWithoutCursor: query,
      $queryCursor: queryCursor,
    );
  }

  AdvancedJsonQuery orderByLastName({
    bool descending = false,
    Object? startAt = _sentinel,
    Object? startAfter = _sentinel,
    Object? endAt = _sentinel,
    Object? endBefore = _sentinel,
    AdvancedJsonDocumentSnapshot? startAtDocument,
    AdvancedJsonDocumentSnapshot? endAtDocument,
    AdvancedJsonDocumentSnapshot? endBeforeDocument,
    AdvancedJsonDocumentSnapshot? startAfterDocument,
  }) {
    final query = $referenceWithoutCursor
        .orderBy(_$AdvancedJsonFieldMap['lastName']!, descending: descending);
    var queryCursor = $queryCursor;

    if (startAtDocument != null) {
      queryCursor = queryCursor.copyWith(
        startAt: const [],
        startAtDocumentSnapshot: startAtDocument.snapshot,
      );
    }
    if (startAfterDocument != null) {
      queryCursor = queryCursor.copyWith(
        startAfter: const [],
        startAfterDocumentSnapshot: startAfterDocument.snapshot,
      );
    }
    if (endAtDocument != null) {
      queryCursor = queryCursor.copyWith(
        endAt: const [],
        endAtDocumentSnapshot: endAtDocument.snapshot,
      );
    }
    if (endBeforeDocument != null) {
      queryCursor = queryCursor.copyWith(
        endBefore: const [],
        endBeforeDocumentSnapshot: endBeforeDocument.snapshot,
      );
    }

    if (startAt != _sentinel) {
      queryCursor = queryCursor.copyWith(
        startAt: [...queryCursor.startAt, startAt],
        startAtDocumentSnapshot: null,
      );
    }
    if (startAfter != _sentinel) {
      queryCursor = queryCursor.copyWith(
        startAfter: [...queryCursor.startAfter, startAfter],
        startAfterDocumentSnapshot: null,
      );
    }
    if (endAt != _sentinel) {
      queryCursor = queryCursor.copyWith(
        endAt: [...queryCursor.endAt, endAt],
        endAtDocumentSnapshot: null,
      );
    }
    if (endBefore != _sentinel) {
      queryCursor = queryCursor.copyWith(
        endBefore: [...queryCursor.endBefore, endBefore],
        endBeforeDocumentSnapshot: null,
      );
    }

    return _$AdvancedJsonQuery(
      _collection,
      $referenceWithoutCursor: query,
      $queryCursor: queryCursor,
    );
  }

  @override
  bool operator ==(Object other) {
    return other is _$AdvancedJsonQuery &&
        other.runtimeType == runtimeType &&
        other.reference == reference;
  }

  @override
  int get hashCode => Object.hash(runtimeType, reference);
}

class AdvancedJsonDocumentSnapshot
    extends FirestoreDocumentSnapshot<AdvancedJson> {
  AdvancedJsonDocumentSnapshot._(this.snapshot) : data = snapshot.data();

  @override
  final DocumentSnapshot<AdvancedJson> snapshot;

  @override
  AdvancedJsonDocumentReference get reference {
    return AdvancedJsonDocumentReference(
      snapshot.reference,
    );
  }

  @override
  final AdvancedJson? data;
}

class AdvancedJsonQuerySnapshot extends FirestoreQuerySnapshot<AdvancedJson,
    AdvancedJsonQueryDocumentSnapshot> {
  AdvancedJsonQuerySnapshot._(
    this.snapshot,
    this.docs,
    this.docChanges,
  );

  factory AdvancedJsonQuerySnapshot._fromQuerySnapshot(
    QuerySnapshot<AdvancedJson> snapshot,
  ) {
    final docs =
        snapshot.docs.map(AdvancedJsonQueryDocumentSnapshot._).toList();

    final docChanges = snapshot.docChanges.map((change) {
      return _decodeDocumentChange(
        change,
        AdvancedJsonDocumentSnapshot._,
      );
    }).toList();

    return AdvancedJsonQuerySnapshot._(
      snapshot,
      docs,
      docChanges,
    );
  }

  static FirestoreDocumentChange<AdvancedJsonDocumentSnapshot>
      _decodeDocumentChange<T>(
    DocumentChange<T> docChange,
    AdvancedJsonDocumentSnapshot Function(DocumentSnapshot<T> doc) decodeDoc,
  ) {
    return FirestoreDocumentChange<AdvancedJsonDocumentSnapshot>(
      type: docChange.type,
      oldIndex: docChange.oldIndex,
      newIndex: docChange.newIndex,
      doc: decodeDoc(docChange.doc),
    );
  }

  final QuerySnapshot<AdvancedJson> snapshot;

  @override
  final List<AdvancedJsonQueryDocumentSnapshot> docs;

  @override
  final List<FirestoreDocumentChange<AdvancedJsonDocumentSnapshot>> docChanges;
}

class AdvancedJsonQueryDocumentSnapshot
    extends FirestoreQueryDocumentSnapshot<AdvancedJson>
    implements AdvancedJsonDocumentSnapshot {
  AdvancedJsonQueryDocumentSnapshot._(this.snapshot) : data = snapshot.data();

  @override
  final QueryDocumentSnapshot<AdvancedJson> snapshot;

  @override
  final AdvancedJson data;

  @override
  AdvancedJsonDocumentReference get reference {
    return AdvancedJsonDocumentReference(snapshot.reference);
  }
}

/// A collection reference object can be used for adding documents,
/// getting document references, and querying for documents
/// (using the methods inherited from Query).
abstract class _PrivateAdvancedJsonCollectionReference
    implements
        _PrivateAdvancedJsonQuery,
        FirestoreCollectionReference<_PrivateAdvancedJson,
            _PrivateAdvancedJsonQuerySnapshot> {
  factory _PrivateAdvancedJsonCollectionReference([
    FirebaseFirestore? firestore,
  ]) = _$_PrivateAdvancedJsonCollectionReference;

  static _PrivateAdvancedJson fromFirestore(
    DocumentSnapshot<Map<String, Object?>> snapshot,
    SnapshotOptions? options,
  ) {
    return _$PrivateAdvancedJsonFromJson(snapshot.data()!);
  }

  static Map<String, Object?> toFirestore(
    _PrivateAdvancedJson value,
    SetOptions? options,
  ) {
    return value.toJson();
  }

  @override
  CollectionReference<_PrivateAdvancedJson> get reference;

  @override
  _PrivateAdvancedJsonDocumentReference doc([String? id]);

  /// Add a new document to this collection with the specified data,
  /// assigning it a document ID automatically.
  Future<_PrivateAdvancedJsonDocumentReference> add(_PrivateAdvancedJson value);
}

class _$_PrivateAdvancedJsonCollectionReference
    extends _$_PrivateAdvancedJsonQuery
    implements _PrivateAdvancedJsonCollectionReference {
  factory _$_PrivateAdvancedJsonCollectionReference(
      [FirebaseFirestore? firestore]) {
    firestore ??= FirebaseFirestore.instance;

    return _$_PrivateAdvancedJsonCollectionReference._(
      firestore
          .collection('firestore-example-app/test/private-advanced')
          .withConverter(
            fromFirestore:
                _PrivateAdvancedJsonCollectionReference.fromFirestore,
            toFirestore: _PrivateAdvancedJsonCollectionReference.toFirestore,
          ),
    );
  }

  _$_PrivateAdvancedJsonCollectionReference._(
    CollectionReference<_PrivateAdvancedJson> reference,
  ) : super(reference, $referenceWithoutCursor: reference);

  String get path => reference.path;

  @override
  CollectionReference<_PrivateAdvancedJson> get reference =>
      super.reference as CollectionReference<_PrivateAdvancedJson>;

  @override
  _PrivateAdvancedJsonDocumentReference doc([String? id]) {
    assert(
      id == null || id.split('/').length == 1,
      'The document ID cannot be from a different collection',
    );
    return _PrivateAdvancedJsonDocumentReference(
      reference.doc(id),
    );
  }

  @override
  Future<_PrivateAdvancedJsonDocumentReference> add(
      _PrivateAdvancedJson value) {
    return reference
        .add(value)
        .then((ref) => _PrivateAdvancedJsonDocumentReference(ref));
  }

  @override
  bool operator ==(Object other) {
    return other is _$_PrivateAdvancedJsonCollectionReference &&
        other.runtimeType == runtimeType &&
        other.reference == reference;
  }

  @override
  int get hashCode => Object.hash(runtimeType, reference);
}

abstract class _PrivateAdvancedJsonDocumentReference
    extends FirestoreDocumentReference<_PrivateAdvancedJson,
        _PrivateAdvancedJsonDocumentSnapshot> {
  factory _PrivateAdvancedJsonDocumentReference(
          DocumentReference<_PrivateAdvancedJson> reference) =
      _$_PrivateAdvancedJsonDocumentReference;

  DocumentReference<_PrivateAdvancedJson> get reference;

  /// A reference to the [_PrivateAdvancedJsonCollectionReference] containing this document.
  _PrivateAdvancedJsonCollectionReference get parent {
    return _$_PrivateAdvancedJsonCollectionReference(reference.firestore);
  }

  @override
  Stream<_PrivateAdvancedJsonDocumentSnapshot> snapshots();

  @override
  Future<_PrivateAdvancedJsonDocumentSnapshot> get([GetOptions? options]);

  @override
  Future<void> delete();

  /// Updates data on the document. Data will be merged with any existing
  /// document data.
  ///
  /// If no document exists yet, the update will fail.
  Future<void> update({
    String? firstName,
    FieldValue firstNameFieldValue,
    String? lastName,
    FieldValue lastNameFieldValue,
  });

  /// Updates fields in the current document using the transaction API.
  ///
  /// The update will fail if applied to a document that does not exist.
  void transactionUpdate(
    Transaction transaction, {
    String? firstName,
    FieldValue firstNameFieldValue,
    String? lastName,
    FieldValue lastNameFieldValue,
  });
}

class _$_PrivateAdvancedJsonDocumentReference
    extends FirestoreDocumentReference<_PrivateAdvancedJson,
        _PrivateAdvancedJsonDocumentSnapshot>
    implements _PrivateAdvancedJsonDocumentReference {
  _$_PrivateAdvancedJsonDocumentReference(this.reference);

  @override
  final DocumentReference<_PrivateAdvancedJson> reference;

  /// A reference to the [_PrivateAdvancedJsonCollectionReference] containing this document.
  _PrivateAdvancedJsonCollectionReference get parent {
    return _$_PrivateAdvancedJsonCollectionReference(reference.firestore);
  }

  @override
  Stream<_PrivateAdvancedJsonDocumentSnapshot> snapshots() {
    return reference.snapshots().map(_PrivateAdvancedJsonDocumentSnapshot._);
  }

  @override
  Future<_PrivateAdvancedJsonDocumentSnapshot> get([GetOptions? options]) {
    return reference.get(options).then(_PrivateAdvancedJsonDocumentSnapshot._);
  }

  @override
  Future<_PrivateAdvancedJsonDocumentSnapshot> transactionGet(
      Transaction transaction) {
    return transaction
        .get(reference)
        .then(_PrivateAdvancedJsonDocumentSnapshot._);
  }

  Future<void> update({
    Object? firstName = _sentinel,
    FieldValue? firstNameFieldValue,
    Object? lastName = _sentinel,
    FieldValue? lastNameFieldValue,
  }) async {
    assert(
      firstName == _sentinel || firstNameFieldValue == null,
      "Cannot specify both firstName and firstNameFieldValue",
    );
    assert(
      lastName == _sentinel || lastNameFieldValue == null,
      "Cannot specify both lastName and lastNameFieldValue",
    );
    final json = {
      if (firstName != _sentinel) 'firstName': firstName as String?,
      if (lastName != _sentinel) 'lastName': lastName as String?,
<<<<<<< HEAD
      if (hashCode != _sentinel) 'hashCode': hashCode as int,
=======
      if (lastNameFieldValue != null) 'lastName': lastNameFieldValue,
>>>>>>> d9c4bba8
    };

    return reference.update(json);
  }

  void transactionUpdate(
    Transaction transaction, {
    Object? firstName = _sentinel,
    FieldValue? firstNameFieldValue,
    Object? lastName = _sentinel,
    FieldValue? lastNameFieldValue,
  }) {
    assert(
      firstName == _sentinel || firstNameFieldValue == null,
      "Cannot specify both firstName and firstNameFieldValue",
    );
    assert(
      lastName == _sentinel || lastNameFieldValue == null,
      "Cannot specify both lastName and lastNameFieldValue",
    );
    final json = {
      if (firstName != _sentinel) 'firstName': firstName as String?,
      if (lastName != _sentinel) 'lastName': lastName as String?,
<<<<<<< HEAD
      if (hashCode != _sentinel) 'hashCode': hashCode as int,
=======
      if (lastNameFieldValue != null) 'lastName': lastNameFieldValue,
>>>>>>> d9c4bba8
    };

    transaction.update(reference, json);
  }

  @override
  bool operator ==(Object other) {
    return other is _PrivateAdvancedJsonDocumentReference &&
        other.runtimeType == runtimeType &&
        other.parent == parent &&
        other.id == id;
  }

  @override
  int get hashCode => Object.hash(runtimeType, parent, id);
}

abstract class _PrivateAdvancedJsonQuery
    implements
        QueryReference<_PrivateAdvancedJson,
            _PrivateAdvancedJsonQuerySnapshot> {
  @override
  _PrivateAdvancedJsonQuery limit(int limit);

  @override
  _PrivateAdvancedJsonQuery limitToLast(int limit);

  /// Perform an order query based on a [FieldPath].
  ///
  /// This method is considered unsafe as it does check that the field path
  /// maps to a valid property or that parameters such as [isEqualTo] receive
  /// a value of the correct type.
  ///
  /// If possible, instead use the more explicit variant of order queries:
  ///
  /// **AVOID**:
  /// ```dart
  /// collection.orderByFieldPath(
  ///   FieldPath.fromString('title'),
  ///   startAt: 'title',
  /// );
  /// ```
  ///
  /// **PREFER**:
  /// ```dart
  /// collection.orderByTitle(startAt: 'title');
  /// ```
  _PrivateAdvancedJsonQuery orderByFieldPath(
    FieldPath fieldPath, {
    bool descending = false,
    Object? startAt,
    Object? startAfter,
    Object? endAt,
    Object? endBefore,
    _PrivateAdvancedJsonDocumentSnapshot? startAtDocument,
    _PrivateAdvancedJsonDocumentSnapshot? endAtDocument,
    _PrivateAdvancedJsonDocumentSnapshot? endBeforeDocument,
    _PrivateAdvancedJsonDocumentSnapshot? startAfterDocument,
  });

  /// Perform a where query based on a [FieldPath].
  ///
  /// This method is considered unsafe as it does check that the field path
  /// maps to a valid property or that parameters such as [isEqualTo] receive
  /// a value of the correct type.
  ///
  /// If possible, instead use the more explicit variant of where queries:
  ///
  /// **AVOID**:
  /// ```dart
  /// collection.whereFieldPath(FieldPath.fromString('title'), isEqualTo: 'title');
  /// ```
  ///
  /// **PREFER**:
  /// ```dart
  /// collection.whereTitle(isEqualTo: 'title');
  /// ```
  _PrivateAdvancedJsonQuery whereFieldPath(
    FieldPath fieldPath, {
    Object? isEqualTo,
    Object? isNotEqualTo,
    Object? isLessThan,
    Object? isLessThanOrEqualTo,
    Object? isGreaterThan,
    Object? isGreaterThanOrEqualTo,
    Object? arrayContains,
    List<Object?>? arrayContainsAny,
    List<Object?>? whereIn,
    List<Object?>? whereNotIn,
    bool? isNull,
  });

  _PrivateAdvancedJsonQuery whereDocumentId({
    String? isEqualTo,
    String? isNotEqualTo,
    String? isLessThan,
    String? isLessThanOrEqualTo,
    String? isGreaterThan,
    String? isGreaterThanOrEqualTo,
    bool? isNull,
    List<String>? whereIn,
    List<String>? whereNotIn,
  });
  _PrivateAdvancedJsonQuery whereFirstName({
    String? isEqualTo,
    String? isNotEqualTo,
    String? isLessThan,
    String? isLessThanOrEqualTo,
    String? isGreaterThan,
    String? isGreaterThanOrEqualTo,
    bool? isNull,
    List<String?>? whereIn,
    List<String?>? whereNotIn,
  });
  _PrivateAdvancedJsonQuery whereLastName({
    String? isEqualTo,
    String? isNotEqualTo,
    String? isLessThan,
    String? isLessThanOrEqualTo,
    String? isGreaterThan,
    String? isGreaterThanOrEqualTo,
    bool? isNull,
    List<String?>? whereIn,
    List<String?>? whereNotIn,
  });

  _PrivateAdvancedJsonQuery orderByDocumentId({
    bool descending = false,
    String startAt,
    String startAfter,
    String endAt,
    String endBefore,
    _PrivateAdvancedJsonDocumentSnapshot? startAtDocument,
    _PrivateAdvancedJsonDocumentSnapshot? endAtDocument,
    _PrivateAdvancedJsonDocumentSnapshot? endBeforeDocument,
    _PrivateAdvancedJsonDocumentSnapshot? startAfterDocument,
  });

  _PrivateAdvancedJsonQuery orderByFirstName({
    bool descending = false,
    String? startAt,
    String? startAfter,
    String? endAt,
    String? endBefore,
    _PrivateAdvancedJsonDocumentSnapshot? startAtDocument,
    _PrivateAdvancedJsonDocumentSnapshot? endAtDocument,
    _PrivateAdvancedJsonDocumentSnapshot? endBeforeDocument,
    _PrivateAdvancedJsonDocumentSnapshot? startAfterDocument,
  });

  _PrivateAdvancedJsonQuery orderByLastName({
    bool descending = false,
    String? startAt,
    String? startAfter,
    String? endAt,
    String? endBefore,
    _PrivateAdvancedJsonDocumentSnapshot? startAtDocument,
    _PrivateAdvancedJsonDocumentSnapshot? endAtDocument,
    _PrivateAdvancedJsonDocumentSnapshot? endBeforeDocument,
    _PrivateAdvancedJsonDocumentSnapshot? startAfterDocument,
  });
}

class _$_PrivateAdvancedJsonQuery extends QueryReference<_PrivateAdvancedJson,
    _PrivateAdvancedJsonQuerySnapshot> implements _PrivateAdvancedJsonQuery {
  _$_PrivateAdvancedJsonQuery(
    this._collection, {
    required Query<_PrivateAdvancedJson> $referenceWithoutCursor,
    $QueryCursor $queryCursor = const $QueryCursor(),
  }) : super(
          $referenceWithoutCursor: $referenceWithoutCursor,
          $queryCursor: $queryCursor,
        );

  final CollectionReference<Object?> _collection;

  @override
  Stream<_PrivateAdvancedJsonQuerySnapshot> snapshots(
      [SnapshotOptions? options]) {
    return reference
        .snapshots()
        .map(_PrivateAdvancedJsonQuerySnapshot._fromQuerySnapshot);
  }

  @override
  Future<_PrivateAdvancedJsonQuerySnapshot> get([GetOptions? options]) {
    return reference
        .get(options)
        .then(_PrivateAdvancedJsonQuerySnapshot._fromQuerySnapshot);
  }

  @override
  _PrivateAdvancedJsonQuery limit(int limit) {
    return _$_PrivateAdvancedJsonQuery(
      _collection,
      $referenceWithoutCursor: $referenceWithoutCursor.limit(limit),
      $queryCursor: $queryCursor,
    );
  }

  @override
  _PrivateAdvancedJsonQuery limitToLast(int limit) {
    return _$_PrivateAdvancedJsonQuery(
      _collection,
      $referenceWithoutCursor: $referenceWithoutCursor.limitToLast(limit),
      $queryCursor: $queryCursor,
    );
  }

  _PrivateAdvancedJsonQuery orderByFieldPath(
    FieldPath fieldPath, {
    bool descending = false,
    Object? startAt = _sentinel,
    Object? startAfter = _sentinel,
    Object? endAt = _sentinel,
    Object? endBefore = _sentinel,
    _PrivateAdvancedJsonDocumentSnapshot? startAtDocument,
    _PrivateAdvancedJsonDocumentSnapshot? endAtDocument,
    _PrivateAdvancedJsonDocumentSnapshot? endBeforeDocument,
    _PrivateAdvancedJsonDocumentSnapshot? startAfterDocument,
  }) {
    final query =
        $referenceWithoutCursor.orderBy(fieldPath, descending: descending);
    var queryCursor = $queryCursor;

    if (startAtDocument != null) {
      queryCursor = queryCursor.copyWith(
        startAt: const [],
        startAtDocumentSnapshot: startAtDocument.snapshot,
      );
    }
    if (startAfterDocument != null) {
      queryCursor = queryCursor.copyWith(
        startAfter: const [],
        startAfterDocumentSnapshot: startAfterDocument.snapshot,
      );
    }
    if (endAtDocument != null) {
      queryCursor = queryCursor.copyWith(
        endAt: const [],
        endAtDocumentSnapshot: endAtDocument.snapshot,
      );
    }
    if (endBeforeDocument != null) {
      queryCursor = queryCursor.copyWith(
        endBefore: const [],
        endBeforeDocumentSnapshot: endBeforeDocument.snapshot,
      );
    }

    if (startAt != _sentinel) {
      queryCursor = queryCursor.copyWith(
        startAt: [...queryCursor.startAt, startAt],
        startAtDocumentSnapshot: null,
      );
    }
    if (startAfter != _sentinel) {
      queryCursor = queryCursor.copyWith(
        startAfter: [...queryCursor.startAfter, startAfter],
        startAfterDocumentSnapshot: null,
      );
    }
    if (endAt != _sentinel) {
      queryCursor = queryCursor.copyWith(
        endAt: [...queryCursor.endAt, endAt],
        endAtDocumentSnapshot: null,
      );
    }
    if (endBefore != _sentinel) {
      queryCursor = queryCursor.copyWith(
        endBefore: [...queryCursor.endBefore, endBefore],
        endBeforeDocumentSnapshot: null,
      );
    }
    return _$_PrivateAdvancedJsonQuery(
      _collection,
      $referenceWithoutCursor: query,
      $queryCursor: queryCursor,
    );
  }

  _PrivateAdvancedJsonQuery whereFieldPath(
    FieldPath fieldPath, {
    Object? isEqualTo,
    Object? isNotEqualTo,
    Object? isLessThan,
    Object? isLessThanOrEqualTo,
    Object? isGreaterThan,
    Object? isGreaterThanOrEqualTo,
    Object? arrayContains,
    List<Object?>? arrayContainsAny,
    List<Object?>? whereIn,
    List<Object?>? whereNotIn,
    bool? isNull,
  }) {
    return _$_PrivateAdvancedJsonQuery(
      _collection,
      $referenceWithoutCursor: $referenceWithoutCursor.where(
        fieldPath,
        isEqualTo: isEqualTo,
        isNotEqualTo: isNotEqualTo,
        isLessThan: isLessThan,
        isLessThanOrEqualTo: isLessThanOrEqualTo,
        isGreaterThan: isGreaterThan,
        isGreaterThanOrEqualTo: isGreaterThanOrEqualTo,
        arrayContains: arrayContains,
        arrayContainsAny: arrayContainsAny,
        whereIn: whereIn,
        whereNotIn: whereNotIn,
        isNull: isNull,
      ),
      $queryCursor: $queryCursor,
    );
  }

  _PrivateAdvancedJsonQuery whereDocumentId({
    String? isEqualTo,
    String? isNotEqualTo,
    String? isLessThan,
    String? isLessThanOrEqualTo,
    String? isGreaterThan,
    String? isGreaterThanOrEqualTo,
    bool? isNull,
    List<String>? whereIn,
    List<String>? whereNotIn,
  }) {
    return _$_PrivateAdvancedJsonQuery(
      _collection,
      $referenceWithoutCursor: $referenceWithoutCursor.where(
          FieldPath.documentId,
          isEqualTo: isEqualTo,
          isNotEqualTo: isNotEqualTo,
          isLessThan: isLessThan,
          isLessThanOrEqualTo: isLessThanOrEqualTo,
          isGreaterThan: isGreaterThan,
          isGreaterThanOrEqualTo: isGreaterThanOrEqualTo,
          isNull: isNull,
          whereIn: whereIn,
          whereNotIn: whereNotIn),
      $queryCursor: $queryCursor,
    );
  }

  _PrivateAdvancedJsonQuery whereFirstName({
    String? isEqualTo,
    String? isNotEqualTo,
    String? isLessThan,
    String? isLessThanOrEqualTo,
    String? isGreaterThan,
    String? isGreaterThanOrEqualTo,
    bool? isNull,
    List<String?>? whereIn,
    List<String?>? whereNotIn,
  }) {
    return _$_PrivateAdvancedJsonQuery(
      _collection,
      $referenceWithoutCursor: $referenceWithoutCursor.where(
          _$PrivateAdvancedJsonFieldMap['firstName']!,
          isEqualTo: isEqualTo,
          isNotEqualTo: isNotEqualTo,
          isLessThan: isLessThan,
          isLessThanOrEqualTo: isLessThanOrEqualTo,
          isGreaterThan: isGreaterThan,
          isGreaterThanOrEqualTo: isGreaterThanOrEqualTo,
          isNull: isNull,
          whereIn: whereIn,
          whereNotIn: whereNotIn),
      $queryCursor: $queryCursor,
    );
  }

  _PrivateAdvancedJsonQuery whereLastName({
    String? isEqualTo,
    String? isNotEqualTo,
    String? isLessThan,
    String? isLessThanOrEqualTo,
    String? isGreaterThan,
    String? isGreaterThanOrEqualTo,
    bool? isNull,
    List<String?>? whereIn,
    List<String?>? whereNotIn,
  }) {
    return _$_PrivateAdvancedJsonQuery(
      _collection,
      $referenceWithoutCursor: $referenceWithoutCursor.where(
          _$PrivateAdvancedJsonFieldMap['lastName']!,
          isEqualTo: isEqualTo,
          isNotEqualTo: isNotEqualTo,
          isLessThan: isLessThan,
          isLessThanOrEqualTo: isLessThanOrEqualTo,
          isGreaterThan: isGreaterThan,
          isGreaterThanOrEqualTo: isGreaterThanOrEqualTo,
          isNull: isNull,
          whereIn: whereIn,
          whereNotIn: whereNotIn),
      $queryCursor: $queryCursor,
    );
  }

<<<<<<< HEAD
  _PrivateAdvancedJsonQuery whereHashCode({
    int? isEqualTo,
    int? isNotEqualTo,
    int? isLessThan,
    int? isLessThanOrEqualTo,
    int? isGreaterThan,
    int? isGreaterThanOrEqualTo,
    bool? isNull,
    List<int>? whereIn,
    List<int>? whereNotIn,
  }) {
    return _$_PrivateAdvancedJsonQuery(
      _collection,
      $referenceWithoutCursor: $referenceWithoutCursor.where(
          _$PrivateAdvancedJsonFieldMap['hashCode']!,
          isEqualTo: isEqualTo,
          isNotEqualTo: isNotEqualTo,
          isLessThan: isLessThan,
          isLessThanOrEqualTo: isLessThanOrEqualTo,
          isGreaterThan: isGreaterThan,
          isGreaterThanOrEqualTo: isGreaterThanOrEqualTo,
          isNull: isNull,
          whereIn: whereIn,
          whereNotIn: whereNotIn),
      $queryCursor: $queryCursor,
    );
  }

=======
>>>>>>> d9c4bba8
  _PrivateAdvancedJsonQuery orderByDocumentId({
    bool descending = false,
    Object? startAt = _sentinel,
    Object? startAfter = _sentinel,
    Object? endAt = _sentinel,
    Object? endBefore = _sentinel,
    _PrivateAdvancedJsonDocumentSnapshot? startAtDocument,
    _PrivateAdvancedJsonDocumentSnapshot? endAtDocument,
    _PrivateAdvancedJsonDocumentSnapshot? endBeforeDocument,
    _PrivateAdvancedJsonDocumentSnapshot? startAfterDocument,
  }) {
    final query = $referenceWithoutCursor.orderBy(FieldPath.documentId,
        descending: descending);
    var queryCursor = $queryCursor;

    if (startAtDocument != null) {
      queryCursor = queryCursor.copyWith(
        startAt: const [],
        startAtDocumentSnapshot: startAtDocument.snapshot,
      );
    }
    if (startAfterDocument != null) {
      queryCursor = queryCursor.copyWith(
        startAfter: const [],
        startAfterDocumentSnapshot: startAfterDocument.snapshot,
      );
    }
    if (endAtDocument != null) {
      queryCursor = queryCursor.copyWith(
        endAt: const [],
        endAtDocumentSnapshot: endAtDocument.snapshot,
      );
    }
    if (endBeforeDocument != null) {
      queryCursor = queryCursor.copyWith(
        endBefore: const [],
        endBeforeDocumentSnapshot: endBeforeDocument.snapshot,
      );
    }

    if (startAt != _sentinel) {
      queryCursor = queryCursor.copyWith(
        startAt: [...queryCursor.startAt, startAt],
        startAtDocumentSnapshot: null,
      );
    }
    if (startAfter != _sentinel) {
      queryCursor = queryCursor.copyWith(
        startAfter: [...queryCursor.startAfter, startAfter],
        startAfterDocumentSnapshot: null,
      );
    }
    if (endAt != _sentinel) {
      queryCursor = queryCursor.copyWith(
        endAt: [...queryCursor.endAt, endAt],
        endAtDocumentSnapshot: null,
      );
    }
    if (endBefore != _sentinel) {
      queryCursor = queryCursor.copyWith(
        endBefore: [...queryCursor.endBefore, endBefore],
        endBeforeDocumentSnapshot: null,
      );
    }

    return _$_PrivateAdvancedJsonQuery(
      _collection,
      $referenceWithoutCursor: query,
      $queryCursor: queryCursor,
    );
  }

  _PrivateAdvancedJsonQuery orderByFirstName({
    bool descending = false,
    Object? startAt = _sentinel,
    Object? startAfter = _sentinel,
    Object? endAt = _sentinel,
    Object? endBefore = _sentinel,
    _PrivateAdvancedJsonDocumentSnapshot? startAtDocument,
    _PrivateAdvancedJsonDocumentSnapshot? endAtDocument,
    _PrivateAdvancedJsonDocumentSnapshot? endBeforeDocument,
    _PrivateAdvancedJsonDocumentSnapshot? startAfterDocument,
  }) {
    final query = $referenceWithoutCursor.orderBy(
        _$PrivateAdvancedJsonFieldMap['firstName']!,
        descending: descending);
    var queryCursor = $queryCursor;

    if (startAtDocument != null) {
      queryCursor = queryCursor.copyWith(
        startAt: const [],
        startAtDocumentSnapshot: startAtDocument.snapshot,
      );
    }
    if (startAfterDocument != null) {
      queryCursor = queryCursor.copyWith(
        startAfter: const [],
        startAfterDocumentSnapshot: startAfterDocument.snapshot,
      );
    }
    if (endAtDocument != null) {
      queryCursor = queryCursor.copyWith(
        endAt: const [],
        endAtDocumentSnapshot: endAtDocument.snapshot,
      );
    }
    if (endBeforeDocument != null) {
      queryCursor = queryCursor.copyWith(
        endBefore: const [],
        endBeforeDocumentSnapshot: endBeforeDocument.snapshot,
      );
    }

    if (startAt != _sentinel) {
      queryCursor = queryCursor.copyWith(
        startAt: [...queryCursor.startAt, startAt],
        startAtDocumentSnapshot: null,
      );
    }
    if (startAfter != _sentinel) {
      queryCursor = queryCursor.copyWith(
        startAfter: [...queryCursor.startAfter, startAfter],
        startAfterDocumentSnapshot: null,
      );
    }
    if (endAt != _sentinel) {
      queryCursor = queryCursor.copyWith(
        endAt: [...queryCursor.endAt, endAt],
        endAtDocumentSnapshot: null,
      );
    }
    if (endBefore != _sentinel) {
      queryCursor = queryCursor.copyWith(
        endBefore: [...queryCursor.endBefore, endBefore],
        endBeforeDocumentSnapshot: null,
      );
    }

    return _$_PrivateAdvancedJsonQuery(
      _collection,
      $referenceWithoutCursor: query,
      $queryCursor: queryCursor,
    );
  }

  _PrivateAdvancedJsonQuery orderByLastName({
    bool descending = false,
    Object? startAt = _sentinel,
    Object? startAfter = _sentinel,
    Object? endAt = _sentinel,
    Object? endBefore = _sentinel,
    _PrivateAdvancedJsonDocumentSnapshot? startAtDocument,
    _PrivateAdvancedJsonDocumentSnapshot? endAtDocument,
    _PrivateAdvancedJsonDocumentSnapshot? endBeforeDocument,
    _PrivateAdvancedJsonDocumentSnapshot? startAfterDocument,
  }) {
    final query = $referenceWithoutCursor.orderBy(
        _$PrivateAdvancedJsonFieldMap['lastName']!,
        descending: descending);
    var queryCursor = $queryCursor;

    if (startAtDocument != null) {
      queryCursor = queryCursor.copyWith(
        startAt: const [],
        startAtDocumentSnapshot: startAtDocument.snapshot,
      );
    }
    if (startAfterDocument != null) {
      queryCursor = queryCursor.copyWith(
        startAfter: const [],
        startAfterDocumentSnapshot: startAfterDocument.snapshot,
      );
    }
    if (endAtDocument != null) {
      queryCursor = queryCursor.copyWith(
        endAt: const [],
        endAtDocumentSnapshot: endAtDocument.snapshot,
      );
    }
    if (endBeforeDocument != null) {
      queryCursor = queryCursor.copyWith(
        endBefore: const [],
        endBeforeDocumentSnapshot: endBeforeDocument.snapshot,
      );
    }

    if (startAt != _sentinel) {
      queryCursor = queryCursor.copyWith(
        startAt: [...queryCursor.startAt, startAt],
        startAtDocumentSnapshot: null,
      );
    }
    if (startAfter != _sentinel) {
      queryCursor = queryCursor.copyWith(
        startAfter: [...queryCursor.startAfter, startAfter],
        startAfterDocumentSnapshot: null,
      );
    }
    if (endAt != _sentinel) {
      queryCursor = queryCursor.copyWith(
        endAt: [...queryCursor.endAt, endAt],
        endAtDocumentSnapshot: null,
      );
    }
    if (endBefore != _sentinel) {
      queryCursor = queryCursor.copyWith(
        endBefore: [...queryCursor.endBefore, endBefore],
        endBeforeDocumentSnapshot: null,
      );
    }

    return _$_PrivateAdvancedJsonQuery(
      _collection,
      $referenceWithoutCursor: query,
      $queryCursor: queryCursor,
    );
  }

  @override
  bool operator ==(Object other) {
    return other is _$_PrivateAdvancedJsonQuery &&
        other.runtimeType == runtimeType &&
        other.reference == reference;
  }

  @override
  int get hashCode => Object.hash(runtimeType, reference);
}

class _PrivateAdvancedJsonDocumentSnapshot
    extends FirestoreDocumentSnapshot<_PrivateAdvancedJson> {
  _PrivateAdvancedJsonDocumentSnapshot._(this.snapshot)
      : data = snapshot.data();

  @override
  final DocumentSnapshot<_PrivateAdvancedJson> snapshot;

  @override
  _PrivateAdvancedJsonDocumentReference get reference {
    return _PrivateAdvancedJsonDocumentReference(
      snapshot.reference,
    );
  }

  @override
  final _PrivateAdvancedJson? data;
}

class _PrivateAdvancedJsonQuerySnapshot extends FirestoreQuerySnapshot<
    _PrivateAdvancedJson, _PrivateAdvancedJsonQueryDocumentSnapshot> {
  _PrivateAdvancedJsonQuerySnapshot._(
    this.snapshot,
    this.docs,
    this.docChanges,
  );

  factory _PrivateAdvancedJsonQuerySnapshot._fromQuerySnapshot(
    QuerySnapshot<_PrivateAdvancedJson> snapshot,
  ) {
    final docs =
        snapshot.docs.map(_PrivateAdvancedJsonQueryDocumentSnapshot._).toList();

    final docChanges = snapshot.docChanges.map((change) {
      return _decodeDocumentChange(
        change,
        _PrivateAdvancedJsonDocumentSnapshot._,
      );
    }).toList();

    return _PrivateAdvancedJsonQuerySnapshot._(
      snapshot,
      docs,
      docChanges,
    );
  }

  static FirestoreDocumentChange<_PrivateAdvancedJsonDocumentSnapshot>
      _decodeDocumentChange<T>(
    DocumentChange<T> docChange,
    _PrivateAdvancedJsonDocumentSnapshot Function(DocumentSnapshot<T> doc)
        decodeDoc,
  ) {
    return FirestoreDocumentChange<_PrivateAdvancedJsonDocumentSnapshot>(
      type: docChange.type,
      oldIndex: docChange.oldIndex,
      newIndex: docChange.newIndex,
      doc: decodeDoc(docChange.doc),
    );
  }

  final QuerySnapshot<_PrivateAdvancedJson> snapshot;

  @override
  final List<_PrivateAdvancedJsonQueryDocumentSnapshot> docs;

  @override
  final List<FirestoreDocumentChange<_PrivateAdvancedJsonDocumentSnapshot>>
      docChanges;
}

class _PrivateAdvancedJsonQueryDocumentSnapshot
    extends FirestoreQueryDocumentSnapshot<_PrivateAdvancedJson>
    implements _PrivateAdvancedJsonDocumentSnapshot {
  _PrivateAdvancedJsonQueryDocumentSnapshot._(this.snapshot)
      : data = snapshot.data();

  @override
  final QueryDocumentSnapshot<_PrivateAdvancedJson> snapshot;

  @override
  final _PrivateAdvancedJson data;

  @override
  _PrivateAdvancedJsonDocumentReference get reference {
    return _PrivateAdvancedJsonDocumentReference(snapshot.reference);
  }
}

/// A collection reference object can be used for adding documents,
/// getting document references, and querying for documents
/// (using the methods inherited from Query).
abstract class EmptyModelCollectionReference
    implements
        EmptyModelQuery,
        FirestoreCollectionReference<EmptyModel, EmptyModelQuerySnapshot> {
  factory EmptyModelCollectionReference([
    FirebaseFirestore? firestore,
  ]) = _$EmptyModelCollectionReference;

  static EmptyModel fromFirestore(
    DocumentSnapshot<Map<String, Object?>> snapshot,
    SnapshotOptions? options,
  ) {
    return EmptyModel.fromJson(snapshot.data()!);
  }

  static Map<String, Object?> toFirestore(
    EmptyModel value,
    SetOptions? options,
  ) {
    return value.toJson();
  }

  @override
  CollectionReference<EmptyModel> get reference;

  @override
  EmptyModelDocumentReference doc([String? id]);

  /// Add a new document to this collection with the specified data,
  /// assigning it a document ID automatically.
  Future<EmptyModelDocumentReference> add(EmptyModel value);
}

class _$EmptyModelCollectionReference extends _$EmptyModelQuery
    implements EmptyModelCollectionReference {
  factory _$EmptyModelCollectionReference([FirebaseFirestore? firestore]) {
    firestore ??= FirebaseFirestore.instance;

    return _$EmptyModelCollectionReference._(
      firestore.collection('firestore-example-app/test/config').withConverter(
            fromFirestore: EmptyModelCollectionReference.fromFirestore,
            toFirestore: EmptyModelCollectionReference.toFirestore,
          ),
    );
  }

  _$EmptyModelCollectionReference._(
    CollectionReference<EmptyModel> reference,
  ) : super(reference, $referenceWithoutCursor: reference);

  String get path => reference.path;

  @override
  CollectionReference<EmptyModel> get reference =>
      super.reference as CollectionReference<EmptyModel>;

  @override
  EmptyModelDocumentReference doc([String? id]) {
    assert(
      id == null || id.split('/').length == 1,
      'The document ID cannot be from a different collection',
    );
    return EmptyModelDocumentReference(
      reference.doc(id),
    );
  }

  @override
  Future<EmptyModelDocumentReference> add(EmptyModel value) {
    return reference.add(value).then((ref) => EmptyModelDocumentReference(ref));
  }

  @override
  bool operator ==(Object other) {
    return other is _$EmptyModelCollectionReference &&
        other.runtimeType == runtimeType &&
        other.reference == reference;
  }

  @override
  int get hashCode => Object.hash(runtimeType, reference);
}

abstract class EmptyModelDocumentReference
    extends FirestoreDocumentReference<EmptyModel, EmptyModelDocumentSnapshot> {
  factory EmptyModelDocumentReference(DocumentReference<EmptyModel> reference) =
      _$EmptyModelDocumentReference;

  DocumentReference<EmptyModel> get reference;

  /// A reference to the [EmptyModelCollectionReference] containing this document.
  EmptyModelCollectionReference get parent {
    return _$EmptyModelCollectionReference(reference.firestore);
  }

  @override
  Stream<EmptyModelDocumentSnapshot> snapshots();

  @override
  Future<EmptyModelDocumentSnapshot> get([GetOptions? options]);

  @override
  Future<void> delete();
}

class _$EmptyModelDocumentReference
    extends FirestoreDocumentReference<EmptyModel, EmptyModelDocumentSnapshot>
    implements EmptyModelDocumentReference {
  _$EmptyModelDocumentReference(this.reference);

  @override
  final DocumentReference<EmptyModel> reference;

  /// A reference to the [EmptyModelCollectionReference] containing this document.
  EmptyModelCollectionReference get parent {
    return _$EmptyModelCollectionReference(reference.firestore);
  }

  @override
  Stream<EmptyModelDocumentSnapshot> snapshots() {
    return reference.snapshots().map(EmptyModelDocumentSnapshot._);
  }

  @override
  Future<EmptyModelDocumentSnapshot> get([GetOptions? options]) {
    return reference.get(options).then(EmptyModelDocumentSnapshot._);
  }

  @override
  Future<EmptyModelDocumentSnapshot> transactionGet(Transaction transaction) {
    return transaction.get(reference).then(EmptyModelDocumentSnapshot._);
  }

  @override
  bool operator ==(Object other) {
    return other is EmptyModelDocumentReference &&
        other.runtimeType == runtimeType &&
        other.parent == parent &&
        other.id == id;
  }

  @override
  int get hashCode => Object.hash(runtimeType, parent, id);
}

abstract class EmptyModelQuery
    implements QueryReference<EmptyModel, EmptyModelQuerySnapshot> {
  @override
  EmptyModelQuery limit(int limit);

  @override
  EmptyModelQuery limitToLast(int limit);

  /// Perform an order query based on a [FieldPath].
  ///
  /// This method is considered unsafe as it does check that the field path
  /// maps to a valid property or that parameters such as [isEqualTo] receive
  /// a value of the correct type.
  ///
  /// If possible, instead use the more explicit variant of order queries:
  ///
  /// **AVOID**:
  /// ```dart
  /// collection.orderByFieldPath(
  ///   FieldPath.fromString('title'),
  ///   startAt: 'title',
  /// );
  /// ```
  ///
  /// **PREFER**:
  /// ```dart
  /// collection.orderByTitle(startAt: 'title');
  /// ```
  EmptyModelQuery orderByFieldPath(
    FieldPath fieldPath, {
    bool descending = false,
    Object? startAt,
    Object? startAfter,
    Object? endAt,
    Object? endBefore,
    EmptyModelDocumentSnapshot? startAtDocument,
    EmptyModelDocumentSnapshot? endAtDocument,
    EmptyModelDocumentSnapshot? endBeforeDocument,
    EmptyModelDocumentSnapshot? startAfterDocument,
  });

  /// Perform a where query based on a [FieldPath].
  ///
  /// This method is considered unsafe as it does check that the field path
  /// maps to a valid property or that parameters such as [isEqualTo] receive
  /// a value of the correct type.
  ///
  /// If possible, instead use the more explicit variant of where queries:
  ///
  /// **AVOID**:
  /// ```dart
  /// collection.whereFieldPath(FieldPath.fromString('title'), isEqualTo: 'title');
  /// ```
  ///
  /// **PREFER**:
  /// ```dart
  /// collection.whereTitle(isEqualTo: 'title');
  /// ```
  EmptyModelQuery whereFieldPath(
    FieldPath fieldPath, {
    Object? isEqualTo,
    Object? isNotEqualTo,
    Object? isLessThan,
    Object? isLessThanOrEqualTo,
    Object? isGreaterThan,
    Object? isGreaterThanOrEqualTo,
    Object? arrayContains,
    List<Object?>? arrayContainsAny,
    List<Object?>? whereIn,
    List<Object?>? whereNotIn,
    bool? isNull,
  });

  EmptyModelQuery whereDocumentId({
    String? isEqualTo,
    String? isNotEqualTo,
    String? isLessThan,
    String? isLessThanOrEqualTo,
    String? isGreaterThan,
    String? isGreaterThanOrEqualTo,
    bool? isNull,
    List<String>? whereIn,
    List<String>? whereNotIn,
  });

  EmptyModelQuery orderByDocumentId({
    bool descending = false,
    String startAt,
    String startAfter,
    String endAt,
    String endBefore,
    EmptyModelDocumentSnapshot? startAtDocument,
    EmptyModelDocumentSnapshot? endAtDocument,
    EmptyModelDocumentSnapshot? endBeforeDocument,
    EmptyModelDocumentSnapshot? startAfterDocument,
  });
}

class _$EmptyModelQuery
    extends QueryReference<EmptyModel, EmptyModelQuerySnapshot>
    implements EmptyModelQuery {
  _$EmptyModelQuery(
    this._collection, {
    required Query<EmptyModel> $referenceWithoutCursor,
    $QueryCursor $queryCursor = const $QueryCursor(),
  }) : super(
          $referenceWithoutCursor: $referenceWithoutCursor,
          $queryCursor: $queryCursor,
        );

  final CollectionReference<Object?> _collection;

  @override
  Stream<EmptyModelQuerySnapshot> snapshots([SnapshotOptions? options]) {
    return reference
        .snapshots()
        .map(EmptyModelQuerySnapshot._fromQuerySnapshot);
  }

  @override
  Future<EmptyModelQuerySnapshot> get([GetOptions? options]) {
    return reference
        .get(options)
        .then(EmptyModelQuerySnapshot._fromQuerySnapshot);
  }

  @override
  EmptyModelQuery limit(int limit) {
    return _$EmptyModelQuery(
      _collection,
      $referenceWithoutCursor: $referenceWithoutCursor.limit(limit),
      $queryCursor: $queryCursor,
    );
  }

  @override
  EmptyModelQuery limitToLast(int limit) {
    return _$EmptyModelQuery(
      _collection,
      $referenceWithoutCursor: $referenceWithoutCursor.limitToLast(limit),
      $queryCursor: $queryCursor,
    );
  }

  EmptyModelQuery orderByFieldPath(
    FieldPath fieldPath, {
    bool descending = false,
    Object? startAt = _sentinel,
    Object? startAfter = _sentinel,
    Object? endAt = _sentinel,
    Object? endBefore = _sentinel,
    EmptyModelDocumentSnapshot? startAtDocument,
    EmptyModelDocumentSnapshot? endAtDocument,
    EmptyModelDocumentSnapshot? endBeforeDocument,
    EmptyModelDocumentSnapshot? startAfterDocument,
  }) {
    final query =
        $referenceWithoutCursor.orderBy(fieldPath, descending: descending);
    var queryCursor = $queryCursor;

    if (startAtDocument != null) {
      queryCursor = queryCursor.copyWith(
        startAt: const [],
        startAtDocumentSnapshot: startAtDocument.snapshot,
      );
    }
    if (startAfterDocument != null) {
      queryCursor = queryCursor.copyWith(
        startAfter: const [],
        startAfterDocumentSnapshot: startAfterDocument.snapshot,
      );
    }
    if (endAtDocument != null) {
      queryCursor = queryCursor.copyWith(
        endAt: const [],
        endAtDocumentSnapshot: endAtDocument.snapshot,
      );
    }
    if (endBeforeDocument != null) {
      queryCursor = queryCursor.copyWith(
        endBefore: const [],
        endBeforeDocumentSnapshot: endBeforeDocument.snapshot,
      );
    }

    if (startAt != _sentinel) {
      queryCursor = queryCursor.copyWith(
        startAt: [...queryCursor.startAt, startAt],
        startAtDocumentSnapshot: null,
      );
    }
    if (startAfter != _sentinel) {
      queryCursor = queryCursor.copyWith(
        startAfter: [...queryCursor.startAfter, startAfter],
        startAfterDocumentSnapshot: null,
      );
    }
    if (endAt != _sentinel) {
      queryCursor = queryCursor.copyWith(
        endAt: [...queryCursor.endAt, endAt],
        endAtDocumentSnapshot: null,
      );
    }
    if (endBefore != _sentinel) {
      queryCursor = queryCursor.copyWith(
        endBefore: [...queryCursor.endBefore, endBefore],
        endBeforeDocumentSnapshot: null,
      );
    }
    return _$EmptyModelQuery(
      _collection,
      $referenceWithoutCursor: query,
      $queryCursor: queryCursor,
    );
  }

  EmptyModelQuery whereFieldPath(
    FieldPath fieldPath, {
    Object? isEqualTo,
    Object? isNotEqualTo,
    Object? isLessThan,
    Object? isLessThanOrEqualTo,
    Object? isGreaterThan,
    Object? isGreaterThanOrEqualTo,
    Object? arrayContains,
    List<Object?>? arrayContainsAny,
    List<Object?>? whereIn,
    List<Object?>? whereNotIn,
    bool? isNull,
  }) {
    return _$EmptyModelQuery(
      _collection,
      $referenceWithoutCursor: $referenceWithoutCursor.where(
        fieldPath,
        isEqualTo: isEqualTo,
        isNotEqualTo: isNotEqualTo,
        isLessThan: isLessThan,
        isLessThanOrEqualTo: isLessThanOrEqualTo,
        isGreaterThan: isGreaterThan,
        isGreaterThanOrEqualTo: isGreaterThanOrEqualTo,
        arrayContains: arrayContains,
        arrayContainsAny: arrayContainsAny,
        whereIn: whereIn,
        whereNotIn: whereNotIn,
        isNull: isNull,
      ),
      $queryCursor: $queryCursor,
    );
  }

  EmptyModelQuery whereDocumentId({
    String? isEqualTo,
    String? isNotEqualTo,
    String? isLessThan,
    String? isLessThanOrEqualTo,
    String? isGreaterThan,
    String? isGreaterThanOrEqualTo,
    bool? isNull,
    List<String>? whereIn,
    List<String>? whereNotIn,
  }) {
    return _$EmptyModelQuery(
      _collection,
      $referenceWithoutCursor: $referenceWithoutCursor.where(
          FieldPath.documentId,
          isEqualTo: isEqualTo,
          isNotEqualTo: isNotEqualTo,
          isLessThan: isLessThan,
          isLessThanOrEqualTo: isLessThanOrEqualTo,
          isGreaterThan: isGreaterThan,
          isGreaterThanOrEqualTo: isGreaterThanOrEqualTo,
          isNull: isNull,
          whereIn: whereIn,
          whereNotIn: whereNotIn),
      $queryCursor: $queryCursor,
    );
  }

  EmptyModelQuery orderByDocumentId({
    bool descending = false,
    Object? startAt = _sentinel,
    Object? startAfter = _sentinel,
    Object? endAt = _sentinel,
    Object? endBefore = _sentinel,
    EmptyModelDocumentSnapshot? startAtDocument,
    EmptyModelDocumentSnapshot? endAtDocument,
    EmptyModelDocumentSnapshot? endBeforeDocument,
    EmptyModelDocumentSnapshot? startAfterDocument,
  }) {
    final query = $referenceWithoutCursor.orderBy(FieldPath.documentId,
        descending: descending);
    var queryCursor = $queryCursor;

    if (startAtDocument != null) {
      queryCursor = queryCursor.copyWith(
        startAt: const [],
        startAtDocumentSnapshot: startAtDocument.snapshot,
      );
    }
    if (startAfterDocument != null) {
      queryCursor = queryCursor.copyWith(
        startAfter: const [],
        startAfterDocumentSnapshot: startAfterDocument.snapshot,
      );
    }
    if (endAtDocument != null) {
      queryCursor = queryCursor.copyWith(
        endAt: const [],
        endAtDocumentSnapshot: endAtDocument.snapshot,
      );
    }
    if (endBeforeDocument != null) {
      queryCursor = queryCursor.copyWith(
        endBefore: const [],
        endBeforeDocumentSnapshot: endBeforeDocument.snapshot,
      );
    }

    if (startAt != _sentinel) {
      queryCursor = queryCursor.copyWith(
        startAt: [...queryCursor.startAt, startAt],
        startAtDocumentSnapshot: null,
      );
    }
    if (startAfter != _sentinel) {
      queryCursor = queryCursor.copyWith(
        startAfter: [...queryCursor.startAfter, startAfter],
        startAfterDocumentSnapshot: null,
      );
    }
    if (endAt != _sentinel) {
      queryCursor = queryCursor.copyWith(
        endAt: [...queryCursor.endAt, endAt],
        endAtDocumentSnapshot: null,
      );
    }
    if (endBefore != _sentinel) {
      queryCursor = queryCursor.copyWith(
        endBefore: [...queryCursor.endBefore, endBefore],
        endBeforeDocumentSnapshot: null,
      );
    }

    return _$EmptyModelQuery(
      _collection,
      $referenceWithoutCursor: query,
      $queryCursor: queryCursor,
    );
  }

  @override
  bool operator ==(Object other) {
    return other is _$EmptyModelQuery &&
        other.runtimeType == runtimeType &&
        other.reference == reference;
  }

  @override
  int get hashCode => Object.hash(runtimeType, reference);
}

class EmptyModelDocumentSnapshot extends FirestoreDocumentSnapshot<EmptyModel> {
  EmptyModelDocumentSnapshot._(this.snapshot) : data = snapshot.data();

  @override
  final DocumentSnapshot<EmptyModel> snapshot;

  @override
  EmptyModelDocumentReference get reference {
    return EmptyModelDocumentReference(
      snapshot.reference,
    );
  }

  @override
  final EmptyModel? data;
}

class EmptyModelQuerySnapshot extends FirestoreQuerySnapshot<EmptyModel,
    EmptyModelQueryDocumentSnapshot> {
  EmptyModelQuerySnapshot._(
    this.snapshot,
    this.docs,
    this.docChanges,
  );

  factory EmptyModelQuerySnapshot._fromQuerySnapshot(
    QuerySnapshot<EmptyModel> snapshot,
  ) {
    final docs = snapshot.docs.map(EmptyModelQueryDocumentSnapshot._).toList();

    final docChanges = snapshot.docChanges.map((change) {
      return _decodeDocumentChange(
        change,
        EmptyModelDocumentSnapshot._,
      );
    }).toList();

    return EmptyModelQuerySnapshot._(
      snapshot,
      docs,
      docChanges,
    );
  }

  static FirestoreDocumentChange<EmptyModelDocumentSnapshot>
      _decodeDocumentChange<T>(
    DocumentChange<T> docChange,
    EmptyModelDocumentSnapshot Function(DocumentSnapshot<T> doc) decodeDoc,
  ) {
    return FirestoreDocumentChange<EmptyModelDocumentSnapshot>(
      type: docChange.type,
      oldIndex: docChange.oldIndex,
      newIndex: docChange.newIndex,
      doc: decodeDoc(docChange.doc),
    );
  }

  final QuerySnapshot<EmptyModel> snapshot;

  @override
  final List<EmptyModelQueryDocumentSnapshot> docs;

  @override
  final List<FirestoreDocumentChange<EmptyModelDocumentSnapshot>> docChanges;
}

class EmptyModelQueryDocumentSnapshot
    extends FirestoreQueryDocumentSnapshot<EmptyModel>
    implements EmptyModelDocumentSnapshot {
  EmptyModelQueryDocumentSnapshot._(this.snapshot) : data = snapshot.data();

  @override
  final QueryDocumentSnapshot<EmptyModel> snapshot;

  @override
  final EmptyModel data;

  @override
  EmptyModelDocumentReference get reference {
    return EmptyModelDocumentReference(snapshot.reference);
  }
}

// **************************************************************************
// JsonSerializableGenerator
// **************************************************************************

EmptyModel _$EmptyModelFromJson(Map<String, dynamic> json) => EmptyModel();

const _$EmptyModelFieldMap = <String, String>{};

Map<String, dynamic> _$EmptyModelToJson(EmptyModel instance) =>
    <String, dynamic>{};

AdvancedJson _$AdvancedJsonFromJson(Map<String, dynamic> json) => AdvancedJson(
      firstName: json['first_name'] as String?,
      lastName: json['LAST_NAME'] as String?,
    );

const _$AdvancedJsonFieldMap = <String, String>{
  'firstName': 'first_name',
  'lastName': 'LAST_NAME',
};

Map<String, dynamic> _$AdvancedJsonToJson(AdvancedJson instance) =>
    <String, dynamic>{
      'first_name': instance.firstName,
      'LAST_NAME': instance.lastName,
    };

_PrivateAdvancedJson _$PrivateAdvancedJsonFromJson(Map<String, dynamic> json) =>
    _PrivateAdvancedJson(
      firstName: json['first_name'] as String?,
      lastName: json['LAST_NAME'] as String?,
    );

const _$PrivateAdvancedJsonFieldMap = <String, String>{
  'firstName': 'first_name',
  'lastName': 'LAST_NAME',
};

Map<String, dynamic> _$PrivateAdvancedJsonToJson(
        _PrivateAdvancedJson instance) =>
    <String, dynamic>{
      'first_name': instance.firstName,
      'LAST_NAME': instance.lastName,
    };<|MERGE_RESOLUTION|>--- conflicted
+++ resolved
@@ -1001,11 +1001,7 @@
     final json = {
       if (firstName != _sentinel) 'firstName': firstName as String?,
       if (lastName != _sentinel) 'lastName': lastName as String?,
-<<<<<<< HEAD
-      if (hashCode != _sentinel) 'hashCode': hashCode as int,
-=======
       if (lastNameFieldValue != null) 'lastName': lastNameFieldValue,
->>>>>>> d9c4bba8
     };
 
     return reference.update(json);
@@ -1029,11 +1025,7 @@
     final json = {
       if (firstName != _sentinel) 'firstName': firstName as String?,
       if (lastName != _sentinel) 'lastName': lastName as String?,
-<<<<<<< HEAD
-      if (hashCode != _sentinel) 'hashCode': hashCode as int,
-=======
       if (lastNameFieldValue != null) 'lastName': lastNameFieldValue,
->>>>>>> d9c4bba8
     };
 
     transaction.update(reference, json);
@@ -1431,37 +1423,6 @@
     );
   }
 
-<<<<<<< HEAD
-  AdvancedJsonQuery whereHashCode({
-    int? isEqualTo,
-    int? isNotEqualTo,
-    int? isLessThan,
-    int? isLessThanOrEqualTo,
-    int? isGreaterThan,
-    int? isGreaterThanOrEqualTo,
-    bool? isNull,
-    List<int>? whereIn,
-    List<int>? whereNotIn,
-  }) {
-    return _$AdvancedJsonQuery(
-      _collection,
-      $referenceWithoutCursor: $referenceWithoutCursor.where(
-          _$AdvancedJsonFieldMap['hashCode']!,
-          isEqualTo: isEqualTo,
-          isNotEqualTo: isNotEqualTo,
-          isLessThan: isLessThan,
-          isLessThanOrEqualTo: isLessThanOrEqualTo,
-          isGreaterThan: isGreaterThan,
-          isGreaterThanOrEqualTo: isGreaterThanOrEqualTo,
-          isNull: isNull,
-          whereIn: whereIn,
-          whereNotIn: whereNotIn),
-      $queryCursor: $queryCursor,
-    );
-  }
-
-=======
->>>>>>> d9c4bba8
   AdvancedJsonQuery orderByDocumentId({
     bool descending = false,
     Object? startAt = _sentinel,
@@ -1964,11 +1925,7 @@
     final json = {
       if (firstName != _sentinel) 'firstName': firstName as String?,
       if (lastName != _sentinel) 'lastName': lastName as String?,
-<<<<<<< HEAD
-      if (hashCode != _sentinel) 'hashCode': hashCode as int,
-=======
       if (lastNameFieldValue != null) 'lastName': lastNameFieldValue,
->>>>>>> d9c4bba8
     };
 
     return reference.update(json);
@@ -1992,11 +1949,7 @@
     final json = {
       if (firstName != _sentinel) 'firstName': firstName as String?,
       if (lastName != _sentinel) 'lastName': lastName as String?,
-<<<<<<< HEAD
-      if (hashCode != _sentinel) 'hashCode': hashCode as int,
-=======
       if (lastNameFieldValue != null) 'lastName': lastNameFieldValue,
->>>>>>> d9c4bba8
     };
 
     transaction.update(reference, json);
@@ -2396,37 +2349,6 @@
     );
   }
 
-<<<<<<< HEAD
-  _PrivateAdvancedJsonQuery whereHashCode({
-    int? isEqualTo,
-    int? isNotEqualTo,
-    int? isLessThan,
-    int? isLessThanOrEqualTo,
-    int? isGreaterThan,
-    int? isGreaterThanOrEqualTo,
-    bool? isNull,
-    List<int>? whereIn,
-    List<int>? whereNotIn,
-  }) {
-    return _$_PrivateAdvancedJsonQuery(
-      _collection,
-      $referenceWithoutCursor: $referenceWithoutCursor.where(
-          _$PrivateAdvancedJsonFieldMap['hashCode']!,
-          isEqualTo: isEqualTo,
-          isNotEqualTo: isNotEqualTo,
-          isLessThan: isLessThan,
-          isLessThanOrEqualTo: isLessThanOrEqualTo,
-          isGreaterThan: isGreaterThan,
-          isGreaterThanOrEqualTo: isGreaterThanOrEqualTo,
-          isNull: isNull,
-          whereIn: whereIn,
-          whereNotIn: whereNotIn),
-      $queryCursor: $queryCursor,
-    );
-  }
-
-=======
->>>>>>> d9c4bba8
   _PrivateAdvancedJsonQuery orderByDocumentId({
     bool descending = false,
     Object? startAt = _sentinel,
