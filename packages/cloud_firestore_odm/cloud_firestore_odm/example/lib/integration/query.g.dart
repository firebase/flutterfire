--- conflicted
+++ resolved
@@ -144,6 +144,7 @@
   void transactionUpdate(
     Transaction transaction, {
     DateTime time,
+    FieldValue timeFieldValue,
   });
 }
 
@@ -200,12 +201,8 @@
       "Cannot specify both time and timeFieldValue",
     );
     final json = {
-<<<<<<< HEAD
-      if (time != _sentinel) "time": time as DateTime,
-      if (timeFieldValue != null) "time": timeFieldValue,
-=======
       if (time != _sentinel) 'time': time as DateTime,
->>>>>>> 3ab283bb
+      if (timeFieldValue != null) 'time': timeFieldValue,
     };
 
     return reference.update(json);
@@ -214,9 +211,11 @@
   void transactionUpdate(
     Transaction transaction, {
     Object? time = _sentinel,
+    FieldValue? timeFieldValue,
   }) {
     final json = {
-      if (time != _sentinel) "time": time as DateTime,
+      if (time != _sentinel) 'time': time as DateTime,
+      if (timeFieldValue != null) 'time': timeFieldValue,
     };
 
     transaction.update(reference, json);
@@ -923,6 +922,7 @@
   void transactionUpdate(
     Transaction transaction, {
     Timestamp time,
+    FieldValue timeFieldValue,
   });
 }
 
@@ -979,12 +979,8 @@
       "Cannot specify both time and timeFieldValue",
     );
     final json = {
-<<<<<<< HEAD
-      if (time != _sentinel) "time": time as Timestamp,
-      if (timeFieldValue != null) "time": timeFieldValue,
-=======
       if (time != _sentinel) 'time': time as Timestamp,
->>>>>>> 3ab283bb
+      if (timeFieldValue != null) 'time': timeFieldValue,
     };
 
     return reference.update(json);
@@ -993,9 +989,11 @@
   void transactionUpdate(
     Transaction transaction, {
     Object? time = _sentinel,
+    FieldValue? timeFieldValue,
   }) {
     final json = {
-      if (time != _sentinel) "time": time as Timestamp,
+      if (time != _sentinel) 'time': time as Timestamp,
+      if (timeFieldValue != null) 'time': timeFieldValue,
     };
 
     transaction.update(reference, json);
@@ -1703,6 +1701,7 @@
   void transactionUpdate(
     Transaction transaction, {
     GeoPoint point,
+    FieldValue pointFieldValue,
   });
 }
 
@@ -1759,12 +1758,8 @@
       "Cannot specify both point and pointFieldValue",
     );
     final json = {
-<<<<<<< HEAD
-      if (point != _sentinel) "point": point as GeoPoint,
-      if (pointFieldValue != null) "point": pointFieldValue,
-=======
       if (point != _sentinel) 'point': point as GeoPoint,
->>>>>>> 3ab283bb
+      if (pointFieldValue != null) 'point': pointFieldValue,
     };
 
     return reference.update(json);
@@ -1773,9 +1768,11 @@
   void transactionUpdate(
     Transaction transaction, {
     Object? point = _sentinel,
+    FieldValue? pointFieldValue,
   }) {
     final json = {
-      if (point != _sentinel) "point": point as GeoPoint,
+      if (point != _sentinel) 'point': point as GeoPoint,
+      if (pointFieldValue != null) 'point': pointFieldValue,
     };
 
     transaction.update(reference, json);
@@ -2485,6 +2482,7 @@
   void transactionUpdate(
     Transaction transaction, {
     DocumentReference<Map<String, dynamic>> ref,
+    FieldValue refFieldValue,
   });
 }
 
@@ -2543,12 +2541,8 @@
     );
     final json = {
       if (ref != _sentinel)
-<<<<<<< HEAD
-        "ref": ref as DocumentReference<Map<String, dynamic>>,
-      if (refFieldValue != null) "ref": refFieldValue,
-=======
         'ref': ref as DocumentReference<Map<String, dynamic>>,
->>>>>>> 3ab283bb
+      if (refFieldValue != null) 'ref': refFieldValue,
     };
 
     return reference.update(json);
@@ -2557,10 +2551,12 @@
   void transactionUpdate(
     Transaction transaction, {
     Object? ref = _sentinel,
+    FieldValue? refFieldValue,
   }) {
     final json = {
       if (ref != _sentinel)
-        "ref": ref as DocumentReference<Map<String, dynamic>>,
+        'ref': ref as DocumentReference<Map<String, dynamic>>,
+      if (refFieldValue != null) 'ref': refFieldValue,
     };
 
     transaction.update(reference, json);
