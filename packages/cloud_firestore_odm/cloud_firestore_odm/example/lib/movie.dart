--- conflicted
+++ resolved
@@ -71,14 +71,11 @@
     required this.runtime,
     required this.title,
     required this.year,
-<<<<<<< HEAD
+    required this.id,
     required this.language,
     required this.certification,
     required this.cast,
     required this.majorCast,
-=======
-    required this.id,
->>>>>>> 75ade1a0
   }) {
     _$assertMovie(this);
   }
