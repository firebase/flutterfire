// GENERATED CODE - DO NOT MODIFY BY HAND

// ignore_for_file: type=lint

part of 'movie.dart';

// **************************************************************************
// CollectionGenerator
// **************************************************************************

// GENERATED CODE - DO NOT MODIFY BY HAND
// ignore_for_file: unused_element, deprecated_member_use, deprecated_member_use_from_same_package, use_function_type_syntax_for_parameters, unnecessary_const, avoid_init_to_null, invalid_override_different_default_values_named, prefer_expression_function_bodies, annotate_overrides, require_trailing_commas, prefer_single_quotes, prefer_double_quotes, use_super_parameters

List<String>? _enumConvertList(enumList) {
  if (enumList == null) {
    return null;
  }
  List<String> _tmpEnumList = [];
  enumList.forEach((Enum e) {
    _tmpEnumList.add(e.name);
  });
  return (_tmpEnumList.length > 0) ? _tmpEnumList : null;
}

List<Map<String, String>>? _enumConvertListMap(enumListMap) {
  if (enumListMap == null) {
    return null;
  }
  List<Map<String, String>> _tmpEnumListMap = [];

  for (var e in enumListMap) {
    e.forEach((Enum k, v) {
      // TODO: Test for an enum key or enum value
      // var _k = (k is Enum) ? k.name : k;
      // var _v = (v is Enum) ? v.name : v;
      var _k = k.name;
      var _v = v;
      _tmpEnumListMap.add({_k: _v});
    });
  }
  ;
  return (_tmpEnumListMap.length > 0) ? _tmpEnumListMap : null;
}

Map<String, dynamic>? _enumConvertMap(enumMap) {
  if (enumMap == null) {
    return null;
  }
  Map<String, dynamic> _tmpEnumMap = {};

  enumMap?.forEach((Enum k, v) {
    _tmpEnumMap.addAll({k.name: v});
  });
  return (_tmpEnumMap.length > 0) ? _tmpEnumMap : null;
}

class _Sentinel {
  const _Sentinel();
}

const _sentinel = _Sentinel();

/// A collection reference object can be used for adding documents,
/// getting document references, and querying for documents
/// (using the methods inherited from Query).
abstract class MovieCollectionReference
    implements
        MovieQuery,
        FirestoreCollectionReference<Movie, MovieQuerySnapshot> {
  factory MovieCollectionReference([
    FirebaseFirestore? firestore,
  ]) = _$MovieCollectionReference;

  static Movie fromFirestore(
    DocumentSnapshot<Map<String, Object?>> snapshot,
    SnapshotOptions? options,
  ) {
    return _$MovieFromJson({'id': snapshot.id, ...?snapshot.data()});
  }

  static Map<String, Object?> toFirestore(
    Movie value,
    SetOptions? options,
  ) {
    return {..._$MovieToJson(value)}..remove('id');
  }

  @override
  CollectionReference<Movie> get reference;

  @override
  MovieDocumentReference doc([String? id]);

  /// Add a new document to this collection with the specified data,
  /// assigning it a document ID automatically.
  Future<MovieDocumentReference> add(Movie value);
}

class _$MovieCollectionReference extends _$MovieQuery
    implements MovieCollectionReference {
  factory _$MovieCollectionReference([FirebaseFirestore? firestore]) {
    firestore ??= FirebaseFirestore.instance;

    return _$MovieCollectionReference._(
      firestore.collection('firestore-example-app').withConverter(
            fromFirestore: MovieCollectionReference.fromFirestore,
            toFirestore: MovieCollectionReference.toFirestore,
          ),
    );
  }

  _$MovieCollectionReference._(
    CollectionReference<Movie> reference,
  ) : super(reference, $referenceWithoutCursor: reference);

  String get path => reference.path;

  @override
  CollectionReference<Movie> get reference =>
      super.reference as CollectionReference<Movie>;

  @override
  MovieDocumentReference doc([String? id]) {
    assert(
      id == null || id.split('/').length == 1,
      'The document ID cannot be from a different collection',
    );
    return MovieDocumentReference(
      reference.doc(id),
    );
  }

  @override
  Future<MovieDocumentReference> add(Movie value) {
    return reference.add(value).then((ref) => MovieDocumentReference(ref));
  }

  @override
  bool operator ==(Object other) {
    return other is _$MovieCollectionReference &&
        other.runtimeType == runtimeType &&
        other.reference == reference;
  }

  @override
  int get hashCode => Object.hash(runtimeType, reference);
}

abstract class MovieDocumentReference
    extends FirestoreDocumentReference<Movie, MovieDocumentSnapshot> {
  factory MovieDocumentReference(DocumentReference<Movie> reference) =
      _$MovieDocumentReference;

  DocumentReference<Movie> get reference;

  /// A reference to the [MovieCollectionReference] containing this document.
  MovieCollectionReference get parent {
    return _$MovieCollectionReference(reference.firestore);
  }

  late final CommentCollectionReference comments = _$CommentCollectionReference(
    reference,
  );

  @override
  Stream<MovieDocumentSnapshot> snapshots();

  @override
  Future<MovieDocumentSnapshot> get([GetOptions? options]);

  @override
  Future<void> delete();

  /// Updates data on the document. Data will be merged with any existing
  /// document data.
  ///
  /// If no document exists yet, the update will fail.
  Future<void> update({
    String poster,
    FieldValue posterFieldValue,
    int likes,
    FieldValue likesFieldValue,
    String title,
    FieldValue titleFieldValue,
    int year,
    FieldValue yearFieldValue,
    String runtime,
    FieldValue runtimeFieldValue,
    String rated,
    FieldValue ratedFieldValue,
    List<String>? genre,
<<<<<<< HEAD
    List<LanguageType>? language,
    CertificationType certification,
    List<Map<CastType, String>> cast,
=======
    FieldValue genreFieldValue,
>>>>>>> 75ade1a0
  });

  /// Updates fields in the current document using the transaction API.
  ///
  /// The update will fail if applied to a document that does not exist.
  void transactionUpdate(
    Transaction transaction, {
    String poster,
    FieldValue posterFieldValue,
    int likes,
    FieldValue likesFieldValue,
    String title,
    FieldValue titleFieldValue,
    int year,
    FieldValue yearFieldValue,
    String runtime,
    FieldValue runtimeFieldValue,
    String rated,
    FieldValue ratedFieldValue,
    List<String>? genre,
    FieldValue genreFieldValue,
  });
}

class _$MovieDocumentReference
    extends FirestoreDocumentReference<Movie, MovieDocumentSnapshot>
    implements MovieDocumentReference {
  _$MovieDocumentReference(this.reference);

  @override
  final DocumentReference<Movie> reference;

  /// A reference to the [MovieCollectionReference] containing this document.
  MovieCollectionReference get parent {
    return _$MovieCollectionReference(reference.firestore);
  }

  late final CommentCollectionReference comments = _$CommentCollectionReference(
    reference,
  );

  @override
  Stream<MovieDocumentSnapshot> snapshots() {
    return reference.snapshots().map((snapshot) {
      return MovieDocumentSnapshot._(
        snapshot,
        snapshot.data(),
      );
    });
  }

  @override
  Future<MovieDocumentSnapshot> get([GetOptions? options]) {
    return reference.get(options).then((snapshot) {
      return MovieDocumentSnapshot._(
        snapshot,
        snapshot.data(),
      );
    });
  }

  @override
  Future<MovieDocumentSnapshot> transactionGet(Transaction transaction) {
    return transaction.get(reference).then((snapshot) {
      return MovieDocumentSnapshot._(
        snapshot,
        snapshot.data(),
      );
    });
  }

  Future<void> update({
    Object? poster = _sentinel,
    FieldValue? posterFieldValue,
    Object? likes = _sentinel,
    FieldValue? likesFieldValue,
    Object? title = _sentinel,
    FieldValue? titleFieldValue,
    Object? year = _sentinel,
    FieldValue? yearFieldValue,
    Object? runtime = _sentinel,
    FieldValue? runtimeFieldValue,
    Object? rated = _sentinel,
    FieldValue? ratedFieldValue,
    Object? genre = _sentinel,
<<<<<<< HEAD
    Object? language = _sentinel,
    Object? certification = _sentinel,
    Object? cast = _sentinel,
=======
    FieldValue? genreFieldValue,
>>>>>>> 75ade1a0
  }) async {
    assert(
      poster == _sentinel || posterFieldValue == null,
      "Cannot specify both poster and posterFieldValue",
    );
    assert(
      likes == _sentinel || likesFieldValue == null,
      "Cannot specify both likes and likesFieldValue",
    );
    assert(
      title == _sentinel || titleFieldValue == null,
      "Cannot specify both title and titleFieldValue",
    );
    assert(
      year == _sentinel || yearFieldValue == null,
      "Cannot specify both year and yearFieldValue",
    );
    assert(
      runtime == _sentinel || runtimeFieldValue == null,
      "Cannot specify both runtime and runtimeFieldValue",
    );
    assert(
      rated == _sentinel || ratedFieldValue == null,
      "Cannot specify both rated and ratedFieldValue",
    );
    assert(
      genre == _sentinel || genreFieldValue == null,
      "Cannot specify both genre and genreFieldValue",
    );
    final json = {
<<<<<<< HEAD
      if (poster != _sentinel) "poster": poster as String,
      if (likes != _sentinel) "likes": likes as int,
      if (title != _sentinel) "title": title as String,
      if (year != _sentinel) "year": year as int,
      if (runtime != _sentinel) "runtime": runtime as String,
      if (rated != _sentinel) "rated": rated as String,
      if (genre != _sentinel) "genre": genre as List<String>?,
      if (language != _sentinel)
        "language": _enumConvertList(language as List<LanguageType>?),
      if (certification != _sentinel)
        "certification": certification as CertificationType,
      if (cast != _sentinel)
        "cast": _enumConvertListMap(cast as List<Map<CastType, String>>),
=======
      if (poster != _sentinel) 'poster': poster as String,
      if (posterFieldValue != null) 'poster': posterFieldValue,
      if (likes != _sentinel) 'likes': likes as int,
      if (likesFieldValue != null) 'likes': likesFieldValue,
      if (title != _sentinel) 'title': title as String,
      if (titleFieldValue != null) 'title': titleFieldValue,
      if (year != _sentinel) 'year': year as int,
      if (yearFieldValue != null) 'year': yearFieldValue,
      if (runtime != _sentinel) 'runtime': runtime as String,
      if (runtimeFieldValue != null) 'runtime': runtimeFieldValue,
      if (rated != _sentinel) 'rated': rated as String,
      if (ratedFieldValue != null) 'rated': ratedFieldValue,
      if (genre != _sentinel) 'genre': genre as List<String>?,
      if (genreFieldValue != null) 'genre': genreFieldValue,
>>>>>>> 75ade1a0
    };

    return reference.update(json);
  }

  void transactionUpdate(
    Transaction transaction, {
    Object? poster = _sentinel,
    FieldValue? posterFieldValue,
    Object? likes = _sentinel,
    FieldValue? likesFieldValue,
    Object? title = _sentinel,
    FieldValue? titleFieldValue,
    Object? year = _sentinel,
    FieldValue? yearFieldValue,
    Object? runtime = _sentinel,
    FieldValue? runtimeFieldValue,
    Object? rated = _sentinel,
    FieldValue? ratedFieldValue,
    Object? genre = _sentinel,
    FieldValue? genreFieldValue,
  }) {
    assert(
      poster == _sentinel || posterFieldValue == null,
      "Cannot specify both poster and posterFieldValue",
    );
    assert(
      likes == _sentinel || likesFieldValue == null,
      "Cannot specify both likes and likesFieldValue",
    );
    assert(
      title == _sentinel || titleFieldValue == null,
      "Cannot specify both title and titleFieldValue",
    );
    assert(
      year == _sentinel || yearFieldValue == null,
      "Cannot specify both year and yearFieldValue",
    );
    assert(
      runtime == _sentinel || runtimeFieldValue == null,
      "Cannot specify both runtime and runtimeFieldValue",
    );
    assert(
      rated == _sentinel || ratedFieldValue == null,
      "Cannot specify both rated and ratedFieldValue",
    );
    assert(
      genre == _sentinel || genreFieldValue == null,
      "Cannot specify both genre and genreFieldValue",
    );
    final json = {
      if (poster != _sentinel) 'poster': poster as String,
      if (posterFieldValue != null) 'poster': posterFieldValue,
      if (likes != _sentinel) 'likes': likes as int,
      if (likesFieldValue != null) 'likes': likesFieldValue,
      if (title != _sentinel) 'title': title as String,
      if (titleFieldValue != null) 'title': titleFieldValue,
      if (year != _sentinel) 'year': year as int,
      if (yearFieldValue != null) 'year': yearFieldValue,
      if (runtime != _sentinel) 'runtime': runtime as String,
      if (runtimeFieldValue != null) 'runtime': runtimeFieldValue,
      if (rated != _sentinel) 'rated': rated as String,
      if (ratedFieldValue != null) 'rated': ratedFieldValue,
      if (genre != _sentinel) 'genre': genre as List<String>?,
      if (genreFieldValue != null) 'genre': genreFieldValue,
    };

    transaction.update(reference, json);
  }

  @override
  bool operator ==(Object other) {
    return other is MovieDocumentReference &&
        other.runtimeType == runtimeType &&
        other.parent == parent &&
        other.id == id;
  }

  @override
  int get hashCode => Object.hash(runtimeType, parent, id);
}

class MovieDocumentSnapshot extends FirestoreDocumentSnapshot<Movie> {
  MovieDocumentSnapshot._(
    this.snapshot,
    this.data,
  );

  @override
  final DocumentSnapshot<Movie> snapshot;

  @override
  MovieDocumentReference get reference {
    return MovieDocumentReference(
      snapshot.reference,
    );
  }

  @override
  final Movie? data;
}

abstract class MovieQuery implements QueryReference<Movie, MovieQuerySnapshot> {
  @override
  MovieQuery limit(int limit);

  @override
  MovieQuery limitToLast(int limit);

  /// Perform an order query based on a [FieldPath].
  ///
  /// This method is considered unsafe as it does check that the field path
  /// maps to a valid property or that parameters such as [isEqualTo] receive
  /// a value of the correct type.
  ///
  /// If possible, instead use the more explicit variant of order queries:
  ///
  /// **AVOID**:
  /// ```dart
  /// collection.orderByFieldPath(
  ///   FieldPath.fromString('title'),
  ///   startAt: 'title',
  /// );
  /// ```
  ///
  /// **PREFER**:
  /// ```dart
  /// collection.orderByTitle(startAt: 'title');
  /// ```
  MovieQuery orderByFieldPath(
    FieldPath fieldPath, {
    bool descending = false,
    Object? startAt,
    Object? startAfter,
    Object? endAt,
    Object? endBefore,
    MovieDocumentSnapshot? startAtDocument,
    MovieDocumentSnapshot? endAtDocument,
    MovieDocumentSnapshot? endBeforeDocument,
    MovieDocumentSnapshot? startAfterDocument,
  });

  /// Perform a where query based on a [FieldPath].
  ///
  /// This method is considered unsafe as it does check that the field path
  /// maps to a valid property or that parameters such as [isEqualTo] receive
  /// a value of the correct type.
  ///
  /// If possible, instead use the more explicit variant of where queries:
  ///
  /// **AVOID**:
  /// ```dart
  /// collection.whereFieldPath(FieldPath.fromString('title'), isEqualTo: 'title');
  /// ```
  ///
  /// **PREFER**:
  /// ```dart
  /// collection.whereTitle(isEqualTo: 'title');
  /// ```
  MovieQuery whereFieldPath(
    FieldPath fieldPath, {
    Object? isEqualTo,
    Object? isNotEqualTo,
    Object? isLessThan,
    Object? isLessThanOrEqualTo,
    Object? isGreaterThan,
    Object? isGreaterThanOrEqualTo,
    Object? arrayContains,
    List<Object?>? arrayContainsAny,
    List<Object?>? whereIn,
    List<Object?>? whereNotIn,
    bool? isNull,
  });

  MovieQuery whereDocumentId({
    String? isEqualTo,
    String? isNotEqualTo,
    String? isLessThan,
    String? isLessThanOrEqualTo,
    String? isGreaterThan,
    String? isGreaterThanOrEqualTo,
    bool? isNull,
    List<String>? whereIn,
    List<String>? whereNotIn,
  });
  MovieQuery wherePoster({
    String? isEqualTo,
    String? isNotEqualTo,
    String? isLessThan,
    String? isLessThanOrEqualTo,
    String? isGreaterThan,
    String? isGreaterThanOrEqualTo,
    bool? isNull,
    List<String>? whereIn,
    List<String>? whereNotIn,
  });
  MovieQuery whereLikes({
    int? isEqualTo,
    int? isNotEqualTo,
    int? isLessThan,
    int? isLessThanOrEqualTo,
    int? isGreaterThan,
    int? isGreaterThanOrEqualTo,
    bool? isNull,
    List<int>? whereIn,
    List<int>? whereNotIn,
  });
  MovieQuery whereTitle({
    String? isEqualTo,
    String? isNotEqualTo,
    String? isLessThan,
    String? isLessThanOrEqualTo,
    String? isGreaterThan,
    String? isGreaterThanOrEqualTo,
    bool? isNull,
    List<String>? whereIn,
    List<String>? whereNotIn,
  });
  MovieQuery whereYear({
    int? isEqualTo,
    int? isNotEqualTo,
    int? isLessThan,
    int? isLessThanOrEqualTo,
    int? isGreaterThan,
    int? isGreaterThanOrEqualTo,
    bool? isNull,
    List<int>? whereIn,
    List<int>? whereNotIn,
  });
  MovieQuery whereRuntime({
    String? isEqualTo,
    String? isNotEqualTo,
    String? isLessThan,
    String? isLessThanOrEqualTo,
    String? isGreaterThan,
    String? isGreaterThanOrEqualTo,
    bool? isNull,
    List<String>? whereIn,
    List<String>? whereNotIn,
  });
  MovieQuery whereRated({
    String? isEqualTo,
    String? isNotEqualTo,
    String? isLessThan,
    String? isLessThanOrEqualTo,
    String? isGreaterThan,
    String? isGreaterThanOrEqualTo,
    bool? isNull,
    List<String>? whereIn,
    List<String>? whereNotIn,
  });
  MovieQuery whereGenre({
    List<String>? isEqualTo,
    List<String>? isNotEqualTo,
    List<String>? isLessThan,
    List<String>? isLessThanOrEqualTo,
    List<String>? isGreaterThan,
    List<String>? isGreaterThanOrEqualTo,
    bool? isNull,
    String? arrayContains,
    List<String>? arrayContainsAny,
  });
  MovieQuery whereLanguage({
    List<LanguageType>? isEqualTo,
    List<LanguageType>? isNotEqualTo,
    List<LanguageType>? isLessThan,
    List<LanguageType>? isLessThanOrEqualTo,
    List<LanguageType>? isGreaterThan,
    List<LanguageType>? isGreaterThanOrEqualTo,
    bool? isNull,
    LanguageType? arrayContains,
    List<LanguageType>? arrayContainsAny,
  });
  MovieQuery whereCertification({
    CertificationType? isEqualTo,
    CertificationType? isNotEqualTo,
    CertificationType? isLessThan,
    CertificationType? isLessThanOrEqualTo,
    CertificationType? isGreaterThan,
    CertificationType? isGreaterThanOrEqualTo,
    bool? isNull,
    List<CertificationType>? whereIn,
    List<CertificationType>? whereNotIn,
  });
  MovieQuery whereCast({
    List<Map<CastType, String>>? isEqualTo,
    List<Map<CastType, String>>? isNotEqualTo,
    List<Map<CastType, String>>? isLessThan,
    List<Map<CastType, String>>? isLessThanOrEqualTo,
    List<Map<CastType, String>>? isGreaterThan,
    List<Map<CastType, String>>? isGreaterThanOrEqualTo,
    bool? isNull,
    Map<CastType, String>? arrayContains,
    List<Map<CastType, String>>? arrayContainsAny,
  });

  MovieQuery orderByDocumentId({
    bool descending = false,
    String startAt,
    String startAfter,
    String endAt,
    String endBefore,
    MovieDocumentSnapshot? startAtDocument,
    MovieDocumentSnapshot? endAtDocument,
    MovieDocumentSnapshot? endBeforeDocument,
    MovieDocumentSnapshot? startAfterDocument,
  });

  MovieQuery orderByPoster({
    bool descending = false,
    String startAt,
    String startAfter,
    String endAt,
    String endBefore,
    MovieDocumentSnapshot? startAtDocument,
    MovieDocumentSnapshot? endAtDocument,
    MovieDocumentSnapshot? endBeforeDocument,
    MovieDocumentSnapshot? startAfterDocument,
  });

  MovieQuery orderByLikes({
    bool descending = false,
    int startAt,
    int startAfter,
    int endAt,
    int endBefore,
    MovieDocumentSnapshot? startAtDocument,
    MovieDocumentSnapshot? endAtDocument,
    MovieDocumentSnapshot? endBeforeDocument,
    MovieDocumentSnapshot? startAfterDocument,
  });

  MovieQuery orderByTitle({
    bool descending = false,
    String startAt,
    String startAfter,
    String endAt,
    String endBefore,
    MovieDocumentSnapshot? startAtDocument,
    MovieDocumentSnapshot? endAtDocument,
    MovieDocumentSnapshot? endBeforeDocument,
    MovieDocumentSnapshot? startAfterDocument,
  });

  MovieQuery orderByYear({
    bool descending = false,
    int startAt,
    int startAfter,
    int endAt,
    int endBefore,
    MovieDocumentSnapshot? startAtDocument,
    MovieDocumentSnapshot? endAtDocument,
    MovieDocumentSnapshot? endBeforeDocument,
    MovieDocumentSnapshot? startAfterDocument,
  });

  MovieQuery orderByRuntime({
    bool descending = false,
    String startAt,
    String startAfter,
    String endAt,
    String endBefore,
    MovieDocumentSnapshot? startAtDocument,
    MovieDocumentSnapshot? endAtDocument,
    MovieDocumentSnapshot? endBeforeDocument,
    MovieDocumentSnapshot? startAfterDocument,
  });

  MovieQuery orderByRated({
    bool descending = false,
    String startAt,
    String startAfter,
    String endAt,
    String endBefore,
    MovieDocumentSnapshot? startAtDocument,
    MovieDocumentSnapshot? endAtDocument,
    MovieDocumentSnapshot? endBeforeDocument,
    MovieDocumentSnapshot? startAfterDocument,
  });

  MovieQuery orderByGenre({
    bool descending = false,
    List<String>? startAt,
    List<String>? startAfter,
    List<String>? endAt,
    List<String>? endBefore,
    MovieDocumentSnapshot? startAtDocument,
    MovieDocumentSnapshot? endAtDocument,
    MovieDocumentSnapshot? endBeforeDocument,
    MovieDocumentSnapshot? startAfterDocument,
  });

  MovieQuery orderByLanguage({
    bool descending = false,
    List<LanguageType>? startAt,
    List<LanguageType>? startAfter,
    List<LanguageType>? endAt,
    List<LanguageType>? endBefore,
    MovieDocumentSnapshot? startAtDocument,
    MovieDocumentSnapshot? endAtDocument,
    MovieDocumentSnapshot? endBeforeDocument,
    MovieDocumentSnapshot? startAfterDocument,
  });

  MovieQuery orderByCertification({
    bool descending = false,
    CertificationType startAt,
    CertificationType startAfter,
    CertificationType endAt,
    CertificationType endBefore,
    MovieDocumentSnapshot? startAtDocument,
    MovieDocumentSnapshot? endAtDocument,
    MovieDocumentSnapshot? endBeforeDocument,
    MovieDocumentSnapshot? startAfterDocument,
  });

  MovieQuery orderByCast({
    bool descending = false,
    List<Map<CastType, String>> startAt,
    List<Map<CastType, String>> startAfter,
    List<Map<CastType, String>> endAt,
    List<Map<CastType, String>> endBefore,
    MovieDocumentSnapshot? startAtDocument,
    MovieDocumentSnapshot? endAtDocument,
    MovieDocumentSnapshot? endBeforeDocument,
    MovieDocumentSnapshot? startAfterDocument,
  });
}

class _$MovieQuery extends QueryReference<Movie, MovieQuerySnapshot>
    implements MovieQuery {
  _$MovieQuery(
    this._collection, {
    required Query<Movie> $referenceWithoutCursor,
    $QueryCursor $queryCursor = const $QueryCursor(),
  }) : super(
          $referenceWithoutCursor: $referenceWithoutCursor,
          $queryCursor: $queryCursor,
        );

  final CollectionReference<Object?> _collection;

  MovieQuerySnapshot _decodeSnapshot(
    QuerySnapshot<Movie> snapshot,
  ) {
    final docs = snapshot.docs.map((e) {
      return MovieQueryDocumentSnapshot._(e, e.data());
    }).toList();

    final docChanges = snapshot.docChanges.map((change) {
      return FirestoreDocumentChange<MovieDocumentSnapshot>(
        type: change.type,
        oldIndex: change.oldIndex,
        newIndex: change.newIndex,
        doc: MovieDocumentSnapshot._(change.doc, change.doc.data()),
      );
    }).toList();

    return MovieQuerySnapshot._(
      snapshot,
      docs,
      docChanges,
    );
  }

  @override
  Stream<MovieQuerySnapshot> snapshots([SnapshotOptions? options]) {
    return reference.snapshots().map(_decodeSnapshot);
  }

  @override
  Future<MovieQuerySnapshot> get([GetOptions? options]) {
    return reference.get(options).then(_decodeSnapshot);
  }

  @override
  MovieQuery limit(int limit) {
    return _$MovieQuery(
      _collection,
      $referenceWithoutCursor: $referenceWithoutCursor.limit(limit),
      $queryCursor: $queryCursor,
    );
  }

  @override
  MovieQuery limitToLast(int limit) {
    return _$MovieQuery(
      _collection,
      $referenceWithoutCursor: $referenceWithoutCursor.limitToLast(limit),
      $queryCursor: $queryCursor,
    );
  }

  MovieQuery orderByFieldPath(
    FieldPath fieldPath, {
    bool descending = false,
    Object? startAt = _sentinel,
    Object? startAfter = _sentinel,
    Object? endAt = _sentinel,
    Object? endBefore = _sentinel,
    MovieDocumentSnapshot? startAtDocument,
    MovieDocumentSnapshot? endAtDocument,
    MovieDocumentSnapshot? endBeforeDocument,
    MovieDocumentSnapshot? startAfterDocument,
  }) {
    final query =
        $referenceWithoutCursor.orderBy(fieldPath, descending: descending);
    var queryCursor = $queryCursor;

    if (startAtDocument != null) {
      queryCursor = queryCursor.copyWith(
        startAt: const [],
        startAtDocumentSnapshot: startAtDocument.snapshot,
      );
    }
    if (startAfterDocument != null) {
      queryCursor = queryCursor.copyWith(
        startAfter: const [],
        startAfterDocumentSnapshot: startAfterDocument.snapshot,
      );
    }
    if (endAtDocument != null) {
      queryCursor = queryCursor.copyWith(
        endAt: const [],
        endAtDocumentSnapshot: endAtDocument.snapshot,
      );
    }
    if (endBeforeDocument != null) {
      queryCursor = queryCursor.copyWith(
        endBefore: const [],
        endBeforeDocumentSnapshot: endBeforeDocument.snapshot,
      );
    }

    if (startAt != _sentinel) {
      queryCursor = queryCursor.copyWith(
        startAt: [...queryCursor.startAt, startAt],
        startAtDocumentSnapshot: null,
      );
    }
    if (startAfter != _sentinel) {
      queryCursor = queryCursor.copyWith(
        startAfter: [...queryCursor.startAfter, startAfter],
        startAfterDocumentSnapshot: null,
      );
    }
    if (endAt != _sentinel) {
      queryCursor = queryCursor.copyWith(
        endAt: [...queryCursor.endAt, endAt],
        endAtDocumentSnapshot: null,
      );
    }
    if (endBefore != _sentinel) {
      queryCursor = queryCursor.copyWith(
        endBefore: [...queryCursor.endBefore, endBefore],
        endBeforeDocumentSnapshot: null,
      );
    }
    return _$MovieQuery(
      _collection,
      $referenceWithoutCursor: query,
      $queryCursor: queryCursor,
    );
  }

  MovieQuery whereFieldPath(
    FieldPath fieldPath, {
    Object? isEqualTo,
    Object? isNotEqualTo,
    Object? isLessThan,
    Object? isLessThanOrEqualTo,
    Object? isGreaterThan,
    Object? isGreaterThanOrEqualTo,
    Object? arrayContains,
    List<Object?>? arrayContainsAny,
    List<Object?>? whereIn,
    List<Object?>? whereNotIn,
    bool? isNull,
  }) {
    return _$MovieQuery(
      _collection,
      $referenceWithoutCursor: $referenceWithoutCursor.where(
        fieldPath,
        isEqualTo: isEqualTo,
        isNotEqualTo: isNotEqualTo,
        isLessThan: isLessThan,
        isLessThanOrEqualTo: isLessThanOrEqualTo,
        isGreaterThan: isGreaterThan,
        isGreaterThanOrEqualTo: isGreaterThanOrEqualTo,
        arrayContains: arrayContains,
        arrayContainsAny: arrayContainsAny,
        whereIn: whereIn,
        whereNotIn: whereNotIn,
        isNull: isNull,
      ),
      $queryCursor: $queryCursor,
    );
  }

  MovieQuery whereDocumentId({
    String? isEqualTo,
    String? isNotEqualTo,
    String? isLessThan,
    String? isLessThanOrEqualTo,
    String? isGreaterThan,
    String? isGreaterThanOrEqualTo,
    bool? isNull,
    List<String>? whereIn,
    List<String>? whereNotIn,
  }) {
    return _$MovieQuery(
      _collection,
      $referenceWithoutCursor: $referenceWithoutCursor.where(
        FieldPath.documentId,
        isEqualTo: isEqualTo,
        isNotEqualTo: isNotEqualTo,
        isLessThan: isLessThan,
        isLessThanOrEqualTo: isLessThanOrEqualTo,
        isGreaterThan: isGreaterThan,
        isGreaterThanOrEqualTo: isGreaterThanOrEqualTo,
        isNull: isNull,
        whereIn: whereIn,
        whereNotIn: whereNotIn,
      ),
      $queryCursor: $queryCursor,
    );
  }

  MovieQuery wherePoster({
    String? isEqualTo,
    String? isNotEqualTo,
    String? isLessThan,
    String? isLessThanOrEqualTo,
    String? isGreaterThan,
    String? isGreaterThanOrEqualTo,
    bool? isNull,
    List<String>? whereIn,
    List<String>? whereNotIn,
  }) {
    return _$MovieQuery(
      _collection,
      $referenceWithoutCursor: $referenceWithoutCursor.where(
        _$MovieFieldMap['poster']!,
        isEqualTo: isEqualTo,
        isNotEqualTo: isNotEqualTo,
        isLessThan: isLessThan,
        isLessThanOrEqualTo: isLessThanOrEqualTo,
        isGreaterThan: isGreaterThan,
        isGreaterThanOrEqualTo: isGreaterThanOrEqualTo,
        isNull: isNull,
        whereIn: whereIn,
        whereNotIn: whereNotIn,
      ),
      $queryCursor: $queryCursor,
    );
  }

  MovieQuery whereLikes({
    int? isEqualTo,
    int? isNotEqualTo,
    int? isLessThan,
    int? isLessThanOrEqualTo,
    int? isGreaterThan,
    int? isGreaterThanOrEqualTo,
    bool? isNull,
    List<int>? whereIn,
    List<int>? whereNotIn,
  }) {
    return _$MovieQuery(
      _collection,
      $referenceWithoutCursor: $referenceWithoutCursor.where(
        _$MovieFieldMap['likes']!,
        isEqualTo: isEqualTo,
        isNotEqualTo: isNotEqualTo,
        isLessThan: isLessThan,
        isLessThanOrEqualTo: isLessThanOrEqualTo,
        isGreaterThan: isGreaterThan,
        isGreaterThanOrEqualTo: isGreaterThanOrEqualTo,
        isNull: isNull,
        whereIn: whereIn,
        whereNotIn: whereNotIn,
      ),
      $queryCursor: $queryCursor,
    );
  }

  MovieQuery whereTitle({
    String? isEqualTo,
    String? isNotEqualTo,
    String? isLessThan,
    String? isLessThanOrEqualTo,
    String? isGreaterThan,
    String? isGreaterThanOrEqualTo,
    bool? isNull,
    List<String>? whereIn,
    List<String>? whereNotIn,
  }) {
    return _$MovieQuery(
      _collection,
      $referenceWithoutCursor: $referenceWithoutCursor.where(
        _$MovieFieldMap['title']!,
        isEqualTo: isEqualTo,
        isNotEqualTo: isNotEqualTo,
        isLessThan: isLessThan,
        isLessThanOrEqualTo: isLessThanOrEqualTo,
        isGreaterThan: isGreaterThan,
        isGreaterThanOrEqualTo: isGreaterThanOrEqualTo,
        isNull: isNull,
        whereIn: whereIn,
        whereNotIn: whereNotIn,
      ),
      $queryCursor: $queryCursor,
    );
  }

  MovieQuery whereYear({
    int? isEqualTo,
    int? isNotEqualTo,
    int? isLessThan,
    int? isLessThanOrEqualTo,
    int? isGreaterThan,
    int? isGreaterThanOrEqualTo,
    bool? isNull,
    List<int>? whereIn,
    List<int>? whereNotIn,
  }) {
    return _$MovieQuery(
      _collection,
      $referenceWithoutCursor: $referenceWithoutCursor.where(
        _$MovieFieldMap['year']!,
        isEqualTo: isEqualTo,
        isNotEqualTo: isNotEqualTo,
        isLessThan: isLessThan,
        isLessThanOrEqualTo: isLessThanOrEqualTo,
        isGreaterThan: isGreaterThan,
        isGreaterThanOrEqualTo: isGreaterThanOrEqualTo,
        isNull: isNull,
        whereIn: whereIn,
        whereNotIn: whereNotIn,
      ),
      $queryCursor: $queryCursor,
    );
  }

  MovieQuery whereRuntime({
    String? isEqualTo,
    String? isNotEqualTo,
    String? isLessThan,
    String? isLessThanOrEqualTo,
    String? isGreaterThan,
    String? isGreaterThanOrEqualTo,
    bool? isNull,
    List<String>? whereIn,
    List<String>? whereNotIn,
  }) {
    return _$MovieQuery(
      _collection,
      $referenceWithoutCursor: $referenceWithoutCursor.where(
        _$MovieFieldMap['runtime']!,
        isEqualTo: isEqualTo,
        isNotEqualTo: isNotEqualTo,
        isLessThan: isLessThan,
        isLessThanOrEqualTo: isLessThanOrEqualTo,
        isGreaterThan: isGreaterThan,
        isGreaterThanOrEqualTo: isGreaterThanOrEqualTo,
        isNull: isNull,
        whereIn: whereIn,
        whereNotIn: whereNotIn,
      ),
      $queryCursor: $queryCursor,
    );
  }

  MovieQuery whereRated({
    String? isEqualTo,
    String? isNotEqualTo,
    String? isLessThan,
    String? isLessThanOrEqualTo,
    String? isGreaterThan,
    String? isGreaterThanOrEqualTo,
    bool? isNull,
    List<String>? whereIn,
    List<String>? whereNotIn,
  }) {
    return _$MovieQuery(
      _collection,
      $referenceWithoutCursor: $referenceWithoutCursor.where(
        _$MovieFieldMap['rated']!,
        isEqualTo: isEqualTo,
        isNotEqualTo: isNotEqualTo,
        isLessThan: isLessThan,
        isLessThanOrEqualTo: isLessThanOrEqualTo,
        isGreaterThan: isGreaterThan,
        isGreaterThanOrEqualTo: isGreaterThanOrEqualTo,
        isNull: isNull,
        whereIn: whereIn,
        whereNotIn: whereNotIn,
      ),
      $queryCursor: $queryCursor,
    );
  }

  MovieQuery whereGenre({
    List<String>? isEqualTo,
    List<String>? isNotEqualTo,
    List<String>? isLessThan,
    List<String>? isLessThanOrEqualTo,
    List<String>? isGreaterThan,
    List<String>? isGreaterThanOrEqualTo,
    bool? isNull,
    String? arrayContains,
    List<String>? arrayContainsAny,
  }) {
    return _$MovieQuery(
      _collection,
      $referenceWithoutCursor: $referenceWithoutCursor.where(
        _$MovieFieldMap['genre']!,
        isEqualTo: isEqualTo,
        isNotEqualTo: isNotEqualTo,
        isLessThan: isLessThan,
        isLessThanOrEqualTo: isLessThanOrEqualTo,
        isGreaterThan: isGreaterThan,
        isGreaterThanOrEqualTo: isGreaterThanOrEqualTo,
        isNull: isNull,
        arrayContains: arrayContains,
        arrayContainsAny: arrayContainsAny,
      ),
      $queryCursor: $queryCursor,
    );
  }

  MovieQuery whereLanguage({
    List<LanguageType>? isEqualTo,
    List<LanguageType>? isNotEqualTo,
    List<LanguageType>? isLessThan,
    List<LanguageType>? isLessThanOrEqualTo,
    List<LanguageType>? isGreaterThan,
    List<LanguageType>? isGreaterThanOrEqualTo,
    bool? isNull,
    LanguageType? arrayContains,
    List<LanguageType>? arrayContainsAny,
  }) {
    return _$MovieQuery(
      reference.where(
        'language',
        isEqualTo: _enumConvertList(isEqualTo),
        isNotEqualTo: _enumConvertList(isNotEqualTo),
        isLessThan: _enumConvertList(isLessThan),
        isLessThanOrEqualTo: _enumConvertList(isLessThanOrEqualTo),
        isGreaterThan: _enumConvertList(isGreaterThan),
        isGreaterThanOrEqualTo: _enumConvertList(isGreaterThanOrEqualTo),
        isNull: isNull,
        arrayContains: arrayContains?.name,
        arrayContainsAny: _enumConvertList(arrayContainsAny),
      ),
      _collection,
    );
  }

  MovieQuery whereCertification({
    CertificationType? isEqualTo,
    CertificationType? isNotEqualTo,
    CertificationType? isLessThan,
    CertificationType? isLessThanOrEqualTo,
    CertificationType? isGreaterThan,
    CertificationType? isGreaterThanOrEqualTo,
    bool? isNull,
    List<CertificationType>? whereIn,
    List<CertificationType>? whereNotIn,
  }) {
    List<String>? _whereInList;
    whereIn?.forEach((e) {
      _whereInList?.add(e.name);
    });
    List<String>? _whereNotInList;
    whereNotIn?.forEach((e) {
      _whereNotInList?.add(e.name);
    });

    return _$MovieQuery(
      reference.where(
        'certification',
        isEqualTo: isEqualTo?.name,
        isNotEqualTo: isNotEqualTo?.name,
        isLessThan: isLessThan?.name,
        isLessThanOrEqualTo: isLessThanOrEqualTo?.name,
        isGreaterThan: isGreaterThan?.name,
        isGreaterThanOrEqualTo: isGreaterThanOrEqualTo?.name,
        isNull: isNull,
        whereIn: _whereInList,
        whereNotIn: _whereNotInList,
      ),
      _collection,
    );
  }

  MovieQuery whereCast({
    List<Map<CastType, String>>? isEqualTo,
    List<Map<CastType, String>>? isNotEqualTo,
    List<Map<CastType, String>>? isLessThan,
    List<Map<CastType, String>>? isLessThanOrEqualTo,
    List<Map<CastType, String>>? isGreaterThan,
    List<Map<CastType, String>>? isGreaterThanOrEqualTo,
    bool? isNull,
    Map<CastType, String>? arrayContains,
    List<Map<CastType, String>>? arrayContainsAny,
  }) {
    return _$MovieQuery(
      reference.where(
        'cast',
        isEqualTo: _enumConvertListMap(isEqualTo),
        isNotEqualTo: _enumConvertListMap(isNotEqualTo),
        isLessThan: _enumConvertListMap(isLessThan),
        isLessThanOrEqualTo: _enumConvertListMap(isLessThanOrEqualTo),
        isGreaterThan: _enumConvertListMap(isGreaterThan),
        isGreaterThanOrEqualTo: _enumConvertListMap(isGreaterThanOrEqualTo),
        isNull: isNull,
        arrayContains: _enumConvertMap(arrayContains),
        arrayContainsAny: _enumConvertListMap(arrayContainsAny),
      ),
      _collection,
    );
  }

  MovieQuery orderByDocumentId({
    bool descending = false,
    Object? startAt = _sentinel,
    Object? startAfter = _sentinel,
    Object? endAt = _sentinel,
    Object? endBefore = _sentinel,
    MovieDocumentSnapshot? startAtDocument,
    MovieDocumentSnapshot? endAtDocument,
    MovieDocumentSnapshot? endBeforeDocument,
    MovieDocumentSnapshot? startAfterDocument,
  }) {
    final query = $referenceWithoutCursor.orderBy(FieldPath.documentId,
        descending: descending);
    var queryCursor = $queryCursor;

    if (startAtDocument != null) {
      queryCursor = queryCursor.copyWith(
        startAt: const [],
        startAtDocumentSnapshot: startAtDocument.snapshot,
      );
    }
    if (startAfterDocument != null) {
      queryCursor = queryCursor.copyWith(
        startAfter: const [],
        startAfterDocumentSnapshot: startAfterDocument.snapshot,
      );
    }
    if (endAtDocument != null) {
      queryCursor = queryCursor.copyWith(
        endAt: const [],
        endAtDocumentSnapshot: endAtDocument.snapshot,
      );
    }
    if (endBeforeDocument != null) {
      queryCursor = queryCursor.copyWith(
        endBefore: const [],
        endBeforeDocumentSnapshot: endBeforeDocument.snapshot,
      );
    }

    if (startAt != _sentinel) {
      queryCursor = queryCursor.copyWith(
        startAt: [...queryCursor.startAt, startAt],
        startAtDocumentSnapshot: null,
      );
    }
    if (startAfter != _sentinel) {
      queryCursor = queryCursor.copyWith(
        startAfter: [...queryCursor.startAfter, startAfter],
        startAfterDocumentSnapshot: null,
      );
    }
    if (endAt != _sentinel) {
      queryCursor = queryCursor.copyWith(
        endAt: [...queryCursor.endAt, endAt],
        endAtDocumentSnapshot: null,
      );
    }
    if (endBefore != _sentinel) {
      queryCursor = queryCursor.copyWith(
        endBefore: [...queryCursor.endBefore, endBefore],
        endBeforeDocumentSnapshot: null,
      );
    }

    return _$MovieQuery(
      _collection,
      $referenceWithoutCursor: query,
      $queryCursor: queryCursor,
    );
  }

  MovieQuery orderByPoster({
    bool descending = false,
    Object? startAt = _sentinel,
    Object? startAfter = _sentinel,
    Object? endAt = _sentinel,
    Object? endBefore = _sentinel,
    MovieDocumentSnapshot? startAtDocument,
    MovieDocumentSnapshot? endAtDocument,
    MovieDocumentSnapshot? endBeforeDocument,
    MovieDocumentSnapshot? startAfterDocument,
  }) {
    final query = $referenceWithoutCursor.orderBy(_$MovieFieldMap['poster']!,
        descending: descending);
    var queryCursor = $queryCursor;

    if (startAtDocument != null) {
      queryCursor = queryCursor.copyWith(
        startAt: const [],
        startAtDocumentSnapshot: startAtDocument.snapshot,
      );
    }
    if (startAfterDocument != null) {
      queryCursor = queryCursor.copyWith(
        startAfter: const [],
        startAfterDocumentSnapshot: startAfterDocument.snapshot,
      );
    }
    if (endAtDocument != null) {
      queryCursor = queryCursor.copyWith(
        endAt: const [],
        endAtDocumentSnapshot: endAtDocument.snapshot,
      );
    }
    if (endBeforeDocument != null) {
      queryCursor = queryCursor.copyWith(
        endBefore: const [],
        endBeforeDocumentSnapshot: endBeforeDocument.snapshot,
      );
    }

    if (startAt != _sentinel) {
      queryCursor = queryCursor.copyWith(
        startAt: [...queryCursor.startAt, startAt],
        startAtDocumentSnapshot: null,
      );
    }
    if (startAfter != _sentinel) {
      queryCursor = queryCursor.copyWith(
        startAfter: [...queryCursor.startAfter, startAfter],
        startAfterDocumentSnapshot: null,
      );
    }
    if (endAt != _sentinel) {
      queryCursor = queryCursor.copyWith(
        endAt: [...queryCursor.endAt, endAt],
        endAtDocumentSnapshot: null,
      );
    }
    if (endBefore != _sentinel) {
      queryCursor = queryCursor.copyWith(
        endBefore: [...queryCursor.endBefore, endBefore],
        endBeforeDocumentSnapshot: null,
      );
    }

    return _$MovieQuery(
      _collection,
      $referenceWithoutCursor: query,
      $queryCursor: queryCursor,
    );
  }

  MovieQuery orderByLikes({
    bool descending = false,
    Object? startAt = _sentinel,
    Object? startAfter = _sentinel,
    Object? endAt = _sentinel,
    Object? endBefore = _sentinel,
    MovieDocumentSnapshot? startAtDocument,
    MovieDocumentSnapshot? endAtDocument,
    MovieDocumentSnapshot? endBeforeDocument,
    MovieDocumentSnapshot? startAfterDocument,
  }) {
    final query = $referenceWithoutCursor.orderBy(_$MovieFieldMap['likes']!,
        descending: descending);
    var queryCursor = $queryCursor;

    if (startAtDocument != null) {
      queryCursor = queryCursor.copyWith(
        startAt: const [],
        startAtDocumentSnapshot: startAtDocument.snapshot,
      );
    }
    if (startAfterDocument != null) {
      queryCursor = queryCursor.copyWith(
        startAfter: const [],
        startAfterDocumentSnapshot: startAfterDocument.snapshot,
      );
    }
    if (endAtDocument != null) {
      queryCursor = queryCursor.copyWith(
        endAt: const [],
        endAtDocumentSnapshot: endAtDocument.snapshot,
      );
    }
    if (endBeforeDocument != null) {
      queryCursor = queryCursor.copyWith(
        endBefore: const [],
        endBeforeDocumentSnapshot: endBeforeDocument.snapshot,
      );
    }

    if (startAt != _sentinel) {
      queryCursor = queryCursor.copyWith(
        startAt: [...queryCursor.startAt, startAt],
        startAtDocumentSnapshot: null,
      );
    }
    if (startAfter != _sentinel) {
      queryCursor = queryCursor.copyWith(
        startAfter: [...queryCursor.startAfter, startAfter],
        startAfterDocumentSnapshot: null,
      );
    }
    if (endAt != _sentinel) {
      queryCursor = queryCursor.copyWith(
        endAt: [...queryCursor.endAt, endAt],
        endAtDocumentSnapshot: null,
      );
    }
    if (endBefore != _sentinel) {
      queryCursor = queryCursor.copyWith(
        endBefore: [...queryCursor.endBefore, endBefore],
        endBeforeDocumentSnapshot: null,
      );
    }

    return _$MovieQuery(
      _collection,
      $referenceWithoutCursor: query,
      $queryCursor: queryCursor,
    );
  }

  MovieQuery orderByTitle({
    bool descending = false,
    Object? startAt = _sentinel,
    Object? startAfter = _sentinel,
    Object? endAt = _sentinel,
    Object? endBefore = _sentinel,
    MovieDocumentSnapshot? startAtDocument,
    MovieDocumentSnapshot? endAtDocument,
    MovieDocumentSnapshot? endBeforeDocument,
    MovieDocumentSnapshot? startAfterDocument,
  }) {
    final query = $referenceWithoutCursor.orderBy(_$MovieFieldMap['title']!,
        descending: descending);
    var queryCursor = $queryCursor;

    if (startAtDocument != null) {
      queryCursor = queryCursor.copyWith(
        startAt: const [],
        startAtDocumentSnapshot: startAtDocument.snapshot,
      );
    }
    if (startAfterDocument != null) {
      queryCursor = queryCursor.copyWith(
        startAfter: const [],
        startAfterDocumentSnapshot: startAfterDocument.snapshot,
      );
    }
    if (endAtDocument != null) {
      queryCursor = queryCursor.copyWith(
        endAt: const [],
        endAtDocumentSnapshot: endAtDocument.snapshot,
      );
    }
    if (endBeforeDocument != null) {
      queryCursor = queryCursor.copyWith(
        endBefore: const [],
        endBeforeDocumentSnapshot: endBeforeDocument.snapshot,
      );
    }

    if (startAt != _sentinel) {
      queryCursor = queryCursor.copyWith(
        startAt: [...queryCursor.startAt, startAt],
        startAtDocumentSnapshot: null,
      );
    }
    if (startAfter != _sentinel) {
      queryCursor = queryCursor.copyWith(
        startAfter: [...queryCursor.startAfter, startAfter],
        startAfterDocumentSnapshot: null,
      );
    }
    if (endAt != _sentinel) {
      queryCursor = queryCursor.copyWith(
        endAt: [...queryCursor.endAt, endAt],
        endAtDocumentSnapshot: null,
      );
    }
    if (endBefore != _sentinel) {
      queryCursor = queryCursor.copyWith(
        endBefore: [...queryCursor.endBefore, endBefore],
        endBeforeDocumentSnapshot: null,
      );
    }

    return _$MovieQuery(
      _collection,
      $referenceWithoutCursor: query,
      $queryCursor: queryCursor,
    );
  }

  MovieQuery orderByYear({
    bool descending = false,
    Object? startAt = _sentinel,
    Object? startAfter = _sentinel,
    Object? endAt = _sentinel,
    Object? endBefore = _sentinel,
    MovieDocumentSnapshot? startAtDocument,
    MovieDocumentSnapshot? endAtDocument,
    MovieDocumentSnapshot? endBeforeDocument,
    MovieDocumentSnapshot? startAfterDocument,
  }) {
    final query = $referenceWithoutCursor.orderBy(_$MovieFieldMap['year']!,
        descending: descending);
    var queryCursor = $queryCursor;

    if (startAtDocument != null) {
      queryCursor = queryCursor.copyWith(
        startAt: const [],
        startAtDocumentSnapshot: startAtDocument.snapshot,
      );
    }
    if (startAfterDocument != null) {
      queryCursor = queryCursor.copyWith(
        startAfter: const [],
        startAfterDocumentSnapshot: startAfterDocument.snapshot,
      );
    }
    if (endAtDocument != null) {
      queryCursor = queryCursor.copyWith(
        endAt: const [],
        endAtDocumentSnapshot: endAtDocument.snapshot,
      );
    }
    if (endBeforeDocument != null) {
      queryCursor = queryCursor.copyWith(
        endBefore: const [],
        endBeforeDocumentSnapshot: endBeforeDocument.snapshot,
      );
    }

    if (startAt != _sentinel) {
      queryCursor = queryCursor.copyWith(
        startAt: [...queryCursor.startAt, startAt],
        startAtDocumentSnapshot: null,
      );
    }
    if (startAfter != _sentinel) {
      queryCursor = queryCursor.copyWith(
        startAfter: [...queryCursor.startAfter, startAfter],
        startAfterDocumentSnapshot: null,
      );
    }
    if (endAt != _sentinel) {
      queryCursor = queryCursor.copyWith(
        endAt: [...queryCursor.endAt, endAt],
        endAtDocumentSnapshot: null,
      );
    }
    if (endBefore != _sentinel) {
      queryCursor = queryCursor.copyWith(
        endBefore: [...queryCursor.endBefore, endBefore],
        endBeforeDocumentSnapshot: null,
      );
    }

    return _$MovieQuery(
      _collection,
      $referenceWithoutCursor: query,
      $queryCursor: queryCursor,
    );
  }

  MovieQuery orderByRuntime({
    bool descending = false,
    Object? startAt = _sentinel,
    Object? startAfter = _sentinel,
    Object? endAt = _sentinel,
    Object? endBefore = _sentinel,
    MovieDocumentSnapshot? startAtDocument,
    MovieDocumentSnapshot? endAtDocument,
    MovieDocumentSnapshot? endBeforeDocument,
    MovieDocumentSnapshot? startAfterDocument,
  }) {
    final query = $referenceWithoutCursor.orderBy(_$MovieFieldMap['runtime']!,
        descending: descending);
    var queryCursor = $queryCursor;

    if (startAtDocument != null) {
      queryCursor = queryCursor.copyWith(
        startAt: const [],
        startAtDocumentSnapshot: startAtDocument.snapshot,
      );
    }
    if (startAfterDocument != null) {
      queryCursor = queryCursor.copyWith(
        startAfter: const [],
        startAfterDocumentSnapshot: startAfterDocument.snapshot,
      );
    }
    if (endAtDocument != null) {
      queryCursor = queryCursor.copyWith(
        endAt: const [],
        endAtDocumentSnapshot: endAtDocument.snapshot,
      );
    }
    if (endBeforeDocument != null) {
      queryCursor = queryCursor.copyWith(
        endBefore: const [],
        endBeforeDocumentSnapshot: endBeforeDocument.snapshot,
      );
    }

    if (startAt != _sentinel) {
      queryCursor = queryCursor.copyWith(
        startAt: [...queryCursor.startAt, startAt],
        startAtDocumentSnapshot: null,
      );
    }
    if (startAfter != _sentinel) {
      queryCursor = queryCursor.copyWith(
        startAfter: [...queryCursor.startAfter, startAfter],
        startAfterDocumentSnapshot: null,
      );
    }
    if (endAt != _sentinel) {
      queryCursor = queryCursor.copyWith(
        endAt: [...queryCursor.endAt, endAt],
        endAtDocumentSnapshot: null,
      );
    }
    if (endBefore != _sentinel) {
      queryCursor = queryCursor.copyWith(
        endBefore: [...queryCursor.endBefore, endBefore],
        endBeforeDocumentSnapshot: null,
      );
    }

    return _$MovieQuery(
      _collection,
      $referenceWithoutCursor: query,
      $queryCursor: queryCursor,
    );
  }

  MovieQuery orderByRated({
    bool descending = false,
    Object? startAt = _sentinel,
    Object? startAfter = _sentinel,
    Object? endAt = _sentinel,
    Object? endBefore = _sentinel,
    MovieDocumentSnapshot? startAtDocument,
    MovieDocumentSnapshot? endAtDocument,
    MovieDocumentSnapshot? endBeforeDocument,
    MovieDocumentSnapshot? startAfterDocument,
  }) {
    final query = $referenceWithoutCursor.orderBy(_$MovieFieldMap['rated']!,
        descending: descending);
    var queryCursor = $queryCursor;

    if (startAtDocument != null) {
      queryCursor = queryCursor.copyWith(
        startAt: const [],
        startAtDocumentSnapshot: startAtDocument.snapshot,
      );
    }
    if (startAfterDocument != null) {
      queryCursor = queryCursor.copyWith(
        startAfter: const [],
        startAfterDocumentSnapshot: startAfterDocument.snapshot,
      );
    }
    if (endAtDocument != null) {
      queryCursor = queryCursor.copyWith(
        endAt: const [],
        endAtDocumentSnapshot: endAtDocument.snapshot,
      );
    }
    if (endBeforeDocument != null) {
      queryCursor = queryCursor.copyWith(
        endBefore: const [],
        endBeforeDocumentSnapshot: endBeforeDocument.snapshot,
      );
    }

    if (startAt != _sentinel) {
      queryCursor = queryCursor.copyWith(
        startAt: [...queryCursor.startAt, startAt],
        startAtDocumentSnapshot: null,
      );
    }
    if (startAfter != _sentinel) {
      queryCursor = queryCursor.copyWith(
        startAfter: [...queryCursor.startAfter, startAfter],
        startAfterDocumentSnapshot: null,
      );
    }
    if (endAt != _sentinel) {
      queryCursor = queryCursor.copyWith(
        endAt: [...queryCursor.endAt, endAt],
        endAtDocumentSnapshot: null,
      );
    }
    if (endBefore != _sentinel) {
      queryCursor = queryCursor.copyWith(
        endBefore: [...queryCursor.endBefore, endBefore],
        endBeforeDocumentSnapshot: null,
      );
    }

    return _$MovieQuery(
      _collection,
      $referenceWithoutCursor: query,
      $queryCursor: queryCursor,
    );
  }

  MovieQuery orderByGenre({
    bool descending = false,
    Object? startAt = _sentinel,
    Object? startAfter = _sentinel,
    Object? endAt = _sentinel,
    Object? endBefore = _sentinel,
    MovieDocumentSnapshot? startAtDocument,
    MovieDocumentSnapshot? endAtDocument,
    MovieDocumentSnapshot? endBeforeDocument,
    MovieDocumentSnapshot? startAfterDocument,
  }) {
    final query = $referenceWithoutCursor.orderBy(_$MovieFieldMap['genre']!,
        descending: descending);
    var queryCursor = $queryCursor;

    if (startAtDocument != null) {
      queryCursor = queryCursor.copyWith(
        startAt: const [],
        startAtDocumentSnapshot: startAtDocument.snapshot,
      );
    }
    if (startAfterDocument != null) {
      queryCursor = queryCursor.copyWith(
        startAfter: const [],
        startAfterDocumentSnapshot: startAfterDocument.snapshot,
      );
    }
    if (endAtDocument != null) {
      queryCursor = queryCursor.copyWith(
        endAt: const [],
        endAtDocumentSnapshot: endAtDocument.snapshot,
      );
    }
    if (endBeforeDocument != null) {
      queryCursor = queryCursor.copyWith(
        endBefore: const [],
        endBeforeDocumentSnapshot: endBeforeDocument.snapshot,
      );
    }

    if (startAt != _sentinel) {
      queryCursor = queryCursor.copyWith(
        startAt: [...queryCursor.startAt, startAt],
        startAtDocumentSnapshot: null,
      );
    }
    if (startAfter != _sentinel) {
      queryCursor = queryCursor.copyWith(
        startAfter: [...queryCursor.startAfter, startAfter],
        startAfterDocumentSnapshot: null,
      );
    }
    if (endAt != _sentinel) {
      queryCursor = queryCursor.copyWith(
        endAt: [...queryCursor.endAt, endAt],
        endAtDocumentSnapshot: null,
      );
    }
    if (endBefore != _sentinel) {
      queryCursor = queryCursor.copyWith(
        endBefore: [...queryCursor.endBefore, endBefore],
        endBeforeDocumentSnapshot: null,
      );
    }

    return _$MovieQuery(
      _collection,
      $referenceWithoutCursor: query,
      $queryCursor: queryCursor,
    );
  }

  MovieQuery orderByLanguage({
    bool descending = false,
    Object? startAt = _sentinel,
    Object? startAfter = _sentinel,
    Object? endAt = _sentinel,
    Object? endBefore = _sentinel,
    MovieDocumentSnapshot? startAtDocument,
    MovieDocumentSnapshot? endAtDocument,
    MovieDocumentSnapshot? endBeforeDocument,
    MovieDocumentSnapshot? startAfterDocument,
  }) {
    var query =
        reference.orderBy(_$MovieFieldMap["language"]!, descending: descending);

    if (startAtDocument != null) {
      query = query.startAtDocument(startAtDocument.snapshot);
    }
    if (startAfterDocument != null) {
      query = query.startAfterDocument(startAfterDocument.snapshot);
    }
    if (endAtDocument != null) {
      query = query.endAtDocument(endAtDocument.snapshot);
    }
    if (endBeforeDocument != null) {
      query = query.endBeforeDocument(endBeforeDocument.snapshot);
    }

    if (startAt != _sentinel) {
      query = query.startAt([startAt]);
    }
    if (startAfter != _sentinel) {
      query = query.startAfter([startAfter]);
    }
    if (endAt != _sentinel) {
      query = query.endAt([endAt]);
    }
    if (endBefore != _sentinel) {
      query = query.endBefore([endBefore]);
    }

    return _$MovieQuery(query, _collection);
  }

  MovieQuery orderByCertification({
    bool descending = false,
    Object? startAt = _sentinel,
    Object? startAfter = _sentinel,
    Object? endAt = _sentinel,
    Object? endBefore = _sentinel,
    MovieDocumentSnapshot? startAtDocument,
    MovieDocumentSnapshot? endAtDocument,
    MovieDocumentSnapshot? endBeforeDocument,
    MovieDocumentSnapshot? startAfterDocument,
  }) {
    var query = reference.orderBy(_$MovieFieldMap["certification"]!,
        descending: descending);

    if (startAtDocument != null) {
      query = query.startAtDocument(startAtDocument.snapshot);
    }
    if (startAfterDocument != null) {
      query = query.startAfterDocument(startAfterDocument.snapshot);
    }
    if (endAtDocument != null) {
      query = query.endAtDocument(endAtDocument.snapshot);
    }
    if (endBeforeDocument != null) {
      query = query.endBeforeDocument(endBeforeDocument.snapshot);
    }

    if (startAt != _sentinel) {
      query = query.startAt([startAt]);
    }
    if (startAfter != _sentinel) {
      query = query.startAfter([startAfter]);
    }
    if (endAt != _sentinel) {
      query = query.endAt([endAt]);
    }
    if (endBefore != _sentinel) {
      query = query.endBefore([endBefore]);
    }

    return _$MovieQuery(query, _collection);
  }

  MovieQuery orderByCast({
    bool descending = false,
    Object? startAt = _sentinel,
    Object? startAfter = _sentinel,
    Object? endAt = _sentinel,
    Object? endBefore = _sentinel,
    MovieDocumentSnapshot? startAtDocument,
    MovieDocumentSnapshot? endAtDocument,
    MovieDocumentSnapshot? endBeforeDocument,
    MovieDocumentSnapshot? startAfterDocument,
  }) {
    var query =
        reference.orderBy(_$MovieFieldMap["cast"]!, descending: descending);

    if (startAtDocument != null) {
      query = query.startAtDocument(startAtDocument.snapshot);
    }
    if (startAfterDocument != null) {
      query = query.startAfterDocument(startAfterDocument.snapshot);
    }
    if (endAtDocument != null) {
      query = query.endAtDocument(endAtDocument.snapshot);
    }
    if (endBeforeDocument != null) {
      query = query.endBeforeDocument(endBeforeDocument.snapshot);
    }

    if (startAt != _sentinel) {
      query = query.startAt([startAt]);
    }
    if (startAfter != _sentinel) {
      query = query.startAfter([startAfter]);
    }
    if (endAt != _sentinel) {
      query = query.endAt([endAt]);
    }
    if (endBefore != _sentinel) {
      query = query.endBefore([endBefore]);
    }

    return _$MovieQuery(query, _collection);
  }

  @override
  bool operator ==(Object other) {
    return other is _$MovieQuery &&
        other.runtimeType == runtimeType &&
        other.reference == reference;
  }

  @override
  int get hashCode => Object.hash(runtimeType, reference);
}

class MovieQuerySnapshot
    extends FirestoreQuerySnapshot<Movie, MovieQueryDocumentSnapshot> {
  MovieQuerySnapshot._(
    this.snapshot,
    this.docs,
    this.docChanges,
  );

  final QuerySnapshot<Movie> snapshot;

  @override
  final List<MovieQueryDocumentSnapshot> docs;

  @override
  final List<FirestoreDocumentChange<MovieDocumentSnapshot>> docChanges;
}

class MovieQueryDocumentSnapshot extends FirestoreQueryDocumentSnapshot<Movie>
    implements MovieDocumentSnapshot {
  MovieQueryDocumentSnapshot._(this.snapshot, this.data);

  @override
  final QueryDocumentSnapshot<Movie> snapshot;

  @override
  MovieDocumentReference get reference {
    return MovieDocumentReference(snapshot.reference);
  }

  @override
  final Movie data;
}

/// A collection reference object can be used for adding documents,
/// getting document references, and querying for documents
/// (using the methods inherited from Query).
abstract class CommentCollectionReference
    implements
        CommentQuery,
        FirestoreCollectionReference<Comment, CommentQuerySnapshot> {
  factory CommentCollectionReference(
    DocumentReference<Movie> parent,
  ) = _$CommentCollectionReference;

  static Comment fromFirestore(
    DocumentSnapshot<Map<String, Object?>> snapshot,
    SnapshotOptions? options,
  ) {
    return _$CommentFromJson(snapshot.data()!);
  }

  static Map<String, Object?> toFirestore(
    Comment value,
    SetOptions? options,
  ) {
    return _$CommentToJson(value);
  }

  @override
  CollectionReference<Comment> get reference;

  /// A reference to the containing [MovieDocumentReference] if this is a subcollection.
  MovieDocumentReference get parent;

  @override
  CommentDocumentReference doc([String? id]);

  /// Add a new document to this collection with the specified data,
  /// assigning it a document ID automatically.
  Future<CommentDocumentReference> add(Comment value);
}

class _$CommentCollectionReference extends _$CommentQuery
    implements CommentCollectionReference {
  factory _$CommentCollectionReference(
    DocumentReference<Movie> parent,
  ) {
    return _$CommentCollectionReference._(
      MovieDocumentReference(parent),
      parent.collection('comments').withConverter(
            fromFirestore: CommentCollectionReference.fromFirestore,
            toFirestore: CommentCollectionReference.toFirestore,
          ),
    );
  }

  _$CommentCollectionReference._(
    this.parent,
    CollectionReference<Comment> reference,
  ) : super(reference, $referenceWithoutCursor: reference);

  @override
  final MovieDocumentReference parent;

  String get path => reference.path;

  @override
  CollectionReference<Comment> get reference =>
      super.reference as CollectionReference<Comment>;

  @override
  CommentDocumentReference doc([String? id]) {
    assert(
      id == null || id.split('/').length == 1,
      'The document ID cannot be from a different collection',
    );
    return CommentDocumentReference(
      reference.doc(id),
    );
  }

  @override
  Future<CommentDocumentReference> add(Comment value) {
    return reference.add(value).then((ref) => CommentDocumentReference(ref));
  }

  @override
  bool operator ==(Object other) {
    return other is _$CommentCollectionReference &&
        other.runtimeType == runtimeType &&
        other.reference == reference;
  }

  @override
  int get hashCode => Object.hash(runtimeType, reference);
}

abstract class CommentDocumentReference
    extends FirestoreDocumentReference<Comment, CommentDocumentSnapshot> {
  factory CommentDocumentReference(DocumentReference<Comment> reference) =
      _$CommentDocumentReference;

  DocumentReference<Comment> get reference;

  /// A reference to the [CommentCollectionReference] containing this document.
  CommentCollectionReference get parent {
    return _$CommentCollectionReference(
      reference.parent.parent!.withConverter<Movie>(
        fromFirestore: MovieCollectionReference.fromFirestore,
        toFirestore: MovieCollectionReference.toFirestore,
      ),
    );
  }

  @override
  Stream<CommentDocumentSnapshot> snapshots();

  @override
  Future<CommentDocumentSnapshot> get([GetOptions? options]);

  @override
  Future<void> delete();

  /// Updates data on the document. Data will be merged with any existing
  /// document data.
  ///
  /// If no document exists yet, the update will fail.
  Future<void> update({
    String authorName,
    FieldValue authorNameFieldValue,
    String message,
    FieldValue messageFieldValue,
  });

  /// Updates fields in the current document using the transaction API.
  ///
  /// The update will fail if applied to a document that does not exist.
  void transactionUpdate(
    Transaction transaction, {
    String authorName,
    FieldValue authorNameFieldValue,
    String message,
    FieldValue messageFieldValue,
  });
}

class _$CommentDocumentReference
    extends FirestoreDocumentReference<Comment, CommentDocumentSnapshot>
    implements CommentDocumentReference {
  _$CommentDocumentReference(this.reference);

  @override
  final DocumentReference<Comment> reference;

  /// A reference to the [CommentCollectionReference] containing this document.
  CommentCollectionReference get parent {
    return _$CommentCollectionReference(
      reference.parent.parent!.withConverter<Movie>(
        fromFirestore: MovieCollectionReference.fromFirestore,
        toFirestore: MovieCollectionReference.toFirestore,
      ),
    );
  }

  @override
  Stream<CommentDocumentSnapshot> snapshots() {
    return reference.snapshots().map((snapshot) {
      return CommentDocumentSnapshot._(
        snapshot,
        snapshot.data(),
      );
    });
  }

  @override
  Future<CommentDocumentSnapshot> get([GetOptions? options]) {
    return reference.get(options).then((snapshot) {
      return CommentDocumentSnapshot._(
        snapshot,
        snapshot.data(),
      );
    });
  }

  @override
  Future<CommentDocumentSnapshot> transactionGet(Transaction transaction) {
    return transaction.get(reference).then((snapshot) {
      return CommentDocumentSnapshot._(
        snapshot,
        snapshot.data(),
      );
    });
  }

  Future<void> update({
    Object? authorName = _sentinel,
    FieldValue? authorNameFieldValue,
    Object? message = _sentinel,
    FieldValue? messageFieldValue,
  }) async {
    assert(
      authorName == _sentinel || authorNameFieldValue == null,
      "Cannot specify both authorName and authorNameFieldValue",
    );
    assert(
      message == _sentinel || messageFieldValue == null,
      "Cannot specify both message and messageFieldValue",
    );
    final json = {
      if (authorName != _sentinel) 'authorName': authorName as String,
      if (authorNameFieldValue != null) 'authorName': authorNameFieldValue,
      if (message != _sentinel) 'message': message as String,
      if (messageFieldValue != null) 'message': messageFieldValue,
    };

    return reference.update(json);
  }

  void transactionUpdate(
    Transaction transaction, {
    Object? authorName = _sentinel,
    FieldValue? authorNameFieldValue,
    Object? message = _sentinel,
    FieldValue? messageFieldValue,
  }) {
    assert(
      authorName == _sentinel || authorNameFieldValue == null,
      "Cannot specify both authorName and authorNameFieldValue",
    );
    assert(
      message == _sentinel || messageFieldValue == null,
      "Cannot specify both message and messageFieldValue",
    );
    final json = {
      if (authorName != _sentinel) 'authorName': authorName as String,
      if (authorNameFieldValue != null) 'authorName': authorNameFieldValue,
      if (message != _sentinel) 'message': message as String,
      if (messageFieldValue != null) 'message': messageFieldValue,
    };

    transaction.update(reference, json);
  }

  @override
  bool operator ==(Object other) {
    return other is CommentDocumentReference &&
        other.runtimeType == runtimeType &&
        other.parent == parent &&
        other.id == id;
  }

  @override
  int get hashCode => Object.hash(runtimeType, parent, id);
}

class CommentDocumentSnapshot extends FirestoreDocumentSnapshot<Comment> {
  CommentDocumentSnapshot._(
    this.snapshot,
    this.data,
  );

  @override
  final DocumentSnapshot<Comment> snapshot;

  @override
  CommentDocumentReference get reference {
    return CommentDocumentReference(
      snapshot.reference,
    );
  }

  @override
  final Comment? data;
}

abstract class CommentQuery
    implements QueryReference<Comment, CommentQuerySnapshot> {
  @override
  CommentQuery limit(int limit);

  @override
  CommentQuery limitToLast(int limit);

  /// Perform an order query based on a [FieldPath].
  ///
  /// This method is considered unsafe as it does check that the field path
  /// maps to a valid property or that parameters such as [isEqualTo] receive
  /// a value of the correct type.
  ///
  /// If possible, instead use the more explicit variant of order queries:
  ///
  /// **AVOID**:
  /// ```dart
  /// collection.orderByFieldPath(
  ///   FieldPath.fromString('title'),
  ///   startAt: 'title',
  /// );
  /// ```
  ///
  /// **PREFER**:
  /// ```dart
  /// collection.orderByTitle(startAt: 'title');
  /// ```
  CommentQuery orderByFieldPath(
    FieldPath fieldPath, {
    bool descending = false,
    Object? startAt,
    Object? startAfter,
    Object? endAt,
    Object? endBefore,
    CommentDocumentSnapshot? startAtDocument,
    CommentDocumentSnapshot? endAtDocument,
    CommentDocumentSnapshot? endBeforeDocument,
    CommentDocumentSnapshot? startAfterDocument,
  });

  /// Perform a where query based on a [FieldPath].
  ///
  /// This method is considered unsafe as it does check that the field path
  /// maps to a valid property or that parameters such as [isEqualTo] receive
  /// a value of the correct type.
  ///
  /// If possible, instead use the more explicit variant of where queries:
  ///
  /// **AVOID**:
  /// ```dart
  /// collection.whereFieldPath(FieldPath.fromString('title'), isEqualTo: 'title');
  /// ```
  ///
  /// **PREFER**:
  /// ```dart
  /// collection.whereTitle(isEqualTo: 'title');
  /// ```
  CommentQuery whereFieldPath(
    FieldPath fieldPath, {
    Object? isEqualTo,
    Object? isNotEqualTo,
    Object? isLessThan,
    Object? isLessThanOrEqualTo,
    Object? isGreaterThan,
    Object? isGreaterThanOrEqualTo,
    Object? arrayContains,
    List<Object?>? arrayContainsAny,
    List<Object?>? whereIn,
    List<Object?>? whereNotIn,
    bool? isNull,
  });

  CommentQuery whereDocumentId({
    String? isEqualTo,
    String? isNotEqualTo,
    String? isLessThan,
    String? isLessThanOrEqualTo,
    String? isGreaterThan,
    String? isGreaterThanOrEqualTo,
    bool? isNull,
    List<String>? whereIn,
    List<String>? whereNotIn,
  });
  CommentQuery whereAuthorName({
    String? isEqualTo,
    String? isNotEqualTo,
    String? isLessThan,
    String? isLessThanOrEqualTo,
    String? isGreaterThan,
    String? isGreaterThanOrEqualTo,
    bool? isNull,
    List<String>? whereIn,
    List<String>? whereNotIn,
  });
  CommentQuery whereMessage({
    String? isEqualTo,
    String? isNotEqualTo,
    String? isLessThan,
    String? isLessThanOrEqualTo,
    String? isGreaterThan,
    String? isGreaterThanOrEqualTo,
    bool? isNull,
    List<String>? whereIn,
    List<String>? whereNotIn,
  });

  CommentQuery orderByDocumentId({
    bool descending = false,
    String startAt,
    String startAfter,
    String endAt,
    String endBefore,
    CommentDocumentSnapshot? startAtDocument,
    CommentDocumentSnapshot? endAtDocument,
    CommentDocumentSnapshot? endBeforeDocument,
    CommentDocumentSnapshot? startAfterDocument,
  });

  CommentQuery orderByAuthorName({
    bool descending = false,
    String startAt,
    String startAfter,
    String endAt,
    String endBefore,
    CommentDocumentSnapshot? startAtDocument,
    CommentDocumentSnapshot? endAtDocument,
    CommentDocumentSnapshot? endBeforeDocument,
    CommentDocumentSnapshot? startAfterDocument,
  });

  CommentQuery orderByMessage({
    bool descending = false,
    String startAt,
    String startAfter,
    String endAt,
    String endBefore,
    CommentDocumentSnapshot? startAtDocument,
    CommentDocumentSnapshot? endAtDocument,
    CommentDocumentSnapshot? endBeforeDocument,
    CommentDocumentSnapshot? startAfterDocument,
  });
}

class _$CommentQuery extends QueryReference<Comment, CommentQuerySnapshot>
    implements CommentQuery {
  _$CommentQuery(
    this._collection, {
    required Query<Comment> $referenceWithoutCursor,
    $QueryCursor $queryCursor = const $QueryCursor(),
  }) : super(
          $referenceWithoutCursor: $referenceWithoutCursor,
          $queryCursor: $queryCursor,
        );

  final CollectionReference<Object?> _collection;

  CommentQuerySnapshot _decodeSnapshot(
    QuerySnapshot<Comment> snapshot,
  ) {
    final docs = snapshot.docs.map((e) {
      return CommentQueryDocumentSnapshot._(e, e.data());
    }).toList();

    final docChanges = snapshot.docChanges.map((change) {
      return FirestoreDocumentChange<CommentDocumentSnapshot>(
        type: change.type,
        oldIndex: change.oldIndex,
        newIndex: change.newIndex,
        doc: CommentDocumentSnapshot._(change.doc, change.doc.data()),
      );
    }).toList();

    return CommentQuerySnapshot._(
      snapshot,
      docs,
      docChanges,
    );
  }

  @override
  Stream<CommentQuerySnapshot> snapshots([SnapshotOptions? options]) {
    return reference.snapshots().map(_decodeSnapshot);
  }

  @override
  Future<CommentQuerySnapshot> get([GetOptions? options]) {
    return reference.get(options).then(_decodeSnapshot);
  }

  @override
  CommentQuery limit(int limit) {
    return _$CommentQuery(
      _collection,
      $referenceWithoutCursor: $referenceWithoutCursor.limit(limit),
      $queryCursor: $queryCursor,
    );
  }

  @override
  CommentQuery limitToLast(int limit) {
    return _$CommentQuery(
      _collection,
      $referenceWithoutCursor: $referenceWithoutCursor.limitToLast(limit),
      $queryCursor: $queryCursor,
    );
  }

  CommentQuery orderByFieldPath(
    FieldPath fieldPath, {
    bool descending = false,
    Object? startAt = _sentinel,
    Object? startAfter = _sentinel,
    Object? endAt = _sentinel,
    Object? endBefore = _sentinel,
    CommentDocumentSnapshot? startAtDocument,
    CommentDocumentSnapshot? endAtDocument,
    CommentDocumentSnapshot? endBeforeDocument,
    CommentDocumentSnapshot? startAfterDocument,
  }) {
    final query =
        $referenceWithoutCursor.orderBy(fieldPath, descending: descending);
    var queryCursor = $queryCursor;

    if (startAtDocument != null) {
      queryCursor = queryCursor.copyWith(
        startAt: const [],
        startAtDocumentSnapshot: startAtDocument.snapshot,
      );
    }
    if (startAfterDocument != null) {
      queryCursor = queryCursor.copyWith(
        startAfter: const [],
        startAfterDocumentSnapshot: startAfterDocument.snapshot,
      );
    }
    if (endAtDocument != null) {
      queryCursor = queryCursor.copyWith(
        endAt: const [],
        endAtDocumentSnapshot: endAtDocument.snapshot,
      );
    }
    if (endBeforeDocument != null) {
      queryCursor = queryCursor.copyWith(
        endBefore: const [],
        endBeforeDocumentSnapshot: endBeforeDocument.snapshot,
      );
    }

    if (startAt != _sentinel) {
      queryCursor = queryCursor.copyWith(
        startAt: [...queryCursor.startAt, startAt],
        startAtDocumentSnapshot: null,
      );
    }
    if (startAfter != _sentinel) {
      queryCursor = queryCursor.copyWith(
        startAfter: [...queryCursor.startAfter, startAfter],
        startAfterDocumentSnapshot: null,
      );
    }
    if (endAt != _sentinel) {
      queryCursor = queryCursor.copyWith(
        endAt: [...queryCursor.endAt, endAt],
        endAtDocumentSnapshot: null,
      );
    }
    if (endBefore != _sentinel) {
      queryCursor = queryCursor.copyWith(
        endBefore: [...queryCursor.endBefore, endBefore],
        endBeforeDocumentSnapshot: null,
      );
    }
    return _$CommentQuery(
      _collection,
      $referenceWithoutCursor: query,
      $queryCursor: queryCursor,
    );
  }

  CommentQuery whereFieldPath(
    FieldPath fieldPath, {
    Object? isEqualTo,
    Object? isNotEqualTo,
    Object? isLessThan,
    Object? isLessThanOrEqualTo,
    Object? isGreaterThan,
    Object? isGreaterThanOrEqualTo,
    Object? arrayContains,
    List<Object?>? arrayContainsAny,
    List<Object?>? whereIn,
    List<Object?>? whereNotIn,
    bool? isNull,
  }) {
    return _$CommentQuery(
      _collection,
      $referenceWithoutCursor: $referenceWithoutCursor.where(
        fieldPath,
        isEqualTo: isEqualTo,
        isNotEqualTo: isNotEqualTo,
        isLessThan: isLessThan,
        isLessThanOrEqualTo: isLessThanOrEqualTo,
        isGreaterThan: isGreaterThan,
        isGreaterThanOrEqualTo: isGreaterThanOrEqualTo,
        arrayContains: arrayContains,
        arrayContainsAny: arrayContainsAny,
        whereIn: whereIn,
        whereNotIn: whereNotIn,
        isNull: isNull,
      ),
      $queryCursor: $queryCursor,
    );
  }

  CommentQuery whereDocumentId({
    String? isEqualTo,
    String? isNotEqualTo,
    String? isLessThan,
    String? isLessThanOrEqualTo,
    String? isGreaterThan,
    String? isGreaterThanOrEqualTo,
    bool? isNull,
    List<String>? whereIn,
    List<String>? whereNotIn,
  }) {
    return _$CommentQuery(
      _collection,
      $referenceWithoutCursor: $referenceWithoutCursor.where(
        FieldPath.documentId,
        isEqualTo: isEqualTo,
        isNotEqualTo: isNotEqualTo,
        isLessThan: isLessThan,
        isLessThanOrEqualTo: isLessThanOrEqualTo,
        isGreaterThan: isGreaterThan,
        isGreaterThanOrEqualTo: isGreaterThanOrEqualTo,
        isNull: isNull,
        whereIn: whereIn,
        whereNotIn: whereNotIn,
      ),
      $queryCursor: $queryCursor,
    );
  }

  CommentQuery whereAuthorName({
    String? isEqualTo,
    String? isNotEqualTo,
    String? isLessThan,
    String? isLessThanOrEqualTo,
    String? isGreaterThan,
    String? isGreaterThanOrEqualTo,
    bool? isNull,
    List<String>? whereIn,
    List<String>? whereNotIn,
  }) {
    return _$CommentQuery(
      _collection,
      $referenceWithoutCursor: $referenceWithoutCursor.where(
        _$CommentFieldMap['authorName']!,
        isEqualTo: isEqualTo,
        isNotEqualTo: isNotEqualTo,
        isLessThan: isLessThan,
        isLessThanOrEqualTo: isLessThanOrEqualTo,
        isGreaterThan: isGreaterThan,
        isGreaterThanOrEqualTo: isGreaterThanOrEqualTo,
        isNull: isNull,
        whereIn: whereIn,
        whereNotIn: whereNotIn,
      ),
      $queryCursor: $queryCursor,
    );
  }

  CommentQuery whereMessage({
    String? isEqualTo,
    String? isNotEqualTo,
    String? isLessThan,
    String? isLessThanOrEqualTo,
    String? isGreaterThan,
    String? isGreaterThanOrEqualTo,
    bool? isNull,
    List<String>? whereIn,
    List<String>? whereNotIn,
  }) {
    return _$CommentQuery(
      _collection,
      $referenceWithoutCursor: $referenceWithoutCursor.where(
        _$CommentFieldMap['message']!,
        isEqualTo: isEqualTo,
        isNotEqualTo: isNotEqualTo,
        isLessThan: isLessThan,
        isLessThanOrEqualTo: isLessThanOrEqualTo,
        isGreaterThan: isGreaterThan,
        isGreaterThanOrEqualTo: isGreaterThanOrEqualTo,
        isNull: isNull,
        whereIn: whereIn,
        whereNotIn: whereNotIn,
      ),
      $queryCursor: $queryCursor,
    );
  }

  CommentQuery orderByDocumentId({
    bool descending = false,
    Object? startAt = _sentinel,
    Object? startAfter = _sentinel,
    Object? endAt = _sentinel,
    Object? endBefore = _sentinel,
    CommentDocumentSnapshot? startAtDocument,
    CommentDocumentSnapshot? endAtDocument,
    CommentDocumentSnapshot? endBeforeDocument,
    CommentDocumentSnapshot? startAfterDocument,
  }) {
    final query = $referenceWithoutCursor.orderBy(FieldPath.documentId,
        descending: descending);
    var queryCursor = $queryCursor;

    if (startAtDocument != null) {
      queryCursor = queryCursor.copyWith(
        startAt: const [],
        startAtDocumentSnapshot: startAtDocument.snapshot,
      );
    }
    if (startAfterDocument != null) {
      queryCursor = queryCursor.copyWith(
        startAfter: const [],
        startAfterDocumentSnapshot: startAfterDocument.snapshot,
      );
    }
    if (endAtDocument != null) {
      queryCursor = queryCursor.copyWith(
        endAt: const [],
        endAtDocumentSnapshot: endAtDocument.snapshot,
      );
    }
    if (endBeforeDocument != null) {
      queryCursor = queryCursor.copyWith(
        endBefore: const [],
        endBeforeDocumentSnapshot: endBeforeDocument.snapshot,
      );
    }

    if (startAt != _sentinel) {
      queryCursor = queryCursor.copyWith(
        startAt: [...queryCursor.startAt, startAt],
        startAtDocumentSnapshot: null,
      );
    }
    if (startAfter != _sentinel) {
      queryCursor = queryCursor.copyWith(
        startAfter: [...queryCursor.startAfter, startAfter],
        startAfterDocumentSnapshot: null,
      );
    }
    if (endAt != _sentinel) {
      queryCursor = queryCursor.copyWith(
        endAt: [...queryCursor.endAt, endAt],
        endAtDocumentSnapshot: null,
      );
    }
    if (endBefore != _sentinel) {
      queryCursor = queryCursor.copyWith(
        endBefore: [...queryCursor.endBefore, endBefore],
        endBeforeDocumentSnapshot: null,
      );
    }

    return _$CommentQuery(
      _collection,
      $referenceWithoutCursor: query,
      $queryCursor: queryCursor,
    );
  }

  CommentQuery orderByAuthorName({
    bool descending = false,
    Object? startAt = _sentinel,
    Object? startAfter = _sentinel,
    Object? endAt = _sentinel,
    Object? endBefore = _sentinel,
    CommentDocumentSnapshot? startAtDocument,
    CommentDocumentSnapshot? endAtDocument,
    CommentDocumentSnapshot? endBeforeDocument,
    CommentDocumentSnapshot? startAfterDocument,
  }) {
    final query = $referenceWithoutCursor
        .orderBy(_$CommentFieldMap['authorName']!, descending: descending);
    var queryCursor = $queryCursor;

    if (startAtDocument != null) {
      queryCursor = queryCursor.copyWith(
        startAt: const [],
        startAtDocumentSnapshot: startAtDocument.snapshot,
      );
    }
    if (startAfterDocument != null) {
      queryCursor = queryCursor.copyWith(
        startAfter: const [],
        startAfterDocumentSnapshot: startAfterDocument.snapshot,
      );
    }
    if (endAtDocument != null) {
      queryCursor = queryCursor.copyWith(
        endAt: const [],
        endAtDocumentSnapshot: endAtDocument.snapshot,
      );
    }
    if (endBeforeDocument != null) {
      queryCursor = queryCursor.copyWith(
        endBefore: const [],
        endBeforeDocumentSnapshot: endBeforeDocument.snapshot,
      );
    }

    if (startAt != _sentinel) {
      queryCursor = queryCursor.copyWith(
        startAt: [...queryCursor.startAt, startAt],
        startAtDocumentSnapshot: null,
      );
    }
    if (startAfter != _sentinel) {
      queryCursor = queryCursor.copyWith(
        startAfter: [...queryCursor.startAfter, startAfter],
        startAfterDocumentSnapshot: null,
      );
    }
    if (endAt != _sentinel) {
      queryCursor = queryCursor.copyWith(
        endAt: [...queryCursor.endAt, endAt],
        endAtDocumentSnapshot: null,
      );
    }
    if (endBefore != _sentinel) {
      queryCursor = queryCursor.copyWith(
        endBefore: [...queryCursor.endBefore, endBefore],
        endBeforeDocumentSnapshot: null,
      );
    }

    return _$CommentQuery(
      _collection,
      $referenceWithoutCursor: query,
      $queryCursor: queryCursor,
    );
  }

  CommentQuery orderByMessage({
    bool descending = false,
    Object? startAt = _sentinel,
    Object? startAfter = _sentinel,
    Object? endAt = _sentinel,
    Object? endBefore = _sentinel,
    CommentDocumentSnapshot? startAtDocument,
    CommentDocumentSnapshot? endAtDocument,
    CommentDocumentSnapshot? endBeforeDocument,
    CommentDocumentSnapshot? startAfterDocument,
  }) {
    final query = $referenceWithoutCursor.orderBy(_$CommentFieldMap['message']!,
        descending: descending);
    var queryCursor = $queryCursor;

    if (startAtDocument != null) {
      queryCursor = queryCursor.copyWith(
        startAt: const [],
        startAtDocumentSnapshot: startAtDocument.snapshot,
      );
    }
    if (startAfterDocument != null) {
      queryCursor = queryCursor.copyWith(
        startAfter: const [],
        startAfterDocumentSnapshot: startAfterDocument.snapshot,
      );
    }
    if (endAtDocument != null) {
      queryCursor = queryCursor.copyWith(
        endAt: const [],
        endAtDocumentSnapshot: endAtDocument.snapshot,
      );
    }
    if (endBeforeDocument != null) {
      queryCursor = queryCursor.copyWith(
        endBefore: const [],
        endBeforeDocumentSnapshot: endBeforeDocument.snapshot,
      );
    }

    if (startAt != _sentinel) {
      queryCursor = queryCursor.copyWith(
        startAt: [...queryCursor.startAt, startAt],
        startAtDocumentSnapshot: null,
      );
    }
    if (startAfter != _sentinel) {
      queryCursor = queryCursor.copyWith(
        startAfter: [...queryCursor.startAfter, startAfter],
        startAfterDocumentSnapshot: null,
      );
    }
    if (endAt != _sentinel) {
      queryCursor = queryCursor.copyWith(
        endAt: [...queryCursor.endAt, endAt],
        endAtDocumentSnapshot: null,
      );
    }
    if (endBefore != _sentinel) {
      queryCursor = queryCursor.copyWith(
        endBefore: [...queryCursor.endBefore, endBefore],
        endBeforeDocumentSnapshot: null,
      );
    }

    return _$CommentQuery(
      _collection,
      $referenceWithoutCursor: query,
      $queryCursor: queryCursor,
    );
  }

  @override
  bool operator ==(Object other) {
    return other is _$CommentQuery &&
        other.runtimeType == runtimeType &&
        other.reference == reference;
  }

  @override
  int get hashCode => Object.hash(runtimeType, reference);
}

class CommentQuerySnapshot
    extends FirestoreQuerySnapshot<Comment, CommentQueryDocumentSnapshot> {
  CommentQuerySnapshot._(
    this.snapshot,
    this.docs,
    this.docChanges,
  );

  final QuerySnapshot<Comment> snapshot;

  @override
  final List<CommentQueryDocumentSnapshot> docs;

  @override
  final List<FirestoreDocumentChange<CommentDocumentSnapshot>> docChanges;
}

class CommentQueryDocumentSnapshot
    extends FirestoreQueryDocumentSnapshot<Comment>
    implements CommentDocumentSnapshot {
  CommentQueryDocumentSnapshot._(this.snapshot, this.data);

  @override
  final QueryDocumentSnapshot<Comment> snapshot;

  @override
  CommentDocumentReference get reference {
    return CommentDocumentReference(snapshot.reference);
  }

  @override
  final Comment data;
}

// **************************************************************************
// ValidatorGenerator
// **************************************************************************

void _$assertMovie(Movie instance) {
  const Min(0).validate(instance.likes, 'likes');
  const Min(0).validate(instance.year, 'year');
}

// **************************************************************************
// JsonSerializableGenerator
// **************************************************************************

Movie _$MovieFromJson(Map<String, dynamic> json) => Movie(
      genre:
          (json['genre'] as List<dynamic>?)?.map((e) => e as String).toList(),
      likes: json['likes'] as int,
      poster: json['poster'] as String,
      rated: json['rated'] as String,
      runtime: json['runtime'] as String,
      title: json['title'] as String,
      year: json['year'] as int,
<<<<<<< HEAD
      language: (json['language'] as List<dynamic>?)
          ?.map((e) => $enumDecode(_$LanguageTypeEnumMap, e))
          .toList(),
      certification:
          $enumDecode(_$CertificationTypeEnumMap, json['certification']),
      cast: (json['cast'] as List<dynamic>)
          .map((e) => (e as Map<String, dynamic>).map(
                (k, e) =>
                    MapEntry($enumDecode(_$CastTypeEnumMap, k), e as String),
              ))
          .toList(),
      majorCast: (json['majorCast'] as Map<String, dynamic>).map(
        (k, e) => MapEntry($enumDecode(_$CastTypeEnumMap, k), e as String),
      ),
=======
      id: json['id'] as String,
>>>>>>> 75ade1a0
    );

const _$MovieFieldMap = <String, String>{
  'id': 'id',
  'poster': 'poster',
  'likes': 'likes',
  'title': 'title',
  'year': 'year',
  'runtime': 'runtime',
  'rated': 'rated',
  'genre': 'genre',
  'language': 'language',
  'certification': 'certification',
  'cast': 'cast',
  'majorCast': 'majorCast',
};

Map<String, dynamic> _$MovieToJson(Movie instance) => <String, dynamic>{
      'id': instance.id,
      'poster': instance.poster,
      'likes': instance.likes,
      'title': instance.title,
      'year': instance.year,
      'runtime': instance.runtime,
      'rated': instance.rated,
      'genre': instance.genre,
      'language':
          instance.language?.map((e) => _$LanguageTypeEnumMap[e]!).toList(),
      'certification': _$CertificationTypeEnumMap[instance.certification]!,
      'cast': instance.cast
          .map((e) => e.map((k, e) => MapEntry(_$CastTypeEnumMap[k]!, e)))
          .toList(),
      'majorCast':
          instance.majorCast.map((k, e) => MapEntry(_$CastTypeEnumMap[k]!, e)),
    };

const _$LanguageTypeEnumMap = {
  LanguageType.English: 'English',
  LanguageType.French: 'French',
  LanguageType.Spanish: 'Spanish',
  LanguageType.Chinese: 'Chinese',
  LanguageType.Korean: 'Korean',
};

const _$CertificationTypeEnumMap = {
  CertificationType.None: 'None',
  CertificationType.G: 'G',
  CertificationType.PG: 'PG',
  CertificationType.PG13: 'PG13',
  CertificationType.R: 'R',
  CertificationType.TVPG: 'TVPG',
  CertificationType.TVMA: 'TVMA',
};

const _$CastTypeEnumMap = {
  CastType.Background: 'Background',
  CastType.Cameo: 'Cameo',
  CastType.Recurring: 'Recurring',
  CastType.Side: 'Side',
  CastType.Star: 'Star',
  CastType.CoStar: 'CoStar',
  CastType.GuestStar: 'GuestStar',
};

Comment _$CommentFromJson(Map<String, dynamic> json) => Comment(
      authorName: json['authorName'] as String,
      message: json['message'] as String,
    );

const _$CommentFieldMap = <String, String>{
  'authorName': 'authorName',
  'message': 'message',
};

Map<String, dynamic> _$CommentToJson(Comment instance) => <String, dynamic>{
      'authorName': instance.authorName,
      'message': instance.message,
    };<|MERGE_RESOLUTION|>--- conflicted
+++ resolved
@@ -10,49 +10,6 @@
 
 // GENERATED CODE - DO NOT MODIFY BY HAND
 // ignore_for_file: unused_element, deprecated_member_use, deprecated_member_use_from_same_package, use_function_type_syntax_for_parameters, unnecessary_const, avoid_init_to_null, invalid_override_different_default_values_named, prefer_expression_function_bodies, annotate_overrides, require_trailing_commas, prefer_single_quotes, prefer_double_quotes, use_super_parameters
-
-List<String>? _enumConvertList(enumList) {
-  if (enumList == null) {
-    return null;
-  }
-  List<String> _tmpEnumList = [];
-  enumList.forEach((Enum e) {
-    _tmpEnumList.add(e.name);
-  });
-  return (_tmpEnumList.length > 0) ? _tmpEnumList : null;
-}
-
-List<Map<String, String>>? _enumConvertListMap(enumListMap) {
-  if (enumListMap == null) {
-    return null;
-  }
-  List<Map<String, String>> _tmpEnumListMap = [];
-
-  for (var e in enumListMap) {
-    e.forEach((Enum k, v) {
-      // TODO: Test for an enum key or enum value
-      // var _k = (k is Enum) ? k.name : k;
-      // var _v = (v is Enum) ? v.name : v;
-      var _k = k.name;
-      var _v = v;
-      _tmpEnumListMap.add({_k: _v});
-    });
-  }
-  ;
-  return (_tmpEnumListMap.length > 0) ? _tmpEnumListMap : null;
-}
-
-Map<String, dynamic>? _enumConvertMap(enumMap) {
-  if (enumMap == null) {
-    return null;
-  }
-  Map<String, dynamic> _tmpEnumMap = {};
-
-  enumMap?.forEach((Enum k, v) {
-    _tmpEnumMap.addAll({k.name: v});
-  });
-  return (_tmpEnumMap.length > 0) ? _tmpEnumMap : null;
-}
 
 class _Sentinel {
   const _Sentinel();
@@ -189,13 +146,7 @@
     String rated,
     FieldValue ratedFieldValue,
     List<String>? genre,
-<<<<<<< HEAD
-    List<LanguageType>? language,
-    CertificationType certification,
-    List<Map<CastType, String>> cast,
-=======
     FieldValue genreFieldValue,
->>>>>>> 75ade1a0
   });
 
   /// Updates fields in the current document using the transaction API.
@@ -281,13 +232,7 @@
     Object? rated = _sentinel,
     FieldValue? ratedFieldValue,
     Object? genre = _sentinel,
-<<<<<<< HEAD
-    Object? language = _sentinel,
-    Object? certification = _sentinel,
-    Object? cast = _sentinel,
-=======
     FieldValue? genreFieldValue,
->>>>>>> 75ade1a0
   }) async {
     assert(
       poster == _sentinel || posterFieldValue == null,
@@ -318,21 +263,6 @@
       "Cannot specify both genre and genreFieldValue",
     );
     final json = {
-<<<<<<< HEAD
-      if (poster != _sentinel) "poster": poster as String,
-      if (likes != _sentinel) "likes": likes as int,
-      if (title != _sentinel) "title": title as String,
-      if (year != _sentinel) "year": year as int,
-      if (runtime != _sentinel) "runtime": runtime as String,
-      if (rated != _sentinel) "rated": rated as String,
-      if (genre != _sentinel) "genre": genre as List<String>?,
-      if (language != _sentinel)
-        "language": _enumConvertList(language as List<LanguageType>?),
-      if (certification != _sentinel)
-        "certification": certification as CertificationType,
-      if (cast != _sentinel)
-        "cast": _enumConvertListMap(cast as List<Map<CastType, String>>),
-=======
       if (poster != _sentinel) 'poster': poster as String,
       if (posterFieldValue != null) 'poster': posterFieldValue,
       if (likes != _sentinel) 'likes': likes as int,
@@ -347,7 +277,6 @@
       if (ratedFieldValue != null) 'rated': ratedFieldValue,
       if (genre != _sentinel) 'genre': genre as List<String>?,
       if (genreFieldValue != null) 'genre': genreFieldValue,
->>>>>>> 75ade1a0
     };
 
     return reference.update(json);
@@ -610,39 +539,6 @@
     String? arrayContains,
     List<String>? arrayContainsAny,
   });
-  MovieQuery whereLanguage({
-    List<LanguageType>? isEqualTo,
-    List<LanguageType>? isNotEqualTo,
-    List<LanguageType>? isLessThan,
-    List<LanguageType>? isLessThanOrEqualTo,
-    List<LanguageType>? isGreaterThan,
-    List<LanguageType>? isGreaterThanOrEqualTo,
-    bool? isNull,
-    LanguageType? arrayContains,
-    List<LanguageType>? arrayContainsAny,
-  });
-  MovieQuery whereCertification({
-    CertificationType? isEqualTo,
-    CertificationType? isNotEqualTo,
-    CertificationType? isLessThan,
-    CertificationType? isLessThanOrEqualTo,
-    CertificationType? isGreaterThan,
-    CertificationType? isGreaterThanOrEqualTo,
-    bool? isNull,
-    List<CertificationType>? whereIn,
-    List<CertificationType>? whereNotIn,
-  });
-  MovieQuery whereCast({
-    List<Map<CastType, String>>? isEqualTo,
-    List<Map<CastType, String>>? isNotEqualTo,
-    List<Map<CastType, String>>? isLessThan,
-    List<Map<CastType, String>>? isLessThanOrEqualTo,
-    List<Map<CastType, String>>? isGreaterThan,
-    List<Map<CastType, String>>? isGreaterThanOrEqualTo,
-    bool? isNull,
-    Map<CastType, String>? arrayContains,
-    List<Map<CastType, String>>? arrayContainsAny,
-  });
 
   MovieQuery orderByDocumentId({
     bool descending = false,
@@ -734,42 +630,6 @@
     List<String>? startAfter,
     List<String>? endAt,
     List<String>? endBefore,
-    MovieDocumentSnapshot? startAtDocument,
-    MovieDocumentSnapshot? endAtDocument,
-    MovieDocumentSnapshot? endBeforeDocument,
-    MovieDocumentSnapshot? startAfterDocument,
-  });
-
-  MovieQuery orderByLanguage({
-    bool descending = false,
-    List<LanguageType>? startAt,
-    List<LanguageType>? startAfter,
-    List<LanguageType>? endAt,
-    List<LanguageType>? endBefore,
-    MovieDocumentSnapshot? startAtDocument,
-    MovieDocumentSnapshot? endAtDocument,
-    MovieDocumentSnapshot? endBeforeDocument,
-    MovieDocumentSnapshot? startAfterDocument,
-  });
-
-  MovieQuery orderByCertification({
-    bool descending = false,
-    CertificationType startAt,
-    CertificationType startAfter,
-    CertificationType endAt,
-    CertificationType endBefore,
-    MovieDocumentSnapshot? startAtDocument,
-    MovieDocumentSnapshot? endAtDocument,
-    MovieDocumentSnapshot? endBeforeDocument,
-    MovieDocumentSnapshot? startAfterDocument,
-  });
-
-  MovieQuery orderByCast({
-    bool descending = false,
-    List<Map<CastType, String>> startAt,
-    List<Map<CastType, String>> startAfter,
-    List<Map<CastType, String>> endAt,
-    List<Map<CastType, String>> endBefore,
     MovieDocumentSnapshot? startAtDocument,
     MovieDocumentSnapshot? endAtDocument,
     MovieDocumentSnapshot? endBeforeDocument,
@@ -1179,99 +1039,6 @@
     );
   }
 
-  MovieQuery whereLanguage({
-    List<LanguageType>? isEqualTo,
-    List<LanguageType>? isNotEqualTo,
-    List<LanguageType>? isLessThan,
-    List<LanguageType>? isLessThanOrEqualTo,
-    List<LanguageType>? isGreaterThan,
-    List<LanguageType>? isGreaterThanOrEqualTo,
-    bool? isNull,
-    LanguageType? arrayContains,
-    List<LanguageType>? arrayContainsAny,
-  }) {
-    return _$MovieQuery(
-      reference.where(
-        'language',
-        isEqualTo: _enumConvertList(isEqualTo),
-        isNotEqualTo: _enumConvertList(isNotEqualTo),
-        isLessThan: _enumConvertList(isLessThan),
-        isLessThanOrEqualTo: _enumConvertList(isLessThanOrEqualTo),
-        isGreaterThan: _enumConvertList(isGreaterThan),
-        isGreaterThanOrEqualTo: _enumConvertList(isGreaterThanOrEqualTo),
-        isNull: isNull,
-        arrayContains: arrayContains?.name,
-        arrayContainsAny: _enumConvertList(arrayContainsAny),
-      ),
-      _collection,
-    );
-  }
-
-  MovieQuery whereCertification({
-    CertificationType? isEqualTo,
-    CertificationType? isNotEqualTo,
-    CertificationType? isLessThan,
-    CertificationType? isLessThanOrEqualTo,
-    CertificationType? isGreaterThan,
-    CertificationType? isGreaterThanOrEqualTo,
-    bool? isNull,
-    List<CertificationType>? whereIn,
-    List<CertificationType>? whereNotIn,
-  }) {
-    List<String>? _whereInList;
-    whereIn?.forEach((e) {
-      _whereInList?.add(e.name);
-    });
-    List<String>? _whereNotInList;
-    whereNotIn?.forEach((e) {
-      _whereNotInList?.add(e.name);
-    });
-
-    return _$MovieQuery(
-      reference.where(
-        'certification',
-        isEqualTo: isEqualTo?.name,
-        isNotEqualTo: isNotEqualTo?.name,
-        isLessThan: isLessThan?.name,
-        isLessThanOrEqualTo: isLessThanOrEqualTo?.name,
-        isGreaterThan: isGreaterThan?.name,
-        isGreaterThanOrEqualTo: isGreaterThanOrEqualTo?.name,
-        isNull: isNull,
-        whereIn: _whereInList,
-        whereNotIn: _whereNotInList,
-      ),
-      _collection,
-    );
-  }
-
-  MovieQuery whereCast({
-    List<Map<CastType, String>>? isEqualTo,
-    List<Map<CastType, String>>? isNotEqualTo,
-    List<Map<CastType, String>>? isLessThan,
-    List<Map<CastType, String>>? isLessThanOrEqualTo,
-    List<Map<CastType, String>>? isGreaterThan,
-    List<Map<CastType, String>>? isGreaterThanOrEqualTo,
-    bool? isNull,
-    Map<CastType, String>? arrayContains,
-    List<Map<CastType, String>>? arrayContainsAny,
-  }) {
-    return _$MovieQuery(
-      reference.where(
-        'cast',
-        isEqualTo: _enumConvertListMap(isEqualTo),
-        isNotEqualTo: _enumConvertListMap(isNotEqualTo),
-        isLessThan: _enumConvertListMap(isLessThan),
-        isLessThanOrEqualTo: _enumConvertListMap(isLessThanOrEqualTo),
-        isGreaterThan: _enumConvertListMap(isGreaterThan),
-        isGreaterThanOrEqualTo: _enumConvertListMap(isGreaterThanOrEqualTo),
-        isNull: isNull,
-        arrayContains: _enumConvertMap(arrayContains),
-        arrayContainsAny: _enumConvertListMap(arrayContainsAny),
-      ),
-      _collection,
-    );
-  }
-
   MovieQuery orderByDocumentId({
     bool descending = false,
     Object? startAt = _sentinel,
@@ -1846,135 +1613,6 @@
       $referenceWithoutCursor: query,
       $queryCursor: queryCursor,
     );
-  }
-
-  MovieQuery orderByLanguage({
-    bool descending = false,
-    Object? startAt = _sentinel,
-    Object? startAfter = _sentinel,
-    Object? endAt = _sentinel,
-    Object? endBefore = _sentinel,
-    MovieDocumentSnapshot? startAtDocument,
-    MovieDocumentSnapshot? endAtDocument,
-    MovieDocumentSnapshot? endBeforeDocument,
-    MovieDocumentSnapshot? startAfterDocument,
-  }) {
-    var query =
-        reference.orderBy(_$MovieFieldMap["language"]!, descending: descending);
-
-    if (startAtDocument != null) {
-      query = query.startAtDocument(startAtDocument.snapshot);
-    }
-    if (startAfterDocument != null) {
-      query = query.startAfterDocument(startAfterDocument.snapshot);
-    }
-    if (endAtDocument != null) {
-      query = query.endAtDocument(endAtDocument.snapshot);
-    }
-    if (endBeforeDocument != null) {
-      query = query.endBeforeDocument(endBeforeDocument.snapshot);
-    }
-
-    if (startAt != _sentinel) {
-      query = query.startAt([startAt]);
-    }
-    if (startAfter != _sentinel) {
-      query = query.startAfter([startAfter]);
-    }
-    if (endAt != _sentinel) {
-      query = query.endAt([endAt]);
-    }
-    if (endBefore != _sentinel) {
-      query = query.endBefore([endBefore]);
-    }
-
-    return _$MovieQuery(query, _collection);
-  }
-
-  MovieQuery orderByCertification({
-    bool descending = false,
-    Object? startAt = _sentinel,
-    Object? startAfter = _sentinel,
-    Object? endAt = _sentinel,
-    Object? endBefore = _sentinel,
-    MovieDocumentSnapshot? startAtDocument,
-    MovieDocumentSnapshot? endAtDocument,
-    MovieDocumentSnapshot? endBeforeDocument,
-    MovieDocumentSnapshot? startAfterDocument,
-  }) {
-    var query = reference.orderBy(_$MovieFieldMap["certification"]!,
-        descending: descending);
-
-    if (startAtDocument != null) {
-      query = query.startAtDocument(startAtDocument.snapshot);
-    }
-    if (startAfterDocument != null) {
-      query = query.startAfterDocument(startAfterDocument.snapshot);
-    }
-    if (endAtDocument != null) {
-      query = query.endAtDocument(endAtDocument.snapshot);
-    }
-    if (endBeforeDocument != null) {
-      query = query.endBeforeDocument(endBeforeDocument.snapshot);
-    }
-
-    if (startAt != _sentinel) {
-      query = query.startAt([startAt]);
-    }
-    if (startAfter != _sentinel) {
-      query = query.startAfter([startAfter]);
-    }
-    if (endAt != _sentinel) {
-      query = query.endAt([endAt]);
-    }
-    if (endBefore != _sentinel) {
-      query = query.endBefore([endBefore]);
-    }
-
-    return _$MovieQuery(query, _collection);
-  }
-
-  MovieQuery orderByCast({
-    bool descending = false,
-    Object? startAt = _sentinel,
-    Object? startAfter = _sentinel,
-    Object? endAt = _sentinel,
-    Object? endBefore = _sentinel,
-    MovieDocumentSnapshot? startAtDocument,
-    MovieDocumentSnapshot? endAtDocument,
-    MovieDocumentSnapshot? endBeforeDocument,
-    MovieDocumentSnapshot? startAfterDocument,
-  }) {
-    var query =
-        reference.orderBy(_$MovieFieldMap["cast"]!, descending: descending);
-
-    if (startAtDocument != null) {
-      query = query.startAtDocument(startAtDocument.snapshot);
-    }
-    if (startAfterDocument != null) {
-      query = query.startAfterDocument(startAfterDocument.snapshot);
-    }
-    if (endAtDocument != null) {
-      query = query.endAtDocument(endAtDocument.snapshot);
-    }
-    if (endBeforeDocument != null) {
-      query = query.endBeforeDocument(endBeforeDocument.snapshot);
-    }
-
-    if (startAt != _sentinel) {
-      query = query.startAt([startAt]);
-    }
-    if (startAfter != _sentinel) {
-      query = query.startAfter([startAfter]);
-    }
-    if (endAt != _sentinel) {
-      query = query.endAt([endAt]);
-    }
-    if (endBefore != _sentinel) {
-      query = query.endBefore([endBefore]);
-    }
-
-    return _$MovieQuery(query, _collection);
   }
 
   @override
@@ -2977,24 +2615,7 @@
       runtime: json['runtime'] as String,
       title: json['title'] as String,
       year: json['year'] as int,
-<<<<<<< HEAD
-      language: (json['language'] as List<dynamic>?)
-          ?.map((e) => $enumDecode(_$LanguageTypeEnumMap, e))
-          .toList(),
-      certification:
-          $enumDecode(_$CertificationTypeEnumMap, json['certification']),
-      cast: (json['cast'] as List<dynamic>)
-          .map((e) => (e as Map<String, dynamic>).map(
-                (k, e) =>
-                    MapEntry($enumDecode(_$CastTypeEnumMap, k), e as String),
-              ))
-          .toList(),
-      majorCast: (json['majorCast'] as Map<String, dynamic>).map(
-        (k, e) => MapEntry($enumDecode(_$CastTypeEnumMap, k), e as String),
-      ),
-=======
       id: json['id'] as String,
->>>>>>> 75ade1a0
     );
 
 const _$MovieFieldMap = <String, String>{
@@ -3006,10 +2627,6 @@
   'runtime': 'runtime',
   'rated': 'rated',
   'genre': 'genre',
-  'language': 'language',
-  'certification': 'certification',
-  'cast': 'cast',
-  'majorCast': 'majorCast',
 };
 
 Map<String, dynamic> _$MovieToJson(Movie instance) => <String, dynamic>{
@@ -3021,43 +2638,7 @@
       'runtime': instance.runtime,
       'rated': instance.rated,
       'genre': instance.genre,
-      'language':
-          instance.language?.map((e) => _$LanguageTypeEnumMap[e]!).toList(),
-      'certification': _$CertificationTypeEnumMap[instance.certification]!,
-      'cast': instance.cast
-          .map((e) => e.map((k, e) => MapEntry(_$CastTypeEnumMap[k]!, e)))
-          .toList(),
-      'majorCast':
-          instance.majorCast.map((k, e) => MapEntry(_$CastTypeEnumMap[k]!, e)),
     };
-
-const _$LanguageTypeEnumMap = {
-  LanguageType.English: 'English',
-  LanguageType.French: 'French',
-  LanguageType.Spanish: 'Spanish',
-  LanguageType.Chinese: 'Chinese',
-  LanguageType.Korean: 'Korean',
-};
-
-const _$CertificationTypeEnumMap = {
-  CertificationType.None: 'None',
-  CertificationType.G: 'G',
-  CertificationType.PG: 'PG',
-  CertificationType.PG13: 'PG13',
-  CertificationType.R: 'R',
-  CertificationType.TVPG: 'TVPG',
-  CertificationType.TVMA: 'TVMA',
-};
-
-const _$CastTypeEnumMap = {
-  CastType.Background: 'Background',
-  CastType.Cameo: 'Cameo',
-  CastType.Recurring: 'Recurring',
-  CastType.Side: 'Side',
-  CastType.Star: 'Star',
-  CastType.CoStar: 'CoStar',
-  CastType.GuestStar: 'GuestStar',
-};
 
 Comment _$CommentFromJson(Map<String, dynamic> json) => Comment(
       authorName: json['authorName'] as String,
