// Copyright 2021, the Chromium project authors.  Please see the AUTHORS file
// for details. All rights reserved. Use of this source code is governed by a
// BSD-style license that can be found in the LICENSE file.

import 'dart:async';

import 'package:async/async.dart';
import 'package:cloud_firestore/cloud_firestore.dart';
import 'package:cloud_firestore_odm_example/integration.dart';
import 'package:cloud_firestore_odm_example/movie.dart';
import 'package:firebase_core/firebase_core.dart';
import 'package:flutter_test/flutter_test.dart';

import 'common.dart';

class Foo {
  Foo();
}

void main() {
  group('CollectionReference', () {
    late FirebaseFirestore customFirestore;

    setUpAll(() async {
      customFirestore = FirebaseFirestore.instanceFor(
        app: await Firebase.initializeApp(
          name: 'custom-collection-app',
          options: FirebaseOptions(
            apiKey: Firebase.app().options.apiKey,
            appId: Firebase.app().options.appId,
            messagingSenderId: Firebase.app().options.messagingSenderId,
            projectId: Firebase.app().options.projectId,
          ),
        ),
      );
    });

    test('Injects document ID when annotated by @Id', () async {
      final collection = await initializeTest(MovieCollectionReference());

      await collection.doc('123').set(createMovie(title: 'a'));
      await collection.doc('456').set(createMovie(title: 'b'));

      final a = await collection.doc('123').get();
      final b = await collection.doc('456').get();

      expect(a.data?.id, '123');
      expect(b.data?.id, '456');
    });

    test(
        'When using @Id, set/update do not insert an "id" property in the document',
        () async {
      final collection = await initializeTest(MovieCollectionReference());

      await collection.doc('123').set(createMovie(title: 'a', id: '42'));

      final snapshot = await FirebaseFirestore.instance
          .doc(collection.doc('123').path)
          .get();

      expect(snapshot.data()?.containsKey('id'), false);
    });

    group('any collection', () {
      test('reference', () async {
        expect(
          MovieCollectionReference().reference,
          isA<CollectionReference<Movie>>()
              .having((e) => e.path, 'path', 'firestore-example-app'),
        );

        expect(
          MovieCollectionReference().doc('123').comments.reference,
          isA<CollectionReference<Comment>>().having(
            (e) => e.path,
            'path',
            'firestore-example-app/123/comments',
          ),
        );
      });

      group('get', () {
        test(
          'supports GetOptions',
          () async {
            final collection = await initializeTest(MovieCollectionReference());

            await collection.doc('123').set(createMovie(title: 'title'));
            await collection.doc('123').get();

            expect(
              await collection.get(const GetOptions(source: Source.cache)),
              isA<MovieQuerySnapshot>().having((e) => e.docs, 'doc', [
                isA<MovieQueryDocumentSnapshot>()
                    .having((e) => e.data.title, 'data.title', 'title')
                    .having(
                      (e) => e.metadata.isFromCache,
                      'metadata.isFromCache',
                      true,
                    ),
              ]),
            );
            // TODO figure out why this is somehow failing in the CI
          },
          skip: true,
        );

        test(
          'supports get with enum',
          () async {
            final collection = await initializeTest(MovieCollectionReference());

            await collection.doc('123').set(
                  createMovie(
                    title: 'title',
                    certification: CertificationType.pg,
                  ),
                );

            await collection.doc('123').get();

            expect(
              await collection
                  .whereCertification(isEqualTo: CertificationType.pg)
                  .get(),
              isA<MovieQuerySnapshot>().having((e) => e.docs, 'doc', [
                isA<MovieQueryDocumentSnapshot>().having(
                  (e) => e.data.certification,
                  'data.certification',
                  CertificationType.pg,
                )
              ]),
            );
          },
        );

        test(
          'supports get using list of enum',
          () async {
            final collection = await initializeTest(MovieCollectionReference());

            await collection.doc('123').set(
                  createMovie(
                    title: 'title',
                    language: [LanguageType.english, LanguageType.korean],
                    cast: [
                      {CastType.coStar: 'William Shatner'},
                      {CastType.cameo: 'Harlan Ellison'}
                    ],
                  ),
                );
            await collection.doc('123').get();

            expect(
              await collection
                  .whereLanguage(
                    arrayContains: LanguageType.english,
                    // arrayContainsAny: [LanguageType.English],
                    // isEqualTo: [LanguageType.English, LanguageType.Korean]
                  )
                  .get(),
              isA<MovieQuerySnapshot>().having((e) => e.docs, 'doc', [
                isA<MovieQueryDocumentSnapshot>().having(
                  (e) => e.data.language,
                  'data.language',
                  [LanguageType.english, LanguageType.korean],
                )
              ]),
            );
          },
        );

        test(
          'supports get using enum (list of) map',
          () async {
            final collection = await initializeTest(MovieCollectionReference());

            await collection.doc('123').set(
                  createMovie(
                    title: 'title',
                    language: [LanguageType.english, LanguageType.korean],
                    cast: [
                      {
                        CastType.coStar: 'William Shatner',
                      },
                      {CastType.cameo: 'Harlan Ellison'}
                    ],
                    majorCast: {
                      CastType.coStar: 'William Shatner',
                      CastType.cameo: 'Harlan Ellison'
                    },
                  ),
                );
            await collection.doc('123').get();

            expect(
              await collection.whereCast(
                // whereMajorCast
                arrayContains: {
                  CastType.coStar: 'William Shatner',
                },
              ).get(),
              isA<MovieQuerySnapshot>().having((e) => e.docs, 'doc', [
                isA<MovieQueryDocumentSnapshot>()
                    .having((e) => e.data.cast, 'data.cast', [
                  {CastType.coStar: 'William Shatner'},
                  {CastType.cameo: 'Harlan Ellison'},
                ])
              ]),
            );
          },
        );

        test('returns a future that fails if decoding throws', () async {
          final collection = await initializeTest(MovieCollectionReference());

          await FirebaseFirestore.instance
              .collection(collection.path)
              .add(<String, Object?>{'value': 42});

          await expectLater(
            collection.get(),
            throwsA(isA<TypeError>()),
          );
        });
      });

      group('snapshots', () {
        test('calls listeners when value changes', () async {
          final collection = await initializeTest(MovieCollectionReference());

          final stream = StreamQueue(collection.snapshots());

          expect(
            await stream.next,
            isA<MovieQuerySnapshot>().having((e) => e.docs, 'doc', isEmpty),
          );

          unawaited(collection.doc('123').set(createMovie(title: 'title')));

          expect(
            await stream.next,
            isA<MovieQuerySnapshot>().having((e) => e.docs, 'doc', [
              isA<MovieQueryDocumentSnapshot>()
                  .having((e) => e.data.title, 'data.title', 'title')
            ]),
          );
        });

        test('emits an error if decoding fails, but keeps listening to updates',
            () async {
          final collection = await initializeTest(MovieCollectionReference());

          await FirebaseFirestore.instance
              .collection(collection.path)
              .doc('123')
              .set(<String, Object?>{'value': 42});

          final stream = StreamQueue(collection.snapshots());

          await expectLater(
            stream.next,
            throwsA(isA<TypeError>()),
          );

          await collection.doc('123').set(createMovie(title: 'A'));

          expect(
            await stream.next.then((e) => e.docs.single.data.title),
            'A',
          );
        });
      });

      test('metadata', () async {
        final collection = await initializeTest(MovieCollectionReference());

        final snap = await collection.get(
          const GetOptions(source: Source.server),
        );

        expect(snap.metadata.isFromCache, false);

        final snap2 = await collection.get(
          const GetOptions(source: Source.cache),
        );

        expect(snap2.metadata.isFromCache, true);
      });

      group('doc', () {
        test('generates a custom ID for documents if none is specified',
            () async {
          final collection = await initializeTest(MovieCollectionReference());

          final doc = collection.doc();
          final doc2 = collection.doc();

          expect(doc.id, isNot(doc2.id));

          expect(await doc.get().then((d) => d.exists), isFalse);
        });

        test('can specify a custom ID to obtain an existing doc', () async {
          final collection = await initializeTest(MovieCollectionReference());

          await FirebaseFirestore.instance
              .collection('firestore-example-app')
              .doc('123')
              .set(
                MovieCollectionReference.toFirestore(
                  createMovie(title: 'title'),
                  null,
                ),
              );

          final doc = collection.doc('123');
          final doc2 = collection.doc();

          expect(doc.id, isNot(doc2.id));

          expect(
            await doc.get(),
            isA<MovieDocumentSnapshot>()
                .having((e) => e.data?.title, 'data.title', 'title'),
          );
        });
      });

      test('Comments.parent is equal to the parent collection', () {
        expect(
          moviesRef.doc('123').comments.parent,
          moviesRef.doc('123'),
        );
      });

      test('path', () {
        expect(MovieCollectionReference().path, 'firestore-example-app');
        expect(
          MovieCollectionReference().doc('123').comments.path,
          'firestore-example-app/123/comments',
        );
      });

      test('add', () async {
        final collection = await initializeTest(MovieCollectionReference());

        final stream = StreamQueue(collection.snapshots());

        await expectLater(
          stream,
          emits(
            isA<MovieQuerySnapshot>().having((e) => e.docs, 'doc', isEmpty),
          ),
        );

        final newDoc = await collection.add(createMovie(title: 'Foo'));

        await expectLater(
          stream,
          emits(
            isA<MovieQuerySnapshot>().having((e) => e.docs, 'doc', [
              isA<MovieQueryDocumentSnapshot>()
                  .having((e) => e.data.title, 'data.title', 'Foo'),
            ]),
          ),
        );

        expect(
          await newDoc.get(),
          isA<MovieDocumentSnapshot>()
              .having((e) => e.data?.title, 'data.title', 'Foo'),
        );
      });

      group('endAt', () {
        test('supports values', () async {
          final collection = await initializeTest(MovieCollectionReference());

          await collection.add(createMovie(title: 'A'));
          await collection.add(createMovie(title: 'B'));
          await collection.add(createMovie(title: 'C'));

          final querySnap = await collection.orderByTitle(endAt: 'B').get();

          expect(
            querySnap.docs,
            [
              isA<MovieQueryDocumentSnapshot>()
                  .having((d) => d.data.title, 'data.title', 'A'),
              isA<MovieQueryDocumentSnapshot>()
                  .having((d) => d.data.title, 'data.title', 'B'),
            ],
          );
        });

        test('supports document snapshots', () async {
          final collection = await initializeTest(MovieCollectionReference());

          await collection.add(createMovie(title: 'A'));
          final b = await collection.add(createMovie(title: 'B'));
          await collection.add(createMovie(title: 'C'));

          final bSnap = await b.get();

          final querySnap =
              await collection.orderByTitle(endAtDocument: bSnap).get();

          expect(
            querySnap.docs,
            [
              isA<MovieQueryDocumentSnapshot>()
                  .having((d) => d.data.title, 'data.title', 'A'),
              isA<MovieQueryDocumentSnapshot>()
                  .having((d) => d.data.title, 'data.title', 'B'),
            ],
          );
        });
      });

      group('endBefore', () {
        test('supports values', () async {
          final collection = await initializeTest(MovieCollectionReference());

          await collection.add(createMovie(title: 'A'));
          await collection.add(createMovie(title: 'B'));
          await collection.add(createMovie(title: 'C'));

          final querySnap = await collection.orderByTitle(endAt: 'B').get();

          expect(
            querySnap.docs,
            [
              isA<MovieQueryDocumentSnapshot>()
                  .having((d) => d.data.title, 'data.title', 'A'),
              isA<MovieQueryDocumentSnapshot>()
                  .having((d) => d.data.title, 'data.title', 'B'),
            ],
          );
        });

        test('supports document snapshots', () async {
          final collection = await initializeTest(MovieCollectionReference());

          await collection.add(createMovie(title: 'A'));
          final b = await collection.add(createMovie(title: 'B'));
          await collection.add(createMovie(title: 'C'));

          final bSnap = await b.get();

          final querySnap =
              await collection.orderByTitle(endBeforeDocument: bSnap).get();

          expect(
            querySnap.docs,
            [
              isA<MovieQueryDocumentSnapshot>()
                  .having((d) => d.data.title, 'data.title', 'A'),
            ],
          );
        });
      });

      test('orderByFieldPath', () async {
        final collection = await initializeTest(MovieCollectionReference());

        await collection.add(createMovie(title: 'A', rated: '10'));
        await collection.add(createMovie(title: 'B', rated: '1'));
        await collection.add(createMovie(title: 'C', rated: '5'));

        final querySnap = await collection
            .orderByFieldPath(
              FieldPath.fromString('title'),
              startAt: 'B',
            )
            .get();

        expect(
          querySnap.docs.map((e) => e.data.title),
          ['B', 'C'],
        );
      });

      group('arrayContains', () {
        test('supports whereFieldPath', () async {
          final collection = await initializeTest(MovieCollectionReference());

          await collection.add(
            createMovie(title: 'A', genre: ['foo', 'unrelated']),
          );
          await collection.add(
            createMovie(title: 'B', genre: ['bar', 'unrelated']),
          );
          await collection.add(
            createMovie(title: 'C', genre: ['bar', 'unrelated']),
          );

          final querySnap = await collection
              .whereFieldPath(
                FieldPath.fromString('genre'),
                arrayContains: 'bar',
              )
              .orderByTitle()
              .get();

          expect(
            querySnap.docs.map((e) => e.data.title),
            ['B', 'C'],
          );
        });

        test('supports whereProperty', () async {
          final collection = await initializeTest(MovieCollectionReference());

          await collection.add(
            createMovie(title: 'A', genre: ['foo', 'unrelated']),
          );
          await collection.add(
            createMovie(title: 'B', genre: ['bar', 'unrelated']),
          );
          await collection.add(
            createMovie(title: 'C', genre: ['bar', 'unrelated']),
          );

          final querySnap = await collection
              .whereGenre(arrayContains: 'bar')
              .orderByTitle()
              .get();

          expect(
            querySnap.docs.map((e) => e.data.title),
            ['B', 'C'],
          );
        });
      });

      test('whereFieldPath', () async {
        final collection = await initializeTest(MovieCollectionReference());

        await collection.add(createMovie(title: 'A', rated: '4'));
        await collection.add(createMovie(title: 'B', rated: '5'));
        await collection.add(createMovie(title: 'C', rated: '5'));

        final querySnap = await collection
            .whereFieldPath(
              FieldPath.fromString('rated'),
              isEqualTo: '5',
            )
            .orderByTitle()
            .get();

        expect(
          querySnap.docs.map((e) => e.data.title),
          ['B', 'C'],
        );
      });

      group('documentId', () {
        test('orderByDocumentId', () async {
          final collection = await initializeTest(MovieCollectionReference());

          await collection.doc('A').set(createMovie(title: 'title'));
          await collection.doc('B').set(createMovie(title: 'title'));
          await collection.doc('C').set(createMovie(title: 'title'));

          final querySnap =
              await collection.orderByDocumentId(startAt: 'B').get();

          expect(
            querySnap.docs,
            [
              isA<MovieQueryDocumentSnapshot>().having((d) => d.id, 'id', 'B'),
              isA<MovieQueryDocumentSnapshot>().having((d) => d.id, 'id', 'C'),
            ],
          );
        });

        test('whereDocumentId', () async {
          final collection = await initializeTest(MovieCollectionReference());

          await collection.doc('A').set(createMovie(title: 'title'));
          await collection.doc('B').set(createMovie(title: 'title'));
          await collection.doc('C').set(createMovie(title: 'title'));

          final querySnap =
              await collection.whereDocumentId(isEqualTo: 'B').get();

          expect(
            querySnap.docs,
            [
              isA<MovieQueryDocumentSnapshot>().having((d) => d.id, 'id', 'B'),
            ],
          );
        });
      });

      group('where', () {
        test('supports field renaming', () async {
          final collection =
              await initializeTest(AdvancedJsonCollectionReference());

          await collection
              .add(AdvancedJson(firstName: 'John', lastName: 'Doe'));
          await collection
              .add(AdvancedJson(firstName: 'John', lastName: 'Smith'));
          await collection
              .add(AdvancedJson(firstName: 'Mike', lastName: 'Doe'));

          expect(
            await collection.reference
                .orderBy('first_name')
                .orderBy('LAST_NAME')
                .get()
                .then((value) => value.docs.map((e) => e.data().toJson())),
            [
              {'first_name': 'John', 'LAST_NAME': 'Doe'},
              {'first_name': 'John', 'LAST_NAME': 'Smith'},
              {'first_name': 'Mike', 'LAST_NAME': 'Doe'},
            ],
          );

          expect(
            await collection
                .whereFirstName(isEqualTo: 'John')
                .orderByLastName()
                .get()
                .then((value) => value.docs.map((e) => e.data)),
            [
              AdvancedJson(firstName: 'John', lastName: 'Doe'),
              AdvancedJson(firstName: 'John', lastName: 'Smith'),
            ],
          );
          expect(
            await collection
                .whereLastName(isEqualTo: 'Doe')
                .orderByFirstName()
                .get()
                .then((value) => value.docs.map((e) => e.data)),
            [
              AdvancedJson(firstName: 'John', lastName: 'Doe'),
              AdvancedJson(firstName: 'Mike', lastName: 'Doe'),
            ],
          );
        });
      });

      group('orderBy', () {
        test('supports field renaming', () async {
          final collection =
              await initializeTest(AdvancedJsonCollectionReference());

          await collection.add(AdvancedJson(firstName: 'A', lastName: 'A'));
          await collection
              .add(AdvancedJson(firstName: 'John', lastName: 'Doe'));
          await collection
              .add(AdvancedJson(firstName: 'John', lastName: 'Smith'));
          await collection
              .add(AdvancedJson(firstName: 'Mike', lastName: 'Doe'));

          expect(
            await collection.reference
                .orderBy('first_name')
                .orderBy('LAST_NAME')
                .get()
                .then((value) => value.docs.map((e) => e.data().toJson())),
            [
              {'first_name': 'A', 'LAST_NAME': 'A'},
              {'first_name': 'John', 'LAST_NAME': 'Doe'},
              {'first_name': 'John', 'LAST_NAME': 'Smith'},
              {'first_name': 'Mike', 'LAST_NAME': 'Doe'},
            ],
          );

          expect(
            await collection
                .orderByFirstName(startAt: 'B')
                .get()
                .then((value) => value.docs.map((e) => e.data.firstName)),
            ['John', 'John', 'Mike'],
          );
          expect(
            await collection
                .orderByLastName(startAt: 'B')
                .get()
                .then((value) => value.docs.map((e) => e.data.lastName)),
            ['Doe', 'Doe', 'Smith'],
          );
        });
      });

      group('startAt', () {
        test(
          'supports values',
          () async {
            final collection = await initializeTest(MovieCollectionReference());

            await collection.add(createMovie(title: 'A'));
            await collection.add(createMovie(title: 'B'));
            await collection.add(createMovie(title: 'C'));

            final querySnap = await collection.orderByTitle(startAt: 'B').get();

            expect(
              querySnap.docs,
              [
                isA<MovieQueryDocumentSnapshot>()
                    .having((d) => d.data.title, 'data.title', 'B'),
                isA<MovieQueryDocumentSnapshot>()
                    .having((d) => d.data.title, 'data.title', 'C'),
              ],
            );
          },
          timeout: const Timeout.factor(5),
        );

        test(
          'can be used multiple times within a query',
          () async {
            final collection = await initializeTest(MovieCollectionReference());

            await collection.add(createMovie(title: 'A', likes: 1));
            await collection.add(createMovie(title: 'A', likes: 2));
            await collection.add(createMovie(title: 'B', likes: 1));
            await collection.add(createMovie(title: 'B', likes: 2));
            await collection.add(createMovie(title: 'C', likes: 1));
            await collection.add(createMovie(title: 'C', likes: 2));

            final querySnap = await collection
                .orderByTitle(startAt: 'B')
                .orderByLikes(startAt: 2)
                .get();

            expect(
              querySnap.docs,
              [
                isA<MovieQueryDocumentSnapshot>()
                    .having((d) => d.data.title, 'data.title', 'B')
                    .having((d) => d.data.likes, 'data.likes', 2),
                isA<MovieQueryDocumentSnapshot>()
                    .having((d) => d.data.title, 'data.title', 'C')
                    .having((d) => d.data.likes, 'data.likes', 1),
                isA<MovieQueryDocumentSnapshot>()
                    .having((d) => d.data.title, 'data.title', 'C')
                    .having((d) => d.data.likes, 'data.likes', 2),
              ],
            );
          },
          timeout: const Timeout.factor(5),
        );

        test('supports document snapshots', () async {
          final collection = await initializeTest(MovieCollectionReference());

          await collection.add(createMovie(title: 'A'));
          final b = await collection.add(createMovie(title: 'B'));
          await collection.add(createMovie(title: 'C'));

          final bSnap = await b.get();

          final querySnap =
              await collection.orderByTitle(startAtDocument: bSnap).get();

          expect(
            querySnap.docs,
            [
              isA<MovieQueryDocumentSnapshot>()
                  .having((d) => d.data.title, 'data.title', 'B'),
              isA<MovieQueryDocumentSnapshot>()
                  .having((d) => d.data.title, 'data.title', 'C'),
            ],
          );
        });
      });

      group('startAfter', () {
        test('supports values', () async {
          final collection = await initializeTest(MovieCollectionReference());

          await collection.add(createMovie(title: 'A'));
          await collection.add(createMovie(title: 'B'));
          await collection.add(createMovie(title: 'C'));

          final querySnap =
              await collection.orderByTitle(startAfter: 'B').get();

          expect(
            querySnap.docs,
            [
              isA<MovieQueryDocumentSnapshot>()
                  .having((d) => d.data.title, 'data.title', 'C'),
            ],
          );
        });

        test('supports document snapshots', () async {
          final collection = await initializeTest(MovieCollectionReference());

          await collection.add(createMovie(title: 'A'));
          final b = await collection.add(createMovie(title: 'B'));
          await collection.add(createMovie(title: 'C'));

          final bSnap = await b.get();

          final querySnap =
              await collection.orderByTitle(startAfterDocument: bSnap).get();

          expect(
            querySnap.docs,
            [
              isA<MovieQueryDocumentSnapshot>()
                  .having((d) => d.data.title, 'data.title', 'C'),
            ],
          );
        });
      });

      test('limit', () async {
        final collection = await initializeTest(MovieCollectionReference());

        await collection.add(createMovie(title: 'A'));
        await collection.add(createMovie(title: 'B'));
        await collection.add(createMovie(title: 'C'));

        final querySnap = await collection.orderByTitle().limit(2).get();

        expect(
          querySnap.docs,
          [
            isA<MovieQueryDocumentSnapshot>()
                .having((d) => d.data.title, 'data.title', 'A'),
            isA<MovieQueryDocumentSnapshot>()
                .having((d) => d.data.title, 'data.title', 'B'),
          ],
        );
      });

      test('limitToLast', () async {
        final collection = await initializeTest(MovieCollectionReference());

        await collection.add(createMovie(title: 'A'));
        await collection.add(createMovie(title: 'B'));
        await collection.add(createMovie(title: 'C'));

        final querySnap = await collection.orderByTitle().limitToLast(2).get();

        expect(
          querySnap.docs,
          [
            isA<MovieQueryDocumentSnapshot>()
                .having((d) => d.data.title, 'data.title', 'B'),
            isA<MovieQueryDocumentSnapshot>()
                .having((d) => d.data.title, 'data.title', 'C'),
          ],
        );
      });

      test('listens to a document', () async {
        final collection = await initializeTest(MovieCollectionReference());

        expect(
          (await collection.get()).docs,
          isEmpty,
        );

        final doc = await collection.add(
          Movie(
            genre: ['sci-fi'],
            likes: 0,
            poster: 'poster',
            rated: 'rater',
            runtime: 'runtime',
            title: 'title',
            year: 1999,
<<<<<<< HEAD
            language: [LanguageType.english],
            certification: CertificationType.pg,
            cast: [
              {CastType.cameo: 'Wil Wheaton', CastType.recurring: 'Jim Parsons'}
            ],
            majorCast: {
              CastType.cameo: 'Wil Wheaton',
              CastType.recurring: 'Jim Parsons'
            },
=======
            id: '_',
>>>>>>> 75ade1a0
          ),
        );
        final snapshot = StreamQueue(doc.snapshots());

        final initial = await snapshot.next;

        expect(initial.data?.genre, ['sci-fi']);
        expect(initial.data?.likes, 0);
        expect(initial.data?.poster, 'poster');
        expect(initial.data?.rated, 'rater');
        expect(initial.data?.runtime, 'runtime');
        expect(initial.data?.title, 'title');
        expect(initial.data?.year, 1999);

        await doc.set(
          Movie(
            genre: ['thriller'],
            likes: 42,
            poster: 'poster2',
            rated: 'rater2',
            runtime: 'runtime2',
            title: 'title2',
            year: 14242,
<<<<<<< HEAD
            language: [LanguageType.english],
            certification: CertificationType.R,
            cast: [
              {
                CastType.star: 'Michael Jackson',
                CastType.guestStar: 'Vincent Price'
              }
            ],
            majorCast: {
              CastType.star: 'Michael Jackson',
              CastType.guestStar: 'Vincent Price'
            },
=======
            id: '_',
>>>>>>> 75ade1a0
          ),
        );

        final updated = await snapshot.next;

        expect(updated.data?.genre, ['thriller']);
        expect(updated.data?.likes, 42);
        expect(updated.data?.poster, 'poster2');
        expect(updated.data?.rated, 'rater2');
        expect(updated.data?.runtime, 'runtime2');
        expect(updated.data?.title, 'title2');
        expect(updated.data?.year, 14242);
      });

      test('listens to a collection', () async {
        final collection = await initializeTest(MovieCollectionReference());

        final snapshot = StreamQueue(collection.snapshots());

        expect(
          (await snapshot.next).docs,
          isEmpty,
        );

        final doc = await collection.add(
          Movie(
            genre: ['sci-fi'],
            likes: 0,
            poster: 'poster',
            rated: 'rater',
            runtime: 'runtime',
            title: 'title',
            year: 1999,
<<<<<<< HEAD
            language: [LanguageType.english],
            certification: CertificationType.pg13,
            cast: [
              {
                CastType.coStar: 'William Shatner',
                CastType.cameo: 'Harlan Ellison'
              }
            ],
            majorCast: {
              CastType.coStar: 'William Shatner',
              CastType.cameo: 'Harlan Ellison'
            },
=======
            id: '_',
>>>>>>> 75ade1a0
          ),
        );

        final initial = await snapshot.next;

        expect(initial.docs.single.data.genre, ['sci-fi']);
        expect(initial.docs.single.data.likes, 0);
        expect(initial.docs.single.data.poster, 'poster');
        expect(initial.docs.single.data.rated, 'rater');
        expect(initial.docs.single.data.runtime, 'runtime');
        expect(initial.docs.single.data.title, 'title');
        expect(initial.docs.single.data.year, 1999);

        await doc.set(
          Movie(
            genre: ['thriller'],
            likes: 42,
            poster: 'poster2',
            rated: 'rater2',
            runtime: 'runtime2',
            title: 'title2',
            year: 14242,
<<<<<<< HEAD
            language: [LanguageType.spanish],
            certification: CertificationType.tvma,
            cast: [
              {
                CastType.coStar: 'Sandra Bullock',
                CastType.cameo: 'George Clooney'
              }
            ],
            majorCast: {
              CastType.coStar: 'Sandra Bullock',
              CastType.cameo: 'George Clooney'
            },
=======
            id: '_',
>>>>>>> 75ade1a0
          ),
        );

        final updated = await snapshot.next;

        expect(updated.docs.single.data.genre, ['thriller']);
        expect(updated.docs.single.data.likes, 42);
        expect(updated.docs.single.data.poster, 'poster2');
        expect(updated.docs.single.data.rated, 'rater2');
        expect(updated.docs.single.data.runtime, 'runtime2');
        expect(updated.docs.single.data.title, 'title2');
        expect(updated.docs.single.data.year, 14242);
      });

      test('docChanges', () async {
        final collection = await initializeTest(MovieCollectionReference());

        await collection.add(createMovie(title: 'A'));
        final snapshot = await collection.get();

        expect(snapshot.docChanges.length, 1);
        expect(snapshot.docChanges.single.newIndex, 0);
        expect(snapshot.docChanges.single.oldIndex, -1);
        expect(snapshot.docChanges.single.type, DocumentChangeType.added);
        expect(snapshot.docChanges.single.doc.data?.title, 'A');
      });
    });

    group('root collection', () {
      test('can be instantiated with no parameter', () {});

      test('overrides ==', () {
        expect(
          MovieCollectionReference(),
          MovieCollectionReference(FirebaseFirestore.instance),
        );

        expect(
          MovieCollectionReference(customFirestore),
          isNot(MovieCollectionReference()),
        );

        expect(
          MovieCollectionReference(customFirestore),
          MovieCollectionReference(customFirestore),
        );
      });
    });

    group('sub collection', () {
      test('parent', () {
        expect(
          MovieCollectionReference().doc('123').comments.parent,
          MovieCollectionReference().doc('123'),
        );
      });

      test('overrides ==', () {
        expect(
          MovieCollectionReference().doc('123').comments,
          MovieCollectionReference(FirebaseFirestore.instance)
              .doc('123')
              .comments,
        );
        expect(
          MovieCollectionReference().doc('123').comments,
          isNot(MovieCollectionReference().doc('456').comments),
        );

        expect(
          MovieCollectionReference(customFirestore).doc('123').comments,
          isNot(MovieCollectionReference().doc('123').comments),
        );
        expect(
          MovieCollectionReference(customFirestore).doc('123').comments,
          MovieCollectionReference(customFirestore).doc('123').comments,
        );
      });
    });
  });
}<|MERGE_RESOLUTION|>--- conflicted
+++ resolved
@@ -872,7 +872,7 @@
             runtime: 'runtime',
             title: 'title',
             year: 1999,
-<<<<<<< HEAD
+            id: '_',
             language: [LanguageType.english],
             certification: CertificationType.pg,
             cast: [
@@ -882,9 +882,6 @@
               CastType.cameo: 'Wil Wheaton',
               CastType.recurring: 'Jim Parsons'
             },
-=======
-            id: '_',
->>>>>>> 75ade1a0
           ),
         );
         final snapshot = StreamQueue(doc.snapshots());
@@ -908,7 +905,7 @@
             runtime: 'runtime2',
             title: 'title2',
             year: 14242,
-<<<<<<< HEAD
+            id: '_',
             language: [LanguageType.english],
             certification: CertificationType.R,
             cast: [
@@ -921,9 +918,6 @@
               CastType.star: 'Michael Jackson',
               CastType.guestStar: 'Vincent Price'
             },
-=======
-            id: '_',
->>>>>>> 75ade1a0
           ),
         );
 
@@ -957,7 +951,7 @@
             runtime: 'runtime',
             title: 'title',
             year: 1999,
-<<<<<<< HEAD
+            id: '_',
             language: [LanguageType.english],
             certification: CertificationType.pg13,
             cast: [
@@ -970,9 +964,6 @@
               CastType.coStar: 'William Shatner',
               CastType.cameo: 'Harlan Ellison'
             },
-=======
-            id: '_',
->>>>>>> 75ade1a0
           ),
         );
 
@@ -995,7 +986,7 @@
             runtime: 'runtime2',
             title: 'title2',
             year: 14242,
-<<<<<<< HEAD
+            id: '_',
             language: [LanguageType.spanish],
             certification: CertificationType.tvma,
             cast: [
@@ -1008,9 +999,6 @@
               CastType.coStar: 'Sandra Bullock',
               CastType.cameo: 'George Clooney'
             },
-=======
-            id: '_',
->>>>>>> 75ade1a0
           ),
         );
 
