--- conflicted
+++ resolved
@@ -30,7 +30,7 @@
   String runtime = '',
   String title = '',
   int year = 1990,
-<<<<<<< HEAD
+  String id = '',
   List<LanguageType> language = const [],
   CertificationType certification = CertificationType.none,
   List<Map<CastType, String>> cast = const [
@@ -40,9 +40,6 @@
     CastType.cameo: 'Wil Wheaton',
     CastType.recurring: 'Jim Parsons'
   },
-=======
-  String id = '',
->>>>>>> 75ade1a0
 }) {
   return Movie(
     genre: genre,
@@ -52,14 +49,11 @@
     runtime: runtime,
     title: title,
     year: year,
-<<<<<<< HEAD
+    id: id,
     language: language,
     certification: certification,
     cast: cast,
     majorCast: majorCast,
-=======
-    id: id,
->>>>>>> 75ade1a0
   );
 }
 
