name: cloud_firestore_odm
description: An ODM for Firebase Cloud Firestore (cloud_firestore).
homepage: https://github.com/firebase/flutterfire/tree/master/packages/cloud_firestore_odm
repository: https://github.com/firebase/flutterfire/tree/master/packages/cloud_firestore_odm/cloud_firestore_odm
<<<<<<< HEAD
version: 1.0.0-dev.68
=======
version: 1.0.0-dev.69
>>>>>>> daf7836b

false_secrets:
  - example/**

environment:
  sdk: '>=2.18.0 <4.0.0'

dependencies:
<<<<<<< HEAD
  cloud_firestore: ^4.9.2
=======
  cloud_firestore: ^4.9.3
>>>>>>> daf7836b
  flutter:
    sdk: flutter
  json_annotation: ^4.8.1
  meta: ^1.8.0

dev_dependencies:
  flutter_test:
    sdk: flutter<|MERGE_RESOLUTION|>--- conflicted
+++ resolved
@@ -2,11 +2,7 @@
 description: An ODM for Firebase Cloud Firestore (cloud_firestore).
 homepage: https://github.com/firebase/flutterfire/tree/master/packages/cloud_firestore_odm
 repository: https://github.com/firebase/flutterfire/tree/master/packages/cloud_firestore_odm/cloud_firestore_odm
-<<<<<<< HEAD
-version: 1.0.0-dev.68
-=======
 version: 1.0.0-dev.69
->>>>>>> daf7836b
 
 false_secrets:
   - example/**
@@ -15,11 +11,7 @@
   sdk: '>=2.18.0 <4.0.0'
 
 dependencies:
-<<<<<<< HEAD
-  cloud_firestore: ^4.9.2
-=======
   cloud_firestore: ^4.9.3
->>>>>>> daf7836b
   flutter:
     sdk: flutter
   json_annotation: ^4.8.1
