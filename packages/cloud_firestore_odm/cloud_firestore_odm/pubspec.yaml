name: cloud_firestore_odm
description: An ODM for Firebase Cloud Firestore (cloud_firestore).
homepage: https://firebase.flutter.dev/docs/firestore/odm
repository: https://github.com/FirebaseExtended/flutterfire/tree/master/packages/cloud_firestore_odm/cloud_firestore_odm
<<<<<<< HEAD
version: 1.0.0-dev.13
=======
version: 1.0.0-dev.14
>>>>>>> afe60ad4

false_secrets:
  - example/**

environment:
  sdk: ">=2.16.0 <3.0.0"

dependencies:
<<<<<<< HEAD
  cloud_firestore: ^3.1.13
=======
  cloud_firestore: ^3.1.14
>>>>>>> afe60ad4
  flutter:
    sdk: flutter
  meta: ^1.3.0

dev_dependencies:
  flutter_test:
    sdk: flutter<|MERGE_RESOLUTION|>--- conflicted
+++ resolved
@@ -2,11 +2,7 @@
 description: An ODM for Firebase Cloud Firestore (cloud_firestore).
 homepage: https://firebase.flutter.dev/docs/firestore/odm
 repository: https://github.com/FirebaseExtended/flutterfire/tree/master/packages/cloud_firestore_odm/cloud_firestore_odm
-<<<<<<< HEAD
-version: 1.0.0-dev.13
-=======
 version: 1.0.0-dev.14
->>>>>>> afe60ad4
 
 false_secrets:
   - example/**
@@ -15,11 +11,7 @@
   sdk: ">=2.16.0 <3.0.0"
 
 dependencies:
-<<<<<<< HEAD
-  cloud_firestore: ^3.1.13
-=======
   cloud_firestore: ^3.1.14
->>>>>>> afe60ad4
   flutter:
     sdk: flutter
   meta: ^1.3.0
