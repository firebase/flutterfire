import 'dart:async';

import 'package:analyzer/dart/element/element.dart';
import 'package:build/build.dart';
import 'package:source_gen/source_gen.dart';

class ValidatorGenerator extends Generator {
  @override
  FutureOr<String?> generate(LibraryReader library, BuildStep buildStep) {
    final buffer = StringBuffer();

    for (final classElement in library.classes) {
      final validations = classElement.fields.expand<String>((field) sync* {
        final validators = field.metadata.where(isValidatorAnnotation);

        for (final validator in validators) {
          yield '${validator.toSource().replaceFirst('@', 'const ')}.validate(instance.${field.name}, "${field.name}");';
        }
      }).toList();

      if (validations.isNotEmpty) {
        buffer
          ..write(
            'void _\$assert${classElement.name}(${classElement.name} instance) {',
          )
          ..writeAll(validations)
          ..write('}');
      }
    }

    return buffer.toString();
  }
}

bool isValidatorAnnotation(ElementAnnotation annotation) {
  final element = annotation.element;
  if (element == null || element is! ConstructorElement) return false;

<<<<<<< HEAD
  return element.enclosingElement2.allSupertypes.any((superType) {
    return superType.element.name == 'Validator' &&
        superType.element.librarySource.uri.toString() ==
=======
  return element.enclosingElement3.allSupertypes.any((superType) {
    return superType.element2.name == 'Validator' &&
        superType.element2.librarySource.uri.toString() ==
>>>>>>> a6b7a1f9
            'package:cloud_firestore_odm/src/validator.dart';
  });
}<|MERGE_RESOLUTION|>--- conflicted
+++ resolved
@@ -36,15 +36,9 @@
   final element = annotation.element;
   if (element == null || element is! ConstructorElement) return false;
 
-<<<<<<< HEAD
-  return element.enclosingElement2.allSupertypes.any((superType) {
-    return superType.element.name == 'Validator' &&
-        superType.element.librarySource.uri.toString() ==
-=======
   return element.enclosingElement3.allSupertypes.any((superType) {
     return superType.element2.name == 'Validator' &&
         superType.element2.librarySource.uri.toString() ==
->>>>>>> a6b7a1f9
             'package:cloud_firestore_odm/src/validator.dart';
   });
 }