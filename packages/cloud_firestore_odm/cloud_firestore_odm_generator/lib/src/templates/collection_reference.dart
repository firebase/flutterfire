<<<<<<< HEAD
// Copyright 2022, the Chromium project authors.  Please see the AUTHORS file
// for details. All rights reserved. Use of this source code is governed by a
// BSD-style license that can be found in the LICENSE file.

import '../collection_generator.dart';
import 'template.dart';
=======
import '../collection_data.dart';

class CollectionReferenceTemplate {
  CollectionReferenceTemplate(this.data);

  final CollectionData data;
>>>>>>> c995cadb

  @override
  String toString() {
    final idKey = data.idKey;

    String fromFirestoreBody;
    String toFirestoreBody;
    if (idKey != null) {
      fromFirestoreBody =
          'return ${data.fromJson("{'$idKey': snapshot.id, ...?snapshot.data()}")};';
      toFirestoreBody =
          "return {...${data.toJson('value')}}..remove('$idKey');";
    } else {
      fromFirestoreBody = 'return ${data.fromJson('snapshot.data()!')};';
      toFirestoreBody = 'return ${data.toJson('value')};';
    }

    return '''
/// A collection reference object can be used for adding documents,
/// getting document references, and querying for documents
/// (using the methods inherited from Query).
abstract class ${data.collectionReferenceInterfaceName}
      implements
        ${data.queryReferenceInterfaceName},
        FirestoreCollectionReference<${data.type}, ${data.querySnapshotName}> {
  ${data.parent != null ? _subCollectionConstructors(data, asbtract: true) : _rootCollectionConstructors(data, abstract: true)}

  static ${data.type} fromFirestore(
    DocumentSnapshot<Map<String, Object?>> snapshot,
    SnapshotOptions? options,
  ) {
    $fromFirestoreBody
  }
 
  static Map<String, Object?> toFirestore(
    ${data.type} value,
    SetOptions? options,
  ) {
    $toFirestoreBody
  }

  @override
  CollectionReference<${data.type}> get reference;

${_parentProperty(data, abstract: true)}

  @override
  ${data.documentReferenceName} doc([String? id]);

  /// Add a new document to this collection with the specified data,
  /// assigning it a document ID automatically.
  Future<${data.documentReferenceName}> add(${data.type} value);
}

class ${data.collectionReferenceImplName}
      extends ${data.queryReferenceImplName}
      implements ${data.collectionReferenceInterfaceName} {
  ${data.parent != null ? _subCollectionConstructors(data) : _rootCollectionConstructors(data)}


${_parentProperty(data)}

  String get path => reference.path;

  @override
  CollectionReference<${data.type}> get reference => super.reference as CollectionReference<${data.type}>;

  @override
  ${data.documentReferenceName} doc([String? id]) {
    assert(
      id == null || id.split('/').length == 1,
      'The document ID cannot be from a different collection',
    );
    return ${data.documentReferenceName}(
      reference.doc(id),
    );
  }

  @override
  Future<${data.documentReferenceName}> add(${data.type} value) {
    return reference
      .add(value)
      .then((ref) => ${data.documentReferenceName}(ref));
  }

  ${_equalAndHashCode(data)}
}
''';
  }

  String _equalAndHashCode(CollectionData data) {
    final propertyNames = [
      'runtimeType',
      'reference',
    ];

    return '''
  @override
  bool operator ==(Object other) {
    return other is ${data.collectionReferenceImplName}
      && ${propertyNames.map((p) => 'other.$p == $p').join(' && ')};
  }

  @override
  int get hashCode => Object.hash(${propertyNames.join(', ')});
''';
  }

  String _parentProperty(CollectionData data, {bool abstract = false}) {
    if (data.parent == null) return '';

    if (abstract) {
      return '''
    /// A reference to the containing [${data.parent!.documentReferenceName}] if this is a subcollection.
    ${data.parent!.documentReferenceName} get parent;
''';
    }

    return '''
    @override
    final ${data.parent!.documentReferenceName} parent;
''';
  }

  String _subCollectionConstructors(
    CollectionData data, {
    bool asbtract = false,
  }) {
    final parent = data.parent!;

    final pathSplit = data.path.split('/');
    var path = '';
    var nextParent = 'parent';
    for (var i = pathSplit.length - 1; i >= 0; i--) {
      if (pathSplit[i] == '*') {
        path = '\${$nextParent.id}$path';
        nextParent = 'parent.$nextParent';
      }
    }

    if (asbtract) {
      return '''
        factory ${data.collectionReferenceInterfaceName}(
          DocumentReference<${parent.type}> parent,
        ) = ${data.collectionReferenceImplName};''';
    }

    return '''
  factory ${data.collectionReferenceImplName}(
    DocumentReference<${parent.type}> parent,
  ) {
    return ${data.collectionReferenceImplName}._(
      ${parent.documentReferenceName}(parent),
      parent
        .collection('${pathSplit.last}')
        .withConverter(
          fromFirestore: ${data.collectionReferenceInterfaceName}.fromFirestore,
          toFirestore: ${data.collectionReferenceInterfaceName}.toFirestore,
        ),
    );
  }

  ${data.collectionReferenceImplName}._(
    this.parent,
    CollectionReference<${data.type}> reference,
  ) : super(reference, \$referenceWithoutCursor: reference);
''';
  }

  String _rootCollectionConstructors(
    CollectionData data, {
    bool abstract = false,
  }) {
    if (abstract) {
      return '''
factory ${data.collectionReferenceInterfaceName}([
  FirebaseFirestore? firestore,
]) = ${data.collectionReferenceImplName};''';
    }

    return '''
  factory ${data.collectionReferenceImplName}([FirebaseFirestore? firestore]) {
    firestore ??= FirebaseFirestore.instance;

    return ${data.collectionReferenceImplName}._(
      firestore
        .collection('${data.path}')
        .withConverter(
          fromFirestore: ${data.collectionReferenceInterfaceName}.fromFirestore,
          toFirestore: ${data.collectionReferenceInterfaceName}.toFirestore,
        ),
    );
  }

  ${data.collectionReferenceImplName}._(
    CollectionReference<${data.type}> reference,
  ) : super(reference, \$referenceWithoutCursor: reference);
''';
  }
}<|MERGE_RESOLUTION|>--- conflicted
+++ resolved
@@ -1,18 +1,13 @@
-<<<<<<< HEAD
 // Copyright 2022, the Chromium project authors.  Please see the AUTHORS file
 // for details. All rights reserved. Use of this source code is governed by a
 // BSD-style license that can be found in the LICENSE file.
 
-import '../collection_generator.dart';
-import 'template.dart';
-=======
 import '../collection_data.dart';
 
 class CollectionReferenceTemplate {
   CollectionReferenceTemplate(this.data);
 
   final CollectionData data;
->>>>>>> c995cadb
 
   @override
   String toString() {
