--- conflicted
+++ resolved
@@ -454,7 +454,6 @@
       final prototype =
           operators.entries.map((e) => '${e.value} ${e.key},').join();
 
-<<<<<<< HEAD
       // final parameters = operators.keys.map((e) => '$e: $e').join(',');
       final parameters = operators.keys.map((e) {
         if (_isEnumList) {
@@ -490,9 +489,6 @@
           return '$e: $e';
         }
       }).join(',');
-=======
-      final parameters = operators.keys.map((e) => '$e: $e,').join();
->>>>>>> 75ade1a0
 
       // TODO support whereX(isEqual: null);
       // TODO handle JsonSerializable case change and JsonKey(name: ...)
