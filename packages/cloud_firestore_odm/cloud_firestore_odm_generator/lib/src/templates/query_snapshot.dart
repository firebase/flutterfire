<<<<<<< HEAD
// Copyright 2022, the Chromium project authors.  Please see the AUTHORS file
// for details. All rights reserved. Use of this source code is governed by a
// BSD-style license that can be found in the LICENSE file.

import '../collection_generator.dart';
import 'template.dart';
=======
import 'package:analyzer/dart/element/type.dart';

class QuerySnapshotTemplate {
  QuerySnapshotTemplate({
    required this.queryDocumentSnapshotName,
    required this.querySnapshotName,
    required this.documentSnapshotName,
    required this.type,
  });

  final String queryDocumentSnapshotName;
  final String querySnapshotName;
  final String documentSnapshotName;
  final DartType type;
>>>>>>> c995cadb

  @override
  String toString() {
    return '''
class $querySnapshotName extends FirestoreQuerySnapshot<$type, $queryDocumentSnapshotName> {
  $querySnapshotName._(
    this.snapshot,
    this.docs,
    this.docChanges,
  );

  factory $querySnapshotName._fromQuerySnapshot(
    QuerySnapshot<$type> snapshot,
  ) {
    final docs = snapshot
      .docs
      .map($queryDocumentSnapshotName._)
      .toList();

    final docChanges = snapshot.docChanges.map((change) {
      return _decodeDocumentChange(
        change,
        $documentSnapshotName._,
      );
    }).toList();

    return $querySnapshotName._(
      snapshot,
      docs,
      docChanges,
    );
  }

  static FirestoreDocumentChange<$documentSnapshotName> _decodeDocumentChange<T>(
    DocumentChange<T> docChange,
    $documentSnapshotName Function(DocumentSnapshot<T> doc) decodeDoc,
  ) {
    return FirestoreDocumentChange<$documentSnapshotName>(
      type: docChange.type,
      oldIndex: docChange.oldIndex,
      newIndex: docChange.newIndex,
      doc: decodeDoc(docChange.doc),
    );
  }

  final QuerySnapshot<$type> snapshot;

  @override
  final List<$queryDocumentSnapshotName> docs;

  @override
  final List<FirestoreDocumentChange<$documentSnapshotName>> docChanges;
}
''';
  }
}<|MERGE_RESOLUTION|>--- conflicted
+++ resolved
@@ -1,11 +1,7 @@
-<<<<<<< HEAD
 // Copyright 2022, the Chromium project authors.  Please see the AUTHORS file
 // for details. All rights reserved. Use of this source code is governed by a
 // BSD-style license that can be found in the LICENSE file.
 
-import '../collection_generator.dart';
-import 'template.dart';
-=======
 import 'package:analyzer/dart/element/type.dart';
 
 class QuerySnapshotTemplate {
@@ -20,7 +16,6 @@
   final String querySnapshotName;
   final String documentSnapshotName;
   final DartType type;
->>>>>>> c995cadb
 
   @override
   String toString() {
