--- conflicted
+++ resolved
@@ -107,15 +107,9 @@
       for (final field in data.updatableFields) ...[
         '''
         if (${field.name} != _sentinel)
-<<<<<<< HEAD
-          '${field.name}': ${field.toJsonBuilder?.call(field.name) ?? field.name},
-        """,
-        """
-=======
-          ${field.field}: ${field.name} as ${field.type},
+          ${field.field}: ${field.toJsonBuilder?.call(field.name) ?? field.name},
         ''',
         '''
->>>>>>> 26087bb2
         if (${field.name}FieldValue != null)
           ${field.field}: ${field.name}FieldValue ,
         '''
