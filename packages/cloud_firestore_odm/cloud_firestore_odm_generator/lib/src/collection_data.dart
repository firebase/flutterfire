// Copyright 2022, the Chromium project authors.  Please see the AUTHORS file
// for details. All rights reserved. Use of this source code is governed by a
// BSD-style license that can be found in the LICENSE file.

import 'package:analyzer/dart/constant/value.dart';
import 'package:analyzer/dart/element/element.dart';
import 'package:analyzer/dart/element/type.dart';
import 'package:cloud_firestore_odm/annotation.dart';
import 'package:collection/collection.dart';
import 'package:freezed_annotation/freezed_annotation.dart';
import 'package:recase/recase.dart';
import 'package:source_gen/source_gen.dart';
import 'package:source_helper/source_helper.dart';

import 'collection_generator.dart';
import 'names.dart';

const durationChecker = TypeChecker.fromRuntime(Duration);
const collectionChecker = TypeChecker.fromRuntime(Collection);
const dateTimeChecker = TypeChecker.fromRuntime(DateTime);
const timestampChecker = TypeChecker.fromUrl(
  'package:cloud_firestore_platform_interface/src/timestamp.dart#Timestamp',
);
const geoPointChecker = TypeChecker.fromUrl(
  'package:cloud_firestore_platform_interface/src/geo_point.dart#GeoPoint',
);

const jsonSerializableChecker = TypeChecker.fromRuntime(JsonSerializable);
const freezedChecker = TypeChecker.fromRuntime(Freezed);

class CollectionGraph {
  CollectionGraph._(this.roots, this.subCollections);

  factory CollectionGraph.parse(List<CollectionData> collections) {
    final roots = collections.where((collection) {
      final pathSplit = collection.path.split('/');
      return !pathSplit.any((split) => split == '*');
    }).toList();

    final subCollections = collections.where((collection) {
      final pathSplit = collection.path.split('/');
      return pathSplit.any((split) => split == '*');
    }).toList();

    final allCollections = [...roots, ...subCollections];

    for (final subCollection in subCollections) {
      final lastIDIndex = subCollection.path.lastIndexOf('/*/');
      if (lastIDIndex < 0) {
        // TODO find a way to test this
        throw InvalidGenerationSourceError(
          'Defined a sub-collection with path ${subCollection.path} but '
          'the path does not point to a sub-collection.',
        );
      }
      // From "movies/*/comments/*/retweets" obtains "movies/*/comments"
      final parentPath = subCollection.path.substring(0, lastIDIndex);

      final parentCollection = allCollections.firstWhere(
        (c) => c.path == parentPath,
        orElse: () {
          // TODO find a way to test this
          throw InvalidGenerationSourceError(
            'Defined a subcollection with path "${subCollection.path}" '
            'but no collection with path "$parentPath" found.',
          );
        },
      );

      subCollection._parent = parentCollection;
      parentCollection._children.add(subCollection);
    }

    return CollectionGraph._(roots, subCollections);
  }

  final List<CollectionData> roots;
  final List<CollectionData> subCollections;

  late final allCollections = [...roots, ...subCollections];

  @override
  String toString() {
    return 'Data(roots: $roots, subCollections: $subCollections)';
  }
}

class CollectionData with Names {
  CollectionData({
    required this.type,
    required this.hasFreezed,
    required String? collectionName,
    required this.collectionPrefix,
    required this.path,
    required this.queryableFields,
    required this.fromJson,
    required this.toJson,
    required this.perFieldToJson,
    required this.idKey,
    required this.libraryElement,
  }) : collectionName =
            collectionName ?? ReCase(path.split('/').last).camelCase;

  factory CollectionData.fromAnnotation({
    required LibraryElement libraryElement,
    required Element annotatedElement,
    required DartObject annotation,
    required GlobalData globalData,
  }) {
    // TODO find a way to test validation

    final name = annotation.getField('name')!.toStringValue();
    final prefix = annotation.getField('prefix')!.toStringValue();

    // TODO(validate name)

    final path = annotation.getField('path')!.toStringValue();
    _assertIsValidCollectionPath(path, annotatedElement);
    path!;

    final type = CollectionData.modelTypeOfAnnotation(annotation);

    if (type is DynamicType) {
      throw InvalidGenerationSourceError(
        'The annotation @Collection was used, but no generic type was specified. ',
        todo: 'Instead of @Collection("path") do @Collection<MyClass>("path").',
        element: annotatedElement,
      );
    }

    final collectionTargetElement = type.element;
    if (collectionTargetElement is! ClassElement) {
      throw InvalidGenerationSourceError(
        'The annotation @Collection can only receive classes as generic argument. ',
        element: annotatedElement,
      );
    }

    final hasFreezed = freezedChecker.hasAnnotationOf(collectionTargetElement);
    final redirectedFreezedConstructors =
        collectionTargetElement.constructors.where(
      (element) {
        return element.isFactory &&
            // It should be safe to read "redirectedConstructor" as the build.yaml
            // asks to run the ODM after Freezed
            element.redirectedConstructor != null;
      },
    ).toList();

    final hasJsonSerializable =
        jsonSerializableChecker.hasAnnotationOf(collectionTargetElement);
    // Freezed classes are also JsonSerializable
    if (!hasJsonSerializable && !hasFreezed) {
      throw InvalidGenerationSourceError(
        'Used @Collection with the class ${collectionTargetElement.name}, but '
        'the class has no @JsonSerializable annotation.',
      );
    }

    // TODO throw when using json_serializable if the Model type and
    // the collection are defined in separate libraries

    // TODO test error handling
    if (redirectedFreezedConstructors.length > 1) {
      throw InvalidGenerationSourceError(
        'Union types when using @freezed are currently unsupported. Use a single constructor instead',
        element: annotatedElement,
      );
    }

    final annotatedElementSource = annotatedElement.librarySource!;
    final collectionTargetElementPublicType =
        collectionTargetElement.name.public;
    final fromJson = collectionTargetElement.constructors
        .firstWhereOrNull((ctor) => ctor.name == 'fromJson');
    if (fromJson != null) {
      if (fromJson.parameters.length != 1 ||
          !fromJson.parameters.first.isRequiredPositional ||
          !fromJson.parameters.first.type.isDartCoreMap) {
        // TODO support deserializing generic objects
        throw InvalidGenerationSourceError(
          '@Collection was used with the class ${collectionTargetElement.name} but '
          'its fromJson does not match `Function(Map json)`.',
          element: annotatedElement,
        );
      }
    }
    final toJson = collectionTargetElement
        // Looking into fromJson from superTypes too
        .allMethods
        .firstWhereOrNull((method) => method.name == 'toJson');
    final redirectedFreezedClass = redirectedFreezedConstructors
        .singleOrNull?.redirectedConstructor!.enclosingElement.name;
    final generatedJsonTypePrefix = _generatedJsonTypePrefix(
      hasFreezed: hasFreezed,
      redirectedFreezedClass: redirectedFreezedClass,
      collectionTargetElementPublicType: collectionTargetElementPublicType,
    );
    if (toJson != null) {
      if (toJson.parameters.isNotEmpty || !toJson.returnType.isDartCoreMap) {
        // TODO support serializing generic objects
        throw InvalidGenerationSourceError(
          '@Collection was used with the class ${collectionTargetElement.name} but '
          'its toJson does not match `Map Function()`.',
          element: annotatedElement,
        );
      }
    }
<<<<<<< HEAD
=======

    final publicType = type.toString().public;
    final redirectedFreezedClass = redirectedFreezedConstructors
        .singleOrNull?.redirectedConstructor!.enclosingElement.name;
>>>>>>> 7738e304
    final data = CollectionData(
      type: type,
      hasFreezed: hasFreezed,
      path: path,
      collectionName: name,
      collectionPrefix: prefix,
      libraryElement: libraryElement,
      fromJson: (json) {
        if (fromJson != null) return '$type.fromJson($json)';
<<<<<<< HEAD
        return '${generatedJsonTypePrefix}FromJson($json)';
      },
      toJson: (value) {
        if (toJson != null) return '$value.toJson()';
        return '${generatedJsonTypePrefix}ToJson($value)';
      },
      perFieldToJson: (field) =>
          '${generatedJsonTypePrefix}PerFieldToJson.$field',
=======
        return '_\$${publicType}FromJson($json)';
      },
      toJson: (value) {
        if (toJson != null) return '$value.toJson()';
        return '_\$${publicType}ToJson($value)';
      },
      perFieldToJson: (field) => hasFreezed
          ? '_\$\$${redirectedFreezedClass}PerFieldToJson.$field'
          : '_\$${type}PerFieldToJson.$field',
>>>>>>> 7738e304
      idKey: collectionTargetElement
          .allFields(
            hasFreezed: hasFreezed,
            freezedConstructors: redirectedFreezedConstructors,
          )
          .firstWhereOrNull((f) => f.hasId())
          ?.name,
      queryableFields: [
        QueryingField(
          'documentId',
          annotatedElement.library!.typeProvider.stringType,
          field: 'FieldPath.documentId',
          updatable: false,
        ),
        ...collectionTargetElement
            .allFields(
              hasFreezed: hasFreezed,
              freezedConstructors: redirectedFreezedConstructors,
            )
            .where((f) => f.isPublic)
            // .where((f) => _isSupportedType(f.type))
            .where((f) => !f.hasId())
            .where((f) => !f.isJsonIgnored())
            .map(
<<<<<<< HEAD
              (f) => QueryingField(
                f.name,
                f.type,
                updatable: true,
                field: "${generatedJsonTypePrefix}FieldMap['${f.name}']!",
              ),
            )
            .toList(),
=======
          (e) {
            var key = "'${e.name}'";

            if (hasFreezed) {
              key =
                  // two $ because both Freezed and json_serializable add one
                  '_\$\$${redirectedFreezedClass}FieldMap[$key]!';
            } else if (hasJsonSerializable) {
              key = '_\$${collectionTargetElement.name.public}FieldMap[$key]!';
            }

            return QueryingField(
              e.name,
              e.type,
              updatable: true,
              field: key,
            );
          },
        ).toList(),
>>>>>>> 7738e304
      ],
    );

    final classPrefix = data.classPrefix;

    if (globalData.classPrefixesForLibrary[annotatedElementSource]
            ?.contains(classPrefix) ??
        false) {
      throw InvalidGenerationSourceError(
        'Defined a collection with duplicate class prefix $classPrefix. '
        'Either use a different class, or set a unique class prefix.',
      );
    }

    globalData.classPrefixesForLibrary[annotatedElementSource] ??= [];
    globalData.classPrefixesForLibrary[annotatedElementSource]!
        .add(classPrefix);

    return data;
  }

  static void _assertIsValidCollectionPath(String? path, Element element) {
    if (path == null) {
      throw InvalidGenerationSourceError(
        'The annotation @Collection received "$path" as collection path, '
        'but the path was null, which is not allowed.',
        element: element,
      );
    }

    final allowedCharactersRegex = RegExp(r'^[0-9a-zA-Z/*-_]+$');
    if (!allowedCharactersRegex.hasMatch(path)) {
      throw InvalidGenerationSourceError(
        'The annotation @Collection received "$path" as collection path, '
        'but the path contains illegal characters.',
        element: element,
      );
    }

    final pathSplit = path.split('/');
    if (pathSplit.length.isEven) {
      throw InvalidGenerationSourceError(
        'The annotation @Collection received "$path" as collection path, '
        'but this path points to a document instead of a collection',
        element: element,
      );
    }

    for (var i = 0; i < pathSplit.length; i += 2) {
      if (pathSplit[i] == '*') {
        throw InvalidGenerationSourceError(
          'The annotation @Collection received "$path" as collection path, '
          'but ${pathSplit[i]} is not a valid collection name',
          element: element,
        );
      }
    }
  }

  static DartType modelTypeOfAnnotation(DartObject annotation) {
    return (annotation.type! as ParameterizedType).typeArguments.first;
  }

  static String _generatedJsonTypePrefix({
    required bool hasFreezed,
    required String? redirectedFreezedClass,
    required String collectionTargetElementPublicType,
  }) {
    if (hasFreezed) {
      return '_\$\$$redirectedFreezedClass';
    } else {
      return '_\$$collectionTargetElementPublicType';
    }
  }

  static bool _isSupportedType(DartType type) {
    return type.isDartCoreString ||
        type.isDartCoreNum ||
        type.isDartCoreInt ||
        type.isDartCoreDouble ||
        type.isDartCoreBool ||
        type.isSupportedPrimitiveIterable ||
        type.isJsonDocumentReference ||
        type.isEnum ||
<<<<<<< HEAD
=======
        durationChecker.isAssignableFromType(type) ||
>>>>>>> 7738e304
        dateTimeChecker.isAssignableFromType(type) ||
        timestampChecker.isAssignableFromType(type) ||
        geoPointChecker.isAssignableFromType(type);
    // TODO filter list other than List<string|bool|num>
  }

  @override
  final String? collectionPrefix;
  @override
  final DartType type;

  final bool hasFreezed;
  final String collectionName;
  final String path;
  final String? idKey;
  final List<QueryingField> queryableFields;
  final LibraryElement libraryElement;

  late final updatableFields =
      queryableFields.where((element) => element.updatable).toList();

  CollectionData? _parent;
  CollectionData? get parent => _parent;

  final List<CollectionData> _children = [];
  List<CollectionData> get children => UnmodifiableListView(_children);

  String Function(String json) fromJson;
  String Function(String value) toJson;
  String Function(String field) perFieldToJson;

  @override
  String toString() {
    return 'CollectionData(type: $type, collectionName: $collectionName, path: $path)';
  }
}

extension on ClassElement {
  Iterable<MethodElement> get allMethods sync* {
    yield* methods;
    for (final supertype in allSupertypes) {
      if (supertype.isDartCoreObject) continue;
      yield* supertype.methods;
    }
  }

  Iterable<VariableElement> allFields({
    required bool hasFreezed,
    required List<ConstructorElement> freezedConstructors,
  }) sync* {
    if (hasFreezed) {
      yield* freezedConstructors.single.parameters;
    } else {
      final uniqueFields = <String, FieldElement>{};

      for (final field in fields) {
        if (field.getter != null && !field.getter!.isSynthetic) {
          continue;
        }
        uniqueFields[field.name] ??= field;
      }

      for (final supertype in allSupertypes) {
        if (supertype.isDartCoreObject) continue;

        for (final field in supertype.element.fields) {
          if (field.getter != null && !field.getter!.isSynthetic) {
            continue;
          }
          uniqueFields[field.name] ??= field;
        }
      }
      yield* uniqueFields.values;
    }
  }
}

extension on String {
  String get public {
    return startsWith('_') ? substring(1) : this;
  }
}

const _coreListChecker = TypeChecker.fromUrl('dart:core#List');
const _coreSetChecker = TypeChecker.fromUrl('dart:core#Set');

extension DartTypeExtension on DartType {
  bool get isJsonDocumentReference {
    return element?.librarySource?.uri.scheme == 'package' &&
        const {'cloud_firestore'}
            .contains(element?.librarySource?.uri.pathSegments.first) &&
        element?.name == 'DocumentReference' &&
        (this as InterfaceType).typeArguments.single.isDartCoreMap;
  }

  bool get isList => _coreListChecker.isExactlyType(this);
  bool get isSet => _coreSetChecker.isExactlyType(this);
  bool get isSupportedIterable => isList || isSet;

  bool get isSupportedPrimitiveIterable {
    if (!isSupportedIterable) return false;

    final generic = (this as InterfaceType).typeArguments.single;

    return generic.isDartCoreNum ||
        generic.isDartCoreString ||
        generic.isDartCoreBool ||
        generic.isDartCoreObject ||
        generic.isEnum ||
        generic is DynamicType;
  }
}

extension on Element {
  bool isJsonIgnored() {
    const checker = TypeChecker.fromRuntime(JsonKey);
    final jsonKeys = checker.annotationsOf(this);

    for (final jsonKey in jsonKeys) {
      final ignore = jsonKey.getField('ignore')?.toBoolValue() ?? false;

      // ignore is deprecated in favor of includeFromJson and includeToJson
      final jsonIncluded =
          (jsonKey.getField('includeFromJson')?.toBoolValue() ?? true) &&
              (jsonKey.getField('includeToJson')?.toBoolValue() ?? true);
      if (ignore || !jsonIncluded) {
        return true;
      }
    }

    return false;
  }

  bool hasId() {
    const checker = TypeChecker.fromRuntime(Id);
    return checker.hasAnnotationOf(this);
  }
}<|MERGE_RESOLUTION|>--- conflicted
+++ resolved
@@ -206,13 +206,6 @@
         );
       }
     }
-<<<<<<< HEAD
-=======
-
-    final publicType = type.toString().public;
-    final redirectedFreezedClass = redirectedFreezedConstructors
-        .singleOrNull?.redirectedConstructor!.enclosingElement.name;
->>>>>>> 7738e304
     final data = CollectionData(
       type: type,
       hasFreezed: hasFreezed,
@@ -222,7 +215,6 @@
       libraryElement: libraryElement,
       fromJson: (json) {
         if (fromJson != null) return '$type.fromJson($json)';
-<<<<<<< HEAD
         return '${generatedJsonTypePrefix}FromJson($json)';
       },
       toJson: (value) {
@@ -231,17 +223,6 @@
       },
       perFieldToJson: (field) =>
           '${generatedJsonTypePrefix}PerFieldToJson.$field',
-=======
-        return '_\$${publicType}FromJson($json)';
-      },
-      toJson: (value) {
-        if (toJson != null) return '$value.toJson()';
-        return '_\$${publicType}ToJson($value)';
-      },
-      perFieldToJson: (field) => hasFreezed
-          ? '_\$\$${redirectedFreezedClass}PerFieldToJson.$field'
-          : '_\$${type}PerFieldToJson.$field',
->>>>>>> 7738e304
       idKey: collectionTargetElement
           .allFields(
             hasFreezed: hasFreezed,
@@ -266,7 +247,6 @@
             .where((f) => !f.hasId())
             .where((f) => !f.isJsonIgnored())
             .map(
-<<<<<<< HEAD
               (f) => QueryingField(
                 f.name,
                 f.type,
@@ -275,27 +255,6 @@
               ),
             )
             .toList(),
-=======
-          (e) {
-            var key = "'${e.name}'";
-
-            if (hasFreezed) {
-              key =
-                  // two $ because both Freezed and json_serializable add one
-                  '_\$\$${redirectedFreezedClass}FieldMap[$key]!';
-            } else if (hasJsonSerializable) {
-              key = '_\$${collectionTargetElement.name.public}FieldMap[$key]!';
-            }
-
-            return QueryingField(
-              e.name,
-              e.type,
-              updatable: true,
-              field: key,
-            );
-          },
-        ).toList(),
->>>>>>> 7738e304
       ],
     );
 
@@ -380,10 +339,7 @@
         type.isSupportedPrimitiveIterable ||
         type.isJsonDocumentReference ||
         type.isEnum ||
-<<<<<<< HEAD
-=======
         durationChecker.isAssignableFromType(type) ||
->>>>>>> 7738e304
         dateTimeChecker.isAssignableFromType(type) ||
         timestampChecker.isAssignableFromType(type) ||
         geoPointChecker.isAssignableFromType(type);
