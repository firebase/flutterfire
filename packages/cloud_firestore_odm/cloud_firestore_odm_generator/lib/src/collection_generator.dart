--- conflicted
+++ resolved
@@ -255,9 +255,6 @@
       );
     }
 
-<<<<<<< HEAD
-    final annotatedElementSource = annotatedElement.librarySource!;
-=======
     final hasFreezed =
         const TypeChecker.fromRuntime(Freezed).hasAnnotationOf(type.element2!);
     final redirectedFreezedConstructors =
@@ -280,7 +277,8 @@
         element: annotatedElement,
       );
     }
->>>>>>> 5137a646
+
+    final annotatedElementSource = annotatedElement.librarySource!;
 
     // TODO(rrousselGit) handle parts
     // Whether the model class and the reference variable are defined in the same file
