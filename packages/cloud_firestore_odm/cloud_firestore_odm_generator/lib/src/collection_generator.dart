// Copyright 2022, the Chromium project authors.  Please see the AUTHORS file
// for details. All rights reserved. Use of this source code is governed by a
// BSD-style license that can be found in the LICENSE file.

import 'package:analyzer/dart/element/element.dart';
import 'package:analyzer/dart/element/type.dart';
import 'package:build/build.dart';
import 'package:cloud_firestore_odm/annotation.dart';
import 'package:freezed_annotation/freezed_annotation.dart';
import 'package:source_gen/source_gen.dart';

import 'collection_data.dart';
import 'named_query_data.dart';
import 'parse_generator.dart';
import 'templates/collection_reference.dart';
import 'templates/document_reference.dart';
import 'templates/document_snapshot.dart';
import 'templates/named_query.dart';
import 'templates/query_document_snapshot.dart';
import 'templates/query_reference.dart';
import 'templates/query_snapshot.dart';

const namedQueryChecker = TypeChecker.fromRuntime(NamedQuery);

class QueryingField {
  QueryingField(
    this.name,
    this.type, {
    required this.field,
    required this.updatable,
  });

  final String name;
  final DartType type;
  final String field;
  final bool updatable;
}

class Data {
  Data(this.roots, this.subCollections);

  final List<CollectionData> roots;
  final List<CollectionData> subCollections;

  late final allCollections = [...roots, ...subCollections];

  @override
  String toString() {
    return 'Data(roots: $roots, subCollections: $subCollections)';
  }
}

class GlobalData {
  /// All the [Collection.prefix] in the library.
  final classPrefixesForLibrary = <Object?, List<String>>{};

  /// The list of all [NamedQuery] in the library.
  final namedQueries = <NamedQueryData>[];
}

@immutable
class CollectionGenerator
    extends ParserGenerator<GlobalData, CollectionGraph, Collection> {
  @override
  GlobalData parseGlobalData(LibraryElement library) {
    final globalData = GlobalData();

    for (final element in library.topLevelElements) {
      for (final queryAnnotation in namedQueryChecker.annotationsOf(element)) {
        final queryData = NamedQueryData.fromAnnotation(queryAnnotation);

        final hasCollectionWithMatchingModelType =
            collectionChecker.annotationsOf(element).any(
          (annotation) {
            final collectionType =
                CollectionData.modelTypeOfAnnotation(annotation);
            return collectionType == queryData.type;
          },
        );

        if (!hasCollectionWithMatchingModelType) {
          throw InvalidGenerationSourceError(
            'The named query "${queryData.queryName}" has no matching @Collection. '
            'Named queries must be associated with a @Collection with the same generic type.',
            element: element,
          );
        }

        globalData.namedQueries.add(queryData);
      }
    }

    return globalData;
  }

  @override
  Future<CollectionGraph> parseElement(
    BuildStep buildStep,
    GlobalData globalData,
    Element element,
  ) async {
    final library = await buildStep.inputLibrary;
    final collectionAnnotations = collectionChecker.annotationsOf(element).map(
      (annotation) {
        return CollectionData.fromAnnotation(
          annotatedElement: element,
          globalData: globalData,
          libraryElement: library,
          annotation: annotation,
        );
      },
    ).toList();

<<<<<<< HEAD
  bool _isSupportedType(DartType type) {
    return type.isDartCoreString ||
        type.isDartCoreNum ||
        type.isDartCoreInt ||
        type.isDartCoreDouble ||
        type.isDartCoreBool ||
        type.element2?.kind == ElementKind.ENUM ||
        type.isPrimitiveList ||
        type.isJsonDocumentReference ||
        _dateTimeChecker.isAssignableFromType(type) ||
        _timestampChecker.isAssignableFromType(type) ||
        _geoPointChecker.isAssignableFromType(type);
    // TODO filter list other than LIst<string|bool|num>
=======
    return CollectionGraph.parse(collectionAnnotations);
>>>>>>> d9c4bba8
  }

  @override
  Iterable<Object> generateForAll(GlobalData globalData) sync* {
    yield '''
// GENERATED CODE - DO NOT MODIFY BY HAND
// ignore_for_file: unused_element, deprecated_member_use, deprecated_member_use_from_same_package, use_function_type_syntax_for_parameters, unnecessary_const, avoid_init_to_null, invalid_override_different_default_values_named, prefer_expression_function_bodies, annotate_overrides, require_trailing_commas, prefer_single_quotes, prefer_double_quotes, use_super_parameters
    ''';

    yield '''

List<String>? _enumConvertList(enumList) {
  if (enumList == null) { return null; }
  List<String> _tmpEnumList =[];
  enumList.forEach((Enum e) {
    _tmpEnumList.add(e.name);
  });
  return (_tmpEnumList.length > 0) ? _tmpEnumList : null;
}

List<Map<String, String>>? _enumConvertListMap(enumListMap) {
  if (enumListMap == null) {
    return null;
  }
  List<Map<String, String>> _tmpEnumListMap = [];

  for (var e in enumListMap) {
    e.forEach((Enum k, v) {
      // TODO: Test for an enum key or enum value
      // var _k = (k is Enum) ? k.name : k;
      // var _v = (v is Enum) ? v.name : v;
      var _k = k.name;
      var _v = v;
      _tmpEnumListMap.add({_k: _v});
    });
  };
  return (_tmpEnumListMap.length > 0) ? _tmpEnumListMap : null;
}

Map<String, dynamic>? _enumConvertMap(enumMap) {
  if (enumMap == null) {
    return null;
  }
  Map<String, dynamic> _tmpEnumMap = {};

  enumMap?.forEach((Enum k, v) {
    _tmpEnumMap.addAll({k.name: v});
  });
  return (_tmpEnumMap.length > 0) ? _tmpEnumMap : null;
}

class _Sentinel {
  const _Sentinel();
}

const _sentinel = _Sentinel();
    ''';

    for (final namedQuery in globalData.namedQueries) {
      yield NamedQueryTemplate(namedQuery, globalData);
    }
  }

  @override
  Iterable<Object> generateForData(
    GlobalData globalData,
    CollectionGraph data,
  ) sync* {
    for (final collection in data.allCollections) {
<<<<<<< HEAD
      for (final template in _collectionTemplates) {
        if (template.accepts(collection)) {
          yield template.generate(collection);
        }
      }
    }
  }

  @override
  GlobalData parseGlobalData(LibraryElement library) => GlobalData();
}

extension on ClassElement {
  Iterable<MethodElement> get allMethods sync* {
    yield* methods;
    for (final supertype in allSupertypes) {
      if (supertype.isDartCoreObject) continue;
      yield* supertype.methods;
    }
  }

  Iterable<VariableElement> allFields({
    required bool hasFreezed,
    required List<ConstructorElement> freezedConstructors,
  }) sync* {
    if (hasFreezed) {
      yield* freezedConstructors.single.parameters;
    } else {
      final uniqueFields = <String, FieldElement>{};

      for (final field in fields) {
        uniqueFields[field.name] ??= field;
      }

      for (final supertype in allSupertypes) {
        if (supertype.isDartCoreObject) continue;

        for (final field in supertype.element2.fields) {
          uniqueFields[field.name] ??= field;
        }
      }
      yield* uniqueFields.values;
    }
  }
}

extension on String {
  String get public {
    return startsWith('_') ? substring(1) : this;
  }
}

extension on DartType {
  bool get isJsonDocumentReference {
    return element2?.librarySource?.uri.scheme == 'package' &&
        const {'cloud_firestore'}
            .contains(element2?.librarySource?.uri.pathSegments.first) &&
        element2?.name == 'DocumentReference' &&
        (this as InterfaceType).typeArguments.single.isDartCoreMap;
  }

  bool get isPrimitiveList {
    if (!isDartCoreList) return false;

    final generic = (this as InterfaceType).typeArguments.single;

    return generic.isDartCoreNum ||
        generic.isDartCoreString ||
        generic.isDartCoreBool ||
        generic.isDartCoreObject ||
        generic.element2?.kind == ElementKind.ENUM ||
        generic.isDartCoreMap ||
        generic.isDynamic;
  }
}

extension on Element {
  bool isJsonIgnored() {
    const checker = TypeChecker.fromRuntime(JsonKey);
    final jsonKeys = checker.annotationsOf(this);

    for (final jsonKey in jsonKeys) {
      final ignore = jsonKey.getField('ignore')?.toBoolValue();
      if (ignore ?? false) {
        return true;
      }
=======
      yield CollectionReferenceTemplate(collection);
      yield DocumentReferenceTemplate(collection);
      yield QueryTemplate(collection);

      yield DocumentSnapshotTemplate(
        documentSnapshotName: collection.documentSnapshotName,
        documentReferenceName: collection.documentReferenceName,
        type: collection.type,
      );
      yield QuerySnapshotTemplate(
        documentSnapshotName: collection.documentSnapshotName,
        queryDocumentSnapshotName: collection.queryDocumentSnapshotName,
        querySnapshotName: collection.querySnapshotName,
        type: collection.type,
      );
      yield QueryDocumentSnapshotTemplate(
        documentSnapshotName: collection.documentSnapshotName,
        documentReferenceName: collection.documentReferenceName,
        queryDocumentSnapshotName: collection.queryDocumentSnapshotName,
        type: collection.type,
      );
>>>>>>> d9c4bba8
    }
  }
}<|MERGE_RESOLUTION|>--- conflicted
+++ resolved
@@ -111,23 +111,7 @@
       },
     ).toList();
 
-<<<<<<< HEAD
-  bool _isSupportedType(DartType type) {
-    return type.isDartCoreString ||
-        type.isDartCoreNum ||
-        type.isDartCoreInt ||
-        type.isDartCoreDouble ||
-        type.isDartCoreBool ||
-        type.element2?.kind == ElementKind.ENUM ||
-        type.isPrimitiveList ||
-        type.isJsonDocumentReference ||
-        _dateTimeChecker.isAssignableFromType(type) ||
-        _timestampChecker.isAssignableFromType(type) ||
-        _geoPointChecker.isAssignableFromType(type);
-    // TODO filter list other than LIst<string|bool|num>
-=======
     return CollectionGraph.parse(collectionAnnotations);
->>>>>>> d9c4bba8
   }
 
   @override
@@ -197,94 +181,6 @@
     CollectionGraph data,
   ) sync* {
     for (final collection in data.allCollections) {
-<<<<<<< HEAD
-      for (final template in _collectionTemplates) {
-        if (template.accepts(collection)) {
-          yield template.generate(collection);
-        }
-      }
-    }
-  }
-
-  @override
-  GlobalData parseGlobalData(LibraryElement library) => GlobalData();
-}
-
-extension on ClassElement {
-  Iterable<MethodElement> get allMethods sync* {
-    yield* methods;
-    for (final supertype in allSupertypes) {
-      if (supertype.isDartCoreObject) continue;
-      yield* supertype.methods;
-    }
-  }
-
-  Iterable<VariableElement> allFields({
-    required bool hasFreezed,
-    required List<ConstructorElement> freezedConstructors,
-  }) sync* {
-    if (hasFreezed) {
-      yield* freezedConstructors.single.parameters;
-    } else {
-      final uniqueFields = <String, FieldElement>{};
-
-      for (final field in fields) {
-        uniqueFields[field.name] ??= field;
-      }
-
-      for (final supertype in allSupertypes) {
-        if (supertype.isDartCoreObject) continue;
-
-        for (final field in supertype.element2.fields) {
-          uniqueFields[field.name] ??= field;
-        }
-      }
-      yield* uniqueFields.values;
-    }
-  }
-}
-
-extension on String {
-  String get public {
-    return startsWith('_') ? substring(1) : this;
-  }
-}
-
-extension on DartType {
-  bool get isJsonDocumentReference {
-    return element2?.librarySource?.uri.scheme == 'package' &&
-        const {'cloud_firestore'}
-            .contains(element2?.librarySource?.uri.pathSegments.first) &&
-        element2?.name == 'DocumentReference' &&
-        (this as InterfaceType).typeArguments.single.isDartCoreMap;
-  }
-
-  bool get isPrimitiveList {
-    if (!isDartCoreList) return false;
-
-    final generic = (this as InterfaceType).typeArguments.single;
-
-    return generic.isDartCoreNum ||
-        generic.isDartCoreString ||
-        generic.isDartCoreBool ||
-        generic.isDartCoreObject ||
-        generic.element2?.kind == ElementKind.ENUM ||
-        generic.isDartCoreMap ||
-        generic.isDynamic;
-  }
-}
-
-extension on Element {
-  bool isJsonIgnored() {
-    const checker = TypeChecker.fromRuntime(JsonKey);
-    final jsonKeys = checker.annotationsOf(this);
-
-    for (final jsonKey in jsonKeys) {
-      final ignore = jsonKey.getField('ignore')?.toBoolValue();
-      if (ignore ?? false) {
-        return true;
-      }
-=======
       yield CollectionReferenceTemplate(collection);
       yield DocumentReferenceTemplate(collection);
       yield QueryTemplate(collection);
@@ -306,7 +202,6 @@
         queryDocumentSnapshotName: collection.queryDocumentSnapshotName,
         type: collection.type,
       );
->>>>>>> d9c4bba8
     }
   }
 }