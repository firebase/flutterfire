name: cloud_firestore_odm_generator
description: A code generator for cloud_firestore_odm.
homepage: https://firebase.flutter.dev/docs/firestore/odm
repository: https://github.com/firebase/flutterfire/tree/master/packages/cloud_firestore_odm_generator/cloud_firestore_odm_generator
<<<<<<< HEAD
version: 1.0.0-dev.68
=======
version: 1.0.0-dev.69
>>>>>>> daf7836b

environment:
  sdk: '>=2.18.0 <4.0.0'

dependencies:
  analyzer: '>=5.12.0 <6.0.0'
  build: ^2.0.1
  build_config: ^1.0.0
<<<<<<< HEAD
  cloud_firestore_odm: ^1.0.0-dev.68
=======
  cloud_firestore_odm: ^1.0.0-dev.69
>>>>>>> daf7836b
  collection: ^1.15.0
  freezed_annotation: '>=1.0.0 <3.0.0'
  # Can be removed once this is fixed https://github.com/dart-lang/graphs/issues/86
  graphs: '>=2.0.0 <2.3.0'
  json_annotation: ^4.8.1
  meta: ^1.8.0
  recase: ^4.0.0
  source_gen: ^1.3.2
  source_helper: ^1.3.4

dev_dependencies:
  build_runner: ^2.4.2
  expect_error: ^1.0.5
  json_serializable: '>=6.3.0 <7.0.0'
  matcher: ^0.12.10
  test: ^1.16.8<|MERGE_RESOLUTION|>--- conflicted
+++ resolved
@@ -2,11 +2,7 @@
 description: A code generator for cloud_firestore_odm.
 homepage: https://firebase.flutter.dev/docs/firestore/odm
 repository: https://github.com/firebase/flutterfire/tree/master/packages/cloud_firestore_odm_generator/cloud_firestore_odm_generator
-<<<<<<< HEAD
-version: 1.0.0-dev.68
-=======
 version: 1.0.0-dev.69
->>>>>>> daf7836b
 
 environment:
   sdk: '>=2.18.0 <4.0.0'
@@ -15,11 +11,7 @@
   analyzer: '>=5.12.0 <6.0.0'
   build: ^2.0.1
   build_config: ^1.0.0
-<<<<<<< HEAD
-  cloud_firestore_odm: ^1.0.0-dev.68
-=======
   cloud_firestore_odm: ^1.0.0-dev.69
->>>>>>> daf7836b
   collection: ^1.15.0
   freezed_annotation: '>=1.0.0 <3.0.0'
   # Can be removed once this is fixed https://github.com/dart-lang/graphs/issues/86
