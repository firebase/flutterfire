name: cloud_firestore_odm_generator
description: A code generator for cloud_firestore_odm.
homepage: https://firebase.flutter.dev/docs/firestore/odm
repository: https://github.com/firebase/flutterfire/tree/master/packages/cloud_firestore_odm_generator/cloud_firestore_odm_generator
version: 1.0.0-dev.29

environment:
  sdk: ">=2.16.0 <3.0.0"

dependencies:
  analyzer: ^4.6.0
  build: ^2.0.1
  build_config: ^1.0.0
<<<<<<< HEAD
  cloud_firestore_odm:
    path: ../cloud_firestore_odm
=======
  cloud_firestore_odm: ^1.0.0-dev.29
>>>>>>> 27a7f44e
  collection: ^1.15.0
  freezed_annotation: ">=1.0.0 <3.0.0"
  json_annotation: ^4.6.0
  meta: ^1.3.0
  recase: ^4.0.0
  source_gen: ^1.0.0

dev_dependencies:
  build_runner: ^2.0.0
  expect_error: ^1.0.0
  json_serializable: ">=6.3.0 <7.0.0"
  matcher: ^0.12.10
  test: ^1.16.8<|MERGE_RESOLUTION|>--- conflicted
+++ resolved
@@ -11,12 +11,7 @@
   analyzer: ^4.6.0
   build: ^2.0.1
   build_config: ^1.0.0
-<<<<<<< HEAD
-  cloud_firestore_odm:
-    path: ../cloud_firestore_odm
-=======
   cloud_firestore_odm: ^1.0.0-dev.29
->>>>>>> 27a7f44e
   collection: ^1.15.0
   freezed_annotation: ">=1.0.0 <3.0.0"
   json_annotation: ^4.6.0
@@ -29,4 +24,8 @@
   expect_error: ^1.0.0
   json_serializable: ">=6.3.0 <7.0.0"
   matcher: ^0.12.10
-  test: ^1.16.8+  test: ^1.16.8
+
+dependency_overrides:
+  cloud_firestore_odm:
+    path: ../cloud_firestore_odm