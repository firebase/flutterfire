name: cloud_firestore_odm_generator_integration_test
version: 1.0.0-dev.1
publish_to: none

environment:
  sdk: '>=2.18.0 <4.0.0'

dependencies:
<<<<<<< HEAD
  cloud_firestore: ^4.9.2
  cloud_firestore_odm: ^1.0.0-dev.68
=======
  cloud_firestore: ^4.9.3
  cloud_firestore_odm: ^1.0.0-dev.69
>>>>>>> daf7836b
  flutter:
    sdk: flutter
  freezed_annotation: ^2.2.0
  json_annotation: ^4.8.1
  meta: ^1.8.0

dev_dependencies:
  build_runner: ^2.4.2
<<<<<<< HEAD
  cloud_firestore_odm_generator: ^1.0.0-dev.68
=======
  cloud_firestore_odm_generator: ^1.0.0-dev.69
>>>>>>> daf7836b
  flutter_test:
    sdk: flutter
  freezed: ^2.3.2
  json_serializable: '>=6.6.1 <7.0.0'

flutter:
  uses-material-design: false<|MERGE_RESOLUTION|>--- conflicted
+++ resolved
@@ -6,13 +6,8 @@
   sdk: '>=2.18.0 <4.0.0'
 
 dependencies:
-<<<<<<< HEAD
-  cloud_firestore: ^4.9.2
-  cloud_firestore_odm: ^1.0.0-dev.68
-=======
   cloud_firestore: ^4.9.3
   cloud_firestore_odm: ^1.0.0-dev.69
->>>>>>> daf7836b
   flutter:
     sdk: flutter
   freezed_annotation: ^2.2.0
@@ -21,11 +16,7 @@
 
 dev_dependencies:
   build_runner: ^2.4.2
-<<<<<<< HEAD
-  cloud_firestore_odm_generator: ^1.0.0-dev.68
-=======
   cloud_firestore_odm_generator: ^1.0.0-dev.69
->>>>>>> daf7836b
   flutter_test:
     sdk: flutter
   freezed: ^2.3.2
