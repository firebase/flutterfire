--- conflicted
+++ resolved
@@ -4,11 +4,7 @@
 class SplitFileModel {
   SplitFileModel();
 
-<<<<<<< HEAD
-  // When separated across multiple files, it is necessary to specify fromJson/toJson
-=======
   // ignore: avoid_unused_constructor_parameters
->>>>>>> c54a95f3
   factory SplitFileModel.fromJson(Map<String, Object?> json) =>
       SplitFileModel();
 
