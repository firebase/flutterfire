--- conflicted
+++ resolved
@@ -5,7 +5,6 @@
 
 part 'simple.g.dart';
 
-<<<<<<< HEAD
 @Collection<Model>('root')
 @JsonSerializable()
 class Model {
@@ -13,7 +12,6 @@
   final String value;
 }
 
-=======
 @JsonSerializable()
 class Nested {
   Nested({
@@ -42,7 +40,6 @@
 @Collection<Nested>('nested')
 final nestedRef = NestedCollectionReference();
 
->>>>>>> b348d948
 @Collection<SplitFileModel>('split-file')
 final splitFileRef = SplitFileModelCollectionReference();
 
