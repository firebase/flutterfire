--- conflicted
+++ resolved
@@ -495,11 +495,7 @@
   }) {
     return _$ModelQuery(
       reference.where(
-<<<<<<< HEAD
-        "value",
-=======
         _$ModelFieldMap["value"]!,
->>>>>>> f2ea3696
         isEqualTo: isEqualTo,
         isNotEqualTo: isNotEqualTo,
         isLessThan: isLessThan,
@@ -567,12 +563,8 @@
     ModelDocumentSnapshot? endBeforeDocument,
     ModelDocumentSnapshot? startAfterDocument,
   }) {
-<<<<<<< HEAD
-    var query = reference.orderBy("value", descending: descending);
-=======
     var query =
         reference.orderBy(_$ModelFieldMap["value"]!, descending: descending);
->>>>>>> f2ea3696
 
     if (startAtDocument != null) {
       query = query.startAtDocument(startAtDocument.snapshot);
@@ -1226,11 +1218,7 @@
   }) {
     return _$NestedQuery(
       reference.where(
-<<<<<<< HEAD
-        "boolList",
-=======
         _$NestedFieldMap["boolList"]!,
->>>>>>> f2ea3696
         isEqualTo: isEqualTo,
         isNotEqualTo: isNotEqualTo,
         isLessThan: isLessThan,
@@ -1256,11 +1244,7 @@
   }) {
     return _$NestedQuery(
       reference.where(
-<<<<<<< HEAD
-        "stringList",
-=======
         _$NestedFieldMap["stringList"]!,
->>>>>>> f2ea3696
         isEqualTo: isEqualTo,
         isNotEqualTo: isNotEqualTo,
         isLessThan: isLessThan,
@@ -1286,11 +1270,7 @@
   }) {
     return _$NestedQuery(
       reference.where(
-<<<<<<< HEAD
-        "numList",
-=======
         _$NestedFieldMap["numList"]!,
->>>>>>> f2ea3696
         isEqualTo: isEqualTo,
         isNotEqualTo: isNotEqualTo,
         isLessThan: isLessThan,
@@ -1316,11 +1296,7 @@
   }) {
     return _$NestedQuery(
       reference.where(
-<<<<<<< HEAD
-        "objectList",
-=======
         _$NestedFieldMap["objectList"]!,
->>>>>>> f2ea3696
         isEqualTo: isEqualTo,
         isNotEqualTo: isNotEqualTo,
         isLessThan: isLessThan,
@@ -1346,11 +1322,7 @@
   }) {
     return _$NestedQuery(
       reference.where(
-<<<<<<< HEAD
-        "dynamicList",
-=======
         _$NestedFieldMap["dynamicList"]!,
->>>>>>> f2ea3696
         isEqualTo: isEqualTo,
         isNotEqualTo: isNotEqualTo,
         isLessThan: isLessThan,
@@ -1417,12 +1389,8 @@
     NestedDocumentSnapshot? endBeforeDocument,
     NestedDocumentSnapshot? startAfterDocument,
   }) {
-<<<<<<< HEAD
-    var query = reference.orderBy("boolList", descending: descending);
-=======
     var query = reference.orderBy(_$NestedFieldMap["boolList"]!,
         descending: descending);
->>>>>>> f2ea3696
 
     if (startAtDocument != null) {
       query = query.startAtDocument(startAtDocument.snapshot);
@@ -1464,12 +1432,8 @@
     NestedDocumentSnapshot? endBeforeDocument,
     NestedDocumentSnapshot? startAfterDocument,
   }) {
-<<<<<<< HEAD
-    var query = reference.orderBy("stringList", descending: descending);
-=======
     var query = reference.orderBy(_$NestedFieldMap["stringList"]!,
         descending: descending);
->>>>>>> f2ea3696
 
     if (startAtDocument != null) {
       query = query.startAtDocument(startAtDocument.snapshot);
@@ -1511,12 +1475,8 @@
     NestedDocumentSnapshot? endBeforeDocument,
     NestedDocumentSnapshot? startAfterDocument,
   }) {
-<<<<<<< HEAD
-    var query = reference.orderBy("numList", descending: descending);
-=======
     var query =
         reference.orderBy(_$NestedFieldMap["numList"]!, descending: descending);
->>>>>>> f2ea3696
 
     if (startAtDocument != null) {
       query = query.startAtDocument(startAtDocument.snapshot);
@@ -1558,12 +1518,8 @@
     NestedDocumentSnapshot? endBeforeDocument,
     NestedDocumentSnapshot? startAfterDocument,
   }) {
-<<<<<<< HEAD
-    var query = reference.orderBy("objectList", descending: descending);
-=======
     var query = reference.orderBy(_$NestedFieldMap["objectList"]!,
         descending: descending);
->>>>>>> f2ea3696
 
     if (startAtDocument != null) {
       query = query.startAtDocument(startAtDocument.snapshot);
@@ -1605,12 +1561,8 @@
     NestedDocumentSnapshot? endBeforeDocument,
     NestedDocumentSnapshot? startAfterDocument,
   }) {
-<<<<<<< HEAD
-    var query = reference.orderBy("dynamicList", descending: descending);
-=======
     var query = reference.orderBy(_$NestedFieldMap["dynamicList"]!,
         descending: descending);
->>>>>>> f2ea3696
 
     if (startAtDocument != null) {
       query = query.startAtDocument(startAtDocument.snapshot);
@@ -3213,11 +3165,7 @@
   }) {
     return _$OptionalJsonQuery(
       reference.where(
-<<<<<<< HEAD
-        "value",
-=======
         _$OptionalJsonFieldMap["value"]!,
->>>>>>> f2ea3696
         isEqualTo: isEqualTo,
         isNotEqualTo: isNotEqualTo,
         isLessThan: isLessThan,
@@ -3285,12 +3233,8 @@
     OptionalJsonDocumentSnapshot? endBeforeDocument,
     OptionalJsonDocumentSnapshot? startAfterDocument,
   }) {
-<<<<<<< HEAD
-    var query = reference.orderBy("value", descending: descending);
-=======
     var query = reference.orderBy(_$OptionalJsonFieldMap["value"]!,
         descending: descending);
->>>>>>> f2ea3696
 
     if (startAtDocument != null) {
       query = query.startAtDocument(startAtDocument.snapshot);
@@ -3848,11 +3792,7 @@
   }) {
     return _$MixedJsonQuery(
       reference.where(
-<<<<<<< HEAD
-        "value",
-=======
         _$MixedJsonFieldMap["value"]!,
->>>>>>> f2ea3696
         isEqualTo: isEqualTo,
         isNotEqualTo: isNotEqualTo,
         isLessThan: isLessThan,
@@ -3920,12 +3860,8 @@
     MixedJsonDocumentSnapshot? endBeforeDocument,
     MixedJsonDocumentSnapshot? startAfterDocument,
   }) {
-<<<<<<< HEAD
-    var query = reference.orderBy("value", descending: descending);
-=======
     var query = reference.orderBy(_$MixedJsonFieldMap["value"]!,
         descending: descending);
->>>>>>> f2ea3696
 
     if (startAtDocument != null) {
       query = query.startAtDocument(startAtDocument.snapshot);
@@ -4534,11 +4470,7 @@
   }) {
     return _$RootQuery(
       reference.where(
-<<<<<<< HEAD
-        "nonNullable",
-=======
         _$RootFieldMap["nonNullable"]!,
->>>>>>> f2ea3696
         isEqualTo: isEqualTo,
         isNotEqualTo: isNotEqualTo,
         isLessThan: isLessThan,
@@ -4566,11 +4498,7 @@
   }) {
     return _$RootQuery(
       reference.where(
-<<<<<<< HEAD
-        "nullable",
-=======
         _$RootFieldMap["nullable"]!,
->>>>>>> f2ea3696
         isEqualTo: isEqualTo,
         isNotEqualTo: isNotEqualTo,
         isLessThan: isLessThan,
@@ -4638,12 +4566,8 @@
     RootDocumentSnapshot? endBeforeDocument,
     RootDocumentSnapshot? startAfterDocument,
   }) {
-<<<<<<< HEAD
-    var query = reference.orderBy("nonNullable", descending: descending);
-=======
     var query = reference.orderBy(_$RootFieldMap["nonNullable"]!,
         descending: descending);
->>>>>>> f2ea3696
 
     if (startAtDocument != null) {
       query = query.startAtDocument(startAtDocument.snapshot);
@@ -4685,12 +4609,8 @@
     RootDocumentSnapshot? endBeforeDocument,
     RootDocumentSnapshot? startAfterDocument,
   }) {
-<<<<<<< HEAD
-    var query = reference.orderBy("nullable", descending: descending);
-=======
     var query =
         reference.orderBy(_$RootFieldMap["nullable"]!, descending: descending);
->>>>>>> f2ea3696
 
     if (startAtDocument != null) {
       query = query.startAtDocument(startAtDocument.snapshot);
@@ -5288,11 +5208,7 @@
   }) {
     return _$SubQuery(
       reference.where(
-<<<<<<< HEAD
-        "nonNullable",
-=======
         _$SubFieldMap["nonNullable"]!,
->>>>>>> f2ea3696
         isEqualTo: isEqualTo,
         isNotEqualTo: isNotEqualTo,
         isLessThan: isLessThan,
@@ -5320,11 +5236,7 @@
   }) {
     return _$SubQuery(
       reference.where(
-<<<<<<< HEAD
-        "nullable",
-=======
         _$SubFieldMap["nullable"]!,
->>>>>>> f2ea3696
         isEqualTo: isEqualTo,
         isNotEqualTo: isNotEqualTo,
         isLessThan: isLessThan,
@@ -5392,12 +5304,8 @@
     SubDocumentSnapshot? endBeforeDocument,
     SubDocumentSnapshot? startAfterDocument,
   }) {
-<<<<<<< HEAD
-    var query = reference.orderBy("nonNullable", descending: descending);
-=======
     var query = reference.orderBy(_$SubFieldMap["nonNullable"]!,
         descending: descending);
->>>>>>> f2ea3696
 
     if (startAtDocument != null) {
       query = query.startAtDocument(startAtDocument.snapshot);
@@ -5439,12 +5347,8 @@
     SubDocumentSnapshot? endBeforeDocument,
     SubDocumentSnapshot? startAfterDocument,
   }) {
-<<<<<<< HEAD
-    var query = reference.orderBy("nullable", descending: descending);
-=======
     var query =
         reference.orderBy(_$SubFieldMap["nullable"]!, descending: descending);
->>>>>>> f2ea3696
 
     if (startAtDocument != null) {
       query = query.startAtDocument(startAtDocument.snapshot);
@@ -6023,11 +5927,7 @@
   }) {
     return _$AsCamelCaseQuery(
       reference.where(
-<<<<<<< HEAD
-        "value",
-=======
         _$AsCamelCaseFieldMap["value"]!,
->>>>>>> f2ea3696
         isEqualTo: isEqualTo,
         isNotEqualTo: isNotEqualTo,
         isLessThan: isLessThan,
@@ -6095,12 +5995,8 @@
     AsCamelCaseDocumentSnapshot? endBeforeDocument,
     AsCamelCaseDocumentSnapshot? startAfterDocument,
   }) {
-<<<<<<< HEAD
-    var query = reference.orderBy("value", descending: descending);
-=======
     var query = reference.orderBy(_$AsCamelCaseFieldMap["value"]!,
         descending: descending);
->>>>>>> f2ea3696
 
     if (startAtDocument != null) {
       query = query.startAtDocument(startAtDocument.snapshot);
@@ -6679,11 +6575,7 @@
   }) {
     return _$CustomSubNameQuery(
       reference.where(
-<<<<<<< HEAD
-        "value",
-=======
         _$CustomSubNameFieldMap["value"]!,
->>>>>>> f2ea3696
         isEqualTo: isEqualTo,
         isNotEqualTo: isNotEqualTo,
         isLessThan: isLessThan,
@@ -6751,12 +6643,8 @@
     CustomSubNameDocumentSnapshot? endBeforeDocument,
     CustomSubNameDocumentSnapshot? startAfterDocument,
   }) {
-<<<<<<< HEAD
-    var query = reference.orderBy("value", descending: descending);
-=======
     var query = reference.orderBy(_$CustomSubNameFieldMap["value"]!,
         descending: descending);
->>>>>>> f2ea3696
 
     if (startAtDocument != null) {
       query = query.startAtDocument(startAtDocument.snapshot);
@@ -7327,11 +7215,7 @@
   }) {
     return _$ExplicitPathQuery(
       reference.where(
-<<<<<<< HEAD
-        "value",
-=======
         _$ExplicitPathFieldMap["value"]!,
->>>>>>> f2ea3696
         isEqualTo: isEqualTo,
         isNotEqualTo: isNotEqualTo,
         isLessThan: isLessThan,
@@ -7399,12 +7283,8 @@
     ExplicitPathDocumentSnapshot? endBeforeDocument,
     ExplicitPathDocumentSnapshot? startAfterDocument,
   }) {
-<<<<<<< HEAD
-    var query = reference.orderBy("value", descending: descending);
-=======
     var query = reference.orderBy(_$ExplicitPathFieldMap["value"]!,
         descending: descending);
->>>>>>> f2ea3696
 
     if (startAtDocument != null) {
       query = query.startAtDocument(startAtDocument.snapshot);
@@ -7984,11 +7864,7 @@
   }) {
     return _$ExplicitSubPathQuery(
       reference.where(
-<<<<<<< HEAD
-        "value",
-=======
         _$ExplicitSubPathFieldMap["value"]!,
->>>>>>> f2ea3696
         isEqualTo: isEqualTo,
         isNotEqualTo: isNotEqualTo,
         isLessThan: isLessThan,
@@ -8056,12 +7932,8 @@
     ExplicitSubPathDocumentSnapshot? endBeforeDocument,
     ExplicitSubPathDocumentSnapshot? startAfterDocument,
   }) {
-<<<<<<< HEAD
-    var query = reference.orderBy("value", descending: descending);
-=======
     var query = reference.orderBy(_$ExplicitSubPathFieldMap["value"]!,
         descending: descending);
->>>>>>> f2ea3696
 
     if (startAtDocument != null) {
       query = query.startAtDocument(startAtDocument.snapshot);
