--- conflicted
+++ resolved
@@ -10288,35 +10288,6 @@
   }
 
   @override
-<<<<<<< HEAD
-  Stream<EnumTestDocumentSnapshot> snapshots() {
-    return reference.snapshots().map((snapshot) {
-      return EnumTestDocumentSnapshot._(
-        snapshot,
-        snapshot.data(),
-      );
-    });
-  }
-
-  @override
-  Future<EnumTestDocumentSnapshot> get([GetOptions? options]) {
-    return reference.get(options).then((snapshot) {
-      return EnumTestDocumentSnapshot._(
-        snapshot,
-        snapshot.data(),
-      );
-    });
-  }
-
-  @override
-  Future<EnumTestDocumentSnapshot> transactionGet(Transaction transaction) {
-    return transaction.get(reference).then((snapshot) {
-      return EnumTestDocumentSnapshot._(
-        snapshot,
-        snapshot.data(),
-      );
-    });
-=======
   Stream<ExplicitPathDocumentSnapshot> snapshots() {
     return reference.snapshots().map(ExplicitPathDocumentSnapshot._);
   }
@@ -10329,7 +10300,6 @@
   @override
   Future<ExplicitPathDocumentSnapshot> transactionGet(Transaction transaction) {
     return transaction.get(reference).then(ExplicitPathDocumentSnapshot._);
->>>>>>> d9c4bba8
   }
 
   Future<void> update({
@@ -10375,33 +10345,8 @@
   int get hashCode => Object.hash(runtimeType, parent, id);
 }
 
-<<<<<<< HEAD
-class EnumTestDocumentSnapshot extends FirestoreDocumentSnapshot<EnumTest> {
-  EnumTestDocumentSnapshot._(
-    this.snapshot,
-    this.data,
-  );
-
-  @override
-  final DocumentSnapshot<EnumTest> snapshot;
-
-  @override
-  EnumTestDocumentReference get reference {
-    return EnumTestDocumentReference(
-      snapshot.reference,
-    );
-  }
-
-  @override
-  final EnumTest? data;
-}
-
-abstract class EnumTestQuery
-    implements QueryReference<EnumTest, EnumTestQuerySnapshot> {
-=======
 abstract class ExplicitPathQuery
     implements QueryReference<ExplicitPath, ExplicitPathQuerySnapshot> {
->>>>>>> d9c4bba8
   @override
   EnumTestQuery limit(int limit);
 
