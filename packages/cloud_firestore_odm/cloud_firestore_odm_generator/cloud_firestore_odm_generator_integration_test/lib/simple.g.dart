// GENERATED CODE - DO NOT MODIFY BY HAND

part of 'simple.dart';

// **************************************************************************
// CollectionGenerator
// **************************************************************************

// GENERATED CODE - DO NOT MODIFY BY HAND
// ignore_for_file: unused_element, deprecated_member_use, deprecated_member_use_from_same_package, use_function_type_syntax_for_parameters, unnecessary_const, avoid_init_to_null, invalid_override_different_default_values_named, prefer_expression_function_bodies, annotate_overrides, require_trailing_commas, prefer_single_quotes, prefer_double_quotes, use_super_parameters

class _Sentinel {
  const _Sentinel();
}

const _sentinel = _Sentinel();

/// A collection reference object can be used for adding documents,
/// getting document references, and querying for documents
/// (using the methods inherited from Query).
abstract class ModelCollectionReference
    implements
        ModelQuery,
        FirestoreCollectionReference<Model, ModelQuerySnapshot> {
  factory ModelCollectionReference([
    FirebaseFirestore? firestore,
  ]) = _$ModelCollectionReference;

  static Model fromFirestore(
    DocumentSnapshot<Map<String, Object?>> snapshot,
    SnapshotOptions? options,
  ) {
    return _$ModelFromJson(snapshot.data()!);
  }

  static Map<String, Object?> toFirestore(
    Model value,
    SetOptions? options,
  ) {
    return _$ModelToJson(value);
  }

  @override
  CollectionReference<Model> get reference;

  @override
  ModelDocumentReference doc([String? id]);

  /// Add a new document to this collection with the specified data,
  /// assigning it a document ID automatically.
  Future<ModelDocumentReference> add(Model value);
}

class _$ModelCollectionReference extends _$ModelQuery
    implements ModelCollectionReference {
  factory _$ModelCollectionReference([FirebaseFirestore? firestore]) {
    firestore ??= FirebaseFirestore.instance;

    return _$ModelCollectionReference._(
      firestore.collection('root').withConverter(
            fromFirestore: ModelCollectionReference.fromFirestore,
            toFirestore: ModelCollectionReference.toFirestore,
          ),
    );
  }

  _$ModelCollectionReference._(
    CollectionReference<Model> reference,
  ) : super(reference, $referenceWithoutCursor: reference);

  String get path => reference.path;

  @override
  CollectionReference<Model> get reference =>
      super.reference as CollectionReference<Model>;

  @override
  ModelDocumentReference doc([String? id]) {
    assert(
      id == null || id.split('/').length == 1,
      'The document ID cannot be from a different collection',
    );
    return ModelDocumentReference(
      reference.doc(id),
    );
  }

  @override
  Future<ModelDocumentReference> add(Model value) {
    return reference.add(value).then((ref) => ModelDocumentReference(ref));
  }

  @override
  bool operator ==(Object other) {
    return other is _$ModelCollectionReference &&
        other.runtimeType == runtimeType &&
        other.reference == reference;
  }

  @override
  int get hashCode => Object.hash(runtimeType, reference);
}

abstract class ModelDocumentReference
    extends FirestoreDocumentReference<Model, ModelDocumentSnapshot> {
  factory ModelDocumentReference(DocumentReference<Model> reference) =
      _$ModelDocumentReference;

  DocumentReference<Model> get reference;

  /// A reference to the [ModelCollectionReference] containing this document.
  ModelCollectionReference get parent {
    return _$ModelCollectionReference(reference.firestore);
  }

  @override
  Stream<ModelDocumentSnapshot> snapshots();

  @override
  Future<ModelDocumentSnapshot> get([GetOptions? options]);

  @override
  Future<void> delete();

  /// Updates data on the document. Data will be merged with any existing
  /// document data.
  ///
  /// If no document exists yet, the update will fail.
  Future<void> update({
    String value,
    FieldValue valueFieldValue,
  });

  /// Updates fields in the current document using the transaction API.
  ///
  /// The update will fail if applied to a document that does not exist.
  void transactionUpdate(
    Transaction transaction, {
    String value,
  });
}

class _$ModelDocumentReference
    extends FirestoreDocumentReference<Model, ModelDocumentSnapshot>
    implements ModelDocumentReference {
  _$ModelDocumentReference(this.reference);

  @override
  final DocumentReference<Model> reference;

  /// A reference to the [ModelCollectionReference] containing this document.
  ModelCollectionReference get parent {
    return _$ModelCollectionReference(reference.firestore);
  }

  @override
  Stream<ModelDocumentSnapshot> snapshots() {
    return reference.snapshots().map((snapshot) {
      return ModelDocumentSnapshot._(
        snapshot,
        snapshot.data(),
      );
    });
  }

  @override
  Future<ModelDocumentSnapshot> get([GetOptions? options]) {
    return reference.get(options).then((snapshot) {
      return ModelDocumentSnapshot._(
        snapshot,
        snapshot.data(),
      );
    });
  }

  @override
  Future<ModelDocumentSnapshot> transactionGet(Transaction transaction) {
    return transaction.get(reference).then((snapshot) {
      return ModelDocumentSnapshot._(
        snapshot,
        snapshot.data(),
      );
    });
  }

  Future<void> update({
    Object? value = _sentinel,
    FieldValue? valueFieldValue,
  }) async {
    assert(
      value == _sentinel || valueFieldValue == null,
      "Cannot specify both value and valueFieldValue",
    );
    final json = {
<<<<<<< HEAD
      if (value != _sentinel) "value": value as String,
      if (valueFieldValue != null) "value": valueFieldValue,
=======
      if (value != _sentinel) 'value': value as String,
>>>>>>> 3ab283bb
    };

    return reference.update(json);
  }

  void transactionUpdate(
    Transaction transaction, {
    Object? value = _sentinel,
  }) {
    final json = {
      if (value != _sentinel) "value": value as String,
    };

    transaction.update(reference, json);
  }

  @override
  bool operator ==(Object other) {
    return other is ModelDocumentReference &&
        other.runtimeType == runtimeType &&
        other.parent == parent &&
        other.id == id;
  }

  @override
  int get hashCode => Object.hash(runtimeType, parent, id);
}

class ModelDocumentSnapshot extends FirestoreDocumentSnapshot<Model> {
  ModelDocumentSnapshot._(
    this.snapshot,
    this.data,
  );

  @override
  final DocumentSnapshot<Model> snapshot;

  @override
  ModelDocumentReference get reference {
    return ModelDocumentReference(
      snapshot.reference,
    );
  }

  @override
  final Model? data;
}

abstract class ModelQuery implements QueryReference<Model, ModelQuerySnapshot> {
  @override
  ModelQuery limit(int limit);

  @override
  ModelQuery limitToLast(int limit);

  /// Perform an order query based on a [FieldPath].
  ///
  /// This method is considered unsafe as it does check that the field path
  /// maps to a valid property or that parameters such as [isEqualTo] receive
  /// a value of the correct type.
  ///
  /// If possible, instead use the more explicit variant of order queries:
  ///
  /// **AVOID**:
  /// ```dart
  /// collection.orderByFieldPath(
  ///   FieldPath.fromString('title'),
  ///   startAt: 'title',
  /// );
  /// ```
  ///
  /// **PREFER**:
  /// ```dart
  /// collection.orderByTitle(startAt: 'title');
  /// ```
  ModelQuery orderByFieldPath(
    FieldPath fieldPath, {
    bool descending = false,
    Object? startAt,
    Object? startAfter,
    Object? endAt,
    Object? endBefore,
    ModelDocumentSnapshot? startAtDocument,
    ModelDocumentSnapshot? endAtDocument,
    ModelDocumentSnapshot? endBeforeDocument,
    ModelDocumentSnapshot? startAfterDocument,
  });

  /// Perform a where query based on a [FieldPath].
  ///
  /// This method is considered unsafe as it does check that the field path
  /// maps to a valid property or that parameters such as [isEqualTo] receive
  /// a value of the correct type.
  ///
  /// If possible, instead use the more explicit variant of where queries:
  ///
  /// **AVOID**:
  /// ```dart
  /// collection.whereFieldPath(FieldPath.fromString('title'), isEqualTo: 'title');
  /// ```
  ///
  /// **PREFER**:
  /// ```dart
  /// collection.whereTitle(isEqualTo: 'title');
  /// ```
  ModelQuery whereFieldPath(
    FieldPath fieldPath, {
    Object? isEqualTo,
    Object? isNotEqualTo,
    Object? isLessThan,
    Object? isLessThanOrEqualTo,
    Object? isGreaterThan,
    Object? isGreaterThanOrEqualTo,
    Object? arrayContains,
    List<Object?>? arrayContainsAny,
    List<Object?>? whereIn,
    List<Object?>? whereNotIn,
    bool? isNull,
  });

  ModelQuery whereDocumentId({
    String? isEqualTo,
    String? isNotEqualTo,
    String? isLessThan,
    String? isLessThanOrEqualTo,
    String? isGreaterThan,
    String? isGreaterThanOrEqualTo,
    bool? isNull,
    List<String>? whereIn,
    List<String>? whereNotIn,
  });
  ModelQuery whereValue({
    String? isEqualTo,
    String? isNotEqualTo,
    String? isLessThan,
    String? isLessThanOrEqualTo,
    String? isGreaterThan,
    String? isGreaterThanOrEqualTo,
    bool? isNull,
    List<String>? whereIn,
    List<String>? whereNotIn,
  });

  ModelQuery orderByDocumentId({
    bool descending = false,
    String startAt,
    String startAfter,
    String endAt,
    String endBefore,
    ModelDocumentSnapshot? startAtDocument,
    ModelDocumentSnapshot? endAtDocument,
    ModelDocumentSnapshot? endBeforeDocument,
    ModelDocumentSnapshot? startAfterDocument,
  });

  ModelQuery orderByValue({
    bool descending = false,
    String startAt,
    String startAfter,
    String endAt,
    String endBefore,
    ModelDocumentSnapshot? startAtDocument,
    ModelDocumentSnapshot? endAtDocument,
    ModelDocumentSnapshot? endBeforeDocument,
    ModelDocumentSnapshot? startAfterDocument,
  });
}

class _$ModelQuery extends QueryReference<Model, ModelQuerySnapshot>
    implements ModelQuery {
  _$ModelQuery(
    this._collection, {
    required Query<Model> $referenceWithoutCursor,
    $QueryCursor $queryCursor = const $QueryCursor(),
  }) : super(
          $referenceWithoutCursor: $referenceWithoutCursor,
          $queryCursor: $queryCursor,
        );

  final CollectionReference<Object?> _collection;

  ModelQuerySnapshot _decodeSnapshot(
    QuerySnapshot<Model> snapshot,
  ) {
    final docs = snapshot.docs.map((e) {
      return ModelQueryDocumentSnapshot._(e, e.data());
    }).toList();

    final docChanges = snapshot.docChanges.map((change) {
      return FirestoreDocumentChange<ModelDocumentSnapshot>(
        type: change.type,
        oldIndex: change.oldIndex,
        newIndex: change.newIndex,
        doc: ModelDocumentSnapshot._(change.doc, change.doc.data()),
      );
    }).toList();

    return ModelQuerySnapshot._(
      snapshot,
      docs,
      docChanges,
    );
  }

  @override
  Stream<ModelQuerySnapshot> snapshots([SnapshotOptions? options]) {
    return reference.snapshots().map(_decodeSnapshot);
  }

  @override
  Future<ModelQuerySnapshot> get([GetOptions? options]) {
    return reference.get(options).then(_decodeSnapshot);
  }

  @override
  ModelQuery limit(int limit) {
    return _$ModelQuery(
      _collection,
      $referenceWithoutCursor: $referenceWithoutCursor.limit(limit),
      $queryCursor: $queryCursor,
    );
  }

  @override
  ModelQuery limitToLast(int limit) {
    return _$ModelQuery(
      _collection,
      $referenceWithoutCursor: $referenceWithoutCursor.limitToLast(limit),
      $queryCursor: $queryCursor,
    );
  }

  ModelQuery orderByFieldPath(
    FieldPath fieldPath, {
    bool descending = false,
    Object? startAt = _sentinel,
    Object? startAfter = _sentinel,
    Object? endAt = _sentinel,
    Object? endBefore = _sentinel,
    ModelDocumentSnapshot? startAtDocument,
    ModelDocumentSnapshot? endAtDocument,
    ModelDocumentSnapshot? endBeforeDocument,
    ModelDocumentSnapshot? startAfterDocument,
  }) {
    final query =
        $referenceWithoutCursor.orderBy(fieldPath, descending: descending);
    var queryCursor = $queryCursor;

    if (startAtDocument != null) {
      queryCursor = queryCursor.copyWith(
        startAt: const [],
        startAtDocumentSnapshot: startAtDocument.snapshot,
      );
    }
    if (startAfterDocument != null) {
      queryCursor = queryCursor.copyWith(
        startAfter: const [],
        startAfterDocumentSnapshot: startAfterDocument.snapshot,
      );
    }
    if (endAtDocument != null) {
      queryCursor = queryCursor.copyWith(
        endAt: const [],
        endAtDocumentSnapshot: endAtDocument.snapshot,
      );
    }
    if (endBeforeDocument != null) {
      queryCursor = queryCursor.copyWith(
        endBefore: const [],
        endBeforeDocumentSnapshot: endBeforeDocument.snapshot,
      );
    }

    if (startAt != _sentinel) {
      queryCursor = queryCursor.copyWith(
        startAt: [...queryCursor.startAt, startAt],
        startAtDocumentSnapshot: null,
      );
    }
    if (startAfter != _sentinel) {
      queryCursor = queryCursor.copyWith(
        startAfter: [...queryCursor.startAfter, startAfter],
        startAfterDocumentSnapshot: null,
      );
    }
    if (endAt != _sentinel) {
      queryCursor = queryCursor.copyWith(
        endAt: [...queryCursor.endAt, endAt],
        endAtDocumentSnapshot: null,
      );
    }
    if (endBefore != _sentinel) {
      queryCursor = queryCursor.copyWith(
        endBefore: [...queryCursor.endBefore, endBefore],
        endBeforeDocumentSnapshot: null,
      );
    }
    return _$ModelQuery(
      _collection,
      $referenceWithoutCursor: query,
      $queryCursor: queryCursor,
    );
  }

  ModelQuery whereFieldPath(
    FieldPath fieldPath, {
    Object? isEqualTo,
    Object? isNotEqualTo,
    Object? isLessThan,
    Object? isLessThanOrEqualTo,
    Object? isGreaterThan,
    Object? isGreaterThanOrEqualTo,
    Object? arrayContains,
    List<Object?>? arrayContainsAny,
    List<Object?>? whereIn,
    List<Object?>? whereNotIn,
    bool? isNull,
  }) {
    return _$ModelQuery(
      _collection,
      $referenceWithoutCursor: $referenceWithoutCursor.where(
        fieldPath,
        isEqualTo: isEqualTo,
        isNotEqualTo: isNotEqualTo,
        isLessThan: isLessThan,
        isLessThanOrEqualTo: isLessThanOrEqualTo,
        isGreaterThan: isGreaterThan,
        isGreaterThanOrEqualTo: isGreaterThanOrEqualTo,
        arrayContains: arrayContains,
        arrayContainsAny: arrayContainsAny,
        whereIn: whereIn,
        whereNotIn: whereNotIn,
        isNull: isNull,
      ),
      $queryCursor: $queryCursor,
    );
  }

  ModelQuery whereDocumentId({
    String? isEqualTo,
    String? isNotEqualTo,
    String? isLessThan,
    String? isLessThanOrEqualTo,
    String? isGreaterThan,
    String? isGreaterThanOrEqualTo,
    bool? isNull,
    List<String>? whereIn,
    List<String>? whereNotIn,
  }) {
    return _$ModelQuery(
      _collection,
      $referenceWithoutCursor: $referenceWithoutCursor.where(
        FieldPath.documentId,
        isEqualTo: isEqualTo,
        isNotEqualTo: isNotEqualTo,
        isLessThan: isLessThan,
        isLessThanOrEqualTo: isLessThanOrEqualTo,
        isGreaterThan: isGreaterThan,
        isGreaterThanOrEqualTo: isGreaterThanOrEqualTo,
        isNull: isNull,
        whereIn: whereIn,
        whereNotIn: whereNotIn,
      ),
      $queryCursor: $queryCursor,
    );
  }

  ModelQuery whereValue({
    String? isEqualTo,
    String? isNotEqualTo,
    String? isLessThan,
    String? isLessThanOrEqualTo,
    String? isGreaterThan,
    String? isGreaterThanOrEqualTo,
    bool? isNull,
    List<String>? whereIn,
    List<String>? whereNotIn,
  }) {
    return _$ModelQuery(
      _collection,
      $referenceWithoutCursor: $referenceWithoutCursor.where(
        _$ModelFieldMap['value']!,
        isEqualTo: isEqualTo,
        isNotEqualTo: isNotEqualTo,
        isLessThan: isLessThan,
        isLessThanOrEqualTo: isLessThanOrEqualTo,
        isGreaterThan: isGreaterThan,
        isGreaterThanOrEqualTo: isGreaterThanOrEqualTo,
        isNull: isNull,
        whereIn: whereIn,
        whereNotIn: whereNotIn,
      ),
      $queryCursor: $queryCursor,
    );
  }

  ModelQuery orderByDocumentId({
    bool descending = false,
    Object? startAt = _sentinel,
    Object? startAfter = _sentinel,
    Object? endAt = _sentinel,
    Object? endBefore = _sentinel,
    ModelDocumentSnapshot? startAtDocument,
    ModelDocumentSnapshot? endAtDocument,
    ModelDocumentSnapshot? endBeforeDocument,
    ModelDocumentSnapshot? startAfterDocument,
  }) {
    final query = $referenceWithoutCursor.orderBy(FieldPath.documentId,
        descending: descending);
    var queryCursor = $queryCursor;

    if (startAtDocument != null) {
      queryCursor = queryCursor.copyWith(
        startAt: const [],
        startAtDocumentSnapshot: startAtDocument.snapshot,
      );
    }
    if (startAfterDocument != null) {
      queryCursor = queryCursor.copyWith(
        startAfter: const [],
        startAfterDocumentSnapshot: startAfterDocument.snapshot,
      );
    }
    if (endAtDocument != null) {
      queryCursor = queryCursor.copyWith(
        endAt: const [],
        endAtDocumentSnapshot: endAtDocument.snapshot,
      );
    }
    if (endBeforeDocument != null) {
      queryCursor = queryCursor.copyWith(
        endBefore: const [],
        endBeforeDocumentSnapshot: endBeforeDocument.snapshot,
      );
    }

    if (startAt != _sentinel) {
      queryCursor = queryCursor.copyWith(
        startAt: [...queryCursor.startAt, startAt],
        startAtDocumentSnapshot: null,
      );
    }
    if (startAfter != _sentinel) {
      queryCursor = queryCursor.copyWith(
        startAfter: [...queryCursor.startAfter, startAfter],
        startAfterDocumentSnapshot: null,
      );
    }
    if (endAt != _sentinel) {
      queryCursor = queryCursor.copyWith(
        endAt: [...queryCursor.endAt, endAt],
        endAtDocumentSnapshot: null,
      );
    }
    if (endBefore != _sentinel) {
      queryCursor = queryCursor.copyWith(
        endBefore: [...queryCursor.endBefore, endBefore],
        endBeforeDocumentSnapshot: null,
      );
    }

    return _$ModelQuery(
      _collection,
      $referenceWithoutCursor: query,
      $queryCursor: queryCursor,
    );
  }

  ModelQuery orderByValue({
    bool descending = false,
    Object? startAt = _sentinel,
    Object? startAfter = _sentinel,
    Object? endAt = _sentinel,
    Object? endBefore = _sentinel,
    ModelDocumentSnapshot? startAtDocument,
    ModelDocumentSnapshot? endAtDocument,
    ModelDocumentSnapshot? endBeforeDocument,
    ModelDocumentSnapshot? startAfterDocument,
  }) {
    final query = $referenceWithoutCursor.orderBy(_$ModelFieldMap['value']!,
        descending: descending);
    var queryCursor = $queryCursor;

    if (startAtDocument != null) {
      queryCursor = queryCursor.copyWith(
        startAt: const [],
        startAtDocumentSnapshot: startAtDocument.snapshot,
      );
    }
    if (startAfterDocument != null) {
      queryCursor = queryCursor.copyWith(
        startAfter: const [],
        startAfterDocumentSnapshot: startAfterDocument.snapshot,
      );
    }
    if (endAtDocument != null) {
      queryCursor = queryCursor.copyWith(
        endAt: const [],
        endAtDocumentSnapshot: endAtDocument.snapshot,
      );
    }
    if (endBeforeDocument != null) {
      queryCursor = queryCursor.copyWith(
        endBefore: const [],
        endBeforeDocumentSnapshot: endBeforeDocument.snapshot,
      );
    }

    if (startAt != _sentinel) {
      queryCursor = queryCursor.copyWith(
        startAt: [...queryCursor.startAt, startAt],
        startAtDocumentSnapshot: null,
      );
    }
    if (startAfter != _sentinel) {
      queryCursor = queryCursor.copyWith(
        startAfter: [...queryCursor.startAfter, startAfter],
        startAfterDocumentSnapshot: null,
      );
    }
    if (endAt != _sentinel) {
      queryCursor = queryCursor.copyWith(
        endAt: [...queryCursor.endAt, endAt],
        endAtDocumentSnapshot: null,
      );
    }
    if (endBefore != _sentinel) {
      queryCursor = queryCursor.copyWith(
        endBefore: [...queryCursor.endBefore, endBefore],
        endBeforeDocumentSnapshot: null,
      );
    }

    return _$ModelQuery(
      _collection,
      $referenceWithoutCursor: query,
      $queryCursor: queryCursor,
    );
  }

  @override
  bool operator ==(Object other) {
    return other is _$ModelQuery &&
        other.runtimeType == runtimeType &&
        other.reference == reference;
  }

  @override
  int get hashCode => Object.hash(runtimeType, reference);
}

class ModelQuerySnapshot
    extends FirestoreQuerySnapshot<Model, ModelQueryDocumentSnapshot> {
  ModelQuerySnapshot._(
    this.snapshot,
    this.docs,
    this.docChanges,
  );

  final QuerySnapshot<Model> snapshot;

  @override
  final List<ModelQueryDocumentSnapshot> docs;

  @override
  final List<FirestoreDocumentChange<ModelDocumentSnapshot>> docChanges;
}

class ModelQueryDocumentSnapshot extends FirestoreQueryDocumentSnapshot<Model>
    implements ModelDocumentSnapshot {
  ModelQueryDocumentSnapshot._(this.snapshot, this.data);

  @override
  final QueryDocumentSnapshot<Model> snapshot;

  @override
  ModelDocumentReference get reference {
    return ModelDocumentReference(snapshot.reference);
  }

  @override
  final Model data;
}

/// A collection reference object can be used for adding documents,
/// getting document references, and querying for documents
/// (using the methods inherited from Query).
abstract class NestedCollectionReference
    implements
        NestedQuery,
        FirestoreCollectionReference<Nested, NestedQuerySnapshot> {
  factory NestedCollectionReference([
    FirebaseFirestore? firestore,
  ]) = _$NestedCollectionReference;

  static Nested fromFirestore(
    DocumentSnapshot<Map<String, Object?>> snapshot,
    SnapshotOptions? options,
  ) {
    return Nested.fromJson(snapshot.data()!);
  }

  static Map<String, Object?> toFirestore(
    Nested value,
    SetOptions? options,
  ) {
    return value.toJson();
  }

  @override
  CollectionReference<Nested> get reference;

  @override
  NestedDocumentReference doc([String? id]);

  /// Add a new document to this collection with the specified data,
  /// assigning it a document ID automatically.
  Future<NestedDocumentReference> add(Nested value);
}

class _$NestedCollectionReference extends _$NestedQuery
    implements NestedCollectionReference {
  factory _$NestedCollectionReference([FirebaseFirestore? firestore]) {
    firestore ??= FirebaseFirestore.instance;

    return _$NestedCollectionReference._(
      firestore.collection('nested').withConverter(
            fromFirestore: NestedCollectionReference.fromFirestore,
            toFirestore: NestedCollectionReference.toFirestore,
          ),
    );
  }

  _$NestedCollectionReference._(
    CollectionReference<Nested> reference,
  ) : super(reference, $referenceWithoutCursor: reference);

  String get path => reference.path;

  @override
  CollectionReference<Nested> get reference =>
      super.reference as CollectionReference<Nested>;

  @override
  NestedDocumentReference doc([String? id]) {
    assert(
      id == null || id.split('/').length == 1,
      'The document ID cannot be from a different collection',
    );
    return NestedDocumentReference(
      reference.doc(id),
    );
  }

  @override
  Future<NestedDocumentReference> add(Nested value) {
    return reference.add(value).then((ref) => NestedDocumentReference(ref));
  }

  @override
  bool operator ==(Object other) {
    return other is _$NestedCollectionReference &&
        other.runtimeType == runtimeType &&
        other.reference == reference;
  }

  @override
  int get hashCode => Object.hash(runtimeType, reference);
}

abstract class NestedDocumentReference
    extends FirestoreDocumentReference<Nested, NestedDocumentSnapshot> {
  factory NestedDocumentReference(DocumentReference<Nested> reference) =
      _$NestedDocumentReference;

  DocumentReference<Nested> get reference;

  /// A reference to the [NestedCollectionReference] containing this document.
  NestedCollectionReference get parent {
    return _$NestedCollectionReference(reference.firestore);
  }

  @override
  Stream<NestedDocumentSnapshot> snapshots();

  @override
  Future<NestedDocumentSnapshot> get([GetOptions? options]);

  @override
  Future<void> delete();

  /// Updates data on the document. Data will be merged with any existing
  /// document data.
  ///
  /// If no document exists yet, the update will fail.
  Future<void> update({
    int? simple,
    FieldValue simpleFieldValue,
    List<bool>? boolList,
    FieldValue boolListFieldValue,
    List<String>? stringList,
    FieldValue stringListFieldValue,
    List<num>? numList,
    FieldValue numListFieldValue,
    List<Object?>? objectList,
    FieldValue objectListFieldValue,
    List<dynamic>? dynamicList,
    FieldValue dynamicListFieldValue,
  });

  /// Updates fields in the current document using the transaction API.
  ///
  /// The update will fail if applied to a document that does not exist.
  void transactionUpdate(
    Transaction transaction, {
    int? simple,
    List<bool>? boolList,
    List<String>? stringList,
    List<num>? numList,
    List<Object?>? objectList,
    List<dynamic>? dynamicList,
  });
}

class _$NestedDocumentReference
    extends FirestoreDocumentReference<Nested, NestedDocumentSnapshot>
    implements NestedDocumentReference {
  _$NestedDocumentReference(this.reference);

  @override
  final DocumentReference<Nested> reference;

  /// A reference to the [NestedCollectionReference] containing this document.
  NestedCollectionReference get parent {
    return _$NestedCollectionReference(reference.firestore);
  }

  @override
  Stream<NestedDocumentSnapshot> snapshots() {
    return reference.snapshots().map((snapshot) {
      return NestedDocumentSnapshot._(
        snapshot,
        snapshot.data(),
      );
    });
  }

  @override
  Future<NestedDocumentSnapshot> get([GetOptions? options]) {
    return reference.get(options).then((snapshot) {
      return NestedDocumentSnapshot._(
        snapshot,
        snapshot.data(),
      );
    });
  }

  @override
  Future<NestedDocumentSnapshot> transactionGet(Transaction transaction) {
    return transaction.get(reference).then((snapshot) {
      return NestedDocumentSnapshot._(
        snapshot,
        snapshot.data(),
      );
    });
  }

  Future<void> update({
    Object? simple = _sentinel,
    FieldValue? simpleFieldValue,
    Object? boolList = _sentinel,
    FieldValue? boolListFieldValue,
    Object? stringList = _sentinel,
    FieldValue? stringListFieldValue,
    Object? numList = _sentinel,
    FieldValue? numListFieldValue,
    Object? objectList = _sentinel,
    FieldValue? objectListFieldValue,
    Object? dynamicList = _sentinel,
    FieldValue? dynamicListFieldValue,
  }) async {
    assert(
      simple == _sentinel || simpleFieldValue == null,
      "Cannot specify both simple and simpleFieldValue",
    );
    assert(
      boolList == _sentinel || boolListFieldValue == null,
      "Cannot specify both boolList and boolListFieldValue",
    );
    assert(
      stringList == _sentinel || stringListFieldValue == null,
      "Cannot specify both stringList and stringListFieldValue",
    );
    assert(
      numList == _sentinel || numListFieldValue == null,
      "Cannot specify both numList and numListFieldValue",
    );
    assert(
      objectList == _sentinel || objectListFieldValue == null,
      "Cannot specify both objectList and objectListFieldValue",
    );
    assert(
      dynamicList == _sentinel || dynamicListFieldValue == null,
      "Cannot specify both dynamicList and dynamicListFieldValue",
    );
    final json = {
      if (simple != _sentinel) 'simple': simple as int?,
      if (boolList != _sentinel) 'boolList': boolList as List<bool>?,
      if (stringList != _sentinel) 'stringList': stringList as List<String>?,
      if (numList != _sentinel) 'numList': numList as List<num>?,
      if (objectList != _sentinel) 'objectList': objectList as List<Object?>?,
      if (dynamicList != _sentinel)
        'dynamicList': dynamicList as List<dynamic>?,
    };

    return reference.update(json);
  }

  void transactionUpdate(
    Transaction transaction, {
    Object? simple = _sentinel,
    Object? boolList = _sentinel,
    Object? stringList = _sentinel,
    Object? numList = _sentinel,
    Object? objectList = _sentinel,
    Object? dynamicList = _sentinel,
  }) {
    final json = {
      if (simple != _sentinel) "simple": simple as int?,
      if (simpleFieldValue != null) "simple": simpleFieldValue,
      if (boolList != _sentinel) "boolList": boolList as List<bool>?,
      if (boolListFieldValue != null) "boolList": boolListFieldValue,
      if (stringList != _sentinel) "stringList": stringList as List<String>?,
      if (stringListFieldValue != null) "stringList": stringListFieldValue,
      if (numList != _sentinel) "numList": numList as List<num>?,
      if (numListFieldValue != null) "numList": numListFieldValue,
      if (objectList != _sentinel) "objectList": objectList as List<Object?>?,
      if (objectListFieldValue != null) "objectList": objectListFieldValue,
      if (dynamicList != _sentinel)
        "dynamicList": dynamicList as List<dynamic>?,
      if (dynamicListFieldValue != null) "dynamicList": dynamicListFieldValue,
    };

    transaction.update(reference, json);
  }

  @override
  bool operator ==(Object other) {
    return other is NestedDocumentReference &&
        other.runtimeType == runtimeType &&
        other.parent == parent &&
        other.id == id;
  }

  @override
  int get hashCode => Object.hash(runtimeType, parent, id);
}

class NestedDocumentSnapshot extends FirestoreDocumentSnapshot<Nested> {
  NestedDocumentSnapshot._(
    this.snapshot,
    this.data,
  );

  @override
  final DocumentSnapshot<Nested> snapshot;

  @override
  NestedDocumentReference get reference {
    return NestedDocumentReference(
      snapshot.reference,
    );
  }

  @override
  final Nested? data;
}

abstract class NestedQuery
    implements QueryReference<Nested, NestedQuerySnapshot> {
  @override
  NestedQuery limit(int limit);

  @override
  NestedQuery limitToLast(int limit);

  /// Perform an order query based on a [FieldPath].
  ///
  /// This method is considered unsafe as it does check that the field path
  /// maps to a valid property or that parameters such as [isEqualTo] receive
  /// a value of the correct type.
  ///
  /// If possible, instead use the more explicit variant of order queries:
  ///
  /// **AVOID**:
  /// ```dart
  /// collection.orderByFieldPath(
  ///   FieldPath.fromString('title'),
  ///   startAt: 'title',
  /// );
  /// ```
  ///
  /// **PREFER**:
  /// ```dart
  /// collection.orderByTitle(startAt: 'title');
  /// ```
  NestedQuery orderByFieldPath(
    FieldPath fieldPath, {
    bool descending = false,
    Object? startAt,
    Object? startAfter,
    Object? endAt,
    Object? endBefore,
    NestedDocumentSnapshot? startAtDocument,
    NestedDocumentSnapshot? endAtDocument,
    NestedDocumentSnapshot? endBeforeDocument,
    NestedDocumentSnapshot? startAfterDocument,
  });

  /// Perform a where query based on a [FieldPath].
  ///
  /// This method is considered unsafe as it does check that the field path
  /// maps to a valid property or that parameters such as [isEqualTo] receive
  /// a value of the correct type.
  ///
  /// If possible, instead use the more explicit variant of where queries:
  ///
  /// **AVOID**:
  /// ```dart
  /// collection.whereFieldPath(FieldPath.fromString('title'), isEqualTo: 'title');
  /// ```
  ///
  /// **PREFER**:
  /// ```dart
  /// collection.whereTitle(isEqualTo: 'title');
  /// ```
  NestedQuery whereFieldPath(
    FieldPath fieldPath, {
    Object? isEqualTo,
    Object? isNotEqualTo,
    Object? isLessThan,
    Object? isLessThanOrEqualTo,
    Object? isGreaterThan,
    Object? isGreaterThanOrEqualTo,
    Object? arrayContains,
    List<Object?>? arrayContainsAny,
    List<Object?>? whereIn,
    List<Object?>? whereNotIn,
    bool? isNull,
  });

  NestedQuery whereDocumentId({
    String? isEqualTo,
    String? isNotEqualTo,
    String? isLessThan,
    String? isLessThanOrEqualTo,
    String? isGreaterThan,
    String? isGreaterThanOrEqualTo,
    bool? isNull,
    List<String>? whereIn,
    List<String>? whereNotIn,
  });
  NestedQuery whereSimple({
    int? isEqualTo,
    int? isNotEqualTo,
    int? isLessThan,
    int? isLessThanOrEqualTo,
    int? isGreaterThan,
    int? isGreaterThanOrEqualTo,
    bool? isNull,
    List<int?>? whereIn,
    List<int?>? whereNotIn,
  });
  NestedQuery whereBoolList({
    List<bool>? isEqualTo,
    List<bool>? isNotEqualTo,
    List<bool>? isLessThan,
    List<bool>? isLessThanOrEqualTo,
    List<bool>? isGreaterThan,
    List<bool>? isGreaterThanOrEqualTo,
    bool? isNull,
    bool? arrayContains,
    List<bool>? arrayContainsAny,
  });
  NestedQuery whereStringList({
    List<String>? isEqualTo,
    List<String>? isNotEqualTo,
    List<String>? isLessThan,
    List<String>? isLessThanOrEqualTo,
    List<String>? isGreaterThan,
    List<String>? isGreaterThanOrEqualTo,
    bool? isNull,
    String? arrayContains,
    List<String>? arrayContainsAny,
  });
  NestedQuery whereNumList({
    List<num>? isEqualTo,
    List<num>? isNotEqualTo,
    List<num>? isLessThan,
    List<num>? isLessThanOrEqualTo,
    List<num>? isGreaterThan,
    List<num>? isGreaterThanOrEqualTo,
    bool? isNull,
    num? arrayContains,
    List<num>? arrayContainsAny,
  });
  NestedQuery whereObjectList({
    List<Object?>? isEqualTo,
    List<Object?>? isNotEqualTo,
    List<Object?>? isLessThan,
    List<Object?>? isLessThanOrEqualTo,
    List<Object?>? isGreaterThan,
    List<Object?>? isGreaterThanOrEqualTo,
    bool? isNull,
    Object? arrayContains,
    List<Object?>? arrayContainsAny,
  });
  NestedQuery whereDynamicList({
    List<dynamic>? isEqualTo,
    List<dynamic>? isNotEqualTo,
    List<dynamic>? isLessThan,
    List<dynamic>? isLessThanOrEqualTo,
    List<dynamic>? isGreaterThan,
    List<dynamic>? isGreaterThanOrEqualTo,
    bool? isNull,
    dynamic arrayContains,
    List<dynamic>? arrayContainsAny,
  });

  NestedQuery orderByDocumentId({
    bool descending = false,
    String startAt,
    String startAfter,
    String endAt,
    String endBefore,
    NestedDocumentSnapshot? startAtDocument,
    NestedDocumentSnapshot? endAtDocument,
    NestedDocumentSnapshot? endBeforeDocument,
    NestedDocumentSnapshot? startAfterDocument,
  });

  NestedQuery orderBySimple({
    bool descending = false,
    int? startAt,
    int? startAfter,
    int? endAt,
    int? endBefore,
    NestedDocumentSnapshot? startAtDocument,
    NestedDocumentSnapshot? endAtDocument,
    NestedDocumentSnapshot? endBeforeDocument,
    NestedDocumentSnapshot? startAfterDocument,
  });

  NestedQuery orderByBoolList({
    bool descending = false,
    List<bool>? startAt,
    List<bool>? startAfter,
    List<bool>? endAt,
    List<bool>? endBefore,
    NestedDocumentSnapshot? startAtDocument,
    NestedDocumentSnapshot? endAtDocument,
    NestedDocumentSnapshot? endBeforeDocument,
    NestedDocumentSnapshot? startAfterDocument,
  });

  NestedQuery orderByStringList({
    bool descending = false,
    List<String>? startAt,
    List<String>? startAfter,
    List<String>? endAt,
    List<String>? endBefore,
    NestedDocumentSnapshot? startAtDocument,
    NestedDocumentSnapshot? endAtDocument,
    NestedDocumentSnapshot? endBeforeDocument,
    NestedDocumentSnapshot? startAfterDocument,
  });

  NestedQuery orderByNumList({
    bool descending = false,
    List<num>? startAt,
    List<num>? startAfter,
    List<num>? endAt,
    List<num>? endBefore,
    NestedDocumentSnapshot? startAtDocument,
    NestedDocumentSnapshot? endAtDocument,
    NestedDocumentSnapshot? endBeforeDocument,
    NestedDocumentSnapshot? startAfterDocument,
  });

  NestedQuery orderByObjectList({
    bool descending = false,
    List<Object?>? startAt,
    List<Object?>? startAfter,
    List<Object?>? endAt,
    List<Object?>? endBefore,
    NestedDocumentSnapshot? startAtDocument,
    NestedDocumentSnapshot? endAtDocument,
    NestedDocumentSnapshot? endBeforeDocument,
    NestedDocumentSnapshot? startAfterDocument,
  });

  NestedQuery orderByDynamicList({
    bool descending = false,
    List<dynamic>? startAt,
    List<dynamic>? startAfter,
    List<dynamic>? endAt,
    List<dynamic>? endBefore,
    NestedDocumentSnapshot? startAtDocument,
    NestedDocumentSnapshot? endAtDocument,
    NestedDocumentSnapshot? endBeforeDocument,
    NestedDocumentSnapshot? startAfterDocument,
  });
}

class _$NestedQuery extends QueryReference<Nested, NestedQuerySnapshot>
    implements NestedQuery {
  _$NestedQuery(
    this._collection, {
    required Query<Nested> $referenceWithoutCursor,
    $QueryCursor $queryCursor = const $QueryCursor(),
  }) : super(
          $referenceWithoutCursor: $referenceWithoutCursor,
          $queryCursor: $queryCursor,
        );

  final CollectionReference<Object?> _collection;

  NestedQuerySnapshot _decodeSnapshot(
    QuerySnapshot<Nested> snapshot,
  ) {
    final docs = snapshot.docs.map((e) {
      return NestedQueryDocumentSnapshot._(e, e.data());
    }).toList();

    final docChanges = snapshot.docChanges.map((change) {
      return FirestoreDocumentChange<NestedDocumentSnapshot>(
        type: change.type,
        oldIndex: change.oldIndex,
        newIndex: change.newIndex,
        doc: NestedDocumentSnapshot._(change.doc, change.doc.data()),
      );
    }).toList();

    return NestedQuerySnapshot._(
      snapshot,
      docs,
      docChanges,
    );
  }

  @override
  Stream<NestedQuerySnapshot> snapshots([SnapshotOptions? options]) {
    return reference.snapshots().map(_decodeSnapshot);
  }

  @override
  Future<NestedQuerySnapshot> get([GetOptions? options]) {
    return reference.get(options).then(_decodeSnapshot);
  }

  @override
  NestedQuery limit(int limit) {
    return _$NestedQuery(
      _collection,
      $referenceWithoutCursor: $referenceWithoutCursor.limit(limit),
      $queryCursor: $queryCursor,
    );
  }

  @override
  NestedQuery limitToLast(int limit) {
    return _$NestedQuery(
      _collection,
      $referenceWithoutCursor: $referenceWithoutCursor.limitToLast(limit),
      $queryCursor: $queryCursor,
    );
  }

  NestedQuery orderByFieldPath(
    FieldPath fieldPath, {
    bool descending = false,
    Object? startAt = _sentinel,
    Object? startAfter = _sentinel,
    Object? endAt = _sentinel,
    Object? endBefore = _sentinel,
    NestedDocumentSnapshot? startAtDocument,
    NestedDocumentSnapshot? endAtDocument,
    NestedDocumentSnapshot? endBeforeDocument,
    NestedDocumentSnapshot? startAfterDocument,
  }) {
    final query =
        $referenceWithoutCursor.orderBy(fieldPath, descending: descending);
    var queryCursor = $queryCursor;

    if (startAtDocument != null) {
      queryCursor = queryCursor.copyWith(
        startAt: const [],
        startAtDocumentSnapshot: startAtDocument.snapshot,
      );
    }
    if (startAfterDocument != null) {
      queryCursor = queryCursor.copyWith(
        startAfter: const [],
        startAfterDocumentSnapshot: startAfterDocument.snapshot,
      );
    }
    if (endAtDocument != null) {
      queryCursor = queryCursor.copyWith(
        endAt: const [],
        endAtDocumentSnapshot: endAtDocument.snapshot,
      );
    }
    if (endBeforeDocument != null) {
      queryCursor = queryCursor.copyWith(
        endBefore: const [],
        endBeforeDocumentSnapshot: endBeforeDocument.snapshot,
      );
    }

    if (startAt != _sentinel) {
      queryCursor = queryCursor.copyWith(
        startAt: [...queryCursor.startAt, startAt],
        startAtDocumentSnapshot: null,
      );
    }
    if (startAfter != _sentinel) {
      queryCursor = queryCursor.copyWith(
        startAfter: [...queryCursor.startAfter, startAfter],
        startAfterDocumentSnapshot: null,
      );
    }
    if (endAt != _sentinel) {
      queryCursor = queryCursor.copyWith(
        endAt: [...queryCursor.endAt, endAt],
        endAtDocumentSnapshot: null,
      );
    }
    if (endBefore != _sentinel) {
      queryCursor = queryCursor.copyWith(
        endBefore: [...queryCursor.endBefore, endBefore],
        endBeforeDocumentSnapshot: null,
      );
    }
    return _$NestedQuery(
      _collection,
      $referenceWithoutCursor: query,
      $queryCursor: queryCursor,
    );
  }

  NestedQuery whereFieldPath(
    FieldPath fieldPath, {
    Object? isEqualTo,
    Object? isNotEqualTo,
    Object? isLessThan,
    Object? isLessThanOrEqualTo,
    Object? isGreaterThan,
    Object? isGreaterThanOrEqualTo,
    Object? arrayContains,
    List<Object?>? arrayContainsAny,
    List<Object?>? whereIn,
    List<Object?>? whereNotIn,
    bool? isNull,
  }) {
    return _$NestedQuery(
      _collection,
      $referenceWithoutCursor: $referenceWithoutCursor.where(
        fieldPath,
        isEqualTo: isEqualTo,
        isNotEqualTo: isNotEqualTo,
        isLessThan: isLessThan,
        isLessThanOrEqualTo: isLessThanOrEqualTo,
        isGreaterThan: isGreaterThan,
        isGreaterThanOrEqualTo: isGreaterThanOrEqualTo,
        arrayContains: arrayContains,
        arrayContainsAny: arrayContainsAny,
        whereIn: whereIn,
        whereNotIn: whereNotIn,
        isNull: isNull,
      ),
      $queryCursor: $queryCursor,
    );
  }

  NestedQuery whereDocumentId({
    String? isEqualTo,
    String? isNotEqualTo,
    String? isLessThan,
    String? isLessThanOrEqualTo,
    String? isGreaterThan,
    String? isGreaterThanOrEqualTo,
    bool? isNull,
    List<String>? whereIn,
    List<String>? whereNotIn,
  }) {
    return _$NestedQuery(
      _collection,
      $referenceWithoutCursor: $referenceWithoutCursor.where(
        FieldPath.documentId,
        isEqualTo: isEqualTo,
        isNotEqualTo: isNotEqualTo,
        isLessThan: isLessThan,
        isLessThanOrEqualTo: isLessThanOrEqualTo,
        isGreaterThan: isGreaterThan,
        isGreaterThanOrEqualTo: isGreaterThanOrEqualTo,
        isNull: isNull,
        whereIn: whereIn,
        whereNotIn: whereNotIn,
      ),
      $queryCursor: $queryCursor,
    );
  }

  NestedQuery whereSimple({
    int? isEqualTo,
    int? isNotEqualTo,
    int? isLessThan,
    int? isLessThanOrEqualTo,
    int? isGreaterThan,
    int? isGreaterThanOrEqualTo,
    bool? isNull,
    List<int?>? whereIn,
    List<int?>? whereNotIn,
  }) {
    return _$NestedQuery(
      _collection,
      $referenceWithoutCursor: $referenceWithoutCursor.where(
        _$NestedFieldMap['simple']!,
        isEqualTo: isEqualTo,
        isNotEqualTo: isNotEqualTo,
        isLessThan: isLessThan,
        isLessThanOrEqualTo: isLessThanOrEqualTo,
        isGreaterThan: isGreaterThan,
        isGreaterThanOrEqualTo: isGreaterThanOrEqualTo,
        isNull: isNull,
        whereIn: whereIn,
        whereNotIn: whereNotIn,
      ),
      $queryCursor: $queryCursor,
    );
  }

  NestedQuery whereBoolList({
    List<bool>? isEqualTo,
    List<bool>? isNotEqualTo,
    List<bool>? isLessThan,
    List<bool>? isLessThanOrEqualTo,
    List<bool>? isGreaterThan,
    List<bool>? isGreaterThanOrEqualTo,
    bool? isNull,
    bool? arrayContains,
    List<bool>? arrayContainsAny,
  }) {
    return _$NestedQuery(
      _collection,
      $referenceWithoutCursor: $referenceWithoutCursor.where(
        _$NestedFieldMap['boolList']!,
        isEqualTo: isEqualTo,
        isNotEqualTo: isNotEqualTo,
        isLessThan: isLessThan,
        isLessThanOrEqualTo: isLessThanOrEqualTo,
        isGreaterThan: isGreaterThan,
        isGreaterThanOrEqualTo: isGreaterThanOrEqualTo,
        isNull: isNull,
        arrayContains: arrayContains,
        arrayContainsAny: arrayContainsAny,
      ),
      $queryCursor: $queryCursor,
    );
  }

  NestedQuery whereStringList({
    List<String>? isEqualTo,
    List<String>? isNotEqualTo,
    List<String>? isLessThan,
    List<String>? isLessThanOrEqualTo,
    List<String>? isGreaterThan,
    List<String>? isGreaterThanOrEqualTo,
    bool? isNull,
    String? arrayContains,
    List<String>? arrayContainsAny,
  }) {
    return _$NestedQuery(
      _collection,
      $referenceWithoutCursor: $referenceWithoutCursor.where(
        _$NestedFieldMap['stringList']!,
        isEqualTo: isEqualTo,
        isNotEqualTo: isNotEqualTo,
        isLessThan: isLessThan,
        isLessThanOrEqualTo: isLessThanOrEqualTo,
        isGreaterThan: isGreaterThan,
        isGreaterThanOrEqualTo: isGreaterThanOrEqualTo,
        isNull: isNull,
        arrayContains: arrayContains,
        arrayContainsAny: arrayContainsAny,
      ),
      $queryCursor: $queryCursor,
    );
  }

  NestedQuery whereNumList({
    List<num>? isEqualTo,
    List<num>? isNotEqualTo,
    List<num>? isLessThan,
    List<num>? isLessThanOrEqualTo,
    List<num>? isGreaterThan,
    List<num>? isGreaterThanOrEqualTo,
    bool? isNull,
    num? arrayContains,
    List<num>? arrayContainsAny,
  }) {
    return _$NestedQuery(
      _collection,
      $referenceWithoutCursor: $referenceWithoutCursor.where(
        _$NestedFieldMap['numList']!,
        isEqualTo: isEqualTo,
        isNotEqualTo: isNotEqualTo,
        isLessThan: isLessThan,
        isLessThanOrEqualTo: isLessThanOrEqualTo,
        isGreaterThan: isGreaterThan,
        isGreaterThanOrEqualTo: isGreaterThanOrEqualTo,
        isNull: isNull,
        arrayContains: arrayContains,
        arrayContainsAny: arrayContainsAny,
      ),
      $queryCursor: $queryCursor,
    );
  }

  NestedQuery whereObjectList({
    List<Object?>? isEqualTo,
    List<Object?>? isNotEqualTo,
    List<Object?>? isLessThan,
    List<Object?>? isLessThanOrEqualTo,
    List<Object?>? isGreaterThan,
    List<Object?>? isGreaterThanOrEqualTo,
    bool? isNull,
    Object? arrayContains,
    List<Object?>? arrayContainsAny,
  }) {
    return _$NestedQuery(
      _collection,
      $referenceWithoutCursor: $referenceWithoutCursor.where(
        _$NestedFieldMap['objectList']!,
        isEqualTo: isEqualTo,
        isNotEqualTo: isNotEqualTo,
        isLessThan: isLessThan,
        isLessThanOrEqualTo: isLessThanOrEqualTo,
        isGreaterThan: isGreaterThan,
        isGreaterThanOrEqualTo: isGreaterThanOrEqualTo,
        isNull: isNull,
        arrayContains: arrayContains,
        arrayContainsAny: arrayContainsAny,
      ),
      $queryCursor: $queryCursor,
    );
  }

  NestedQuery whereDynamicList({
    List<dynamic>? isEqualTo,
    List<dynamic>? isNotEqualTo,
    List<dynamic>? isLessThan,
    List<dynamic>? isLessThanOrEqualTo,
    List<dynamic>? isGreaterThan,
    List<dynamic>? isGreaterThanOrEqualTo,
    bool? isNull,
    dynamic arrayContains,
    List<dynamic>? arrayContainsAny,
  }) {
    return _$NestedQuery(
      _collection,
      $referenceWithoutCursor: $referenceWithoutCursor.where(
        _$NestedFieldMap['dynamicList']!,
        isEqualTo: isEqualTo,
        isNotEqualTo: isNotEqualTo,
        isLessThan: isLessThan,
        isLessThanOrEqualTo: isLessThanOrEqualTo,
        isGreaterThan: isGreaterThan,
        isGreaterThanOrEqualTo: isGreaterThanOrEqualTo,
        isNull: isNull,
        arrayContains: arrayContains,
        arrayContainsAny: arrayContainsAny,
      ),
      $queryCursor: $queryCursor,
    );
  }

  NestedQuery orderByDocumentId({
    bool descending = false,
    Object? startAt = _sentinel,
    Object? startAfter = _sentinel,
    Object? endAt = _sentinel,
    Object? endBefore = _sentinel,
    NestedDocumentSnapshot? startAtDocument,
    NestedDocumentSnapshot? endAtDocument,
    NestedDocumentSnapshot? endBeforeDocument,
    NestedDocumentSnapshot? startAfterDocument,
  }) {
    final query = $referenceWithoutCursor.orderBy(FieldPath.documentId,
        descending: descending);
    var queryCursor = $queryCursor;

    if (startAtDocument != null) {
      queryCursor = queryCursor.copyWith(
        startAt: const [],
        startAtDocumentSnapshot: startAtDocument.snapshot,
      );
    }
    if (startAfterDocument != null) {
      queryCursor = queryCursor.copyWith(
        startAfter: const [],
        startAfterDocumentSnapshot: startAfterDocument.snapshot,
      );
    }
    if (endAtDocument != null) {
      queryCursor = queryCursor.copyWith(
        endAt: const [],
        endAtDocumentSnapshot: endAtDocument.snapshot,
      );
    }
    if (endBeforeDocument != null) {
      queryCursor = queryCursor.copyWith(
        endBefore: const [],
        endBeforeDocumentSnapshot: endBeforeDocument.snapshot,
      );
    }

    if (startAt != _sentinel) {
      queryCursor = queryCursor.copyWith(
        startAt: [...queryCursor.startAt, startAt],
        startAtDocumentSnapshot: null,
      );
    }
    if (startAfter != _sentinel) {
      queryCursor = queryCursor.copyWith(
        startAfter: [...queryCursor.startAfter, startAfter],
        startAfterDocumentSnapshot: null,
      );
    }
    if (endAt != _sentinel) {
      queryCursor = queryCursor.copyWith(
        endAt: [...queryCursor.endAt, endAt],
        endAtDocumentSnapshot: null,
      );
    }
    if (endBefore != _sentinel) {
      queryCursor = queryCursor.copyWith(
        endBefore: [...queryCursor.endBefore, endBefore],
        endBeforeDocumentSnapshot: null,
      );
    }

    return _$NestedQuery(
      _collection,
      $referenceWithoutCursor: query,
      $queryCursor: queryCursor,
    );
  }

  NestedQuery orderBySimple({
    bool descending = false,
    Object? startAt = _sentinel,
    Object? startAfter = _sentinel,
    Object? endAt = _sentinel,
    Object? endBefore = _sentinel,
    NestedDocumentSnapshot? startAtDocument,
    NestedDocumentSnapshot? endAtDocument,
    NestedDocumentSnapshot? endBeforeDocument,
    NestedDocumentSnapshot? startAfterDocument,
  }) {
    final query = $referenceWithoutCursor.orderBy(_$NestedFieldMap['simple']!,
        descending: descending);
    var queryCursor = $queryCursor;

    if (startAtDocument != null) {
      queryCursor = queryCursor.copyWith(
        startAt: const [],
        startAtDocumentSnapshot: startAtDocument.snapshot,
      );
    }
    if (startAfterDocument != null) {
      queryCursor = queryCursor.copyWith(
        startAfter: const [],
        startAfterDocumentSnapshot: startAfterDocument.snapshot,
      );
    }
    if (endAtDocument != null) {
      queryCursor = queryCursor.copyWith(
        endAt: const [],
        endAtDocumentSnapshot: endAtDocument.snapshot,
      );
    }
    if (endBeforeDocument != null) {
      queryCursor = queryCursor.copyWith(
        endBefore: const [],
        endBeforeDocumentSnapshot: endBeforeDocument.snapshot,
      );
    }

    if (startAt != _sentinel) {
      queryCursor = queryCursor.copyWith(
        startAt: [...queryCursor.startAt, startAt],
        startAtDocumentSnapshot: null,
      );
    }
    if (startAfter != _sentinel) {
      queryCursor = queryCursor.copyWith(
        startAfter: [...queryCursor.startAfter, startAfter],
        startAfterDocumentSnapshot: null,
      );
    }
    if (endAt != _sentinel) {
      queryCursor = queryCursor.copyWith(
        endAt: [...queryCursor.endAt, endAt],
        endAtDocumentSnapshot: null,
      );
    }
    if (endBefore != _sentinel) {
      queryCursor = queryCursor.copyWith(
        endBefore: [...queryCursor.endBefore, endBefore],
        endBeforeDocumentSnapshot: null,
      );
    }

    return _$NestedQuery(
      _collection,
      $referenceWithoutCursor: query,
      $queryCursor: queryCursor,
    );
  }

  NestedQuery orderByBoolList({
    bool descending = false,
    Object? startAt = _sentinel,
    Object? startAfter = _sentinel,
    Object? endAt = _sentinel,
    Object? endBefore = _sentinel,
    NestedDocumentSnapshot? startAtDocument,
    NestedDocumentSnapshot? endAtDocument,
    NestedDocumentSnapshot? endBeforeDocument,
    NestedDocumentSnapshot? startAfterDocument,
  }) {
    final query = $referenceWithoutCursor.orderBy(_$NestedFieldMap['boolList']!,
        descending: descending);
    var queryCursor = $queryCursor;

    if (startAtDocument != null) {
      queryCursor = queryCursor.copyWith(
        startAt: const [],
        startAtDocumentSnapshot: startAtDocument.snapshot,
      );
    }
    if (startAfterDocument != null) {
      queryCursor = queryCursor.copyWith(
        startAfter: const [],
        startAfterDocumentSnapshot: startAfterDocument.snapshot,
      );
    }
    if (endAtDocument != null) {
      queryCursor = queryCursor.copyWith(
        endAt: const [],
        endAtDocumentSnapshot: endAtDocument.snapshot,
      );
    }
    if (endBeforeDocument != null) {
      queryCursor = queryCursor.copyWith(
        endBefore: const [],
        endBeforeDocumentSnapshot: endBeforeDocument.snapshot,
      );
    }

    if (startAt != _sentinel) {
      queryCursor = queryCursor.copyWith(
        startAt: [...queryCursor.startAt, startAt],
        startAtDocumentSnapshot: null,
      );
    }
    if (startAfter != _sentinel) {
      queryCursor = queryCursor.copyWith(
        startAfter: [...queryCursor.startAfter, startAfter],
        startAfterDocumentSnapshot: null,
      );
    }
    if (endAt != _sentinel) {
      queryCursor = queryCursor.copyWith(
        endAt: [...queryCursor.endAt, endAt],
        endAtDocumentSnapshot: null,
      );
    }
    if (endBefore != _sentinel) {
      queryCursor = queryCursor.copyWith(
        endBefore: [...queryCursor.endBefore, endBefore],
        endBeforeDocumentSnapshot: null,
      );
    }

    return _$NestedQuery(
      _collection,
      $referenceWithoutCursor: query,
      $queryCursor: queryCursor,
    );
  }

  NestedQuery orderByStringList({
    bool descending = false,
    Object? startAt = _sentinel,
    Object? startAfter = _sentinel,
    Object? endAt = _sentinel,
    Object? endBefore = _sentinel,
    NestedDocumentSnapshot? startAtDocument,
    NestedDocumentSnapshot? endAtDocument,
    NestedDocumentSnapshot? endBeforeDocument,
    NestedDocumentSnapshot? startAfterDocument,
  }) {
    final query = $referenceWithoutCursor
        .orderBy(_$NestedFieldMap['stringList']!, descending: descending);
    var queryCursor = $queryCursor;

    if (startAtDocument != null) {
      queryCursor = queryCursor.copyWith(
        startAt: const [],
        startAtDocumentSnapshot: startAtDocument.snapshot,
      );
    }
    if (startAfterDocument != null) {
      queryCursor = queryCursor.copyWith(
        startAfter: const [],
        startAfterDocumentSnapshot: startAfterDocument.snapshot,
      );
    }
    if (endAtDocument != null) {
      queryCursor = queryCursor.copyWith(
        endAt: const [],
        endAtDocumentSnapshot: endAtDocument.snapshot,
      );
    }
    if (endBeforeDocument != null) {
      queryCursor = queryCursor.copyWith(
        endBefore: const [],
        endBeforeDocumentSnapshot: endBeforeDocument.snapshot,
      );
    }

    if (startAt != _sentinel) {
      queryCursor = queryCursor.copyWith(
        startAt: [...queryCursor.startAt, startAt],
        startAtDocumentSnapshot: null,
      );
    }
    if (startAfter != _sentinel) {
      queryCursor = queryCursor.copyWith(
        startAfter: [...queryCursor.startAfter, startAfter],
        startAfterDocumentSnapshot: null,
      );
    }
    if (endAt != _sentinel) {
      queryCursor = queryCursor.copyWith(
        endAt: [...queryCursor.endAt, endAt],
        endAtDocumentSnapshot: null,
      );
    }
    if (endBefore != _sentinel) {
      queryCursor = queryCursor.copyWith(
        endBefore: [...queryCursor.endBefore, endBefore],
        endBeforeDocumentSnapshot: null,
      );
    }

    return _$NestedQuery(
      _collection,
      $referenceWithoutCursor: query,
      $queryCursor: queryCursor,
    );
  }

  NestedQuery orderByNumList({
    bool descending = false,
    Object? startAt = _sentinel,
    Object? startAfter = _sentinel,
    Object? endAt = _sentinel,
    Object? endBefore = _sentinel,
    NestedDocumentSnapshot? startAtDocument,
    NestedDocumentSnapshot? endAtDocument,
    NestedDocumentSnapshot? endBeforeDocument,
    NestedDocumentSnapshot? startAfterDocument,
  }) {
    final query = $referenceWithoutCursor.orderBy(_$NestedFieldMap['numList']!,
        descending: descending);
    var queryCursor = $queryCursor;

    if (startAtDocument != null) {
      queryCursor = queryCursor.copyWith(
        startAt: const [],
        startAtDocumentSnapshot: startAtDocument.snapshot,
      );
    }
    if (startAfterDocument != null) {
      queryCursor = queryCursor.copyWith(
        startAfter: const [],
        startAfterDocumentSnapshot: startAfterDocument.snapshot,
      );
    }
    if (endAtDocument != null) {
      queryCursor = queryCursor.copyWith(
        endAt: const [],
        endAtDocumentSnapshot: endAtDocument.snapshot,
      );
    }
    if (endBeforeDocument != null) {
      queryCursor = queryCursor.copyWith(
        endBefore: const [],
        endBeforeDocumentSnapshot: endBeforeDocument.snapshot,
      );
    }

    if (startAt != _sentinel) {
      queryCursor = queryCursor.copyWith(
        startAt: [...queryCursor.startAt, startAt],
        startAtDocumentSnapshot: null,
      );
    }
    if (startAfter != _sentinel) {
      queryCursor = queryCursor.copyWith(
        startAfter: [...queryCursor.startAfter, startAfter],
        startAfterDocumentSnapshot: null,
      );
    }
    if (endAt != _sentinel) {
      queryCursor = queryCursor.copyWith(
        endAt: [...queryCursor.endAt, endAt],
        endAtDocumentSnapshot: null,
      );
    }
    if (endBefore != _sentinel) {
      queryCursor = queryCursor.copyWith(
        endBefore: [...queryCursor.endBefore, endBefore],
        endBeforeDocumentSnapshot: null,
      );
    }

    return _$NestedQuery(
      _collection,
      $referenceWithoutCursor: query,
      $queryCursor: queryCursor,
    );
  }

  NestedQuery orderByObjectList({
    bool descending = false,
    Object? startAt = _sentinel,
    Object? startAfter = _sentinel,
    Object? endAt = _sentinel,
    Object? endBefore = _sentinel,
    NestedDocumentSnapshot? startAtDocument,
    NestedDocumentSnapshot? endAtDocument,
    NestedDocumentSnapshot? endBeforeDocument,
    NestedDocumentSnapshot? startAfterDocument,
  }) {
    final query = $referenceWithoutCursor
        .orderBy(_$NestedFieldMap['objectList']!, descending: descending);
    var queryCursor = $queryCursor;

    if (startAtDocument != null) {
      queryCursor = queryCursor.copyWith(
        startAt: const [],
        startAtDocumentSnapshot: startAtDocument.snapshot,
      );
    }
    if (startAfterDocument != null) {
      queryCursor = queryCursor.copyWith(
        startAfter: const [],
        startAfterDocumentSnapshot: startAfterDocument.snapshot,
      );
    }
    if (endAtDocument != null) {
      queryCursor = queryCursor.copyWith(
        endAt: const [],
        endAtDocumentSnapshot: endAtDocument.snapshot,
      );
    }
    if (endBeforeDocument != null) {
      queryCursor = queryCursor.copyWith(
        endBefore: const [],
        endBeforeDocumentSnapshot: endBeforeDocument.snapshot,
      );
    }

    if (startAt != _sentinel) {
      queryCursor = queryCursor.copyWith(
        startAt: [...queryCursor.startAt, startAt],
        startAtDocumentSnapshot: null,
      );
    }
    if (startAfter != _sentinel) {
      queryCursor = queryCursor.copyWith(
        startAfter: [...queryCursor.startAfter, startAfter],
        startAfterDocumentSnapshot: null,
      );
    }
    if (endAt != _sentinel) {
      queryCursor = queryCursor.copyWith(
        endAt: [...queryCursor.endAt, endAt],
        endAtDocumentSnapshot: null,
      );
    }
    if (endBefore != _sentinel) {
      queryCursor = queryCursor.copyWith(
        endBefore: [...queryCursor.endBefore, endBefore],
        endBeforeDocumentSnapshot: null,
      );
    }

    return _$NestedQuery(
      _collection,
      $referenceWithoutCursor: query,
      $queryCursor: queryCursor,
    );
  }

  NestedQuery orderByDynamicList({
    bool descending = false,
    Object? startAt = _sentinel,
    Object? startAfter = _sentinel,
    Object? endAt = _sentinel,
    Object? endBefore = _sentinel,
    NestedDocumentSnapshot? startAtDocument,
    NestedDocumentSnapshot? endAtDocument,
    NestedDocumentSnapshot? endBeforeDocument,
    NestedDocumentSnapshot? startAfterDocument,
  }) {
    final query = $referenceWithoutCursor
        .orderBy(_$NestedFieldMap['dynamicList']!, descending: descending);
    var queryCursor = $queryCursor;

    if (startAtDocument != null) {
      queryCursor = queryCursor.copyWith(
        startAt: const [],
        startAtDocumentSnapshot: startAtDocument.snapshot,
      );
    }
    if (startAfterDocument != null) {
      queryCursor = queryCursor.copyWith(
        startAfter: const [],
        startAfterDocumentSnapshot: startAfterDocument.snapshot,
      );
    }
    if (endAtDocument != null) {
      queryCursor = queryCursor.copyWith(
        endAt: const [],
        endAtDocumentSnapshot: endAtDocument.snapshot,
      );
    }
    if (endBeforeDocument != null) {
      queryCursor = queryCursor.copyWith(
        endBefore: const [],
        endBeforeDocumentSnapshot: endBeforeDocument.snapshot,
      );
    }

    if (startAt != _sentinel) {
      queryCursor = queryCursor.copyWith(
        startAt: [...queryCursor.startAt, startAt],
        startAtDocumentSnapshot: null,
      );
    }
    if (startAfter != _sentinel) {
      queryCursor = queryCursor.copyWith(
        startAfter: [...queryCursor.startAfter, startAfter],
        startAfterDocumentSnapshot: null,
      );
    }
    if (endAt != _sentinel) {
      queryCursor = queryCursor.copyWith(
        endAt: [...queryCursor.endAt, endAt],
        endAtDocumentSnapshot: null,
      );
    }
    if (endBefore != _sentinel) {
      queryCursor = queryCursor.copyWith(
        endBefore: [...queryCursor.endBefore, endBefore],
        endBeforeDocumentSnapshot: null,
      );
    }

    return _$NestedQuery(
      _collection,
      $referenceWithoutCursor: query,
      $queryCursor: queryCursor,
    );
  }

  @override
  bool operator ==(Object other) {
    return other is _$NestedQuery &&
        other.runtimeType == runtimeType &&
        other.reference == reference;
  }

  @override
  int get hashCode => Object.hash(runtimeType, reference);
}

class NestedQuerySnapshot
    extends FirestoreQuerySnapshot<Nested, NestedQueryDocumentSnapshot> {
  NestedQuerySnapshot._(
    this.snapshot,
    this.docs,
    this.docChanges,
  );

  final QuerySnapshot<Nested> snapshot;

  @override
  final List<NestedQueryDocumentSnapshot> docs;

  @override
  final List<FirestoreDocumentChange<NestedDocumentSnapshot>> docChanges;
}

class NestedQueryDocumentSnapshot extends FirestoreQueryDocumentSnapshot<Nested>
    implements NestedDocumentSnapshot {
  NestedQueryDocumentSnapshot._(this.snapshot, this.data);

  @override
  final QueryDocumentSnapshot<Nested> snapshot;

  @override
  NestedDocumentReference get reference {
    return NestedDocumentReference(snapshot.reference);
  }

  @override
  final Nested data;
}

/// A collection reference object can be used for adding documents,
/// getting document references, and querying for documents
/// (using the methods inherited from Query).
abstract class SplitFileModelCollectionReference
    implements
        SplitFileModelQuery,
        FirestoreCollectionReference<SplitFileModel,
            SplitFileModelQuerySnapshot> {
  factory SplitFileModelCollectionReference([
    FirebaseFirestore? firestore,
  ]) = _$SplitFileModelCollectionReference;

  static SplitFileModel fromFirestore(
    DocumentSnapshot<Map<String, Object?>> snapshot,
    SnapshotOptions? options,
  ) {
    return SplitFileModel.fromJson(snapshot.data()!);
  }

  static Map<String, Object?> toFirestore(
    SplitFileModel value,
    SetOptions? options,
  ) {
    return value.toJson();
  }

  @override
  CollectionReference<SplitFileModel> get reference;

  @override
  SplitFileModelDocumentReference doc([String? id]);

  /// Add a new document to this collection with the specified data,
  /// assigning it a document ID automatically.
  Future<SplitFileModelDocumentReference> add(SplitFileModel value);
}

class _$SplitFileModelCollectionReference extends _$SplitFileModelQuery
    implements SplitFileModelCollectionReference {
  factory _$SplitFileModelCollectionReference([FirebaseFirestore? firestore]) {
    firestore ??= FirebaseFirestore.instance;

    return _$SplitFileModelCollectionReference._(
      firestore.collection('split-file').withConverter(
            fromFirestore: SplitFileModelCollectionReference.fromFirestore,
            toFirestore: SplitFileModelCollectionReference.toFirestore,
          ),
    );
  }

  _$SplitFileModelCollectionReference._(
    CollectionReference<SplitFileModel> reference,
  ) : super(reference, $referenceWithoutCursor: reference);

  String get path => reference.path;

  @override
  CollectionReference<SplitFileModel> get reference =>
      super.reference as CollectionReference<SplitFileModel>;

  @override
  SplitFileModelDocumentReference doc([String? id]) {
    assert(
      id == null || id.split('/').length == 1,
      'The document ID cannot be from a different collection',
    );
    return SplitFileModelDocumentReference(
      reference.doc(id),
    );
  }

  @override
  Future<SplitFileModelDocumentReference> add(SplitFileModel value) {
    return reference
        .add(value)
        .then((ref) => SplitFileModelDocumentReference(ref));
  }

  @override
  bool operator ==(Object other) {
    return other is _$SplitFileModelCollectionReference &&
        other.runtimeType == runtimeType &&
        other.reference == reference;
  }

  @override
  int get hashCode => Object.hash(runtimeType, reference);
}

abstract class SplitFileModelDocumentReference
    extends FirestoreDocumentReference<SplitFileModel,
        SplitFileModelDocumentSnapshot> {
  factory SplitFileModelDocumentReference(
          DocumentReference<SplitFileModel> reference) =
      _$SplitFileModelDocumentReference;

  DocumentReference<SplitFileModel> get reference;

  /// A reference to the [SplitFileModelCollectionReference] containing this document.
  SplitFileModelCollectionReference get parent {
    return _$SplitFileModelCollectionReference(reference.firestore);
  }

  @override
  Stream<SplitFileModelDocumentSnapshot> snapshots();

  @override
  Future<SplitFileModelDocumentSnapshot> get([GetOptions? options]);

  @override
  Future<void> delete();
}

class _$SplitFileModelDocumentReference extends FirestoreDocumentReference<
    SplitFileModel,
    SplitFileModelDocumentSnapshot> implements SplitFileModelDocumentReference {
  _$SplitFileModelDocumentReference(this.reference);

  @override
  final DocumentReference<SplitFileModel> reference;

  /// A reference to the [SplitFileModelCollectionReference] containing this document.
  SplitFileModelCollectionReference get parent {
    return _$SplitFileModelCollectionReference(reference.firestore);
  }

  @override
  Stream<SplitFileModelDocumentSnapshot> snapshots() {
    return reference.snapshots().map((snapshot) {
      return SplitFileModelDocumentSnapshot._(
        snapshot,
        snapshot.data(),
      );
    });
  }

  @override
  Future<SplitFileModelDocumentSnapshot> get([GetOptions? options]) {
    return reference.get(options).then((snapshot) {
      return SplitFileModelDocumentSnapshot._(
        snapshot,
        snapshot.data(),
      );
    });
  }

  @override
  Future<SplitFileModelDocumentSnapshot> transactionGet(
      Transaction transaction) {
    return transaction.get(reference).then((snapshot) {
      return SplitFileModelDocumentSnapshot._(
        snapshot,
        snapshot.data(),
      );
    });
  }

  @override
  bool operator ==(Object other) {
    return other is SplitFileModelDocumentReference &&
        other.runtimeType == runtimeType &&
        other.parent == parent &&
        other.id == id;
  }

  @override
  int get hashCode => Object.hash(runtimeType, parent, id);
}

class SplitFileModelDocumentSnapshot
    extends FirestoreDocumentSnapshot<SplitFileModel> {
  SplitFileModelDocumentSnapshot._(
    this.snapshot,
    this.data,
  );

  @override
  final DocumentSnapshot<SplitFileModel> snapshot;

  @override
  SplitFileModelDocumentReference get reference {
    return SplitFileModelDocumentReference(
      snapshot.reference,
    );
  }

  @override
  final SplitFileModel? data;
}

abstract class SplitFileModelQuery
    implements QueryReference<SplitFileModel, SplitFileModelQuerySnapshot> {
  @override
  SplitFileModelQuery limit(int limit);

  @override
  SplitFileModelQuery limitToLast(int limit);

  /// Perform an order query based on a [FieldPath].
  ///
  /// This method is considered unsafe as it does check that the field path
  /// maps to a valid property or that parameters such as [isEqualTo] receive
  /// a value of the correct type.
  ///
  /// If possible, instead use the more explicit variant of order queries:
  ///
  /// **AVOID**:
  /// ```dart
  /// collection.orderByFieldPath(
  ///   FieldPath.fromString('title'),
  ///   startAt: 'title',
  /// );
  /// ```
  ///
  /// **PREFER**:
  /// ```dart
  /// collection.orderByTitle(startAt: 'title');
  /// ```
  SplitFileModelQuery orderByFieldPath(
    FieldPath fieldPath, {
    bool descending = false,
    Object? startAt,
    Object? startAfter,
    Object? endAt,
    Object? endBefore,
    SplitFileModelDocumentSnapshot? startAtDocument,
    SplitFileModelDocumentSnapshot? endAtDocument,
    SplitFileModelDocumentSnapshot? endBeforeDocument,
    SplitFileModelDocumentSnapshot? startAfterDocument,
  });

  /// Perform a where query based on a [FieldPath].
  ///
  /// This method is considered unsafe as it does check that the field path
  /// maps to a valid property or that parameters such as [isEqualTo] receive
  /// a value of the correct type.
  ///
  /// If possible, instead use the more explicit variant of where queries:
  ///
  /// **AVOID**:
  /// ```dart
  /// collection.whereFieldPath(FieldPath.fromString('title'), isEqualTo: 'title');
  /// ```
  ///
  /// **PREFER**:
  /// ```dart
  /// collection.whereTitle(isEqualTo: 'title');
  /// ```
  SplitFileModelQuery whereFieldPath(
    FieldPath fieldPath, {
    Object? isEqualTo,
    Object? isNotEqualTo,
    Object? isLessThan,
    Object? isLessThanOrEqualTo,
    Object? isGreaterThan,
    Object? isGreaterThanOrEqualTo,
    Object? arrayContains,
    List<Object?>? arrayContainsAny,
    List<Object?>? whereIn,
    List<Object?>? whereNotIn,
    bool? isNull,
  });

  SplitFileModelQuery whereDocumentId({
    String? isEqualTo,
    String? isNotEqualTo,
    String? isLessThan,
    String? isLessThanOrEqualTo,
    String? isGreaterThan,
    String? isGreaterThanOrEqualTo,
    bool? isNull,
    List<String>? whereIn,
    List<String>? whereNotIn,
  });

  SplitFileModelQuery orderByDocumentId({
    bool descending = false,
    String startAt,
    String startAfter,
    String endAt,
    String endBefore,
    SplitFileModelDocumentSnapshot? startAtDocument,
    SplitFileModelDocumentSnapshot? endAtDocument,
    SplitFileModelDocumentSnapshot? endBeforeDocument,
    SplitFileModelDocumentSnapshot? startAfterDocument,
  });
}

class _$SplitFileModelQuery
    extends QueryReference<SplitFileModel, SplitFileModelQuerySnapshot>
    implements SplitFileModelQuery {
  _$SplitFileModelQuery(
    this._collection, {
    required Query<SplitFileModel> $referenceWithoutCursor,
    $QueryCursor $queryCursor = const $QueryCursor(),
  }) : super(
          $referenceWithoutCursor: $referenceWithoutCursor,
          $queryCursor: $queryCursor,
        );

  final CollectionReference<Object?> _collection;

  SplitFileModelQuerySnapshot _decodeSnapshot(
    QuerySnapshot<SplitFileModel> snapshot,
  ) {
    final docs = snapshot.docs.map((e) {
      return SplitFileModelQueryDocumentSnapshot._(e, e.data());
    }).toList();

    final docChanges = snapshot.docChanges.map((change) {
      return FirestoreDocumentChange<SplitFileModelDocumentSnapshot>(
        type: change.type,
        oldIndex: change.oldIndex,
        newIndex: change.newIndex,
        doc: SplitFileModelDocumentSnapshot._(change.doc, change.doc.data()),
      );
    }).toList();

    return SplitFileModelQuerySnapshot._(
      snapshot,
      docs,
      docChanges,
    );
  }

  @override
  Stream<SplitFileModelQuerySnapshot> snapshots([SnapshotOptions? options]) {
    return reference.snapshots().map(_decodeSnapshot);
  }

  @override
  Future<SplitFileModelQuerySnapshot> get([GetOptions? options]) {
    return reference.get(options).then(_decodeSnapshot);
  }

  @override
  SplitFileModelQuery limit(int limit) {
    return _$SplitFileModelQuery(
      _collection,
      $referenceWithoutCursor: $referenceWithoutCursor.limit(limit),
      $queryCursor: $queryCursor,
    );
  }

  @override
  SplitFileModelQuery limitToLast(int limit) {
    return _$SplitFileModelQuery(
      _collection,
      $referenceWithoutCursor: $referenceWithoutCursor.limitToLast(limit),
      $queryCursor: $queryCursor,
    );
  }

  SplitFileModelQuery orderByFieldPath(
    FieldPath fieldPath, {
    bool descending = false,
    Object? startAt = _sentinel,
    Object? startAfter = _sentinel,
    Object? endAt = _sentinel,
    Object? endBefore = _sentinel,
    SplitFileModelDocumentSnapshot? startAtDocument,
    SplitFileModelDocumentSnapshot? endAtDocument,
    SplitFileModelDocumentSnapshot? endBeforeDocument,
    SplitFileModelDocumentSnapshot? startAfterDocument,
  }) {
    final query =
        $referenceWithoutCursor.orderBy(fieldPath, descending: descending);
    var queryCursor = $queryCursor;

    if (startAtDocument != null) {
      queryCursor = queryCursor.copyWith(
        startAt: const [],
        startAtDocumentSnapshot: startAtDocument.snapshot,
      );
    }
    if (startAfterDocument != null) {
      queryCursor = queryCursor.copyWith(
        startAfter: const [],
        startAfterDocumentSnapshot: startAfterDocument.snapshot,
      );
    }
    if (endAtDocument != null) {
      queryCursor = queryCursor.copyWith(
        endAt: const [],
        endAtDocumentSnapshot: endAtDocument.snapshot,
      );
    }
    if (endBeforeDocument != null) {
      queryCursor = queryCursor.copyWith(
        endBefore: const [],
        endBeforeDocumentSnapshot: endBeforeDocument.snapshot,
      );
    }

    if (startAt != _sentinel) {
      queryCursor = queryCursor.copyWith(
        startAt: [...queryCursor.startAt, startAt],
        startAtDocumentSnapshot: null,
      );
    }
    if (startAfter != _sentinel) {
      queryCursor = queryCursor.copyWith(
        startAfter: [...queryCursor.startAfter, startAfter],
        startAfterDocumentSnapshot: null,
      );
    }
    if (endAt != _sentinel) {
      queryCursor = queryCursor.copyWith(
        endAt: [...queryCursor.endAt, endAt],
        endAtDocumentSnapshot: null,
      );
    }
    if (endBefore != _sentinel) {
      queryCursor = queryCursor.copyWith(
        endBefore: [...queryCursor.endBefore, endBefore],
        endBeforeDocumentSnapshot: null,
      );
    }
    return _$SplitFileModelQuery(
      _collection,
      $referenceWithoutCursor: query,
      $queryCursor: queryCursor,
    );
  }

  SplitFileModelQuery whereFieldPath(
    FieldPath fieldPath, {
    Object? isEqualTo,
    Object? isNotEqualTo,
    Object? isLessThan,
    Object? isLessThanOrEqualTo,
    Object? isGreaterThan,
    Object? isGreaterThanOrEqualTo,
    Object? arrayContains,
    List<Object?>? arrayContainsAny,
    List<Object?>? whereIn,
    List<Object?>? whereNotIn,
    bool? isNull,
  }) {
    return _$SplitFileModelQuery(
      _collection,
      $referenceWithoutCursor: $referenceWithoutCursor.where(
        fieldPath,
        isEqualTo: isEqualTo,
        isNotEqualTo: isNotEqualTo,
        isLessThan: isLessThan,
        isLessThanOrEqualTo: isLessThanOrEqualTo,
        isGreaterThan: isGreaterThan,
        isGreaterThanOrEqualTo: isGreaterThanOrEqualTo,
        arrayContains: arrayContains,
        arrayContainsAny: arrayContainsAny,
        whereIn: whereIn,
        whereNotIn: whereNotIn,
        isNull: isNull,
      ),
      $queryCursor: $queryCursor,
    );
  }

  SplitFileModelQuery whereDocumentId({
    String? isEqualTo,
    String? isNotEqualTo,
    String? isLessThan,
    String? isLessThanOrEqualTo,
    String? isGreaterThan,
    String? isGreaterThanOrEqualTo,
    bool? isNull,
    List<String>? whereIn,
    List<String>? whereNotIn,
  }) {
    return _$SplitFileModelQuery(
      _collection,
      $referenceWithoutCursor: $referenceWithoutCursor.where(
        FieldPath.documentId,
        isEqualTo: isEqualTo,
        isNotEqualTo: isNotEqualTo,
        isLessThan: isLessThan,
        isLessThanOrEqualTo: isLessThanOrEqualTo,
        isGreaterThan: isGreaterThan,
        isGreaterThanOrEqualTo: isGreaterThanOrEqualTo,
        isNull: isNull,
        whereIn: whereIn,
        whereNotIn: whereNotIn,
      ),
      $queryCursor: $queryCursor,
    );
  }

  SplitFileModelQuery orderByDocumentId({
    bool descending = false,
    Object? startAt = _sentinel,
    Object? startAfter = _sentinel,
    Object? endAt = _sentinel,
    Object? endBefore = _sentinel,
    SplitFileModelDocumentSnapshot? startAtDocument,
    SplitFileModelDocumentSnapshot? endAtDocument,
    SplitFileModelDocumentSnapshot? endBeforeDocument,
    SplitFileModelDocumentSnapshot? startAfterDocument,
  }) {
    final query = $referenceWithoutCursor.orderBy(FieldPath.documentId,
        descending: descending);
    var queryCursor = $queryCursor;

    if (startAtDocument != null) {
      queryCursor = queryCursor.copyWith(
        startAt: const [],
        startAtDocumentSnapshot: startAtDocument.snapshot,
      );
    }
    if (startAfterDocument != null) {
      queryCursor = queryCursor.copyWith(
        startAfter: const [],
        startAfterDocumentSnapshot: startAfterDocument.snapshot,
      );
    }
    if (endAtDocument != null) {
      queryCursor = queryCursor.copyWith(
        endAt: const [],
        endAtDocumentSnapshot: endAtDocument.snapshot,
      );
    }
    if (endBeforeDocument != null) {
      queryCursor = queryCursor.copyWith(
        endBefore: const [],
        endBeforeDocumentSnapshot: endBeforeDocument.snapshot,
      );
    }

    if (startAt != _sentinel) {
      queryCursor = queryCursor.copyWith(
        startAt: [...queryCursor.startAt, startAt],
        startAtDocumentSnapshot: null,
      );
    }
    if (startAfter != _sentinel) {
      queryCursor = queryCursor.copyWith(
        startAfter: [...queryCursor.startAfter, startAfter],
        startAfterDocumentSnapshot: null,
      );
    }
    if (endAt != _sentinel) {
      queryCursor = queryCursor.copyWith(
        endAt: [...queryCursor.endAt, endAt],
        endAtDocumentSnapshot: null,
      );
    }
    if (endBefore != _sentinel) {
      queryCursor = queryCursor.copyWith(
        endBefore: [...queryCursor.endBefore, endBefore],
        endBeforeDocumentSnapshot: null,
      );
    }

    return _$SplitFileModelQuery(
      _collection,
      $referenceWithoutCursor: query,
      $queryCursor: queryCursor,
    );
  }

  @override
  bool operator ==(Object other) {
    return other is _$SplitFileModelQuery &&
        other.runtimeType == runtimeType &&
        other.reference == reference;
  }

  @override
  int get hashCode => Object.hash(runtimeType, reference);
}

class SplitFileModelQuerySnapshot extends FirestoreQuerySnapshot<SplitFileModel,
    SplitFileModelQueryDocumentSnapshot> {
  SplitFileModelQuerySnapshot._(
    this.snapshot,
    this.docs,
    this.docChanges,
  );

  final QuerySnapshot<SplitFileModel> snapshot;

  @override
  final List<SplitFileModelQueryDocumentSnapshot> docs;

  @override
  final List<FirestoreDocumentChange<SplitFileModelDocumentSnapshot>>
      docChanges;
}

class SplitFileModelQueryDocumentSnapshot
    extends FirestoreQueryDocumentSnapshot<SplitFileModel>
    implements SplitFileModelDocumentSnapshot {
  SplitFileModelQueryDocumentSnapshot._(this.snapshot, this.data);

  @override
  final QueryDocumentSnapshot<SplitFileModel> snapshot;

  @override
  SplitFileModelDocumentReference get reference {
    return SplitFileModelDocumentReference(snapshot.reference);
  }

  @override
  final SplitFileModel data;
}

/// A collection reference object can be used for adding documents,
/// getting document references, and querying for documents
/// (using the methods inherited from Query).
abstract class EmptyModelCollectionReference
    implements
        EmptyModelQuery,
        FirestoreCollectionReference<EmptyModel, EmptyModelQuerySnapshot> {
  factory EmptyModelCollectionReference([
    FirebaseFirestore? firestore,
  ]) = _$EmptyModelCollectionReference;

  static EmptyModel fromFirestore(
    DocumentSnapshot<Map<String, Object?>> snapshot,
    SnapshotOptions? options,
  ) {
    return EmptyModel.fromJson(snapshot.data()!);
  }

  static Map<String, Object?> toFirestore(
    EmptyModel value,
    SetOptions? options,
  ) {
    return value.toJson();
  }

  @override
  CollectionReference<EmptyModel> get reference;

  @override
  EmptyModelDocumentReference doc([String? id]);

  /// Add a new document to this collection with the specified data,
  /// assigning it a document ID automatically.
  Future<EmptyModelDocumentReference> add(EmptyModel value);
}

class _$EmptyModelCollectionReference extends _$EmptyModelQuery
    implements EmptyModelCollectionReference {
  factory _$EmptyModelCollectionReference([FirebaseFirestore? firestore]) {
    firestore ??= FirebaseFirestore.instance;

    return _$EmptyModelCollectionReference._(
      firestore.collection('config').withConverter(
            fromFirestore: EmptyModelCollectionReference.fromFirestore,
            toFirestore: EmptyModelCollectionReference.toFirestore,
          ),
    );
  }

  _$EmptyModelCollectionReference._(
    CollectionReference<EmptyModel> reference,
  ) : super(reference, $referenceWithoutCursor: reference);

  String get path => reference.path;

  @override
  CollectionReference<EmptyModel> get reference =>
      super.reference as CollectionReference<EmptyModel>;

  @override
  EmptyModelDocumentReference doc([String? id]) {
    assert(
      id == null || id.split('/').length == 1,
      'The document ID cannot be from a different collection',
    );
    return EmptyModelDocumentReference(
      reference.doc(id),
    );
  }

  @override
  Future<EmptyModelDocumentReference> add(EmptyModel value) {
    return reference.add(value).then((ref) => EmptyModelDocumentReference(ref));
  }

  @override
  bool operator ==(Object other) {
    return other is _$EmptyModelCollectionReference &&
        other.runtimeType == runtimeType &&
        other.reference == reference;
  }

  @override
  int get hashCode => Object.hash(runtimeType, reference);
}

abstract class EmptyModelDocumentReference
    extends FirestoreDocumentReference<EmptyModel, EmptyModelDocumentSnapshot> {
  factory EmptyModelDocumentReference(DocumentReference<EmptyModel> reference) =
      _$EmptyModelDocumentReference;

  DocumentReference<EmptyModel> get reference;

  /// A reference to the [EmptyModelCollectionReference] containing this document.
  EmptyModelCollectionReference get parent {
    return _$EmptyModelCollectionReference(reference.firestore);
  }

  @override
  Stream<EmptyModelDocumentSnapshot> snapshots();

  @override
  Future<EmptyModelDocumentSnapshot> get([GetOptions? options]);

  @override
  Future<void> delete();
}

class _$EmptyModelDocumentReference
    extends FirestoreDocumentReference<EmptyModel, EmptyModelDocumentSnapshot>
    implements EmptyModelDocumentReference {
  _$EmptyModelDocumentReference(this.reference);

  @override
  final DocumentReference<EmptyModel> reference;

  /// A reference to the [EmptyModelCollectionReference] containing this document.
  EmptyModelCollectionReference get parent {
    return _$EmptyModelCollectionReference(reference.firestore);
  }

  @override
  Stream<EmptyModelDocumentSnapshot> snapshots() {
    return reference.snapshots().map((snapshot) {
      return EmptyModelDocumentSnapshot._(
        snapshot,
        snapshot.data(),
      );
    });
  }

  @override
  Future<EmptyModelDocumentSnapshot> get([GetOptions? options]) {
    return reference.get(options).then((snapshot) {
      return EmptyModelDocumentSnapshot._(
        snapshot,
        snapshot.data(),
      );
    });
  }

  @override
  Future<EmptyModelDocumentSnapshot> transactionGet(Transaction transaction) {
    return transaction.get(reference).then((snapshot) {
      return EmptyModelDocumentSnapshot._(
        snapshot,
        snapshot.data(),
      );
    });
  }

  @override
  bool operator ==(Object other) {
    return other is EmptyModelDocumentReference &&
        other.runtimeType == runtimeType &&
        other.parent == parent &&
        other.id == id;
  }

  @override
  int get hashCode => Object.hash(runtimeType, parent, id);
}

class EmptyModelDocumentSnapshot extends FirestoreDocumentSnapshot<EmptyModel> {
  EmptyModelDocumentSnapshot._(
    this.snapshot,
    this.data,
  );

  @override
  final DocumentSnapshot<EmptyModel> snapshot;

  @override
  EmptyModelDocumentReference get reference {
    return EmptyModelDocumentReference(
      snapshot.reference,
    );
  }

  @override
  final EmptyModel? data;
}

abstract class EmptyModelQuery
    implements QueryReference<EmptyModel, EmptyModelQuerySnapshot> {
  @override
  EmptyModelQuery limit(int limit);

  @override
  EmptyModelQuery limitToLast(int limit);

  /// Perform an order query based on a [FieldPath].
  ///
  /// This method is considered unsafe as it does check that the field path
  /// maps to a valid property or that parameters such as [isEqualTo] receive
  /// a value of the correct type.
  ///
  /// If possible, instead use the more explicit variant of order queries:
  ///
  /// **AVOID**:
  /// ```dart
  /// collection.orderByFieldPath(
  ///   FieldPath.fromString('title'),
  ///   startAt: 'title',
  /// );
  /// ```
  ///
  /// **PREFER**:
  /// ```dart
  /// collection.orderByTitle(startAt: 'title');
  /// ```
  EmptyModelQuery orderByFieldPath(
    FieldPath fieldPath, {
    bool descending = false,
    Object? startAt,
    Object? startAfter,
    Object? endAt,
    Object? endBefore,
    EmptyModelDocumentSnapshot? startAtDocument,
    EmptyModelDocumentSnapshot? endAtDocument,
    EmptyModelDocumentSnapshot? endBeforeDocument,
    EmptyModelDocumentSnapshot? startAfterDocument,
  });

  /// Perform a where query based on a [FieldPath].
  ///
  /// This method is considered unsafe as it does check that the field path
  /// maps to a valid property or that parameters such as [isEqualTo] receive
  /// a value of the correct type.
  ///
  /// If possible, instead use the more explicit variant of where queries:
  ///
  /// **AVOID**:
  /// ```dart
  /// collection.whereFieldPath(FieldPath.fromString('title'), isEqualTo: 'title');
  /// ```
  ///
  /// **PREFER**:
  /// ```dart
  /// collection.whereTitle(isEqualTo: 'title');
  /// ```
  EmptyModelQuery whereFieldPath(
    FieldPath fieldPath, {
    Object? isEqualTo,
    Object? isNotEqualTo,
    Object? isLessThan,
    Object? isLessThanOrEqualTo,
    Object? isGreaterThan,
    Object? isGreaterThanOrEqualTo,
    Object? arrayContains,
    List<Object?>? arrayContainsAny,
    List<Object?>? whereIn,
    List<Object?>? whereNotIn,
    bool? isNull,
  });

  EmptyModelQuery whereDocumentId({
    String? isEqualTo,
    String? isNotEqualTo,
    String? isLessThan,
    String? isLessThanOrEqualTo,
    String? isGreaterThan,
    String? isGreaterThanOrEqualTo,
    bool? isNull,
    List<String>? whereIn,
    List<String>? whereNotIn,
  });

  EmptyModelQuery orderByDocumentId({
    bool descending = false,
    String startAt,
    String startAfter,
    String endAt,
    String endBefore,
    EmptyModelDocumentSnapshot? startAtDocument,
    EmptyModelDocumentSnapshot? endAtDocument,
    EmptyModelDocumentSnapshot? endBeforeDocument,
    EmptyModelDocumentSnapshot? startAfterDocument,
  });
}

class _$EmptyModelQuery
    extends QueryReference<EmptyModel, EmptyModelQuerySnapshot>
    implements EmptyModelQuery {
  _$EmptyModelQuery(
    this._collection, {
    required Query<EmptyModel> $referenceWithoutCursor,
    $QueryCursor $queryCursor = const $QueryCursor(),
  }) : super(
          $referenceWithoutCursor: $referenceWithoutCursor,
          $queryCursor: $queryCursor,
        );

  final CollectionReference<Object?> _collection;

  EmptyModelQuerySnapshot _decodeSnapshot(
    QuerySnapshot<EmptyModel> snapshot,
  ) {
    final docs = snapshot.docs.map((e) {
      return EmptyModelQueryDocumentSnapshot._(e, e.data());
    }).toList();

    final docChanges = snapshot.docChanges.map((change) {
      return FirestoreDocumentChange<EmptyModelDocumentSnapshot>(
        type: change.type,
        oldIndex: change.oldIndex,
        newIndex: change.newIndex,
        doc: EmptyModelDocumentSnapshot._(change.doc, change.doc.data()),
      );
    }).toList();

    return EmptyModelQuerySnapshot._(
      snapshot,
      docs,
      docChanges,
    );
  }

  @override
  Stream<EmptyModelQuerySnapshot> snapshots([SnapshotOptions? options]) {
    return reference.snapshots().map(_decodeSnapshot);
  }

  @override
  Future<EmptyModelQuerySnapshot> get([GetOptions? options]) {
    return reference.get(options).then(_decodeSnapshot);
  }

  @override
  EmptyModelQuery limit(int limit) {
    return _$EmptyModelQuery(
      _collection,
      $referenceWithoutCursor: $referenceWithoutCursor.limit(limit),
      $queryCursor: $queryCursor,
    );
  }

  @override
  EmptyModelQuery limitToLast(int limit) {
    return _$EmptyModelQuery(
      _collection,
      $referenceWithoutCursor: $referenceWithoutCursor.limitToLast(limit),
      $queryCursor: $queryCursor,
    );
  }

  EmptyModelQuery orderByFieldPath(
    FieldPath fieldPath, {
    bool descending = false,
    Object? startAt = _sentinel,
    Object? startAfter = _sentinel,
    Object? endAt = _sentinel,
    Object? endBefore = _sentinel,
    EmptyModelDocumentSnapshot? startAtDocument,
    EmptyModelDocumentSnapshot? endAtDocument,
    EmptyModelDocumentSnapshot? endBeforeDocument,
    EmptyModelDocumentSnapshot? startAfterDocument,
  }) {
    final query =
        $referenceWithoutCursor.orderBy(fieldPath, descending: descending);
    var queryCursor = $queryCursor;

    if (startAtDocument != null) {
      queryCursor = queryCursor.copyWith(
        startAt: const [],
        startAtDocumentSnapshot: startAtDocument.snapshot,
      );
    }
    if (startAfterDocument != null) {
      queryCursor = queryCursor.copyWith(
        startAfter: const [],
        startAfterDocumentSnapshot: startAfterDocument.snapshot,
      );
    }
    if (endAtDocument != null) {
      queryCursor = queryCursor.copyWith(
        endAt: const [],
        endAtDocumentSnapshot: endAtDocument.snapshot,
      );
    }
    if (endBeforeDocument != null) {
      queryCursor = queryCursor.copyWith(
        endBefore: const [],
        endBeforeDocumentSnapshot: endBeforeDocument.snapshot,
      );
    }

    if (startAt != _sentinel) {
      queryCursor = queryCursor.copyWith(
        startAt: [...queryCursor.startAt, startAt],
        startAtDocumentSnapshot: null,
      );
    }
    if (startAfter != _sentinel) {
      queryCursor = queryCursor.copyWith(
        startAfter: [...queryCursor.startAfter, startAfter],
        startAfterDocumentSnapshot: null,
      );
    }
    if (endAt != _sentinel) {
      queryCursor = queryCursor.copyWith(
        endAt: [...queryCursor.endAt, endAt],
        endAtDocumentSnapshot: null,
      );
    }
    if (endBefore != _sentinel) {
      queryCursor = queryCursor.copyWith(
        endBefore: [...queryCursor.endBefore, endBefore],
        endBeforeDocumentSnapshot: null,
      );
    }
    return _$EmptyModelQuery(
      _collection,
      $referenceWithoutCursor: query,
      $queryCursor: queryCursor,
    );
  }

  EmptyModelQuery whereFieldPath(
    FieldPath fieldPath, {
    Object? isEqualTo,
    Object? isNotEqualTo,
    Object? isLessThan,
    Object? isLessThanOrEqualTo,
    Object? isGreaterThan,
    Object? isGreaterThanOrEqualTo,
    Object? arrayContains,
    List<Object?>? arrayContainsAny,
    List<Object?>? whereIn,
    List<Object?>? whereNotIn,
    bool? isNull,
  }) {
    return _$EmptyModelQuery(
      _collection,
      $referenceWithoutCursor: $referenceWithoutCursor.where(
        fieldPath,
        isEqualTo: isEqualTo,
        isNotEqualTo: isNotEqualTo,
        isLessThan: isLessThan,
        isLessThanOrEqualTo: isLessThanOrEqualTo,
        isGreaterThan: isGreaterThan,
        isGreaterThanOrEqualTo: isGreaterThanOrEqualTo,
        arrayContains: arrayContains,
        arrayContainsAny: arrayContainsAny,
        whereIn: whereIn,
        whereNotIn: whereNotIn,
        isNull: isNull,
      ),
      $queryCursor: $queryCursor,
    );
  }

  EmptyModelQuery whereDocumentId({
    String? isEqualTo,
    String? isNotEqualTo,
    String? isLessThan,
    String? isLessThanOrEqualTo,
    String? isGreaterThan,
    String? isGreaterThanOrEqualTo,
    bool? isNull,
    List<String>? whereIn,
    List<String>? whereNotIn,
  }) {
    return _$EmptyModelQuery(
      _collection,
      $referenceWithoutCursor: $referenceWithoutCursor.where(
        FieldPath.documentId,
        isEqualTo: isEqualTo,
        isNotEqualTo: isNotEqualTo,
        isLessThan: isLessThan,
        isLessThanOrEqualTo: isLessThanOrEqualTo,
        isGreaterThan: isGreaterThan,
        isGreaterThanOrEqualTo: isGreaterThanOrEqualTo,
        isNull: isNull,
        whereIn: whereIn,
        whereNotIn: whereNotIn,
      ),
      $queryCursor: $queryCursor,
    );
  }

  EmptyModelQuery orderByDocumentId({
    bool descending = false,
    Object? startAt = _sentinel,
    Object? startAfter = _sentinel,
    Object? endAt = _sentinel,
    Object? endBefore = _sentinel,
    EmptyModelDocumentSnapshot? startAtDocument,
    EmptyModelDocumentSnapshot? endAtDocument,
    EmptyModelDocumentSnapshot? endBeforeDocument,
    EmptyModelDocumentSnapshot? startAfterDocument,
  }) {
    final query = $referenceWithoutCursor.orderBy(FieldPath.documentId,
        descending: descending);
    var queryCursor = $queryCursor;

    if (startAtDocument != null) {
      queryCursor = queryCursor.copyWith(
        startAt: const [],
        startAtDocumentSnapshot: startAtDocument.snapshot,
      );
    }
    if (startAfterDocument != null) {
      queryCursor = queryCursor.copyWith(
        startAfter: const [],
        startAfterDocumentSnapshot: startAfterDocument.snapshot,
      );
    }
    if (endAtDocument != null) {
      queryCursor = queryCursor.copyWith(
        endAt: const [],
        endAtDocumentSnapshot: endAtDocument.snapshot,
      );
    }
    if (endBeforeDocument != null) {
      queryCursor = queryCursor.copyWith(
        endBefore: const [],
        endBeforeDocumentSnapshot: endBeforeDocument.snapshot,
      );
    }

    if (startAt != _sentinel) {
      queryCursor = queryCursor.copyWith(
        startAt: [...queryCursor.startAt, startAt],
        startAtDocumentSnapshot: null,
      );
    }
    if (startAfter != _sentinel) {
      queryCursor = queryCursor.copyWith(
        startAfter: [...queryCursor.startAfter, startAfter],
        startAfterDocumentSnapshot: null,
      );
    }
    if (endAt != _sentinel) {
      queryCursor = queryCursor.copyWith(
        endAt: [...queryCursor.endAt, endAt],
        endAtDocumentSnapshot: null,
      );
    }
    if (endBefore != _sentinel) {
      queryCursor = queryCursor.copyWith(
        endBefore: [...queryCursor.endBefore, endBefore],
        endBeforeDocumentSnapshot: null,
      );
    }

    return _$EmptyModelQuery(
      _collection,
      $referenceWithoutCursor: query,
      $queryCursor: queryCursor,
    );
  }

  @override
  bool operator ==(Object other) {
    return other is _$EmptyModelQuery &&
        other.runtimeType == runtimeType &&
        other.reference == reference;
  }

  @override
  int get hashCode => Object.hash(runtimeType, reference);
}

class EmptyModelQuerySnapshot extends FirestoreQuerySnapshot<EmptyModel,
    EmptyModelQueryDocumentSnapshot> {
  EmptyModelQuerySnapshot._(
    this.snapshot,
    this.docs,
    this.docChanges,
  );

  final QuerySnapshot<EmptyModel> snapshot;

  @override
  final List<EmptyModelQueryDocumentSnapshot> docs;

  @override
  final List<FirestoreDocumentChange<EmptyModelDocumentSnapshot>> docChanges;
}

class EmptyModelQueryDocumentSnapshot
    extends FirestoreQueryDocumentSnapshot<EmptyModel>
    implements EmptyModelDocumentSnapshot {
  EmptyModelQueryDocumentSnapshot._(this.snapshot, this.data);

  @override
  final QueryDocumentSnapshot<EmptyModel> snapshot;

  @override
  EmptyModelDocumentReference get reference {
    return EmptyModelDocumentReference(snapshot.reference);
  }

  @override
  final EmptyModel data;
}

/// A collection reference object can be used for adding documents,
/// getting document references, and querying for documents
/// (using the methods inherited from Query).
abstract class OptionalJsonCollectionReference
    implements
        OptionalJsonQuery,
        FirestoreCollectionReference<OptionalJson, OptionalJsonQuerySnapshot> {
  factory OptionalJsonCollectionReference([
    FirebaseFirestore? firestore,
  ]) = _$OptionalJsonCollectionReference;

  static OptionalJson fromFirestore(
    DocumentSnapshot<Map<String, Object?>> snapshot,
    SnapshotOptions? options,
  ) {
    return _$OptionalJsonFromJson(snapshot.data()!);
  }

  static Map<String, Object?> toFirestore(
    OptionalJson value,
    SetOptions? options,
  ) {
    return _$OptionalJsonToJson(value);
  }

  @override
  CollectionReference<OptionalJson> get reference;

  @override
  OptionalJsonDocumentReference doc([String? id]);

  /// Add a new document to this collection with the specified data,
  /// assigning it a document ID automatically.
  Future<OptionalJsonDocumentReference> add(OptionalJson value);
}

class _$OptionalJsonCollectionReference extends _$OptionalJsonQuery
    implements OptionalJsonCollectionReference {
  factory _$OptionalJsonCollectionReference([FirebaseFirestore? firestore]) {
    firestore ??= FirebaseFirestore.instance;

    return _$OptionalJsonCollectionReference._(
      firestore.collection('root').withConverter(
            fromFirestore: OptionalJsonCollectionReference.fromFirestore,
            toFirestore: OptionalJsonCollectionReference.toFirestore,
          ),
    );
  }

  _$OptionalJsonCollectionReference._(
    CollectionReference<OptionalJson> reference,
  ) : super(reference, $referenceWithoutCursor: reference);

  String get path => reference.path;

  @override
  CollectionReference<OptionalJson> get reference =>
      super.reference as CollectionReference<OptionalJson>;

  @override
  OptionalJsonDocumentReference doc([String? id]) {
    assert(
      id == null || id.split('/').length == 1,
      'The document ID cannot be from a different collection',
    );
    return OptionalJsonDocumentReference(
      reference.doc(id),
    );
  }

  @override
  Future<OptionalJsonDocumentReference> add(OptionalJson value) {
    return reference
        .add(value)
        .then((ref) => OptionalJsonDocumentReference(ref));
  }

  @override
  bool operator ==(Object other) {
    return other is _$OptionalJsonCollectionReference &&
        other.runtimeType == runtimeType &&
        other.reference == reference;
  }

  @override
  int get hashCode => Object.hash(runtimeType, reference);
}

abstract class OptionalJsonDocumentReference extends FirestoreDocumentReference<
    OptionalJson, OptionalJsonDocumentSnapshot> {
  factory OptionalJsonDocumentReference(
          DocumentReference<OptionalJson> reference) =
      _$OptionalJsonDocumentReference;

  DocumentReference<OptionalJson> get reference;

  /// A reference to the [OptionalJsonCollectionReference] containing this document.
  OptionalJsonCollectionReference get parent {
    return _$OptionalJsonCollectionReference(reference.firestore);
  }

  @override
  Stream<OptionalJsonDocumentSnapshot> snapshots();

  @override
  Future<OptionalJsonDocumentSnapshot> get([GetOptions? options]);

  @override
  Future<void> delete();

  /// Updates data on the document. Data will be merged with any existing
  /// document data.
  ///
  /// If no document exists yet, the update will fail.
  Future<void> update({
    int value,
    FieldValue valueFieldValue,
  });

  /// Updates fields in the current document using the transaction API.
  ///
  /// The update will fail if applied to a document that does not exist.
  void transactionUpdate(
    Transaction transaction, {
    int value,
  });
}

class _$OptionalJsonDocumentReference extends FirestoreDocumentReference<
    OptionalJson,
    OptionalJsonDocumentSnapshot> implements OptionalJsonDocumentReference {
  _$OptionalJsonDocumentReference(this.reference);

  @override
  final DocumentReference<OptionalJson> reference;

  /// A reference to the [OptionalJsonCollectionReference] containing this document.
  OptionalJsonCollectionReference get parent {
    return _$OptionalJsonCollectionReference(reference.firestore);
  }

  @override
  Stream<OptionalJsonDocumentSnapshot> snapshots() {
    return reference.snapshots().map((snapshot) {
      return OptionalJsonDocumentSnapshot._(
        snapshot,
        snapshot.data(),
      );
    });
  }

  @override
  Future<OptionalJsonDocumentSnapshot> get([GetOptions? options]) {
    return reference.get(options).then((snapshot) {
      return OptionalJsonDocumentSnapshot._(
        snapshot,
        snapshot.data(),
      );
    });
  }

  @override
  Future<OptionalJsonDocumentSnapshot> transactionGet(Transaction transaction) {
    return transaction.get(reference).then((snapshot) {
      return OptionalJsonDocumentSnapshot._(
        snapshot,
        snapshot.data(),
      );
    });
  }

  Future<void> update({
    Object? value = _sentinel,
    FieldValue? valueFieldValue,
  }) async {
    assert(
      value == _sentinel || valueFieldValue == null,
      "Cannot specify both value and valueFieldValue",
    );
    final json = {
<<<<<<< HEAD
      if (value != _sentinel) "value": value as int,
      if (valueFieldValue != null) "value": valueFieldValue,
=======
      if (value != _sentinel) 'value': value as int,
>>>>>>> 3ab283bb
    };

    return reference.update(json);
  }

  void transactionUpdate(
    Transaction transaction, {
    Object? value = _sentinel,
  }) {
    final json = {
      if (value != _sentinel) "value": value as int,
    };

    transaction.update(reference, json);
  }

  @override
  bool operator ==(Object other) {
    return other is OptionalJsonDocumentReference &&
        other.runtimeType == runtimeType &&
        other.parent == parent &&
        other.id == id;
  }

  @override
  int get hashCode => Object.hash(runtimeType, parent, id);
}

class OptionalJsonDocumentSnapshot
    extends FirestoreDocumentSnapshot<OptionalJson> {
  OptionalJsonDocumentSnapshot._(
    this.snapshot,
    this.data,
  );

  @override
  final DocumentSnapshot<OptionalJson> snapshot;

  @override
  OptionalJsonDocumentReference get reference {
    return OptionalJsonDocumentReference(
      snapshot.reference,
    );
  }

  @override
  final OptionalJson? data;
}

abstract class OptionalJsonQuery
    implements QueryReference<OptionalJson, OptionalJsonQuerySnapshot> {
  @override
  OptionalJsonQuery limit(int limit);

  @override
  OptionalJsonQuery limitToLast(int limit);

  /// Perform an order query based on a [FieldPath].
  ///
  /// This method is considered unsafe as it does check that the field path
  /// maps to a valid property or that parameters such as [isEqualTo] receive
  /// a value of the correct type.
  ///
  /// If possible, instead use the more explicit variant of order queries:
  ///
  /// **AVOID**:
  /// ```dart
  /// collection.orderByFieldPath(
  ///   FieldPath.fromString('title'),
  ///   startAt: 'title',
  /// );
  /// ```
  ///
  /// **PREFER**:
  /// ```dart
  /// collection.orderByTitle(startAt: 'title');
  /// ```
  OptionalJsonQuery orderByFieldPath(
    FieldPath fieldPath, {
    bool descending = false,
    Object? startAt,
    Object? startAfter,
    Object? endAt,
    Object? endBefore,
    OptionalJsonDocumentSnapshot? startAtDocument,
    OptionalJsonDocumentSnapshot? endAtDocument,
    OptionalJsonDocumentSnapshot? endBeforeDocument,
    OptionalJsonDocumentSnapshot? startAfterDocument,
  });

  /// Perform a where query based on a [FieldPath].
  ///
  /// This method is considered unsafe as it does check that the field path
  /// maps to a valid property or that parameters such as [isEqualTo] receive
  /// a value of the correct type.
  ///
  /// If possible, instead use the more explicit variant of where queries:
  ///
  /// **AVOID**:
  /// ```dart
  /// collection.whereFieldPath(FieldPath.fromString('title'), isEqualTo: 'title');
  /// ```
  ///
  /// **PREFER**:
  /// ```dart
  /// collection.whereTitle(isEqualTo: 'title');
  /// ```
  OptionalJsonQuery whereFieldPath(
    FieldPath fieldPath, {
    Object? isEqualTo,
    Object? isNotEqualTo,
    Object? isLessThan,
    Object? isLessThanOrEqualTo,
    Object? isGreaterThan,
    Object? isGreaterThanOrEqualTo,
    Object? arrayContains,
    List<Object?>? arrayContainsAny,
    List<Object?>? whereIn,
    List<Object?>? whereNotIn,
    bool? isNull,
  });

  OptionalJsonQuery whereDocumentId({
    String? isEqualTo,
    String? isNotEqualTo,
    String? isLessThan,
    String? isLessThanOrEqualTo,
    String? isGreaterThan,
    String? isGreaterThanOrEqualTo,
    bool? isNull,
    List<String>? whereIn,
    List<String>? whereNotIn,
  });
  OptionalJsonQuery whereValue({
    int? isEqualTo,
    int? isNotEqualTo,
    int? isLessThan,
    int? isLessThanOrEqualTo,
    int? isGreaterThan,
    int? isGreaterThanOrEqualTo,
    bool? isNull,
    List<int>? whereIn,
    List<int>? whereNotIn,
  });

  OptionalJsonQuery orderByDocumentId({
    bool descending = false,
    String startAt,
    String startAfter,
    String endAt,
    String endBefore,
    OptionalJsonDocumentSnapshot? startAtDocument,
    OptionalJsonDocumentSnapshot? endAtDocument,
    OptionalJsonDocumentSnapshot? endBeforeDocument,
    OptionalJsonDocumentSnapshot? startAfterDocument,
  });

  OptionalJsonQuery orderByValue({
    bool descending = false,
    int startAt,
    int startAfter,
    int endAt,
    int endBefore,
    OptionalJsonDocumentSnapshot? startAtDocument,
    OptionalJsonDocumentSnapshot? endAtDocument,
    OptionalJsonDocumentSnapshot? endBeforeDocument,
    OptionalJsonDocumentSnapshot? startAfterDocument,
  });
}

class _$OptionalJsonQuery
    extends QueryReference<OptionalJson, OptionalJsonQuerySnapshot>
    implements OptionalJsonQuery {
  _$OptionalJsonQuery(
    this._collection, {
    required Query<OptionalJson> $referenceWithoutCursor,
    $QueryCursor $queryCursor = const $QueryCursor(),
  }) : super(
          $referenceWithoutCursor: $referenceWithoutCursor,
          $queryCursor: $queryCursor,
        );

  final CollectionReference<Object?> _collection;

  OptionalJsonQuerySnapshot _decodeSnapshot(
    QuerySnapshot<OptionalJson> snapshot,
  ) {
    final docs = snapshot.docs.map((e) {
      return OptionalJsonQueryDocumentSnapshot._(e, e.data());
    }).toList();

    final docChanges = snapshot.docChanges.map((change) {
      return FirestoreDocumentChange<OptionalJsonDocumentSnapshot>(
        type: change.type,
        oldIndex: change.oldIndex,
        newIndex: change.newIndex,
        doc: OptionalJsonDocumentSnapshot._(change.doc, change.doc.data()),
      );
    }).toList();

    return OptionalJsonQuerySnapshot._(
      snapshot,
      docs,
      docChanges,
    );
  }

  @override
  Stream<OptionalJsonQuerySnapshot> snapshots([SnapshotOptions? options]) {
    return reference.snapshots().map(_decodeSnapshot);
  }

  @override
  Future<OptionalJsonQuerySnapshot> get([GetOptions? options]) {
    return reference.get(options).then(_decodeSnapshot);
  }

  @override
  OptionalJsonQuery limit(int limit) {
    return _$OptionalJsonQuery(
      _collection,
      $referenceWithoutCursor: $referenceWithoutCursor.limit(limit),
      $queryCursor: $queryCursor,
    );
  }

  @override
  OptionalJsonQuery limitToLast(int limit) {
    return _$OptionalJsonQuery(
      _collection,
      $referenceWithoutCursor: $referenceWithoutCursor.limitToLast(limit),
      $queryCursor: $queryCursor,
    );
  }

  OptionalJsonQuery orderByFieldPath(
    FieldPath fieldPath, {
    bool descending = false,
    Object? startAt = _sentinel,
    Object? startAfter = _sentinel,
    Object? endAt = _sentinel,
    Object? endBefore = _sentinel,
    OptionalJsonDocumentSnapshot? startAtDocument,
    OptionalJsonDocumentSnapshot? endAtDocument,
    OptionalJsonDocumentSnapshot? endBeforeDocument,
    OptionalJsonDocumentSnapshot? startAfterDocument,
  }) {
    final query =
        $referenceWithoutCursor.orderBy(fieldPath, descending: descending);
    var queryCursor = $queryCursor;

    if (startAtDocument != null) {
      queryCursor = queryCursor.copyWith(
        startAt: const [],
        startAtDocumentSnapshot: startAtDocument.snapshot,
      );
    }
    if (startAfterDocument != null) {
      queryCursor = queryCursor.copyWith(
        startAfter: const [],
        startAfterDocumentSnapshot: startAfterDocument.snapshot,
      );
    }
    if (endAtDocument != null) {
      queryCursor = queryCursor.copyWith(
        endAt: const [],
        endAtDocumentSnapshot: endAtDocument.snapshot,
      );
    }
    if (endBeforeDocument != null) {
      queryCursor = queryCursor.copyWith(
        endBefore: const [],
        endBeforeDocumentSnapshot: endBeforeDocument.snapshot,
      );
    }

    if (startAt != _sentinel) {
      queryCursor = queryCursor.copyWith(
        startAt: [...queryCursor.startAt, startAt],
        startAtDocumentSnapshot: null,
      );
    }
    if (startAfter != _sentinel) {
      queryCursor = queryCursor.copyWith(
        startAfter: [...queryCursor.startAfter, startAfter],
        startAfterDocumentSnapshot: null,
      );
    }
    if (endAt != _sentinel) {
      queryCursor = queryCursor.copyWith(
        endAt: [...queryCursor.endAt, endAt],
        endAtDocumentSnapshot: null,
      );
    }
    if (endBefore != _sentinel) {
      queryCursor = queryCursor.copyWith(
        endBefore: [...queryCursor.endBefore, endBefore],
        endBeforeDocumentSnapshot: null,
      );
    }
    return _$OptionalJsonQuery(
      _collection,
      $referenceWithoutCursor: query,
      $queryCursor: queryCursor,
    );
  }

  OptionalJsonQuery whereFieldPath(
    FieldPath fieldPath, {
    Object? isEqualTo,
    Object? isNotEqualTo,
    Object? isLessThan,
    Object? isLessThanOrEqualTo,
    Object? isGreaterThan,
    Object? isGreaterThanOrEqualTo,
    Object? arrayContains,
    List<Object?>? arrayContainsAny,
    List<Object?>? whereIn,
    List<Object?>? whereNotIn,
    bool? isNull,
  }) {
    return _$OptionalJsonQuery(
      _collection,
      $referenceWithoutCursor: $referenceWithoutCursor.where(
        fieldPath,
        isEqualTo: isEqualTo,
        isNotEqualTo: isNotEqualTo,
        isLessThan: isLessThan,
        isLessThanOrEqualTo: isLessThanOrEqualTo,
        isGreaterThan: isGreaterThan,
        isGreaterThanOrEqualTo: isGreaterThanOrEqualTo,
        arrayContains: arrayContains,
        arrayContainsAny: arrayContainsAny,
        whereIn: whereIn,
        whereNotIn: whereNotIn,
        isNull: isNull,
      ),
      $queryCursor: $queryCursor,
    );
  }

  OptionalJsonQuery whereDocumentId({
    String? isEqualTo,
    String? isNotEqualTo,
    String? isLessThan,
    String? isLessThanOrEqualTo,
    String? isGreaterThan,
    String? isGreaterThanOrEqualTo,
    bool? isNull,
    List<String>? whereIn,
    List<String>? whereNotIn,
  }) {
    return _$OptionalJsonQuery(
      _collection,
      $referenceWithoutCursor: $referenceWithoutCursor.where(
        FieldPath.documentId,
        isEqualTo: isEqualTo,
        isNotEqualTo: isNotEqualTo,
        isLessThan: isLessThan,
        isLessThanOrEqualTo: isLessThanOrEqualTo,
        isGreaterThan: isGreaterThan,
        isGreaterThanOrEqualTo: isGreaterThanOrEqualTo,
        isNull: isNull,
        whereIn: whereIn,
        whereNotIn: whereNotIn,
      ),
      $queryCursor: $queryCursor,
    );
  }

  OptionalJsonQuery whereValue({
    int? isEqualTo,
    int? isNotEqualTo,
    int? isLessThan,
    int? isLessThanOrEqualTo,
    int? isGreaterThan,
    int? isGreaterThanOrEqualTo,
    bool? isNull,
    List<int>? whereIn,
    List<int>? whereNotIn,
  }) {
    return _$OptionalJsonQuery(
      _collection,
      $referenceWithoutCursor: $referenceWithoutCursor.where(
        _$OptionalJsonFieldMap['value']!,
        isEqualTo: isEqualTo,
        isNotEqualTo: isNotEqualTo,
        isLessThan: isLessThan,
        isLessThanOrEqualTo: isLessThanOrEqualTo,
        isGreaterThan: isGreaterThan,
        isGreaterThanOrEqualTo: isGreaterThanOrEqualTo,
        isNull: isNull,
        whereIn: whereIn,
        whereNotIn: whereNotIn,
      ),
      $queryCursor: $queryCursor,
    );
  }

  OptionalJsonQuery orderByDocumentId({
    bool descending = false,
    Object? startAt = _sentinel,
    Object? startAfter = _sentinel,
    Object? endAt = _sentinel,
    Object? endBefore = _sentinel,
    OptionalJsonDocumentSnapshot? startAtDocument,
    OptionalJsonDocumentSnapshot? endAtDocument,
    OptionalJsonDocumentSnapshot? endBeforeDocument,
    OptionalJsonDocumentSnapshot? startAfterDocument,
  }) {
    final query = $referenceWithoutCursor.orderBy(FieldPath.documentId,
        descending: descending);
    var queryCursor = $queryCursor;

    if (startAtDocument != null) {
      queryCursor = queryCursor.copyWith(
        startAt: const [],
        startAtDocumentSnapshot: startAtDocument.snapshot,
      );
    }
    if (startAfterDocument != null) {
      queryCursor = queryCursor.copyWith(
        startAfter: const [],
        startAfterDocumentSnapshot: startAfterDocument.snapshot,
      );
    }
    if (endAtDocument != null) {
      queryCursor = queryCursor.copyWith(
        endAt: const [],
        endAtDocumentSnapshot: endAtDocument.snapshot,
      );
    }
    if (endBeforeDocument != null) {
      queryCursor = queryCursor.copyWith(
        endBefore: const [],
        endBeforeDocumentSnapshot: endBeforeDocument.snapshot,
      );
    }

    if (startAt != _sentinel) {
      queryCursor = queryCursor.copyWith(
        startAt: [...queryCursor.startAt, startAt],
        startAtDocumentSnapshot: null,
      );
    }
    if (startAfter != _sentinel) {
      queryCursor = queryCursor.copyWith(
        startAfter: [...queryCursor.startAfter, startAfter],
        startAfterDocumentSnapshot: null,
      );
    }
    if (endAt != _sentinel) {
      queryCursor = queryCursor.copyWith(
        endAt: [...queryCursor.endAt, endAt],
        endAtDocumentSnapshot: null,
      );
    }
    if (endBefore != _sentinel) {
      queryCursor = queryCursor.copyWith(
        endBefore: [...queryCursor.endBefore, endBefore],
        endBeforeDocumentSnapshot: null,
      );
    }

    return _$OptionalJsonQuery(
      _collection,
      $referenceWithoutCursor: query,
      $queryCursor: queryCursor,
    );
  }

  OptionalJsonQuery orderByValue({
    bool descending = false,
    Object? startAt = _sentinel,
    Object? startAfter = _sentinel,
    Object? endAt = _sentinel,
    Object? endBefore = _sentinel,
    OptionalJsonDocumentSnapshot? startAtDocument,
    OptionalJsonDocumentSnapshot? endAtDocument,
    OptionalJsonDocumentSnapshot? endBeforeDocument,
    OptionalJsonDocumentSnapshot? startAfterDocument,
  }) {
    final query = $referenceWithoutCursor
        .orderBy(_$OptionalJsonFieldMap['value']!, descending: descending);
    var queryCursor = $queryCursor;

    if (startAtDocument != null) {
      queryCursor = queryCursor.copyWith(
        startAt: const [],
        startAtDocumentSnapshot: startAtDocument.snapshot,
      );
    }
    if (startAfterDocument != null) {
      queryCursor = queryCursor.copyWith(
        startAfter: const [],
        startAfterDocumentSnapshot: startAfterDocument.snapshot,
      );
    }
    if (endAtDocument != null) {
      queryCursor = queryCursor.copyWith(
        endAt: const [],
        endAtDocumentSnapshot: endAtDocument.snapshot,
      );
    }
    if (endBeforeDocument != null) {
      queryCursor = queryCursor.copyWith(
        endBefore: const [],
        endBeforeDocumentSnapshot: endBeforeDocument.snapshot,
      );
    }

    if (startAt != _sentinel) {
      queryCursor = queryCursor.copyWith(
        startAt: [...queryCursor.startAt, startAt],
        startAtDocumentSnapshot: null,
      );
    }
    if (startAfter != _sentinel) {
      queryCursor = queryCursor.copyWith(
        startAfter: [...queryCursor.startAfter, startAfter],
        startAfterDocumentSnapshot: null,
      );
    }
    if (endAt != _sentinel) {
      queryCursor = queryCursor.copyWith(
        endAt: [...queryCursor.endAt, endAt],
        endAtDocumentSnapshot: null,
      );
    }
    if (endBefore != _sentinel) {
      queryCursor = queryCursor.copyWith(
        endBefore: [...queryCursor.endBefore, endBefore],
        endBeforeDocumentSnapshot: null,
      );
    }

    return _$OptionalJsonQuery(
      _collection,
      $referenceWithoutCursor: query,
      $queryCursor: queryCursor,
    );
  }

  @override
  bool operator ==(Object other) {
    return other is _$OptionalJsonQuery &&
        other.runtimeType == runtimeType &&
        other.reference == reference;
  }

  @override
  int get hashCode => Object.hash(runtimeType, reference);
}

class OptionalJsonQuerySnapshot extends FirestoreQuerySnapshot<OptionalJson,
    OptionalJsonQueryDocumentSnapshot> {
  OptionalJsonQuerySnapshot._(
    this.snapshot,
    this.docs,
    this.docChanges,
  );

  final QuerySnapshot<OptionalJson> snapshot;

  @override
  final List<OptionalJsonQueryDocumentSnapshot> docs;

  @override
  final List<FirestoreDocumentChange<OptionalJsonDocumentSnapshot>> docChanges;
}

class OptionalJsonQueryDocumentSnapshot
    extends FirestoreQueryDocumentSnapshot<OptionalJson>
    implements OptionalJsonDocumentSnapshot {
  OptionalJsonQueryDocumentSnapshot._(this.snapshot, this.data);

  @override
  final QueryDocumentSnapshot<OptionalJson> snapshot;

  @override
  OptionalJsonDocumentReference get reference {
    return OptionalJsonDocumentReference(snapshot.reference);
  }

  @override
  final OptionalJson data;
}

/// A collection reference object can be used for adding documents,
/// getting document references, and querying for documents
/// (using the methods inherited from Query).
abstract class MixedJsonCollectionReference
    implements
        MixedJsonQuery,
        FirestoreCollectionReference<MixedJson, MixedJsonQuerySnapshot> {
  factory MixedJsonCollectionReference([
    FirebaseFirestore? firestore,
  ]) = _$MixedJsonCollectionReference;

  static MixedJson fromFirestore(
    DocumentSnapshot<Map<String, Object?>> snapshot,
    SnapshotOptions? options,
  ) {
    return MixedJson.fromJson(snapshot.data()!);
  }

  static Map<String, Object?> toFirestore(
    MixedJson value,
    SetOptions? options,
  ) {
    return value.toJson();
  }

  @override
  CollectionReference<MixedJson> get reference;

  @override
  MixedJsonDocumentReference doc([String? id]);

  /// Add a new document to this collection with the specified data,
  /// assigning it a document ID automatically.
  Future<MixedJsonDocumentReference> add(MixedJson value);
}

class _$MixedJsonCollectionReference extends _$MixedJsonQuery
    implements MixedJsonCollectionReference {
  factory _$MixedJsonCollectionReference([FirebaseFirestore? firestore]) {
    firestore ??= FirebaseFirestore.instance;

    return _$MixedJsonCollectionReference._(
      firestore.collection('root').withConverter(
            fromFirestore: MixedJsonCollectionReference.fromFirestore,
            toFirestore: MixedJsonCollectionReference.toFirestore,
          ),
    );
  }

  _$MixedJsonCollectionReference._(
    CollectionReference<MixedJson> reference,
  ) : super(reference, $referenceWithoutCursor: reference);

  String get path => reference.path;

  @override
  CollectionReference<MixedJson> get reference =>
      super.reference as CollectionReference<MixedJson>;

  @override
  MixedJsonDocumentReference doc([String? id]) {
    assert(
      id == null || id.split('/').length == 1,
      'The document ID cannot be from a different collection',
    );
    return MixedJsonDocumentReference(
      reference.doc(id),
    );
  }

  @override
  Future<MixedJsonDocumentReference> add(MixedJson value) {
    return reference.add(value).then((ref) => MixedJsonDocumentReference(ref));
  }

  @override
  bool operator ==(Object other) {
    return other is _$MixedJsonCollectionReference &&
        other.runtimeType == runtimeType &&
        other.reference == reference;
  }

  @override
  int get hashCode => Object.hash(runtimeType, reference);
}

abstract class MixedJsonDocumentReference
    extends FirestoreDocumentReference<MixedJson, MixedJsonDocumentSnapshot> {
  factory MixedJsonDocumentReference(DocumentReference<MixedJson> reference) =
      _$MixedJsonDocumentReference;

  DocumentReference<MixedJson> get reference;

  /// A reference to the [MixedJsonCollectionReference] containing this document.
  MixedJsonCollectionReference get parent {
    return _$MixedJsonCollectionReference(reference.firestore);
  }

  @override
  Stream<MixedJsonDocumentSnapshot> snapshots();

  @override
  Future<MixedJsonDocumentSnapshot> get([GetOptions? options]);

  @override
  Future<void> delete();

  /// Updates data on the document. Data will be merged with any existing
  /// document data.
  ///
  /// If no document exists yet, the update will fail.
  Future<void> update({
    int value,
    FieldValue valueFieldValue,
  });

  /// Updates fields in the current document using the transaction API.
  ///
  /// The update will fail if applied to a document that does not exist.
  void transactionUpdate(
    Transaction transaction, {
    int value,
  });
}

class _$MixedJsonDocumentReference
    extends FirestoreDocumentReference<MixedJson, MixedJsonDocumentSnapshot>
    implements MixedJsonDocumentReference {
  _$MixedJsonDocumentReference(this.reference);

  @override
  final DocumentReference<MixedJson> reference;

  /// A reference to the [MixedJsonCollectionReference] containing this document.
  MixedJsonCollectionReference get parent {
    return _$MixedJsonCollectionReference(reference.firestore);
  }

  @override
  Stream<MixedJsonDocumentSnapshot> snapshots() {
    return reference.snapshots().map((snapshot) {
      return MixedJsonDocumentSnapshot._(
        snapshot,
        snapshot.data(),
      );
    });
  }

  @override
  Future<MixedJsonDocumentSnapshot> get([GetOptions? options]) {
    return reference.get(options).then((snapshot) {
      return MixedJsonDocumentSnapshot._(
        snapshot,
        snapshot.data(),
      );
    });
  }

  @override
  Future<MixedJsonDocumentSnapshot> transactionGet(Transaction transaction) {
    return transaction.get(reference).then((snapshot) {
      return MixedJsonDocumentSnapshot._(
        snapshot,
        snapshot.data(),
      );
    });
  }

  Future<void> update({
    Object? value = _sentinel,
    FieldValue? valueFieldValue,
  }) async {
    assert(
      value == _sentinel || valueFieldValue == null,
      "Cannot specify both value and valueFieldValue",
    );
    final json = {
<<<<<<< HEAD
      if (value != _sentinel) "value": value as int,
      if (valueFieldValue != null) "value": valueFieldValue,
=======
      if (value != _sentinel) 'value': value as int,
>>>>>>> 3ab283bb
    };

    return reference.update(json);
  }

  void transactionUpdate(
    Transaction transaction, {
    Object? value = _sentinel,
  }) {
    final json = {
      if (value != _sentinel) "value": value as int,
    };

    transaction.update(reference, json);
  }

  @override
  bool operator ==(Object other) {
    return other is MixedJsonDocumentReference &&
        other.runtimeType == runtimeType &&
        other.parent == parent &&
        other.id == id;
  }

  @override
  int get hashCode => Object.hash(runtimeType, parent, id);
}

class MixedJsonDocumentSnapshot extends FirestoreDocumentSnapshot<MixedJson> {
  MixedJsonDocumentSnapshot._(
    this.snapshot,
    this.data,
  );

  @override
  final DocumentSnapshot<MixedJson> snapshot;

  @override
  MixedJsonDocumentReference get reference {
    return MixedJsonDocumentReference(
      snapshot.reference,
    );
  }

  @override
  final MixedJson? data;
}

abstract class MixedJsonQuery
    implements QueryReference<MixedJson, MixedJsonQuerySnapshot> {
  @override
  MixedJsonQuery limit(int limit);

  @override
  MixedJsonQuery limitToLast(int limit);

  /// Perform an order query based on a [FieldPath].
  ///
  /// This method is considered unsafe as it does check that the field path
  /// maps to a valid property or that parameters such as [isEqualTo] receive
  /// a value of the correct type.
  ///
  /// If possible, instead use the more explicit variant of order queries:
  ///
  /// **AVOID**:
  /// ```dart
  /// collection.orderByFieldPath(
  ///   FieldPath.fromString('title'),
  ///   startAt: 'title',
  /// );
  /// ```
  ///
  /// **PREFER**:
  /// ```dart
  /// collection.orderByTitle(startAt: 'title');
  /// ```
  MixedJsonQuery orderByFieldPath(
    FieldPath fieldPath, {
    bool descending = false,
    Object? startAt,
    Object? startAfter,
    Object? endAt,
    Object? endBefore,
    MixedJsonDocumentSnapshot? startAtDocument,
    MixedJsonDocumentSnapshot? endAtDocument,
    MixedJsonDocumentSnapshot? endBeforeDocument,
    MixedJsonDocumentSnapshot? startAfterDocument,
  });

  /// Perform a where query based on a [FieldPath].
  ///
  /// This method is considered unsafe as it does check that the field path
  /// maps to a valid property or that parameters such as [isEqualTo] receive
  /// a value of the correct type.
  ///
  /// If possible, instead use the more explicit variant of where queries:
  ///
  /// **AVOID**:
  /// ```dart
  /// collection.whereFieldPath(FieldPath.fromString('title'), isEqualTo: 'title');
  /// ```
  ///
  /// **PREFER**:
  /// ```dart
  /// collection.whereTitle(isEqualTo: 'title');
  /// ```
  MixedJsonQuery whereFieldPath(
    FieldPath fieldPath, {
    Object? isEqualTo,
    Object? isNotEqualTo,
    Object? isLessThan,
    Object? isLessThanOrEqualTo,
    Object? isGreaterThan,
    Object? isGreaterThanOrEqualTo,
    Object? arrayContains,
    List<Object?>? arrayContainsAny,
    List<Object?>? whereIn,
    List<Object?>? whereNotIn,
    bool? isNull,
  });

  MixedJsonQuery whereDocumentId({
    String? isEqualTo,
    String? isNotEqualTo,
    String? isLessThan,
    String? isLessThanOrEqualTo,
    String? isGreaterThan,
    String? isGreaterThanOrEqualTo,
    bool? isNull,
    List<String>? whereIn,
    List<String>? whereNotIn,
  });
  MixedJsonQuery whereValue({
    int? isEqualTo,
    int? isNotEqualTo,
    int? isLessThan,
    int? isLessThanOrEqualTo,
    int? isGreaterThan,
    int? isGreaterThanOrEqualTo,
    bool? isNull,
    List<int>? whereIn,
    List<int>? whereNotIn,
  });

  MixedJsonQuery orderByDocumentId({
    bool descending = false,
    String startAt,
    String startAfter,
    String endAt,
    String endBefore,
    MixedJsonDocumentSnapshot? startAtDocument,
    MixedJsonDocumentSnapshot? endAtDocument,
    MixedJsonDocumentSnapshot? endBeforeDocument,
    MixedJsonDocumentSnapshot? startAfterDocument,
  });

  MixedJsonQuery orderByValue({
    bool descending = false,
    int startAt,
    int startAfter,
    int endAt,
    int endBefore,
    MixedJsonDocumentSnapshot? startAtDocument,
    MixedJsonDocumentSnapshot? endAtDocument,
    MixedJsonDocumentSnapshot? endBeforeDocument,
    MixedJsonDocumentSnapshot? startAfterDocument,
  });
}

class _$MixedJsonQuery extends QueryReference<MixedJson, MixedJsonQuerySnapshot>
    implements MixedJsonQuery {
  _$MixedJsonQuery(
    this._collection, {
    required Query<MixedJson> $referenceWithoutCursor,
    $QueryCursor $queryCursor = const $QueryCursor(),
  }) : super(
          $referenceWithoutCursor: $referenceWithoutCursor,
          $queryCursor: $queryCursor,
        );

  final CollectionReference<Object?> _collection;

  MixedJsonQuerySnapshot _decodeSnapshot(
    QuerySnapshot<MixedJson> snapshot,
  ) {
    final docs = snapshot.docs.map((e) {
      return MixedJsonQueryDocumentSnapshot._(e, e.data());
    }).toList();

    final docChanges = snapshot.docChanges.map((change) {
      return FirestoreDocumentChange<MixedJsonDocumentSnapshot>(
        type: change.type,
        oldIndex: change.oldIndex,
        newIndex: change.newIndex,
        doc: MixedJsonDocumentSnapshot._(change.doc, change.doc.data()),
      );
    }).toList();

    return MixedJsonQuerySnapshot._(
      snapshot,
      docs,
      docChanges,
    );
  }

  @override
  Stream<MixedJsonQuerySnapshot> snapshots([SnapshotOptions? options]) {
    return reference.snapshots().map(_decodeSnapshot);
  }

  @override
  Future<MixedJsonQuerySnapshot> get([GetOptions? options]) {
    return reference.get(options).then(_decodeSnapshot);
  }

  @override
  MixedJsonQuery limit(int limit) {
    return _$MixedJsonQuery(
      _collection,
      $referenceWithoutCursor: $referenceWithoutCursor.limit(limit),
      $queryCursor: $queryCursor,
    );
  }

  @override
  MixedJsonQuery limitToLast(int limit) {
    return _$MixedJsonQuery(
      _collection,
      $referenceWithoutCursor: $referenceWithoutCursor.limitToLast(limit),
      $queryCursor: $queryCursor,
    );
  }

  MixedJsonQuery orderByFieldPath(
    FieldPath fieldPath, {
    bool descending = false,
    Object? startAt = _sentinel,
    Object? startAfter = _sentinel,
    Object? endAt = _sentinel,
    Object? endBefore = _sentinel,
    MixedJsonDocumentSnapshot? startAtDocument,
    MixedJsonDocumentSnapshot? endAtDocument,
    MixedJsonDocumentSnapshot? endBeforeDocument,
    MixedJsonDocumentSnapshot? startAfterDocument,
  }) {
    final query =
        $referenceWithoutCursor.orderBy(fieldPath, descending: descending);
    var queryCursor = $queryCursor;

    if (startAtDocument != null) {
      queryCursor = queryCursor.copyWith(
        startAt: const [],
        startAtDocumentSnapshot: startAtDocument.snapshot,
      );
    }
    if (startAfterDocument != null) {
      queryCursor = queryCursor.copyWith(
        startAfter: const [],
        startAfterDocumentSnapshot: startAfterDocument.snapshot,
      );
    }
    if (endAtDocument != null) {
      queryCursor = queryCursor.copyWith(
        endAt: const [],
        endAtDocumentSnapshot: endAtDocument.snapshot,
      );
    }
    if (endBeforeDocument != null) {
      queryCursor = queryCursor.copyWith(
        endBefore: const [],
        endBeforeDocumentSnapshot: endBeforeDocument.snapshot,
      );
    }

    if (startAt != _sentinel) {
      queryCursor = queryCursor.copyWith(
        startAt: [...queryCursor.startAt, startAt],
        startAtDocumentSnapshot: null,
      );
    }
    if (startAfter != _sentinel) {
      queryCursor = queryCursor.copyWith(
        startAfter: [...queryCursor.startAfter, startAfter],
        startAfterDocumentSnapshot: null,
      );
    }
    if (endAt != _sentinel) {
      queryCursor = queryCursor.copyWith(
        endAt: [...queryCursor.endAt, endAt],
        endAtDocumentSnapshot: null,
      );
    }
    if (endBefore != _sentinel) {
      queryCursor = queryCursor.copyWith(
        endBefore: [...queryCursor.endBefore, endBefore],
        endBeforeDocumentSnapshot: null,
      );
    }
    return _$MixedJsonQuery(
      _collection,
      $referenceWithoutCursor: query,
      $queryCursor: queryCursor,
    );
  }

  MixedJsonQuery whereFieldPath(
    FieldPath fieldPath, {
    Object? isEqualTo,
    Object? isNotEqualTo,
    Object? isLessThan,
    Object? isLessThanOrEqualTo,
    Object? isGreaterThan,
    Object? isGreaterThanOrEqualTo,
    Object? arrayContains,
    List<Object?>? arrayContainsAny,
    List<Object?>? whereIn,
    List<Object?>? whereNotIn,
    bool? isNull,
  }) {
    return _$MixedJsonQuery(
      _collection,
      $referenceWithoutCursor: $referenceWithoutCursor.where(
        fieldPath,
        isEqualTo: isEqualTo,
        isNotEqualTo: isNotEqualTo,
        isLessThan: isLessThan,
        isLessThanOrEqualTo: isLessThanOrEqualTo,
        isGreaterThan: isGreaterThan,
        isGreaterThanOrEqualTo: isGreaterThanOrEqualTo,
        arrayContains: arrayContains,
        arrayContainsAny: arrayContainsAny,
        whereIn: whereIn,
        whereNotIn: whereNotIn,
        isNull: isNull,
      ),
      $queryCursor: $queryCursor,
    );
  }

  MixedJsonQuery whereDocumentId({
    String? isEqualTo,
    String? isNotEqualTo,
    String? isLessThan,
    String? isLessThanOrEqualTo,
    String? isGreaterThan,
    String? isGreaterThanOrEqualTo,
    bool? isNull,
    List<String>? whereIn,
    List<String>? whereNotIn,
  }) {
    return _$MixedJsonQuery(
      _collection,
      $referenceWithoutCursor: $referenceWithoutCursor.where(
        FieldPath.documentId,
        isEqualTo: isEqualTo,
        isNotEqualTo: isNotEqualTo,
        isLessThan: isLessThan,
        isLessThanOrEqualTo: isLessThanOrEqualTo,
        isGreaterThan: isGreaterThan,
        isGreaterThanOrEqualTo: isGreaterThanOrEqualTo,
        isNull: isNull,
        whereIn: whereIn,
        whereNotIn: whereNotIn,
      ),
      $queryCursor: $queryCursor,
    );
  }

  MixedJsonQuery whereValue({
    int? isEqualTo,
    int? isNotEqualTo,
    int? isLessThan,
    int? isLessThanOrEqualTo,
    int? isGreaterThan,
    int? isGreaterThanOrEqualTo,
    bool? isNull,
    List<int>? whereIn,
    List<int>? whereNotIn,
  }) {
    return _$MixedJsonQuery(
      _collection,
      $referenceWithoutCursor: $referenceWithoutCursor.where(
        _$MixedJsonFieldMap['value']!,
        isEqualTo: isEqualTo,
        isNotEqualTo: isNotEqualTo,
        isLessThan: isLessThan,
        isLessThanOrEqualTo: isLessThanOrEqualTo,
        isGreaterThan: isGreaterThan,
        isGreaterThanOrEqualTo: isGreaterThanOrEqualTo,
        isNull: isNull,
        whereIn: whereIn,
        whereNotIn: whereNotIn,
      ),
      $queryCursor: $queryCursor,
    );
  }

  MixedJsonQuery orderByDocumentId({
    bool descending = false,
    Object? startAt = _sentinel,
    Object? startAfter = _sentinel,
    Object? endAt = _sentinel,
    Object? endBefore = _sentinel,
    MixedJsonDocumentSnapshot? startAtDocument,
    MixedJsonDocumentSnapshot? endAtDocument,
    MixedJsonDocumentSnapshot? endBeforeDocument,
    MixedJsonDocumentSnapshot? startAfterDocument,
  }) {
    final query = $referenceWithoutCursor.orderBy(FieldPath.documentId,
        descending: descending);
    var queryCursor = $queryCursor;

    if (startAtDocument != null) {
      queryCursor = queryCursor.copyWith(
        startAt: const [],
        startAtDocumentSnapshot: startAtDocument.snapshot,
      );
    }
    if (startAfterDocument != null) {
      queryCursor = queryCursor.copyWith(
        startAfter: const [],
        startAfterDocumentSnapshot: startAfterDocument.snapshot,
      );
    }
    if (endAtDocument != null) {
      queryCursor = queryCursor.copyWith(
        endAt: const [],
        endAtDocumentSnapshot: endAtDocument.snapshot,
      );
    }
    if (endBeforeDocument != null) {
      queryCursor = queryCursor.copyWith(
        endBefore: const [],
        endBeforeDocumentSnapshot: endBeforeDocument.snapshot,
      );
    }

    if (startAt != _sentinel) {
      queryCursor = queryCursor.copyWith(
        startAt: [...queryCursor.startAt, startAt],
        startAtDocumentSnapshot: null,
      );
    }
    if (startAfter != _sentinel) {
      queryCursor = queryCursor.copyWith(
        startAfter: [...queryCursor.startAfter, startAfter],
        startAfterDocumentSnapshot: null,
      );
    }
    if (endAt != _sentinel) {
      queryCursor = queryCursor.copyWith(
        endAt: [...queryCursor.endAt, endAt],
        endAtDocumentSnapshot: null,
      );
    }
    if (endBefore != _sentinel) {
      queryCursor = queryCursor.copyWith(
        endBefore: [...queryCursor.endBefore, endBefore],
        endBeforeDocumentSnapshot: null,
      );
    }

    return _$MixedJsonQuery(
      _collection,
      $referenceWithoutCursor: query,
      $queryCursor: queryCursor,
    );
  }

  MixedJsonQuery orderByValue({
    bool descending = false,
    Object? startAt = _sentinel,
    Object? startAfter = _sentinel,
    Object? endAt = _sentinel,
    Object? endBefore = _sentinel,
    MixedJsonDocumentSnapshot? startAtDocument,
    MixedJsonDocumentSnapshot? endAtDocument,
    MixedJsonDocumentSnapshot? endBeforeDocument,
    MixedJsonDocumentSnapshot? startAfterDocument,
  }) {
    final query = $referenceWithoutCursor.orderBy(_$MixedJsonFieldMap['value']!,
        descending: descending);
    var queryCursor = $queryCursor;

    if (startAtDocument != null) {
      queryCursor = queryCursor.copyWith(
        startAt: const [],
        startAtDocumentSnapshot: startAtDocument.snapshot,
      );
    }
    if (startAfterDocument != null) {
      queryCursor = queryCursor.copyWith(
        startAfter: const [],
        startAfterDocumentSnapshot: startAfterDocument.snapshot,
      );
    }
    if (endAtDocument != null) {
      queryCursor = queryCursor.copyWith(
        endAt: const [],
        endAtDocumentSnapshot: endAtDocument.snapshot,
      );
    }
    if (endBeforeDocument != null) {
      queryCursor = queryCursor.copyWith(
        endBefore: const [],
        endBeforeDocumentSnapshot: endBeforeDocument.snapshot,
      );
    }

    if (startAt != _sentinel) {
      queryCursor = queryCursor.copyWith(
        startAt: [...queryCursor.startAt, startAt],
        startAtDocumentSnapshot: null,
      );
    }
    if (startAfter != _sentinel) {
      queryCursor = queryCursor.copyWith(
        startAfter: [...queryCursor.startAfter, startAfter],
        startAfterDocumentSnapshot: null,
      );
    }
    if (endAt != _sentinel) {
      queryCursor = queryCursor.copyWith(
        endAt: [...queryCursor.endAt, endAt],
        endAtDocumentSnapshot: null,
      );
    }
    if (endBefore != _sentinel) {
      queryCursor = queryCursor.copyWith(
        endBefore: [...queryCursor.endBefore, endBefore],
        endBeforeDocumentSnapshot: null,
      );
    }

    return _$MixedJsonQuery(
      _collection,
      $referenceWithoutCursor: query,
      $queryCursor: queryCursor,
    );
  }

  @override
  bool operator ==(Object other) {
    return other is _$MixedJsonQuery &&
        other.runtimeType == runtimeType &&
        other.reference == reference;
  }

  @override
  int get hashCode => Object.hash(runtimeType, reference);
}

class MixedJsonQuerySnapshot
    extends FirestoreQuerySnapshot<MixedJson, MixedJsonQueryDocumentSnapshot> {
  MixedJsonQuerySnapshot._(
    this.snapshot,
    this.docs,
    this.docChanges,
  );

  final QuerySnapshot<MixedJson> snapshot;

  @override
  final List<MixedJsonQueryDocumentSnapshot> docs;

  @override
  final List<FirestoreDocumentChange<MixedJsonDocumentSnapshot>> docChanges;
}

class MixedJsonQueryDocumentSnapshot
    extends FirestoreQueryDocumentSnapshot<MixedJson>
    implements MixedJsonDocumentSnapshot {
  MixedJsonQueryDocumentSnapshot._(this.snapshot, this.data);

  @override
  final QueryDocumentSnapshot<MixedJson> snapshot;

  @override
  MixedJsonDocumentReference get reference {
    return MixedJsonDocumentReference(snapshot.reference);
  }

  @override
  final MixedJson data;
}

/// A collection reference object can be used for adding documents,
/// getting document references, and querying for documents
/// (using the methods inherited from Query).
abstract class RootCollectionReference
    implements
        RootQuery,
        FirestoreCollectionReference<Root, RootQuerySnapshot> {
  factory RootCollectionReference([
    FirebaseFirestore? firestore,
  ]) = _$RootCollectionReference;

  static Root fromFirestore(
    DocumentSnapshot<Map<String, Object?>> snapshot,
    SnapshotOptions? options,
  ) {
    return Root.fromJson(snapshot.data()!);
  }

  static Map<String, Object?> toFirestore(
    Root value,
    SetOptions? options,
  ) {
    return value.toJson();
  }

  @override
  CollectionReference<Root> get reference;

  @override
  RootDocumentReference doc([String? id]);

  /// Add a new document to this collection with the specified data,
  /// assigning it a document ID automatically.
  Future<RootDocumentReference> add(Root value);
}

class _$RootCollectionReference extends _$RootQuery
    implements RootCollectionReference {
  factory _$RootCollectionReference([FirebaseFirestore? firestore]) {
    firestore ??= FirebaseFirestore.instance;

    return _$RootCollectionReference._(
      firestore.collection('root').withConverter(
            fromFirestore: RootCollectionReference.fromFirestore,
            toFirestore: RootCollectionReference.toFirestore,
          ),
    );
  }

  _$RootCollectionReference._(
    CollectionReference<Root> reference,
  ) : super(reference, $referenceWithoutCursor: reference);

  String get path => reference.path;

  @override
  CollectionReference<Root> get reference =>
      super.reference as CollectionReference<Root>;

  @override
  RootDocumentReference doc([String? id]) {
    assert(
      id == null || id.split('/').length == 1,
      'The document ID cannot be from a different collection',
    );
    return RootDocumentReference(
      reference.doc(id),
    );
  }

  @override
  Future<RootDocumentReference> add(Root value) {
    return reference.add(value).then((ref) => RootDocumentReference(ref));
  }

  @override
  bool operator ==(Object other) {
    return other is _$RootCollectionReference &&
        other.runtimeType == runtimeType &&
        other.reference == reference;
  }

  @override
  int get hashCode => Object.hash(runtimeType, reference);
}

abstract class RootDocumentReference
    extends FirestoreDocumentReference<Root, RootDocumentSnapshot> {
  factory RootDocumentReference(DocumentReference<Root> reference) =
      _$RootDocumentReference;

  DocumentReference<Root> get reference;

  /// A reference to the [RootCollectionReference] containing this document.
  RootCollectionReference get parent {
    return _$RootCollectionReference(reference.firestore);
  }

  late final SubCollectionReference sub = _$SubCollectionReference(
    reference,
  );

  late final AsCamelCaseCollectionReference asCamelCase =
      _$AsCamelCaseCollectionReference(
    reference,
  );

  late final CustomSubNameCollectionReference thisIsACustomName =
      _$CustomSubNameCollectionReference(
    reference,
  );

  late final ThisIsACustomPrefixCollectionReference customClassPrefix =
      _$ThisIsACustomPrefixCollectionReference(
    reference,
  );

  @override
  Stream<RootDocumentSnapshot> snapshots();

  @override
  Future<RootDocumentSnapshot> get([GetOptions? options]);

  @override
  Future<void> delete();

  /// Updates data on the document. Data will be merged with any existing
  /// document data.
  ///
  /// If no document exists yet, the update will fail.
  Future<void> update({
    String nonNullable,
    FieldValue nonNullableFieldValue,
    int? nullable,
    FieldValue nullableFieldValue,
  });

  /// Updates fields in the current document using the transaction API.
  ///
  /// The update will fail if applied to a document that does not exist.
  void transactionUpdate(
    Transaction transaction, {
    String nonNullable,
    int? nullable,
  });
}

class _$RootDocumentReference
    extends FirestoreDocumentReference<Root, RootDocumentSnapshot>
    implements RootDocumentReference {
  _$RootDocumentReference(this.reference);

  @override
  final DocumentReference<Root> reference;

  /// A reference to the [RootCollectionReference] containing this document.
  RootCollectionReference get parent {
    return _$RootCollectionReference(reference.firestore);
  }

  late final SubCollectionReference sub = _$SubCollectionReference(
    reference,
  );

  late final AsCamelCaseCollectionReference asCamelCase =
      _$AsCamelCaseCollectionReference(
    reference,
  );

  late final CustomSubNameCollectionReference thisIsACustomName =
      _$CustomSubNameCollectionReference(
    reference,
  );

  late final ThisIsACustomPrefixCollectionReference customClassPrefix =
      _$ThisIsACustomPrefixCollectionReference(
    reference,
  );

  @override
  Stream<RootDocumentSnapshot> snapshots() {
    return reference.snapshots().map((snapshot) {
      return RootDocumentSnapshot._(
        snapshot,
        snapshot.data(),
      );
    });
  }

  @override
  Future<RootDocumentSnapshot> get([GetOptions? options]) {
    return reference.get(options).then((snapshot) {
      return RootDocumentSnapshot._(
        snapshot,
        snapshot.data(),
      );
    });
  }

  @override
  Future<RootDocumentSnapshot> transactionGet(Transaction transaction) {
    return transaction.get(reference).then((snapshot) {
      return RootDocumentSnapshot._(
        snapshot,
        snapshot.data(),
      );
    });
  }

  Future<void> update({
    Object? nonNullable = _sentinel,
    FieldValue? nonNullableFieldValue,
    Object? nullable = _sentinel,
    FieldValue? nullableFieldValue,
  }) async {
    assert(
      nonNullable == _sentinel || nonNullableFieldValue == null,
      "Cannot specify both nonNullable and nonNullableFieldValue",
    );
    assert(
      nullable == _sentinel || nullableFieldValue == null,
      "Cannot specify both nullable and nullableFieldValue",
    );
    final json = {
<<<<<<< HEAD
      if (nonNullable != _sentinel) "nonNullable": nonNullable as String,
      if (nonNullableFieldValue != null) "nonNullable": nonNullableFieldValue,
      if (nullable != _sentinel) "nullable": nullable as int?,
      if (nullableFieldValue != null) "nullable": nullableFieldValue,
=======
      if (nonNullable != _sentinel) 'nonNullable': nonNullable as String,
      if (nullable != _sentinel) 'nullable': nullable as int?,
>>>>>>> 3ab283bb
    };

    return reference.update(json);
  }

  void transactionUpdate(
    Transaction transaction, {
    Object? nonNullable = _sentinel,
    Object? nullable = _sentinel,
  }) {
    final json = {
      if (nonNullable != _sentinel) "nonNullable": nonNullable as String,
      if (nullable != _sentinel) "nullable": nullable as int?,
    };

    transaction.update(reference, json);
  }

  @override
  bool operator ==(Object other) {
    return other is RootDocumentReference &&
        other.runtimeType == runtimeType &&
        other.parent == parent &&
        other.id == id;
  }

  @override
  int get hashCode => Object.hash(runtimeType, parent, id);
}

class RootDocumentSnapshot extends FirestoreDocumentSnapshot<Root> {
  RootDocumentSnapshot._(
    this.snapshot,
    this.data,
  );

  @override
  final DocumentSnapshot<Root> snapshot;

  @override
  RootDocumentReference get reference {
    return RootDocumentReference(
      snapshot.reference,
    );
  }

  @override
  final Root? data;
}

abstract class RootQuery implements QueryReference<Root, RootQuerySnapshot> {
  @override
  RootQuery limit(int limit);

  @override
  RootQuery limitToLast(int limit);

  /// Perform an order query based on a [FieldPath].
  ///
  /// This method is considered unsafe as it does check that the field path
  /// maps to a valid property or that parameters such as [isEqualTo] receive
  /// a value of the correct type.
  ///
  /// If possible, instead use the more explicit variant of order queries:
  ///
  /// **AVOID**:
  /// ```dart
  /// collection.orderByFieldPath(
  ///   FieldPath.fromString('title'),
  ///   startAt: 'title',
  /// );
  /// ```
  ///
  /// **PREFER**:
  /// ```dart
  /// collection.orderByTitle(startAt: 'title');
  /// ```
  RootQuery orderByFieldPath(
    FieldPath fieldPath, {
    bool descending = false,
    Object? startAt,
    Object? startAfter,
    Object? endAt,
    Object? endBefore,
    RootDocumentSnapshot? startAtDocument,
    RootDocumentSnapshot? endAtDocument,
    RootDocumentSnapshot? endBeforeDocument,
    RootDocumentSnapshot? startAfterDocument,
  });

  /// Perform a where query based on a [FieldPath].
  ///
  /// This method is considered unsafe as it does check that the field path
  /// maps to a valid property or that parameters such as [isEqualTo] receive
  /// a value of the correct type.
  ///
  /// If possible, instead use the more explicit variant of where queries:
  ///
  /// **AVOID**:
  /// ```dart
  /// collection.whereFieldPath(FieldPath.fromString('title'), isEqualTo: 'title');
  /// ```
  ///
  /// **PREFER**:
  /// ```dart
  /// collection.whereTitle(isEqualTo: 'title');
  /// ```
  RootQuery whereFieldPath(
    FieldPath fieldPath, {
    Object? isEqualTo,
    Object? isNotEqualTo,
    Object? isLessThan,
    Object? isLessThanOrEqualTo,
    Object? isGreaterThan,
    Object? isGreaterThanOrEqualTo,
    Object? arrayContains,
    List<Object?>? arrayContainsAny,
    List<Object?>? whereIn,
    List<Object?>? whereNotIn,
    bool? isNull,
  });

  RootQuery whereDocumentId({
    String? isEqualTo,
    String? isNotEqualTo,
    String? isLessThan,
    String? isLessThanOrEqualTo,
    String? isGreaterThan,
    String? isGreaterThanOrEqualTo,
    bool? isNull,
    List<String>? whereIn,
    List<String>? whereNotIn,
  });
  RootQuery whereNonNullable({
    String? isEqualTo,
    String? isNotEqualTo,
    String? isLessThan,
    String? isLessThanOrEqualTo,
    String? isGreaterThan,
    String? isGreaterThanOrEqualTo,
    bool? isNull,
    List<String>? whereIn,
    List<String>? whereNotIn,
  });
  RootQuery whereNullable({
    int? isEqualTo,
    int? isNotEqualTo,
    int? isLessThan,
    int? isLessThanOrEqualTo,
    int? isGreaterThan,
    int? isGreaterThanOrEqualTo,
    bool? isNull,
    List<int?>? whereIn,
    List<int?>? whereNotIn,
  });

  RootQuery orderByDocumentId({
    bool descending = false,
    String startAt,
    String startAfter,
    String endAt,
    String endBefore,
    RootDocumentSnapshot? startAtDocument,
    RootDocumentSnapshot? endAtDocument,
    RootDocumentSnapshot? endBeforeDocument,
    RootDocumentSnapshot? startAfterDocument,
  });

  RootQuery orderByNonNullable({
    bool descending = false,
    String startAt,
    String startAfter,
    String endAt,
    String endBefore,
    RootDocumentSnapshot? startAtDocument,
    RootDocumentSnapshot? endAtDocument,
    RootDocumentSnapshot? endBeforeDocument,
    RootDocumentSnapshot? startAfterDocument,
  });

  RootQuery orderByNullable({
    bool descending = false,
    int? startAt,
    int? startAfter,
    int? endAt,
    int? endBefore,
    RootDocumentSnapshot? startAtDocument,
    RootDocumentSnapshot? endAtDocument,
    RootDocumentSnapshot? endBeforeDocument,
    RootDocumentSnapshot? startAfterDocument,
  });
}

class _$RootQuery extends QueryReference<Root, RootQuerySnapshot>
    implements RootQuery {
  _$RootQuery(
    this._collection, {
    required Query<Root> $referenceWithoutCursor,
    $QueryCursor $queryCursor = const $QueryCursor(),
  }) : super(
          $referenceWithoutCursor: $referenceWithoutCursor,
          $queryCursor: $queryCursor,
        );

  final CollectionReference<Object?> _collection;

  RootQuerySnapshot _decodeSnapshot(
    QuerySnapshot<Root> snapshot,
  ) {
    final docs = snapshot.docs.map((e) {
      return RootQueryDocumentSnapshot._(e, e.data());
    }).toList();

    final docChanges = snapshot.docChanges.map((change) {
      return FirestoreDocumentChange<RootDocumentSnapshot>(
        type: change.type,
        oldIndex: change.oldIndex,
        newIndex: change.newIndex,
        doc: RootDocumentSnapshot._(change.doc, change.doc.data()),
      );
    }).toList();

    return RootQuerySnapshot._(
      snapshot,
      docs,
      docChanges,
    );
  }

  @override
  Stream<RootQuerySnapshot> snapshots([SnapshotOptions? options]) {
    return reference.snapshots().map(_decodeSnapshot);
  }

  @override
  Future<RootQuerySnapshot> get([GetOptions? options]) {
    return reference.get(options).then(_decodeSnapshot);
  }

  @override
  RootQuery limit(int limit) {
    return _$RootQuery(
      _collection,
      $referenceWithoutCursor: $referenceWithoutCursor.limit(limit),
      $queryCursor: $queryCursor,
    );
  }

  @override
  RootQuery limitToLast(int limit) {
    return _$RootQuery(
      _collection,
      $referenceWithoutCursor: $referenceWithoutCursor.limitToLast(limit),
      $queryCursor: $queryCursor,
    );
  }

  RootQuery orderByFieldPath(
    FieldPath fieldPath, {
    bool descending = false,
    Object? startAt = _sentinel,
    Object? startAfter = _sentinel,
    Object? endAt = _sentinel,
    Object? endBefore = _sentinel,
    RootDocumentSnapshot? startAtDocument,
    RootDocumentSnapshot? endAtDocument,
    RootDocumentSnapshot? endBeforeDocument,
    RootDocumentSnapshot? startAfterDocument,
  }) {
    final query =
        $referenceWithoutCursor.orderBy(fieldPath, descending: descending);
    var queryCursor = $queryCursor;

    if (startAtDocument != null) {
      queryCursor = queryCursor.copyWith(
        startAt: const [],
        startAtDocumentSnapshot: startAtDocument.snapshot,
      );
    }
    if (startAfterDocument != null) {
      queryCursor = queryCursor.copyWith(
        startAfter: const [],
        startAfterDocumentSnapshot: startAfterDocument.snapshot,
      );
    }
    if (endAtDocument != null) {
      queryCursor = queryCursor.copyWith(
        endAt: const [],
        endAtDocumentSnapshot: endAtDocument.snapshot,
      );
    }
    if (endBeforeDocument != null) {
      queryCursor = queryCursor.copyWith(
        endBefore: const [],
        endBeforeDocumentSnapshot: endBeforeDocument.snapshot,
      );
    }

    if (startAt != _sentinel) {
      queryCursor = queryCursor.copyWith(
        startAt: [...queryCursor.startAt, startAt],
        startAtDocumentSnapshot: null,
      );
    }
    if (startAfter != _sentinel) {
      queryCursor = queryCursor.copyWith(
        startAfter: [...queryCursor.startAfter, startAfter],
        startAfterDocumentSnapshot: null,
      );
    }
    if (endAt != _sentinel) {
      queryCursor = queryCursor.copyWith(
        endAt: [...queryCursor.endAt, endAt],
        endAtDocumentSnapshot: null,
      );
    }
    if (endBefore != _sentinel) {
      queryCursor = queryCursor.copyWith(
        endBefore: [...queryCursor.endBefore, endBefore],
        endBeforeDocumentSnapshot: null,
      );
    }
    return _$RootQuery(
      _collection,
      $referenceWithoutCursor: query,
      $queryCursor: queryCursor,
    );
  }

  RootQuery whereFieldPath(
    FieldPath fieldPath, {
    Object? isEqualTo,
    Object? isNotEqualTo,
    Object? isLessThan,
    Object? isLessThanOrEqualTo,
    Object? isGreaterThan,
    Object? isGreaterThanOrEqualTo,
    Object? arrayContains,
    List<Object?>? arrayContainsAny,
    List<Object?>? whereIn,
    List<Object?>? whereNotIn,
    bool? isNull,
  }) {
    return _$RootQuery(
      _collection,
      $referenceWithoutCursor: $referenceWithoutCursor.where(
        fieldPath,
        isEqualTo: isEqualTo,
        isNotEqualTo: isNotEqualTo,
        isLessThan: isLessThan,
        isLessThanOrEqualTo: isLessThanOrEqualTo,
        isGreaterThan: isGreaterThan,
        isGreaterThanOrEqualTo: isGreaterThanOrEqualTo,
        arrayContains: arrayContains,
        arrayContainsAny: arrayContainsAny,
        whereIn: whereIn,
        whereNotIn: whereNotIn,
        isNull: isNull,
      ),
      $queryCursor: $queryCursor,
    );
  }

  RootQuery whereDocumentId({
    String? isEqualTo,
    String? isNotEqualTo,
    String? isLessThan,
    String? isLessThanOrEqualTo,
    String? isGreaterThan,
    String? isGreaterThanOrEqualTo,
    bool? isNull,
    List<String>? whereIn,
    List<String>? whereNotIn,
  }) {
    return _$RootQuery(
      _collection,
      $referenceWithoutCursor: $referenceWithoutCursor.where(
        FieldPath.documentId,
        isEqualTo: isEqualTo,
        isNotEqualTo: isNotEqualTo,
        isLessThan: isLessThan,
        isLessThanOrEqualTo: isLessThanOrEqualTo,
        isGreaterThan: isGreaterThan,
        isGreaterThanOrEqualTo: isGreaterThanOrEqualTo,
        isNull: isNull,
        whereIn: whereIn,
        whereNotIn: whereNotIn,
      ),
      $queryCursor: $queryCursor,
    );
  }

  RootQuery whereNonNullable({
    String? isEqualTo,
    String? isNotEqualTo,
    String? isLessThan,
    String? isLessThanOrEqualTo,
    String? isGreaterThan,
    String? isGreaterThanOrEqualTo,
    bool? isNull,
    List<String>? whereIn,
    List<String>? whereNotIn,
  }) {
    return _$RootQuery(
      _collection,
      $referenceWithoutCursor: $referenceWithoutCursor.where(
        _$RootFieldMap['nonNullable']!,
        isEqualTo: isEqualTo,
        isNotEqualTo: isNotEqualTo,
        isLessThan: isLessThan,
        isLessThanOrEqualTo: isLessThanOrEqualTo,
        isGreaterThan: isGreaterThan,
        isGreaterThanOrEqualTo: isGreaterThanOrEqualTo,
        isNull: isNull,
        whereIn: whereIn,
        whereNotIn: whereNotIn,
      ),
      $queryCursor: $queryCursor,
    );
  }

  RootQuery whereNullable({
    int? isEqualTo,
    int? isNotEqualTo,
    int? isLessThan,
    int? isLessThanOrEqualTo,
    int? isGreaterThan,
    int? isGreaterThanOrEqualTo,
    bool? isNull,
    List<int?>? whereIn,
    List<int?>? whereNotIn,
  }) {
    return _$RootQuery(
      _collection,
      $referenceWithoutCursor: $referenceWithoutCursor.where(
        _$RootFieldMap['nullable']!,
        isEqualTo: isEqualTo,
        isNotEqualTo: isNotEqualTo,
        isLessThan: isLessThan,
        isLessThanOrEqualTo: isLessThanOrEqualTo,
        isGreaterThan: isGreaterThan,
        isGreaterThanOrEqualTo: isGreaterThanOrEqualTo,
        isNull: isNull,
        whereIn: whereIn,
        whereNotIn: whereNotIn,
      ),
      $queryCursor: $queryCursor,
    );
  }

  RootQuery orderByDocumentId({
    bool descending = false,
    Object? startAt = _sentinel,
    Object? startAfter = _sentinel,
    Object? endAt = _sentinel,
    Object? endBefore = _sentinel,
    RootDocumentSnapshot? startAtDocument,
    RootDocumentSnapshot? endAtDocument,
    RootDocumentSnapshot? endBeforeDocument,
    RootDocumentSnapshot? startAfterDocument,
  }) {
    final query = $referenceWithoutCursor.orderBy(FieldPath.documentId,
        descending: descending);
    var queryCursor = $queryCursor;

    if (startAtDocument != null) {
      queryCursor = queryCursor.copyWith(
        startAt: const [],
        startAtDocumentSnapshot: startAtDocument.snapshot,
      );
    }
    if (startAfterDocument != null) {
      queryCursor = queryCursor.copyWith(
        startAfter: const [],
        startAfterDocumentSnapshot: startAfterDocument.snapshot,
      );
    }
    if (endAtDocument != null) {
      queryCursor = queryCursor.copyWith(
        endAt: const [],
        endAtDocumentSnapshot: endAtDocument.snapshot,
      );
    }
    if (endBeforeDocument != null) {
      queryCursor = queryCursor.copyWith(
        endBefore: const [],
        endBeforeDocumentSnapshot: endBeforeDocument.snapshot,
      );
    }

    if (startAt != _sentinel) {
      queryCursor = queryCursor.copyWith(
        startAt: [...queryCursor.startAt, startAt],
        startAtDocumentSnapshot: null,
      );
    }
    if (startAfter != _sentinel) {
      queryCursor = queryCursor.copyWith(
        startAfter: [...queryCursor.startAfter, startAfter],
        startAfterDocumentSnapshot: null,
      );
    }
    if (endAt != _sentinel) {
      queryCursor = queryCursor.copyWith(
        endAt: [...queryCursor.endAt, endAt],
        endAtDocumentSnapshot: null,
      );
    }
    if (endBefore != _sentinel) {
      queryCursor = queryCursor.copyWith(
        endBefore: [...queryCursor.endBefore, endBefore],
        endBeforeDocumentSnapshot: null,
      );
    }

    return _$RootQuery(
      _collection,
      $referenceWithoutCursor: query,
      $queryCursor: queryCursor,
    );
  }

  RootQuery orderByNonNullable({
    bool descending = false,
    Object? startAt = _sentinel,
    Object? startAfter = _sentinel,
    Object? endAt = _sentinel,
    Object? endBefore = _sentinel,
    RootDocumentSnapshot? startAtDocument,
    RootDocumentSnapshot? endAtDocument,
    RootDocumentSnapshot? endBeforeDocument,
    RootDocumentSnapshot? startAfterDocument,
  }) {
    final query = $referenceWithoutCursor
        .orderBy(_$RootFieldMap['nonNullable']!, descending: descending);
    var queryCursor = $queryCursor;

    if (startAtDocument != null) {
      queryCursor = queryCursor.copyWith(
        startAt: const [],
        startAtDocumentSnapshot: startAtDocument.snapshot,
      );
    }
    if (startAfterDocument != null) {
      queryCursor = queryCursor.copyWith(
        startAfter: const [],
        startAfterDocumentSnapshot: startAfterDocument.snapshot,
      );
    }
    if (endAtDocument != null) {
      queryCursor = queryCursor.copyWith(
        endAt: const [],
        endAtDocumentSnapshot: endAtDocument.snapshot,
      );
    }
    if (endBeforeDocument != null) {
      queryCursor = queryCursor.copyWith(
        endBefore: const [],
        endBeforeDocumentSnapshot: endBeforeDocument.snapshot,
      );
    }

    if (startAt != _sentinel) {
      queryCursor = queryCursor.copyWith(
        startAt: [...queryCursor.startAt, startAt],
        startAtDocumentSnapshot: null,
      );
    }
    if (startAfter != _sentinel) {
      queryCursor = queryCursor.copyWith(
        startAfter: [...queryCursor.startAfter, startAfter],
        startAfterDocumentSnapshot: null,
      );
    }
    if (endAt != _sentinel) {
      queryCursor = queryCursor.copyWith(
        endAt: [...queryCursor.endAt, endAt],
        endAtDocumentSnapshot: null,
      );
    }
    if (endBefore != _sentinel) {
      queryCursor = queryCursor.copyWith(
        endBefore: [...queryCursor.endBefore, endBefore],
        endBeforeDocumentSnapshot: null,
      );
    }

    return _$RootQuery(
      _collection,
      $referenceWithoutCursor: query,
      $queryCursor: queryCursor,
    );
  }

  RootQuery orderByNullable({
    bool descending = false,
    Object? startAt = _sentinel,
    Object? startAfter = _sentinel,
    Object? endAt = _sentinel,
    Object? endBefore = _sentinel,
    RootDocumentSnapshot? startAtDocument,
    RootDocumentSnapshot? endAtDocument,
    RootDocumentSnapshot? endBeforeDocument,
    RootDocumentSnapshot? startAfterDocument,
  }) {
    final query = $referenceWithoutCursor.orderBy(_$RootFieldMap['nullable']!,
        descending: descending);
    var queryCursor = $queryCursor;

    if (startAtDocument != null) {
      queryCursor = queryCursor.copyWith(
        startAt: const [],
        startAtDocumentSnapshot: startAtDocument.snapshot,
      );
    }
    if (startAfterDocument != null) {
      queryCursor = queryCursor.copyWith(
        startAfter: const [],
        startAfterDocumentSnapshot: startAfterDocument.snapshot,
      );
    }
    if (endAtDocument != null) {
      queryCursor = queryCursor.copyWith(
        endAt: const [],
        endAtDocumentSnapshot: endAtDocument.snapshot,
      );
    }
    if (endBeforeDocument != null) {
      queryCursor = queryCursor.copyWith(
        endBefore: const [],
        endBeforeDocumentSnapshot: endBeforeDocument.snapshot,
      );
    }

    if (startAt != _sentinel) {
      queryCursor = queryCursor.copyWith(
        startAt: [...queryCursor.startAt, startAt],
        startAtDocumentSnapshot: null,
      );
    }
    if (startAfter != _sentinel) {
      queryCursor = queryCursor.copyWith(
        startAfter: [...queryCursor.startAfter, startAfter],
        startAfterDocumentSnapshot: null,
      );
    }
    if (endAt != _sentinel) {
      queryCursor = queryCursor.copyWith(
        endAt: [...queryCursor.endAt, endAt],
        endAtDocumentSnapshot: null,
      );
    }
    if (endBefore != _sentinel) {
      queryCursor = queryCursor.copyWith(
        endBefore: [...queryCursor.endBefore, endBefore],
        endBeforeDocumentSnapshot: null,
      );
    }

    return _$RootQuery(
      _collection,
      $referenceWithoutCursor: query,
      $queryCursor: queryCursor,
    );
  }

  @override
  bool operator ==(Object other) {
    return other is _$RootQuery &&
        other.runtimeType == runtimeType &&
        other.reference == reference;
  }

  @override
  int get hashCode => Object.hash(runtimeType, reference);
}

class RootQuerySnapshot
    extends FirestoreQuerySnapshot<Root, RootQueryDocumentSnapshot> {
  RootQuerySnapshot._(
    this.snapshot,
    this.docs,
    this.docChanges,
  );

  final QuerySnapshot<Root> snapshot;

  @override
  final List<RootQueryDocumentSnapshot> docs;

  @override
  final List<FirestoreDocumentChange<RootDocumentSnapshot>> docChanges;
}

class RootQueryDocumentSnapshot extends FirestoreQueryDocumentSnapshot<Root>
    implements RootDocumentSnapshot {
  RootQueryDocumentSnapshot._(this.snapshot, this.data);

  @override
  final QueryDocumentSnapshot<Root> snapshot;

  @override
  RootDocumentReference get reference {
    return RootDocumentReference(snapshot.reference);
  }

  @override
  final Root data;
}

/// A collection reference object can be used for adding documents,
/// getting document references, and querying for documents
/// (using the methods inherited from Query).
abstract class SubCollectionReference
    implements SubQuery, FirestoreCollectionReference<Sub, SubQuerySnapshot> {
  factory SubCollectionReference(
    DocumentReference<Root> parent,
  ) = _$SubCollectionReference;

  static Sub fromFirestore(
    DocumentSnapshot<Map<String, Object?>> snapshot,
    SnapshotOptions? options,
  ) {
    return Sub.fromJson(snapshot.data()!);
  }

  static Map<String, Object?> toFirestore(
    Sub value,
    SetOptions? options,
  ) {
    return value.toJson();
  }

  @override
  CollectionReference<Sub> get reference;

  /// A reference to the containing [RootDocumentReference] if this is a subcollection.
  RootDocumentReference get parent;

  @override
  SubDocumentReference doc([String? id]);

  /// Add a new document to this collection with the specified data,
  /// assigning it a document ID automatically.
  Future<SubDocumentReference> add(Sub value);
}

class _$SubCollectionReference extends _$SubQuery
    implements SubCollectionReference {
  factory _$SubCollectionReference(
    DocumentReference<Root> parent,
  ) {
    return _$SubCollectionReference._(
      RootDocumentReference(parent),
      parent.collection('sub').withConverter(
            fromFirestore: SubCollectionReference.fromFirestore,
            toFirestore: SubCollectionReference.toFirestore,
          ),
    );
  }

  _$SubCollectionReference._(
    this.parent,
    CollectionReference<Sub> reference,
  ) : super(reference, $referenceWithoutCursor: reference);

  @override
  final RootDocumentReference parent;

  String get path => reference.path;

  @override
  CollectionReference<Sub> get reference =>
      super.reference as CollectionReference<Sub>;

  @override
  SubDocumentReference doc([String? id]) {
    assert(
      id == null || id.split('/').length == 1,
      'The document ID cannot be from a different collection',
    );
    return SubDocumentReference(
      reference.doc(id),
    );
  }

  @override
  Future<SubDocumentReference> add(Sub value) {
    return reference.add(value).then((ref) => SubDocumentReference(ref));
  }

  @override
  bool operator ==(Object other) {
    return other is _$SubCollectionReference &&
        other.runtimeType == runtimeType &&
        other.reference == reference;
  }

  @override
  int get hashCode => Object.hash(runtimeType, reference);
}

abstract class SubDocumentReference
    extends FirestoreDocumentReference<Sub, SubDocumentSnapshot> {
  factory SubDocumentReference(DocumentReference<Sub> reference) =
      _$SubDocumentReference;

  DocumentReference<Sub> get reference;

  /// A reference to the [SubCollectionReference] containing this document.
  SubCollectionReference get parent {
    return _$SubCollectionReference(
      reference.parent.parent!.withConverter<Root>(
        fromFirestore: RootCollectionReference.fromFirestore,
        toFirestore: RootCollectionReference.toFirestore,
      ),
    );
  }

  @override
  Stream<SubDocumentSnapshot> snapshots();

  @override
  Future<SubDocumentSnapshot> get([GetOptions? options]);

  @override
  Future<void> delete();

  /// Updates data on the document. Data will be merged with any existing
  /// document data.
  ///
  /// If no document exists yet, the update will fail.
  Future<void> update({
    String nonNullable,
    FieldValue nonNullableFieldValue,
    int? nullable,
    FieldValue nullableFieldValue,
  });

  /// Updates fields in the current document using the transaction API.
  ///
  /// The update will fail if applied to a document that does not exist.
  void transactionUpdate(
    Transaction transaction, {
    String nonNullable,
    int? nullable,
  });
}

class _$SubDocumentReference
    extends FirestoreDocumentReference<Sub, SubDocumentSnapshot>
    implements SubDocumentReference {
  _$SubDocumentReference(this.reference);

  @override
  final DocumentReference<Sub> reference;

  /// A reference to the [SubCollectionReference] containing this document.
  SubCollectionReference get parent {
    return _$SubCollectionReference(
      reference.parent.parent!.withConverter<Root>(
        fromFirestore: RootCollectionReference.fromFirestore,
        toFirestore: RootCollectionReference.toFirestore,
      ),
    );
  }

  @override
  Stream<SubDocumentSnapshot> snapshots() {
    return reference.snapshots().map((snapshot) {
      return SubDocumentSnapshot._(
        snapshot,
        snapshot.data(),
      );
    });
  }

  @override
  Future<SubDocumentSnapshot> get([GetOptions? options]) {
    return reference.get(options).then((snapshot) {
      return SubDocumentSnapshot._(
        snapshot,
        snapshot.data(),
      );
    });
  }

  @override
  Future<SubDocumentSnapshot> transactionGet(Transaction transaction) {
    return transaction.get(reference).then((snapshot) {
      return SubDocumentSnapshot._(
        snapshot,
        snapshot.data(),
      );
    });
  }

  Future<void> update({
    Object? nonNullable = _sentinel,
    FieldValue? nonNullableFieldValue,
    Object? nullable = _sentinel,
    FieldValue? nullableFieldValue,
  }) async {
    assert(
      nonNullable == _sentinel || nonNullableFieldValue == null,
      "Cannot specify both nonNullable and nonNullableFieldValue",
    );
    assert(
      nullable == _sentinel || nullableFieldValue == null,
      "Cannot specify both nullable and nullableFieldValue",
    );
    final json = {
<<<<<<< HEAD
      if (nonNullable != _sentinel) "nonNullable": nonNullable as String,
      if (nonNullableFieldValue != null) "nonNullable": nonNullableFieldValue,
      if (nullable != _sentinel) "nullable": nullable as int?,
      if (nullableFieldValue != null) "nullable": nullableFieldValue,
=======
      if (nonNullable != _sentinel) 'nonNullable': nonNullable as String,
      if (nullable != _sentinel) 'nullable': nullable as int?,
>>>>>>> 3ab283bb
    };

    return reference.update(json);
  }

  void transactionUpdate(
    Transaction transaction, {
    Object? nonNullable = _sentinel,
    Object? nullable = _sentinel,
  }) {
    final json = {
      if (nonNullable != _sentinel) "nonNullable": nonNullable as String,
      if (nullable != _sentinel) "nullable": nullable as int?,
    };

    transaction.update(reference, json);
  }

  @override
  bool operator ==(Object other) {
    return other is SubDocumentReference &&
        other.runtimeType == runtimeType &&
        other.parent == parent &&
        other.id == id;
  }

  @override
  int get hashCode => Object.hash(runtimeType, parent, id);
}

class SubDocumentSnapshot extends FirestoreDocumentSnapshot<Sub> {
  SubDocumentSnapshot._(
    this.snapshot,
    this.data,
  );

  @override
  final DocumentSnapshot<Sub> snapshot;

  @override
  SubDocumentReference get reference {
    return SubDocumentReference(
      snapshot.reference,
    );
  }

  @override
  final Sub? data;
}

abstract class SubQuery implements QueryReference<Sub, SubQuerySnapshot> {
  @override
  SubQuery limit(int limit);

  @override
  SubQuery limitToLast(int limit);

  /// Perform an order query based on a [FieldPath].
  ///
  /// This method is considered unsafe as it does check that the field path
  /// maps to a valid property or that parameters such as [isEqualTo] receive
  /// a value of the correct type.
  ///
  /// If possible, instead use the more explicit variant of order queries:
  ///
  /// **AVOID**:
  /// ```dart
  /// collection.orderByFieldPath(
  ///   FieldPath.fromString('title'),
  ///   startAt: 'title',
  /// );
  /// ```
  ///
  /// **PREFER**:
  /// ```dart
  /// collection.orderByTitle(startAt: 'title');
  /// ```
  SubQuery orderByFieldPath(
    FieldPath fieldPath, {
    bool descending = false,
    Object? startAt,
    Object? startAfter,
    Object? endAt,
    Object? endBefore,
    SubDocumentSnapshot? startAtDocument,
    SubDocumentSnapshot? endAtDocument,
    SubDocumentSnapshot? endBeforeDocument,
    SubDocumentSnapshot? startAfterDocument,
  });

  /// Perform a where query based on a [FieldPath].
  ///
  /// This method is considered unsafe as it does check that the field path
  /// maps to a valid property or that parameters such as [isEqualTo] receive
  /// a value of the correct type.
  ///
  /// If possible, instead use the more explicit variant of where queries:
  ///
  /// **AVOID**:
  /// ```dart
  /// collection.whereFieldPath(FieldPath.fromString('title'), isEqualTo: 'title');
  /// ```
  ///
  /// **PREFER**:
  /// ```dart
  /// collection.whereTitle(isEqualTo: 'title');
  /// ```
  SubQuery whereFieldPath(
    FieldPath fieldPath, {
    Object? isEqualTo,
    Object? isNotEqualTo,
    Object? isLessThan,
    Object? isLessThanOrEqualTo,
    Object? isGreaterThan,
    Object? isGreaterThanOrEqualTo,
    Object? arrayContains,
    List<Object?>? arrayContainsAny,
    List<Object?>? whereIn,
    List<Object?>? whereNotIn,
    bool? isNull,
  });

  SubQuery whereDocumentId({
    String? isEqualTo,
    String? isNotEqualTo,
    String? isLessThan,
    String? isLessThanOrEqualTo,
    String? isGreaterThan,
    String? isGreaterThanOrEqualTo,
    bool? isNull,
    List<String>? whereIn,
    List<String>? whereNotIn,
  });
  SubQuery whereNonNullable({
    String? isEqualTo,
    String? isNotEqualTo,
    String? isLessThan,
    String? isLessThanOrEqualTo,
    String? isGreaterThan,
    String? isGreaterThanOrEqualTo,
    bool? isNull,
    List<String>? whereIn,
    List<String>? whereNotIn,
  });
  SubQuery whereNullable({
    int? isEqualTo,
    int? isNotEqualTo,
    int? isLessThan,
    int? isLessThanOrEqualTo,
    int? isGreaterThan,
    int? isGreaterThanOrEqualTo,
    bool? isNull,
    List<int?>? whereIn,
    List<int?>? whereNotIn,
  });

  SubQuery orderByDocumentId({
    bool descending = false,
    String startAt,
    String startAfter,
    String endAt,
    String endBefore,
    SubDocumentSnapshot? startAtDocument,
    SubDocumentSnapshot? endAtDocument,
    SubDocumentSnapshot? endBeforeDocument,
    SubDocumentSnapshot? startAfterDocument,
  });

  SubQuery orderByNonNullable({
    bool descending = false,
    String startAt,
    String startAfter,
    String endAt,
    String endBefore,
    SubDocumentSnapshot? startAtDocument,
    SubDocumentSnapshot? endAtDocument,
    SubDocumentSnapshot? endBeforeDocument,
    SubDocumentSnapshot? startAfterDocument,
  });

  SubQuery orderByNullable({
    bool descending = false,
    int? startAt,
    int? startAfter,
    int? endAt,
    int? endBefore,
    SubDocumentSnapshot? startAtDocument,
    SubDocumentSnapshot? endAtDocument,
    SubDocumentSnapshot? endBeforeDocument,
    SubDocumentSnapshot? startAfterDocument,
  });
}

class _$SubQuery extends QueryReference<Sub, SubQuerySnapshot>
    implements SubQuery {
  _$SubQuery(
    this._collection, {
    required Query<Sub> $referenceWithoutCursor,
    $QueryCursor $queryCursor = const $QueryCursor(),
  }) : super(
          $referenceWithoutCursor: $referenceWithoutCursor,
          $queryCursor: $queryCursor,
        );

  final CollectionReference<Object?> _collection;

  SubQuerySnapshot _decodeSnapshot(
    QuerySnapshot<Sub> snapshot,
  ) {
    final docs = snapshot.docs.map((e) {
      return SubQueryDocumentSnapshot._(e, e.data());
    }).toList();

    final docChanges = snapshot.docChanges.map((change) {
      return FirestoreDocumentChange<SubDocumentSnapshot>(
        type: change.type,
        oldIndex: change.oldIndex,
        newIndex: change.newIndex,
        doc: SubDocumentSnapshot._(change.doc, change.doc.data()),
      );
    }).toList();

    return SubQuerySnapshot._(
      snapshot,
      docs,
      docChanges,
    );
  }

  @override
  Stream<SubQuerySnapshot> snapshots([SnapshotOptions? options]) {
    return reference.snapshots().map(_decodeSnapshot);
  }

  @override
  Future<SubQuerySnapshot> get([GetOptions? options]) {
    return reference.get(options).then(_decodeSnapshot);
  }

  @override
  SubQuery limit(int limit) {
    return _$SubQuery(
      _collection,
      $referenceWithoutCursor: $referenceWithoutCursor.limit(limit),
      $queryCursor: $queryCursor,
    );
  }

  @override
  SubQuery limitToLast(int limit) {
    return _$SubQuery(
      _collection,
      $referenceWithoutCursor: $referenceWithoutCursor.limitToLast(limit),
      $queryCursor: $queryCursor,
    );
  }

  SubQuery orderByFieldPath(
    FieldPath fieldPath, {
    bool descending = false,
    Object? startAt = _sentinel,
    Object? startAfter = _sentinel,
    Object? endAt = _sentinel,
    Object? endBefore = _sentinel,
    SubDocumentSnapshot? startAtDocument,
    SubDocumentSnapshot? endAtDocument,
    SubDocumentSnapshot? endBeforeDocument,
    SubDocumentSnapshot? startAfterDocument,
  }) {
    final query =
        $referenceWithoutCursor.orderBy(fieldPath, descending: descending);
    var queryCursor = $queryCursor;

    if (startAtDocument != null) {
      queryCursor = queryCursor.copyWith(
        startAt: const [],
        startAtDocumentSnapshot: startAtDocument.snapshot,
      );
    }
    if (startAfterDocument != null) {
      queryCursor = queryCursor.copyWith(
        startAfter: const [],
        startAfterDocumentSnapshot: startAfterDocument.snapshot,
      );
    }
    if (endAtDocument != null) {
      queryCursor = queryCursor.copyWith(
        endAt: const [],
        endAtDocumentSnapshot: endAtDocument.snapshot,
      );
    }
    if (endBeforeDocument != null) {
      queryCursor = queryCursor.copyWith(
        endBefore: const [],
        endBeforeDocumentSnapshot: endBeforeDocument.snapshot,
      );
    }

    if (startAt != _sentinel) {
      queryCursor = queryCursor.copyWith(
        startAt: [...queryCursor.startAt, startAt],
        startAtDocumentSnapshot: null,
      );
    }
    if (startAfter != _sentinel) {
      queryCursor = queryCursor.copyWith(
        startAfter: [...queryCursor.startAfter, startAfter],
        startAfterDocumentSnapshot: null,
      );
    }
    if (endAt != _sentinel) {
      queryCursor = queryCursor.copyWith(
        endAt: [...queryCursor.endAt, endAt],
        endAtDocumentSnapshot: null,
      );
    }
    if (endBefore != _sentinel) {
      queryCursor = queryCursor.copyWith(
        endBefore: [...queryCursor.endBefore, endBefore],
        endBeforeDocumentSnapshot: null,
      );
    }
    return _$SubQuery(
      _collection,
      $referenceWithoutCursor: query,
      $queryCursor: queryCursor,
    );
  }

  SubQuery whereFieldPath(
    FieldPath fieldPath, {
    Object? isEqualTo,
    Object? isNotEqualTo,
    Object? isLessThan,
    Object? isLessThanOrEqualTo,
    Object? isGreaterThan,
    Object? isGreaterThanOrEqualTo,
    Object? arrayContains,
    List<Object?>? arrayContainsAny,
    List<Object?>? whereIn,
    List<Object?>? whereNotIn,
    bool? isNull,
  }) {
    return _$SubQuery(
      _collection,
      $referenceWithoutCursor: $referenceWithoutCursor.where(
        fieldPath,
        isEqualTo: isEqualTo,
        isNotEqualTo: isNotEqualTo,
        isLessThan: isLessThan,
        isLessThanOrEqualTo: isLessThanOrEqualTo,
        isGreaterThan: isGreaterThan,
        isGreaterThanOrEqualTo: isGreaterThanOrEqualTo,
        arrayContains: arrayContains,
        arrayContainsAny: arrayContainsAny,
        whereIn: whereIn,
        whereNotIn: whereNotIn,
        isNull: isNull,
      ),
      $queryCursor: $queryCursor,
    );
  }

  SubQuery whereDocumentId({
    String? isEqualTo,
    String? isNotEqualTo,
    String? isLessThan,
    String? isLessThanOrEqualTo,
    String? isGreaterThan,
    String? isGreaterThanOrEqualTo,
    bool? isNull,
    List<String>? whereIn,
    List<String>? whereNotIn,
  }) {
    return _$SubQuery(
      _collection,
      $referenceWithoutCursor: $referenceWithoutCursor.where(
        FieldPath.documentId,
        isEqualTo: isEqualTo,
        isNotEqualTo: isNotEqualTo,
        isLessThan: isLessThan,
        isLessThanOrEqualTo: isLessThanOrEqualTo,
        isGreaterThan: isGreaterThan,
        isGreaterThanOrEqualTo: isGreaterThanOrEqualTo,
        isNull: isNull,
        whereIn: whereIn,
        whereNotIn: whereNotIn,
      ),
      $queryCursor: $queryCursor,
    );
  }

  SubQuery whereNonNullable({
    String? isEqualTo,
    String? isNotEqualTo,
    String? isLessThan,
    String? isLessThanOrEqualTo,
    String? isGreaterThan,
    String? isGreaterThanOrEqualTo,
    bool? isNull,
    List<String>? whereIn,
    List<String>? whereNotIn,
  }) {
    return _$SubQuery(
      _collection,
      $referenceWithoutCursor: $referenceWithoutCursor.where(
        _$SubFieldMap['nonNullable']!,
        isEqualTo: isEqualTo,
        isNotEqualTo: isNotEqualTo,
        isLessThan: isLessThan,
        isLessThanOrEqualTo: isLessThanOrEqualTo,
        isGreaterThan: isGreaterThan,
        isGreaterThanOrEqualTo: isGreaterThanOrEqualTo,
        isNull: isNull,
        whereIn: whereIn,
        whereNotIn: whereNotIn,
      ),
      $queryCursor: $queryCursor,
    );
  }

  SubQuery whereNullable({
    int? isEqualTo,
    int? isNotEqualTo,
    int? isLessThan,
    int? isLessThanOrEqualTo,
    int? isGreaterThan,
    int? isGreaterThanOrEqualTo,
    bool? isNull,
    List<int?>? whereIn,
    List<int?>? whereNotIn,
  }) {
    return _$SubQuery(
      _collection,
      $referenceWithoutCursor: $referenceWithoutCursor.where(
        _$SubFieldMap['nullable']!,
        isEqualTo: isEqualTo,
        isNotEqualTo: isNotEqualTo,
        isLessThan: isLessThan,
        isLessThanOrEqualTo: isLessThanOrEqualTo,
        isGreaterThan: isGreaterThan,
        isGreaterThanOrEqualTo: isGreaterThanOrEqualTo,
        isNull: isNull,
        whereIn: whereIn,
        whereNotIn: whereNotIn,
      ),
      $queryCursor: $queryCursor,
    );
  }

  SubQuery orderByDocumentId({
    bool descending = false,
    Object? startAt = _sentinel,
    Object? startAfter = _sentinel,
    Object? endAt = _sentinel,
    Object? endBefore = _sentinel,
    SubDocumentSnapshot? startAtDocument,
    SubDocumentSnapshot? endAtDocument,
    SubDocumentSnapshot? endBeforeDocument,
    SubDocumentSnapshot? startAfterDocument,
  }) {
    final query = $referenceWithoutCursor.orderBy(FieldPath.documentId,
        descending: descending);
    var queryCursor = $queryCursor;

    if (startAtDocument != null) {
      queryCursor = queryCursor.copyWith(
        startAt: const [],
        startAtDocumentSnapshot: startAtDocument.snapshot,
      );
    }
    if (startAfterDocument != null) {
      queryCursor = queryCursor.copyWith(
        startAfter: const [],
        startAfterDocumentSnapshot: startAfterDocument.snapshot,
      );
    }
    if (endAtDocument != null) {
      queryCursor = queryCursor.copyWith(
        endAt: const [],
        endAtDocumentSnapshot: endAtDocument.snapshot,
      );
    }
    if (endBeforeDocument != null) {
      queryCursor = queryCursor.copyWith(
        endBefore: const [],
        endBeforeDocumentSnapshot: endBeforeDocument.snapshot,
      );
    }

    if (startAt != _sentinel) {
      queryCursor = queryCursor.copyWith(
        startAt: [...queryCursor.startAt, startAt],
        startAtDocumentSnapshot: null,
      );
    }
    if (startAfter != _sentinel) {
      queryCursor = queryCursor.copyWith(
        startAfter: [...queryCursor.startAfter, startAfter],
        startAfterDocumentSnapshot: null,
      );
    }
    if (endAt != _sentinel) {
      queryCursor = queryCursor.copyWith(
        endAt: [...queryCursor.endAt, endAt],
        endAtDocumentSnapshot: null,
      );
    }
    if (endBefore != _sentinel) {
      queryCursor = queryCursor.copyWith(
        endBefore: [...queryCursor.endBefore, endBefore],
        endBeforeDocumentSnapshot: null,
      );
    }

    return _$SubQuery(
      _collection,
      $referenceWithoutCursor: query,
      $queryCursor: queryCursor,
    );
  }

  SubQuery orderByNonNullable({
    bool descending = false,
    Object? startAt = _sentinel,
    Object? startAfter = _sentinel,
    Object? endAt = _sentinel,
    Object? endBefore = _sentinel,
    SubDocumentSnapshot? startAtDocument,
    SubDocumentSnapshot? endAtDocument,
    SubDocumentSnapshot? endBeforeDocument,
    SubDocumentSnapshot? startAfterDocument,
  }) {
    final query = $referenceWithoutCursor.orderBy(_$SubFieldMap['nonNullable']!,
        descending: descending);
    var queryCursor = $queryCursor;

    if (startAtDocument != null) {
      queryCursor = queryCursor.copyWith(
        startAt: const [],
        startAtDocumentSnapshot: startAtDocument.snapshot,
      );
    }
    if (startAfterDocument != null) {
      queryCursor = queryCursor.copyWith(
        startAfter: const [],
        startAfterDocumentSnapshot: startAfterDocument.snapshot,
      );
    }
    if (endAtDocument != null) {
      queryCursor = queryCursor.copyWith(
        endAt: const [],
        endAtDocumentSnapshot: endAtDocument.snapshot,
      );
    }
    if (endBeforeDocument != null) {
      queryCursor = queryCursor.copyWith(
        endBefore: const [],
        endBeforeDocumentSnapshot: endBeforeDocument.snapshot,
      );
    }

    if (startAt != _sentinel) {
      queryCursor = queryCursor.copyWith(
        startAt: [...queryCursor.startAt, startAt],
        startAtDocumentSnapshot: null,
      );
    }
    if (startAfter != _sentinel) {
      queryCursor = queryCursor.copyWith(
        startAfter: [...queryCursor.startAfter, startAfter],
        startAfterDocumentSnapshot: null,
      );
    }
    if (endAt != _sentinel) {
      queryCursor = queryCursor.copyWith(
        endAt: [...queryCursor.endAt, endAt],
        endAtDocumentSnapshot: null,
      );
    }
    if (endBefore != _sentinel) {
      queryCursor = queryCursor.copyWith(
        endBefore: [...queryCursor.endBefore, endBefore],
        endBeforeDocumentSnapshot: null,
      );
    }

    return _$SubQuery(
      _collection,
      $referenceWithoutCursor: query,
      $queryCursor: queryCursor,
    );
  }

  SubQuery orderByNullable({
    bool descending = false,
    Object? startAt = _sentinel,
    Object? startAfter = _sentinel,
    Object? endAt = _sentinel,
    Object? endBefore = _sentinel,
    SubDocumentSnapshot? startAtDocument,
    SubDocumentSnapshot? endAtDocument,
    SubDocumentSnapshot? endBeforeDocument,
    SubDocumentSnapshot? startAfterDocument,
  }) {
    final query = $referenceWithoutCursor.orderBy(_$SubFieldMap['nullable']!,
        descending: descending);
    var queryCursor = $queryCursor;

    if (startAtDocument != null) {
      queryCursor = queryCursor.copyWith(
        startAt: const [],
        startAtDocumentSnapshot: startAtDocument.snapshot,
      );
    }
    if (startAfterDocument != null) {
      queryCursor = queryCursor.copyWith(
        startAfter: const [],
        startAfterDocumentSnapshot: startAfterDocument.snapshot,
      );
    }
    if (endAtDocument != null) {
      queryCursor = queryCursor.copyWith(
        endAt: const [],
        endAtDocumentSnapshot: endAtDocument.snapshot,
      );
    }
    if (endBeforeDocument != null) {
      queryCursor = queryCursor.copyWith(
        endBefore: const [],
        endBeforeDocumentSnapshot: endBeforeDocument.snapshot,
      );
    }

    if (startAt != _sentinel) {
      queryCursor = queryCursor.copyWith(
        startAt: [...queryCursor.startAt, startAt],
        startAtDocumentSnapshot: null,
      );
    }
    if (startAfter != _sentinel) {
      queryCursor = queryCursor.copyWith(
        startAfter: [...queryCursor.startAfter, startAfter],
        startAfterDocumentSnapshot: null,
      );
    }
    if (endAt != _sentinel) {
      queryCursor = queryCursor.copyWith(
        endAt: [...queryCursor.endAt, endAt],
        endAtDocumentSnapshot: null,
      );
    }
    if (endBefore != _sentinel) {
      queryCursor = queryCursor.copyWith(
        endBefore: [...queryCursor.endBefore, endBefore],
        endBeforeDocumentSnapshot: null,
      );
    }

    return _$SubQuery(
      _collection,
      $referenceWithoutCursor: query,
      $queryCursor: queryCursor,
    );
  }

  @override
  bool operator ==(Object other) {
    return other is _$SubQuery &&
        other.runtimeType == runtimeType &&
        other.reference == reference;
  }

  @override
  int get hashCode => Object.hash(runtimeType, reference);
}

class SubQuerySnapshot
    extends FirestoreQuerySnapshot<Sub, SubQueryDocumentSnapshot> {
  SubQuerySnapshot._(
    this.snapshot,
    this.docs,
    this.docChanges,
  );

  final QuerySnapshot<Sub> snapshot;

  @override
  final List<SubQueryDocumentSnapshot> docs;

  @override
  final List<FirestoreDocumentChange<SubDocumentSnapshot>> docChanges;
}

class SubQueryDocumentSnapshot extends FirestoreQueryDocumentSnapshot<Sub>
    implements SubDocumentSnapshot {
  SubQueryDocumentSnapshot._(this.snapshot, this.data);

  @override
  final QueryDocumentSnapshot<Sub> snapshot;

  @override
  SubDocumentReference get reference {
    return SubDocumentReference(snapshot.reference);
  }

  @override
  final Sub data;
}

/// A collection reference object can be used for adding documents,
/// getting document references, and querying for documents
/// (using the methods inherited from Query).
abstract class AsCamelCaseCollectionReference
    implements
        AsCamelCaseQuery,
        FirestoreCollectionReference<AsCamelCase, AsCamelCaseQuerySnapshot> {
  factory AsCamelCaseCollectionReference(
    DocumentReference<Root> parent,
  ) = _$AsCamelCaseCollectionReference;

  static AsCamelCase fromFirestore(
    DocumentSnapshot<Map<String, Object?>> snapshot,
    SnapshotOptions? options,
  ) {
    return AsCamelCase.fromJson(snapshot.data()!);
  }

  static Map<String, Object?> toFirestore(
    AsCamelCase value,
    SetOptions? options,
  ) {
    return value.toJson();
  }

  @override
  CollectionReference<AsCamelCase> get reference;

  /// A reference to the containing [RootDocumentReference] if this is a subcollection.
  RootDocumentReference get parent;

  @override
  AsCamelCaseDocumentReference doc([String? id]);

  /// Add a new document to this collection with the specified data,
  /// assigning it a document ID automatically.
  Future<AsCamelCaseDocumentReference> add(AsCamelCase value);
}

class _$AsCamelCaseCollectionReference extends _$AsCamelCaseQuery
    implements AsCamelCaseCollectionReference {
  factory _$AsCamelCaseCollectionReference(
    DocumentReference<Root> parent,
  ) {
    return _$AsCamelCaseCollectionReference._(
      RootDocumentReference(parent),
      parent.collection('as-camel-case').withConverter(
            fromFirestore: AsCamelCaseCollectionReference.fromFirestore,
            toFirestore: AsCamelCaseCollectionReference.toFirestore,
          ),
    );
  }

  _$AsCamelCaseCollectionReference._(
    this.parent,
    CollectionReference<AsCamelCase> reference,
  ) : super(reference, $referenceWithoutCursor: reference);

  @override
  final RootDocumentReference parent;

  String get path => reference.path;

  @override
  CollectionReference<AsCamelCase> get reference =>
      super.reference as CollectionReference<AsCamelCase>;

  @override
  AsCamelCaseDocumentReference doc([String? id]) {
    assert(
      id == null || id.split('/').length == 1,
      'The document ID cannot be from a different collection',
    );
    return AsCamelCaseDocumentReference(
      reference.doc(id),
    );
  }

  @override
  Future<AsCamelCaseDocumentReference> add(AsCamelCase value) {
    return reference
        .add(value)
        .then((ref) => AsCamelCaseDocumentReference(ref));
  }

  @override
  bool operator ==(Object other) {
    return other is _$AsCamelCaseCollectionReference &&
        other.runtimeType == runtimeType &&
        other.reference == reference;
  }

  @override
  int get hashCode => Object.hash(runtimeType, reference);
}

abstract class AsCamelCaseDocumentReference extends FirestoreDocumentReference<
    AsCamelCase, AsCamelCaseDocumentSnapshot> {
  factory AsCamelCaseDocumentReference(
          DocumentReference<AsCamelCase> reference) =
      _$AsCamelCaseDocumentReference;

  DocumentReference<AsCamelCase> get reference;

  /// A reference to the [AsCamelCaseCollectionReference] containing this document.
  AsCamelCaseCollectionReference get parent {
    return _$AsCamelCaseCollectionReference(
      reference.parent.parent!.withConverter<Root>(
        fromFirestore: RootCollectionReference.fromFirestore,
        toFirestore: RootCollectionReference.toFirestore,
      ),
    );
  }

  @override
  Stream<AsCamelCaseDocumentSnapshot> snapshots();

  @override
  Future<AsCamelCaseDocumentSnapshot> get([GetOptions? options]);

  @override
  Future<void> delete();

  /// Updates data on the document. Data will be merged with any existing
  /// document data.
  ///
  /// If no document exists yet, the update will fail.
  Future<void> update({
    num value,
    FieldValue valueFieldValue,
  });

  /// Updates fields in the current document using the transaction API.
  ///
  /// The update will fail if applied to a document that does not exist.
  void transactionUpdate(
    Transaction transaction, {
    num value,
  });
}

class _$AsCamelCaseDocumentReference
    extends FirestoreDocumentReference<AsCamelCase, AsCamelCaseDocumentSnapshot>
    implements AsCamelCaseDocumentReference {
  _$AsCamelCaseDocumentReference(this.reference);

  @override
  final DocumentReference<AsCamelCase> reference;

  /// A reference to the [AsCamelCaseCollectionReference] containing this document.
  AsCamelCaseCollectionReference get parent {
    return _$AsCamelCaseCollectionReference(
      reference.parent.parent!.withConverter<Root>(
        fromFirestore: RootCollectionReference.fromFirestore,
        toFirestore: RootCollectionReference.toFirestore,
      ),
    );
  }

  @override
  Stream<AsCamelCaseDocumentSnapshot> snapshots() {
    return reference.snapshots().map((snapshot) {
      return AsCamelCaseDocumentSnapshot._(
        snapshot,
        snapshot.data(),
      );
    });
  }

  @override
  Future<AsCamelCaseDocumentSnapshot> get([GetOptions? options]) {
    return reference.get(options).then((snapshot) {
      return AsCamelCaseDocumentSnapshot._(
        snapshot,
        snapshot.data(),
      );
    });
  }

  @override
  Future<AsCamelCaseDocumentSnapshot> transactionGet(Transaction transaction) {
    return transaction.get(reference).then((snapshot) {
      return AsCamelCaseDocumentSnapshot._(
        snapshot,
        snapshot.data(),
      );
    });
  }

  Future<void> update({
    Object? value = _sentinel,
    FieldValue? valueFieldValue,
  }) async {
    assert(
      value == _sentinel || valueFieldValue == null,
      "Cannot specify both value and valueFieldValue",
    );
    final json = {
<<<<<<< HEAD
      if (value != _sentinel) "value": value as num,
      if (valueFieldValue != null) "value": valueFieldValue,
=======
      if (value != _sentinel) 'value': value as num,
>>>>>>> 3ab283bb
    };

    return reference.update(json);
  }

  void transactionUpdate(
    Transaction transaction, {
    Object? value = _sentinel,
  }) {
    final json = {
      if (value != _sentinel) "value": value as num,
    };

    transaction.update(reference, json);
  }

  @override
  bool operator ==(Object other) {
    return other is AsCamelCaseDocumentReference &&
        other.runtimeType == runtimeType &&
        other.parent == parent &&
        other.id == id;
  }

  @override
  int get hashCode => Object.hash(runtimeType, parent, id);
}

class AsCamelCaseDocumentSnapshot
    extends FirestoreDocumentSnapshot<AsCamelCase> {
  AsCamelCaseDocumentSnapshot._(
    this.snapshot,
    this.data,
  );

  @override
  final DocumentSnapshot<AsCamelCase> snapshot;

  @override
  AsCamelCaseDocumentReference get reference {
    return AsCamelCaseDocumentReference(
      snapshot.reference,
    );
  }

  @override
  final AsCamelCase? data;
}

abstract class AsCamelCaseQuery
    implements QueryReference<AsCamelCase, AsCamelCaseQuerySnapshot> {
  @override
  AsCamelCaseQuery limit(int limit);

  @override
  AsCamelCaseQuery limitToLast(int limit);

  /// Perform an order query based on a [FieldPath].
  ///
  /// This method is considered unsafe as it does check that the field path
  /// maps to a valid property or that parameters such as [isEqualTo] receive
  /// a value of the correct type.
  ///
  /// If possible, instead use the more explicit variant of order queries:
  ///
  /// **AVOID**:
  /// ```dart
  /// collection.orderByFieldPath(
  ///   FieldPath.fromString('title'),
  ///   startAt: 'title',
  /// );
  /// ```
  ///
  /// **PREFER**:
  /// ```dart
  /// collection.orderByTitle(startAt: 'title');
  /// ```
  AsCamelCaseQuery orderByFieldPath(
    FieldPath fieldPath, {
    bool descending = false,
    Object? startAt,
    Object? startAfter,
    Object? endAt,
    Object? endBefore,
    AsCamelCaseDocumentSnapshot? startAtDocument,
    AsCamelCaseDocumentSnapshot? endAtDocument,
    AsCamelCaseDocumentSnapshot? endBeforeDocument,
    AsCamelCaseDocumentSnapshot? startAfterDocument,
  });

  /// Perform a where query based on a [FieldPath].
  ///
  /// This method is considered unsafe as it does check that the field path
  /// maps to a valid property or that parameters such as [isEqualTo] receive
  /// a value of the correct type.
  ///
  /// If possible, instead use the more explicit variant of where queries:
  ///
  /// **AVOID**:
  /// ```dart
  /// collection.whereFieldPath(FieldPath.fromString('title'), isEqualTo: 'title');
  /// ```
  ///
  /// **PREFER**:
  /// ```dart
  /// collection.whereTitle(isEqualTo: 'title');
  /// ```
  AsCamelCaseQuery whereFieldPath(
    FieldPath fieldPath, {
    Object? isEqualTo,
    Object? isNotEqualTo,
    Object? isLessThan,
    Object? isLessThanOrEqualTo,
    Object? isGreaterThan,
    Object? isGreaterThanOrEqualTo,
    Object? arrayContains,
    List<Object?>? arrayContainsAny,
    List<Object?>? whereIn,
    List<Object?>? whereNotIn,
    bool? isNull,
  });

  AsCamelCaseQuery whereDocumentId({
    String? isEqualTo,
    String? isNotEqualTo,
    String? isLessThan,
    String? isLessThanOrEqualTo,
    String? isGreaterThan,
    String? isGreaterThanOrEqualTo,
    bool? isNull,
    List<String>? whereIn,
    List<String>? whereNotIn,
  });
  AsCamelCaseQuery whereValue({
    num? isEqualTo,
    num? isNotEqualTo,
    num? isLessThan,
    num? isLessThanOrEqualTo,
    num? isGreaterThan,
    num? isGreaterThanOrEqualTo,
    bool? isNull,
    List<num>? whereIn,
    List<num>? whereNotIn,
  });

  AsCamelCaseQuery orderByDocumentId({
    bool descending = false,
    String startAt,
    String startAfter,
    String endAt,
    String endBefore,
    AsCamelCaseDocumentSnapshot? startAtDocument,
    AsCamelCaseDocumentSnapshot? endAtDocument,
    AsCamelCaseDocumentSnapshot? endBeforeDocument,
    AsCamelCaseDocumentSnapshot? startAfterDocument,
  });

  AsCamelCaseQuery orderByValue({
    bool descending = false,
    num startAt,
    num startAfter,
    num endAt,
    num endBefore,
    AsCamelCaseDocumentSnapshot? startAtDocument,
    AsCamelCaseDocumentSnapshot? endAtDocument,
    AsCamelCaseDocumentSnapshot? endBeforeDocument,
    AsCamelCaseDocumentSnapshot? startAfterDocument,
  });
}

class _$AsCamelCaseQuery
    extends QueryReference<AsCamelCase, AsCamelCaseQuerySnapshot>
    implements AsCamelCaseQuery {
  _$AsCamelCaseQuery(
    this._collection, {
    required Query<AsCamelCase> $referenceWithoutCursor,
    $QueryCursor $queryCursor = const $QueryCursor(),
  }) : super(
          $referenceWithoutCursor: $referenceWithoutCursor,
          $queryCursor: $queryCursor,
        );

  final CollectionReference<Object?> _collection;

  AsCamelCaseQuerySnapshot _decodeSnapshot(
    QuerySnapshot<AsCamelCase> snapshot,
  ) {
    final docs = snapshot.docs.map((e) {
      return AsCamelCaseQueryDocumentSnapshot._(e, e.data());
    }).toList();

    final docChanges = snapshot.docChanges.map((change) {
      return FirestoreDocumentChange<AsCamelCaseDocumentSnapshot>(
        type: change.type,
        oldIndex: change.oldIndex,
        newIndex: change.newIndex,
        doc: AsCamelCaseDocumentSnapshot._(change.doc, change.doc.data()),
      );
    }).toList();

    return AsCamelCaseQuerySnapshot._(
      snapshot,
      docs,
      docChanges,
    );
  }

  @override
  Stream<AsCamelCaseQuerySnapshot> snapshots([SnapshotOptions? options]) {
    return reference.snapshots().map(_decodeSnapshot);
  }

  @override
  Future<AsCamelCaseQuerySnapshot> get([GetOptions? options]) {
    return reference.get(options).then(_decodeSnapshot);
  }

  @override
  AsCamelCaseQuery limit(int limit) {
    return _$AsCamelCaseQuery(
      _collection,
      $referenceWithoutCursor: $referenceWithoutCursor.limit(limit),
      $queryCursor: $queryCursor,
    );
  }

  @override
  AsCamelCaseQuery limitToLast(int limit) {
    return _$AsCamelCaseQuery(
      _collection,
      $referenceWithoutCursor: $referenceWithoutCursor.limitToLast(limit),
      $queryCursor: $queryCursor,
    );
  }

  AsCamelCaseQuery orderByFieldPath(
    FieldPath fieldPath, {
    bool descending = false,
    Object? startAt = _sentinel,
    Object? startAfter = _sentinel,
    Object? endAt = _sentinel,
    Object? endBefore = _sentinel,
    AsCamelCaseDocumentSnapshot? startAtDocument,
    AsCamelCaseDocumentSnapshot? endAtDocument,
    AsCamelCaseDocumentSnapshot? endBeforeDocument,
    AsCamelCaseDocumentSnapshot? startAfterDocument,
  }) {
    final query =
        $referenceWithoutCursor.orderBy(fieldPath, descending: descending);
    var queryCursor = $queryCursor;

    if (startAtDocument != null) {
      queryCursor = queryCursor.copyWith(
        startAt: const [],
        startAtDocumentSnapshot: startAtDocument.snapshot,
      );
    }
    if (startAfterDocument != null) {
      queryCursor = queryCursor.copyWith(
        startAfter: const [],
        startAfterDocumentSnapshot: startAfterDocument.snapshot,
      );
    }
    if (endAtDocument != null) {
      queryCursor = queryCursor.copyWith(
        endAt: const [],
        endAtDocumentSnapshot: endAtDocument.snapshot,
      );
    }
    if (endBeforeDocument != null) {
      queryCursor = queryCursor.copyWith(
        endBefore: const [],
        endBeforeDocumentSnapshot: endBeforeDocument.snapshot,
      );
    }

    if (startAt != _sentinel) {
      queryCursor = queryCursor.copyWith(
        startAt: [...queryCursor.startAt, startAt],
        startAtDocumentSnapshot: null,
      );
    }
    if (startAfter != _sentinel) {
      queryCursor = queryCursor.copyWith(
        startAfter: [...queryCursor.startAfter, startAfter],
        startAfterDocumentSnapshot: null,
      );
    }
    if (endAt != _sentinel) {
      queryCursor = queryCursor.copyWith(
        endAt: [...queryCursor.endAt, endAt],
        endAtDocumentSnapshot: null,
      );
    }
    if (endBefore != _sentinel) {
      queryCursor = queryCursor.copyWith(
        endBefore: [...queryCursor.endBefore, endBefore],
        endBeforeDocumentSnapshot: null,
      );
    }
    return _$AsCamelCaseQuery(
      _collection,
      $referenceWithoutCursor: query,
      $queryCursor: queryCursor,
    );
  }

  AsCamelCaseQuery whereFieldPath(
    FieldPath fieldPath, {
    Object? isEqualTo,
    Object? isNotEqualTo,
    Object? isLessThan,
    Object? isLessThanOrEqualTo,
    Object? isGreaterThan,
    Object? isGreaterThanOrEqualTo,
    Object? arrayContains,
    List<Object?>? arrayContainsAny,
    List<Object?>? whereIn,
    List<Object?>? whereNotIn,
    bool? isNull,
  }) {
    return _$AsCamelCaseQuery(
      _collection,
      $referenceWithoutCursor: $referenceWithoutCursor.where(
        fieldPath,
        isEqualTo: isEqualTo,
        isNotEqualTo: isNotEqualTo,
        isLessThan: isLessThan,
        isLessThanOrEqualTo: isLessThanOrEqualTo,
        isGreaterThan: isGreaterThan,
        isGreaterThanOrEqualTo: isGreaterThanOrEqualTo,
        arrayContains: arrayContains,
        arrayContainsAny: arrayContainsAny,
        whereIn: whereIn,
        whereNotIn: whereNotIn,
        isNull: isNull,
      ),
      $queryCursor: $queryCursor,
    );
  }

  AsCamelCaseQuery whereDocumentId({
    String? isEqualTo,
    String? isNotEqualTo,
    String? isLessThan,
    String? isLessThanOrEqualTo,
    String? isGreaterThan,
    String? isGreaterThanOrEqualTo,
    bool? isNull,
    List<String>? whereIn,
    List<String>? whereNotIn,
  }) {
    return _$AsCamelCaseQuery(
      _collection,
      $referenceWithoutCursor: $referenceWithoutCursor.where(
        FieldPath.documentId,
        isEqualTo: isEqualTo,
        isNotEqualTo: isNotEqualTo,
        isLessThan: isLessThan,
        isLessThanOrEqualTo: isLessThanOrEqualTo,
        isGreaterThan: isGreaterThan,
        isGreaterThanOrEqualTo: isGreaterThanOrEqualTo,
        isNull: isNull,
        whereIn: whereIn,
        whereNotIn: whereNotIn,
      ),
      $queryCursor: $queryCursor,
    );
  }

  AsCamelCaseQuery whereValue({
    num? isEqualTo,
    num? isNotEqualTo,
    num? isLessThan,
    num? isLessThanOrEqualTo,
    num? isGreaterThan,
    num? isGreaterThanOrEqualTo,
    bool? isNull,
    List<num>? whereIn,
    List<num>? whereNotIn,
  }) {
    return _$AsCamelCaseQuery(
      _collection,
      $referenceWithoutCursor: $referenceWithoutCursor.where(
        _$AsCamelCaseFieldMap['value']!,
        isEqualTo: isEqualTo,
        isNotEqualTo: isNotEqualTo,
        isLessThan: isLessThan,
        isLessThanOrEqualTo: isLessThanOrEqualTo,
        isGreaterThan: isGreaterThan,
        isGreaterThanOrEqualTo: isGreaterThanOrEqualTo,
        isNull: isNull,
        whereIn: whereIn,
        whereNotIn: whereNotIn,
      ),
      $queryCursor: $queryCursor,
    );
  }

  AsCamelCaseQuery orderByDocumentId({
    bool descending = false,
    Object? startAt = _sentinel,
    Object? startAfter = _sentinel,
    Object? endAt = _sentinel,
    Object? endBefore = _sentinel,
    AsCamelCaseDocumentSnapshot? startAtDocument,
    AsCamelCaseDocumentSnapshot? endAtDocument,
    AsCamelCaseDocumentSnapshot? endBeforeDocument,
    AsCamelCaseDocumentSnapshot? startAfterDocument,
  }) {
    final query = $referenceWithoutCursor.orderBy(FieldPath.documentId,
        descending: descending);
    var queryCursor = $queryCursor;

    if (startAtDocument != null) {
      queryCursor = queryCursor.copyWith(
        startAt: const [],
        startAtDocumentSnapshot: startAtDocument.snapshot,
      );
    }
    if (startAfterDocument != null) {
      queryCursor = queryCursor.copyWith(
        startAfter: const [],
        startAfterDocumentSnapshot: startAfterDocument.snapshot,
      );
    }
    if (endAtDocument != null) {
      queryCursor = queryCursor.copyWith(
        endAt: const [],
        endAtDocumentSnapshot: endAtDocument.snapshot,
      );
    }
    if (endBeforeDocument != null) {
      queryCursor = queryCursor.copyWith(
        endBefore: const [],
        endBeforeDocumentSnapshot: endBeforeDocument.snapshot,
      );
    }

    if (startAt != _sentinel) {
      queryCursor = queryCursor.copyWith(
        startAt: [...queryCursor.startAt, startAt],
        startAtDocumentSnapshot: null,
      );
    }
    if (startAfter != _sentinel) {
      queryCursor = queryCursor.copyWith(
        startAfter: [...queryCursor.startAfter, startAfter],
        startAfterDocumentSnapshot: null,
      );
    }
    if (endAt != _sentinel) {
      queryCursor = queryCursor.copyWith(
        endAt: [...queryCursor.endAt, endAt],
        endAtDocumentSnapshot: null,
      );
    }
    if (endBefore != _sentinel) {
      queryCursor = queryCursor.copyWith(
        endBefore: [...queryCursor.endBefore, endBefore],
        endBeforeDocumentSnapshot: null,
      );
    }

    return _$AsCamelCaseQuery(
      _collection,
      $referenceWithoutCursor: query,
      $queryCursor: queryCursor,
    );
  }

  AsCamelCaseQuery orderByValue({
    bool descending = false,
    Object? startAt = _sentinel,
    Object? startAfter = _sentinel,
    Object? endAt = _sentinel,
    Object? endBefore = _sentinel,
    AsCamelCaseDocumentSnapshot? startAtDocument,
    AsCamelCaseDocumentSnapshot? endAtDocument,
    AsCamelCaseDocumentSnapshot? endBeforeDocument,
    AsCamelCaseDocumentSnapshot? startAfterDocument,
  }) {
    final query = $referenceWithoutCursor
        .orderBy(_$AsCamelCaseFieldMap['value']!, descending: descending);
    var queryCursor = $queryCursor;

    if (startAtDocument != null) {
      queryCursor = queryCursor.copyWith(
        startAt: const [],
        startAtDocumentSnapshot: startAtDocument.snapshot,
      );
    }
    if (startAfterDocument != null) {
      queryCursor = queryCursor.copyWith(
        startAfter: const [],
        startAfterDocumentSnapshot: startAfterDocument.snapshot,
      );
    }
    if (endAtDocument != null) {
      queryCursor = queryCursor.copyWith(
        endAt: const [],
        endAtDocumentSnapshot: endAtDocument.snapshot,
      );
    }
    if (endBeforeDocument != null) {
      queryCursor = queryCursor.copyWith(
        endBefore: const [],
        endBeforeDocumentSnapshot: endBeforeDocument.snapshot,
      );
    }

    if (startAt != _sentinel) {
      queryCursor = queryCursor.copyWith(
        startAt: [...queryCursor.startAt, startAt],
        startAtDocumentSnapshot: null,
      );
    }
    if (startAfter != _sentinel) {
      queryCursor = queryCursor.copyWith(
        startAfter: [...queryCursor.startAfter, startAfter],
        startAfterDocumentSnapshot: null,
      );
    }
    if (endAt != _sentinel) {
      queryCursor = queryCursor.copyWith(
        endAt: [...queryCursor.endAt, endAt],
        endAtDocumentSnapshot: null,
      );
    }
    if (endBefore != _sentinel) {
      queryCursor = queryCursor.copyWith(
        endBefore: [...queryCursor.endBefore, endBefore],
        endBeforeDocumentSnapshot: null,
      );
    }

    return _$AsCamelCaseQuery(
      _collection,
      $referenceWithoutCursor: query,
      $queryCursor: queryCursor,
    );
  }

  @override
  bool operator ==(Object other) {
    return other is _$AsCamelCaseQuery &&
        other.runtimeType == runtimeType &&
        other.reference == reference;
  }

  @override
  int get hashCode => Object.hash(runtimeType, reference);
}

class AsCamelCaseQuerySnapshot extends FirestoreQuerySnapshot<AsCamelCase,
    AsCamelCaseQueryDocumentSnapshot> {
  AsCamelCaseQuerySnapshot._(
    this.snapshot,
    this.docs,
    this.docChanges,
  );

  final QuerySnapshot<AsCamelCase> snapshot;

  @override
  final List<AsCamelCaseQueryDocumentSnapshot> docs;

  @override
  final List<FirestoreDocumentChange<AsCamelCaseDocumentSnapshot>> docChanges;
}

class AsCamelCaseQueryDocumentSnapshot
    extends FirestoreQueryDocumentSnapshot<AsCamelCase>
    implements AsCamelCaseDocumentSnapshot {
  AsCamelCaseQueryDocumentSnapshot._(this.snapshot, this.data);

  @override
  final QueryDocumentSnapshot<AsCamelCase> snapshot;

  @override
  AsCamelCaseDocumentReference get reference {
    return AsCamelCaseDocumentReference(snapshot.reference);
  }

  @override
  final AsCamelCase data;
}

/// A collection reference object can be used for adding documents,
/// getting document references, and querying for documents
/// (using the methods inherited from Query).
abstract class CustomSubNameCollectionReference
    implements
        CustomSubNameQuery,
        FirestoreCollectionReference<CustomSubName,
            CustomSubNameQuerySnapshot> {
  factory CustomSubNameCollectionReference(
    DocumentReference<Root> parent,
  ) = _$CustomSubNameCollectionReference;

  static CustomSubName fromFirestore(
    DocumentSnapshot<Map<String, Object?>> snapshot,
    SnapshotOptions? options,
  ) {
    return CustomSubName.fromJson(snapshot.data()!);
  }

  static Map<String, Object?> toFirestore(
    CustomSubName value,
    SetOptions? options,
  ) {
    return value.toJson();
  }

  @override
  CollectionReference<CustomSubName> get reference;

  /// A reference to the containing [RootDocumentReference] if this is a subcollection.
  RootDocumentReference get parent;

  @override
  CustomSubNameDocumentReference doc([String? id]);

  /// Add a new document to this collection with the specified data,
  /// assigning it a document ID automatically.
  Future<CustomSubNameDocumentReference> add(CustomSubName value);
}

class _$CustomSubNameCollectionReference extends _$CustomSubNameQuery
    implements CustomSubNameCollectionReference {
  factory _$CustomSubNameCollectionReference(
    DocumentReference<Root> parent,
  ) {
    return _$CustomSubNameCollectionReference._(
      RootDocumentReference(parent),
      parent.collection('custom-sub-name').withConverter(
            fromFirestore: CustomSubNameCollectionReference.fromFirestore,
            toFirestore: CustomSubNameCollectionReference.toFirestore,
          ),
    );
  }

  _$CustomSubNameCollectionReference._(
    this.parent,
    CollectionReference<CustomSubName> reference,
  ) : super(reference, $referenceWithoutCursor: reference);

  @override
  final RootDocumentReference parent;

  String get path => reference.path;

  @override
  CollectionReference<CustomSubName> get reference =>
      super.reference as CollectionReference<CustomSubName>;

  @override
  CustomSubNameDocumentReference doc([String? id]) {
    assert(
      id == null || id.split('/').length == 1,
      'The document ID cannot be from a different collection',
    );
    return CustomSubNameDocumentReference(
      reference.doc(id),
    );
  }

  @override
  Future<CustomSubNameDocumentReference> add(CustomSubName value) {
    return reference
        .add(value)
        .then((ref) => CustomSubNameDocumentReference(ref));
  }

  @override
  bool operator ==(Object other) {
    return other is _$CustomSubNameCollectionReference &&
        other.runtimeType == runtimeType &&
        other.reference == reference;
  }

  @override
  int get hashCode => Object.hash(runtimeType, reference);
}

abstract class CustomSubNameDocumentReference
    extends FirestoreDocumentReference<CustomSubName,
        CustomSubNameDocumentSnapshot> {
  factory CustomSubNameDocumentReference(
          DocumentReference<CustomSubName> reference) =
      _$CustomSubNameDocumentReference;

  DocumentReference<CustomSubName> get reference;

  /// A reference to the [CustomSubNameCollectionReference] containing this document.
  CustomSubNameCollectionReference get parent {
    return _$CustomSubNameCollectionReference(
      reference.parent.parent!.withConverter<Root>(
        fromFirestore: RootCollectionReference.fromFirestore,
        toFirestore: RootCollectionReference.toFirestore,
      ),
    );
  }

  @override
  Stream<CustomSubNameDocumentSnapshot> snapshots();

  @override
  Future<CustomSubNameDocumentSnapshot> get([GetOptions? options]);

  @override
  Future<void> delete();

  /// Updates data on the document. Data will be merged with any existing
  /// document data.
  ///
  /// If no document exists yet, the update will fail.
  Future<void> update({
    num value,
    FieldValue valueFieldValue,
  });

  /// Updates fields in the current document using the transaction API.
  ///
  /// The update will fail if applied to a document that does not exist.
  void transactionUpdate(
    Transaction transaction, {
    num value,
  });
}

class _$CustomSubNameDocumentReference extends FirestoreDocumentReference<
    CustomSubName,
    CustomSubNameDocumentSnapshot> implements CustomSubNameDocumentReference {
  _$CustomSubNameDocumentReference(this.reference);

  @override
  final DocumentReference<CustomSubName> reference;

  /// A reference to the [CustomSubNameCollectionReference] containing this document.
  CustomSubNameCollectionReference get parent {
    return _$CustomSubNameCollectionReference(
      reference.parent.parent!.withConverter<Root>(
        fromFirestore: RootCollectionReference.fromFirestore,
        toFirestore: RootCollectionReference.toFirestore,
      ),
    );
  }

  @override
  Stream<CustomSubNameDocumentSnapshot> snapshots() {
    return reference.snapshots().map((snapshot) {
      return CustomSubNameDocumentSnapshot._(
        snapshot,
        snapshot.data(),
      );
    });
  }

  @override
  Future<CustomSubNameDocumentSnapshot> get([GetOptions? options]) {
    return reference.get(options).then((snapshot) {
      return CustomSubNameDocumentSnapshot._(
        snapshot,
        snapshot.data(),
      );
    });
  }

  @override
  Future<CustomSubNameDocumentSnapshot> transactionGet(
      Transaction transaction) {
    return transaction.get(reference).then((snapshot) {
      return CustomSubNameDocumentSnapshot._(
        snapshot,
        snapshot.data(),
      );
    });
  }

  Future<void> update({
    Object? value = _sentinel,
    FieldValue? valueFieldValue,
  }) async {
    assert(
      value == _sentinel || valueFieldValue == null,
      "Cannot specify both value and valueFieldValue",
    );
    final json = {
<<<<<<< HEAD
      if (value != _sentinel) "value": value as num,
      if (valueFieldValue != null) "value": valueFieldValue,
=======
      if (value != _sentinel) 'value': value as num,
>>>>>>> 3ab283bb
    };

    return reference.update(json);
  }

  void transactionUpdate(
    Transaction transaction, {
    Object? value = _sentinel,
  }) {
    final json = {
      if (value != _sentinel) "value": value as num,
    };

    transaction.update(reference, json);
  }

  @override
  bool operator ==(Object other) {
    return other is CustomSubNameDocumentReference &&
        other.runtimeType == runtimeType &&
        other.parent == parent &&
        other.id == id;
  }

  @override
  int get hashCode => Object.hash(runtimeType, parent, id);
}

class CustomSubNameDocumentSnapshot
    extends FirestoreDocumentSnapshot<CustomSubName> {
  CustomSubNameDocumentSnapshot._(
    this.snapshot,
    this.data,
  );

  @override
  final DocumentSnapshot<CustomSubName> snapshot;

  @override
  CustomSubNameDocumentReference get reference {
    return CustomSubNameDocumentReference(
      snapshot.reference,
    );
  }

  @override
  final CustomSubName? data;
}

abstract class CustomSubNameQuery
    implements QueryReference<CustomSubName, CustomSubNameQuerySnapshot> {
  @override
  CustomSubNameQuery limit(int limit);

  @override
  CustomSubNameQuery limitToLast(int limit);

  /// Perform an order query based on a [FieldPath].
  ///
  /// This method is considered unsafe as it does check that the field path
  /// maps to a valid property or that parameters such as [isEqualTo] receive
  /// a value of the correct type.
  ///
  /// If possible, instead use the more explicit variant of order queries:
  ///
  /// **AVOID**:
  /// ```dart
  /// collection.orderByFieldPath(
  ///   FieldPath.fromString('title'),
  ///   startAt: 'title',
  /// );
  /// ```
  ///
  /// **PREFER**:
  /// ```dart
  /// collection.orderByTitle(startAt: 'title');
  /// ```
  CustomSubNameQuery orderByFieldPath(
    FieldPath fieldPath, {
    bool descending = false,
    Object? startAt,
    Object? startAfter,
    Object? endAt,
    Object? endBefore,
    CustomSubNameDocumentSnapshot? startAtDocument,
    CustomSubNameDocumentSnapshot? endAtDocument,
    CustomSubNameDocumentSnapshot? endBeforeDocument,
    CustomSubNameDocumentSnapshot? startAfterDocument,
  });

  /// Perform a where query based on a [FieldPath].
  ///
  /// This method is considered unsafe as it does check that the field path
  /// maps to a valid property or that parameters such as [isEqualTo] receive
  /// a value of the correct type.
  ///
  /// If possible, instead use the more explicit variant of where queries:
  ///
  /// **AVOID**:
  /// ```dart
  /// collection.whereFieldPath(FieldPath.fromString('title'), isEqualTo: 'title');
  /// ```
  ///
  /// **PREFER**:
  /// ```dart
  /// collection.whereTitle(isEqualTo: 'title');
  /// ```
  CustomSubNameQuery whereFieldPath(
    FieldPath fieldPath, {
    Object? isEqualTo,
    Object? isNotEqualTo,
    Object? isLessThan,
    Object? isLessThanOrEqualTo,
    Object? isGreaterThan,
    Object? isGreaterThanOrEqualTo,
    Object? arrayContains,
    List<Object?>? arrayContainsAny,
    List<Object?>? whereIn,
    List<Object?>? whereNotIn,
    bool? isNull,
  });

  CustomSubNameQuery whereDocumentId({
    String? isEqualTo,
    String? isNotEqualTo,
    String? isLessThan,
    String? isLessThanOrEqualTo,
    String? isGreaterThan,
    String? isGreaterThanOrEqualTo,
    bool? isNull,
    List<String>? whereIn,
    List<String>? whereNotIn,
  });
  CustomSubNameQuery whereValue({
    num? isEqualTo,
    num? isNotEqualTo,
    num? isLessThan,
    num? isLessThanOrEqualTo,
    num? isGreaterThan,
    num? isGreaterThanOrEqualTo,
    bool? isNull,
    List<num>? whereIn,
    List<num>? whereNotIn,
  });

  CustomSubNameQuery orderByDocumentId({
    bool descending = false,
    String startAt,
    String startAfter,
    String endAt,
    String endBefore,
    CustomSubNameDocumentSnapshot? startAtDocument,
    CustomSubNameDocumentSnapshot? endAtDocument,
    CustomSubNameDocumentSnapshot? endBeforeDocument,
    CustomSubNameDocumentSnapshot? startAfterDocument,
  });

  CustomSubNameQuery orderByValue({
    bool descending = false,
    num startAt,
    num startAfter,
    num endAt,
    num endBefore,
    CustomSubNameDocumentSnapshot? startAtDocument,
    CustomSubNameDocumentSnapshot? endAtDocument,
    CustomSubNameDocumentSnapshot? endBeforeDocument,
    CustomSubNameDocumentSnapshot? startAfterDocument,
  });
}

class _$CustomSubNameQuery
    extends QueryReference<CustomSubName, CustomSubNameQuerySnapshot>
    implements CustomSubNameQuery {
  _$CustomSubNameQuery(
    this._collection, {
    required Query<CustomSubName> $referenceWithoutCursor,
    $QueryCursor $queryCursor = const $QueryCursor(),
  }) : super(
          $referenceWithoutCursor: $referenceWithoutCursor,
          $queryCursor: $queryCursor,
        );

  final CollectionReference<Object?> _collection;

  CustomSubNameQuerySnapshot _decodeSnapshot(
    QuerySnapshot<CustomSubName> snapshot,
  ) {
    final docs = snapshot.docs.map((e) {
      return CustomSubNameQueryDocumentSnapshot._(e, e.data());
    }).toList();

    final docChanges = snapshot.docChanges.map((change) {
      return FirestoreDocumentChange<CustomSubNameDocumentSnapshot>(
        type: change.type,
        oldIndex: change.oldIndex,
        newIndex: change.newIndex,
        doc: CustomSubNameDocumentSnapshot._(change.doc, change.doc.data()),
      );
    }).toList();

    return CustomSubNameQuerySnapshot._(
      snapshot,
      docs,
      docChanges,
    );
  }

  @override
  Stream<CustomSubNameQuerySnapshot> snapshots([SnapshotOptions? options]) {
    return reference.snapshots().map(_decodeSnapshot);
  }

  @override
  Future<CustomSubNameQuerySnapshot> get([GetOptions? options]) {
    return reference.get(options).then(_decodeSnapshot);
  }

  @override
  CustomSubNameQuery limit(int limit) {
    return _$CustomSubNameQuery(
      _collection,
      $referenceWithoutCursor: $referenceWithoutCursor.limit(limit),
      $queryCursor: $queryCursor,
    );
  }

  @override
  CustomSubNameQuery limitToLast(int limit) {
    return _$CustomSubNameQuery(
      _collection,
      $referenceWithoutCursor: $referenceWithoutCursor.limitToLast(limit),
      $queryCursor: $queryCursor,
    );
  }

  CustomSubNameQuery orderByFieldPath(
    FieldPath fieldPath, {
    bool descending = false,
    Object? startAt = _sentinel,
    Object? startAfter = _sentinel,
    Object? endAt = _sentinel,
    Object? endBefore = _sentinel,
    CustomSubNameDocumentSnapshot? startAtDocument,
    CustomSubNameDocumentSnapshot? endAtDocument,
    CustomSubNameDocumentSnapshot? endBeforeDocument,
    CustomSubNameDocumentSnapshot? startAfterDocument,
  }) {
    final query =
        $referenceWithoutCursor.orderBy(fieldPath, descending: descending);
    var queryCursor = $queryCursor;

    if (startAtDocument != null) {
      queryCursor = queryCursor.copyWith(
        startAt: const [],
        startAtDocumentSnapshot: startAtDocument.snapshot,
      );
    }
    if (startAfterDocument != null) {
      queryCursor = queryCursor.copyWith(
        startAfter: const [],
        startAfterDocumentSnapshot: startAfterDocument.snapshot,
      );
    }
    if (endAtDocument != null) {
      queryCursor = queryCursor.copyWith(
        endAt: const [],
        endAtDocumentSnapshot: endAtDocument.snapshot,
      );
    }
    if (endBeforeDocument != null) {
      queryCursor = queryCursor.copyWith(
        endBefore: const [],
        endBeforeDocumentSnapshot: endBeforeDocument.snapshot,
      );
    }

    if (startAt != _sentinel) {
      queryCursor = queryCursor.copyWith(
        startAt: [...queryCursor.startAt, startAt],
        startAtDocumentSnapshot: null,
      );
    }
    if (startAfter != _sentinel) {
      queryCursor = queryCursor.copyWith(
        startAfter: [...queryCursor.startAfter, startAfter],
        startAfterDocumentSnapshot: null,
      );
    }
    if (endAt != _sentinel) {
      queryCursor = queryCursor.copyWith(
        endAt: [...queryCursor.endAt, endAt],
        endAtDocumentSnapshot: null,
      );
    }
    if (endBefore != _sentinel) {
      queryCursor = queryCursor.copyWith(
        endBefore: [...queryCursor.endBefore, endBefore],
        endBeforeDocumentSnapshot: null,
      );
    }
    return _$CustomSubNameQuery(
      _collection,
      $referenceWithoutCursor: query,
      $queryCursor: queryCursor,
    );
  }

  CustomSubNameQuery whereFieldPath(
    FieldPath fieldPath, {
    Object? isEqualTo,
    Object? isNotEqualTo,
    Object? isLessThan,
    Object? isLessThanOrEqualTo,
    Object? isGreaterThan,
    Object? isGreaterThanOrEqualTo,
    Object? arrayContains,
    List<Object?>? arrayContainsAny,
    List<Object?>? whereIn,
    List<Object?>? whereNotIn,
    bool? isNull,
  }) {
    return _$CustomSubNameQuery(
      _collection,
      $referenceWithoutCursor: $referenceWithoutCursor.where(
        fieldPath,
        isEqualTo: isEqualTo,
        isNotEqualTo: isNotEqualTo,
        isLessThan: isLessThan,
        isLessThanOrEqualTo: isLessThanOrEqualTo,
        isGreaterThan: isGreaterThan,
        isGreaterThanOrEqualTo: isGreaterThanOrEqualTo,
        arrayContains: arrayContains,
        arrayContainsAny: arrayContainsAny,
        whereIn: whereIn,
        whereNotIn: whereNotIn,
        isNull: isNull,
      ),
      $queryCursor: $queryCursor,
    );
  }

  CustomSubNameQuery whereDocumentId({
    String? isEqualTo,
    String? isNotEqualTo,
    String? isLessThan,
    String? isLessThanOrEqualTo,
    String? isGreaterThan,
    String? isGreaterThanOrEqualTo,
    bool? isNull,
    List<String>? whereIn,
    List<String>? whereNotIn,
  }) {
    return _$CustomSubNameQuery(
      _collection,
      $referenceWithoutCursor: $referenceWithoutCursor.where(
        FieldPath.documentId,
        isEqualTo: isEqualTo,
        isNotEqualTo: isNotEqualTo,
        isLessThan: isLessThan,
        isLessThanOrEqualTo: isLessThanOrEqualTo,
        isGreaterThan: isGreaterThan,
        isGreaterThanOrEqualTo: isGreaterThanOrEqualTo,
        isNull: isNull,
        whereIn: whereIn,
        whereNotIn: whereNotIn,
      ),
      $queryCursor: $queryCursor,
    );
  }

  CustomSubNameQuery whereValue({
    num? isEqualTo,
    num? isNotEqualTo,
    num? isLessThan,
    num? isLessThanOrEqualTo,
    num? isGreaterThan,
    num? isGreaterThanOrEqualTo,
    bool? isNull,
    List<num>? whereIn,
    List<num>? whereNotIn,
  }) {
    return _$CustomSubNameQuery(
      _collection,
      $referenceWithoutCursor: $referenceWithoutCursor.where(
        _$CustomSubNameFieldMap['value']!,
        isEqualTo: isEqualTo,
        isNotEqualTo: isNotEqualTo,
        isLessThan: isLessThan,
        isLessThanOrEqualTo: isLessThanOrEqualTo,
        isGreaterThan: isGreaterThan,
        isGreaterThanOrEqualTo: isGreaterThanOrEqualTo,
        isNull: isNull,
        whereIn: whereIn,
        whereNotIn: whereNotIn,
      ),
      $queryCursor: $queryCursor,
    );
  }

  CustomSubNameQuery orderByDocumentId({
    bool descending = false,
    Object? startAt = _sentinel,
    Object? startAfter = _sentinel,
    Object? endAt = _sentinel,
    Object? endBefore = _sentinel,
    CustomSubNameDocumentSnapshot? startAtDocument,
    CustomSubNameDocumentSnapshot? endAtDocument,
    CustomSubNameDocumentSnapshot? endBeforeDocument,
    CustomSubNameDocumentSnapshot? startAfterDocument,
  }) {
    final query = $referenceWithoutCursor.orderBy(FieldPath.documentId,
        descending: descending);
    var queryCursor = $queryCursor;

    if (startAtDocument != null) {
      queryCursor = queryCursor.copyWith(
        startAt: const [],
        startAtDocumentSnapshot: startAtDocument.snapshot,
      );
    }
    if (startAfterDocument != null) {
      queryCursor = queryCursor.copyWith(
        startAfter: const [],
        startAfterDocumentSnapshot: startAfterDocument.snapshot,
      );
    }
    if (endAtDocument != null) {
      queryCursor = queryCursor.copyWith(
        endAt: const [],
        endAtDocumentSnapshot: endAtDocument.snapshot,
      );
    }
    if (endBeforeDocument != null) {
      queryCursor = queryCursor.copyWith(
        endBefore: const [],
        endBeforeDocumentSnapshot: endBeforeDocument.snapshot,
      );
    }

    if (startAt != _sentinel) {
      queryCursor = queryCursor.copyWith(
        startAt: [...queryCursor.startAt, startAt],
        startAtDocumentSnapshot: null,
      );
    }
    if (startAfter != _sentinel) {
      queryCursor = queryCursor.copyWith(
        startAfter: [...queryCursor.startAfter, startAfter],
        startAfterDocumentSnapshot: null,
      );
    }
    if (endAt != _sentinel) {
      queryCursor = queryCursor.copyWith(
        endAt: [...queryCursor.endAt, endAt],
        endAtDocumentSnapshot: null,
      );
    }
    if (endBefore != _sentinel) {
      queryCursor = queryCursor.copyWith(
        endBefore: [...queryCursor.endBefore, endBefore],
        endBeforeDocumentSnapshot: null,
      );
    }

    return _$CustomSubNameQuery(
      _collection,
      $referenceWithoutCursor: query,
      $queryCursor: queryCursor,
    );
  }

  CustomSubNameQuery orderByValue({
    bool descending = false,
    Object? startAt = _sentinel,
    Object? startAfter = _sentinel,
    Object? endAt = _sentinel,
    Object? endBefore = _sentinel,
    CustomSubNameDocumentSnapshot? startAtDocument,
    CustomSubNameDocumentSnapshot? endAtDocument,
    CustomSubNameDocumentSnapshot? endBeforeDocument,
    CustomSubNameDocumentSnapshot? startAfterDocument,
  }) {
    final query = $referenceWithoutCursor
        .orderBy(_$CustomSubNameFieldMap['value']!, descending: descending);
    var queryCursor = $queryCursor;

    if (startAtDocument != null) {
      queryCursor = queryCursor.copyWith(
        startAt: const [],
        startAtDocumentSnapshot: startAtDocument.snapshot,
      );
    }
    if (startAfterDocument != null) {
      queryCursor = queryCursor.copyWith(
        startAfter: const [],
        startAfterDocumentSnapshot: startAfterDocument.snapshot,
      );
    }
    if (endAtDocument != null) {
      queryCursor = queryCursor.copyWith(
        endAt: const [],
        endAtDocumentSnapshot: endAtDocument.snapshot,
      );
    }
    if (endBeforeDocument != null) {
      queryCursor = queryCursor.copyWith(
        endBefore: const [],
        endBeforeDocumentSnapshot: endBeforeDocument.snapshot,
      );
    }

    if (startAt != _sentinel) {
      queryCursor = queryCursor.copyWith(
        startAt: [...queryCursor.startAt, startAt],
        startAtDocumentSnapshot: null,
      );
    }
    if (startAfter != _sentinel) {
      queryCursor = queryCursor.copyWith(
        startAfter: [...queryCursor.startAfter, startAfter],
        startAfterDocumentSnapshot: null,
      );
    }
    if (endAt != _sentinel) {
      queryCursor = queryCursor.copyWith(
        endAt: [...queryCursor.endAt, endAt],
        endAtDocumentSnapshot: null,
      );
    }
    if (endBefore != _sentinel) {
      queryCursor = queryCursor.copyWith(
        endBefore: [...queryCursor.endBefore, endBefore],
        endBeforeDocumentSnapshot: null,
      );
    }

    return _$CustomSubNameQuery(
      _collection,
      $referenceWithoutCursor: query,
      $queryCursor: queryCursor,
    );
  }

  @override
  bool operator ==(Object other) {
    return other is _$CustomSubNameQuery &&
        other.runtimeType == runtimeType &&
        other.reference == reference;
  }

  @override
  int get hashCode => Object.hash(runtimeType, reference);
}

class CustomSubNameQuerySnapshot extends FirestoreQuerySnapshot<CustomSubName,
    CustomSubNameQueryDocumentSnapshot> {
  CustomSubNameQuerySnapshot._(
    this.snapshot,
    this.docs,
    this.docChanges,
  );

  final QuerySnapshot<CustomSubName> snapshot;

  @override
  final List<CustomSubNameQueryDocumentSnapshot> docs;

  @override
  final List<FirestoreDocumentChange<CustomSubNameDocumentSnapshot>> docChanges;
}

class CustomSubNameQueryDocumentSnapshot
    extends FirestoreQueryDocumentSnapshot<CustomSubName>
    implements CustomSubNameDocumentSnapshot {
  CustomSubNameQueryDocumentSnapshot._(this.snapshot, this.data);

  @override
  final QueryDocumentSnapshot<CustomSubName> snapshot;

  @override
  CustomSubNameDocumentReference get reference {
    return CustomSubNameDocumentReference(snapshot.reference);
  }

  @override
  final CustomSubName data;
}

/// A collection reference object can be used for adding documents,
/// getting document references, and querying for documents
/// (using the methods inherited from Query).
abstract class ThisIsACustomPrefixCollectionReference
    implements
        ThisIsACustomPrefixQuery,
        FirestoreCollectionReference<CustomClassPrefix,
            ThisIsACustomPrefixQuerySnapshot> {
  factory ThisIsACustomPrefixCollectionReference(
    DocumentReference<Root> parent,
  ) = _$ThisIsACustomPrefixCollectionReference;

  static CustomClassPrefix fromFirestore(
    DocumentSnapshot<Map<String, Object?>> snapshot,
    SnapshotOptions? options,
  ) {
    return CustomClassPrefix.fromJson(snapshot.data()!);
  }

  static Map<String, Object?> toFirestore(
    CustomClassPrefix value,
    SetOptions? options,
  ) {
    return value.toJson();
  }

  @override
  CollectionReference<CustomClassPrefix> get reference;

  /// A reference to the containing [RootDocumentReference] if this is a subcollection.
  RootDocumentReference get parent;

  @override
  ThisIsACustomPrefixDocumentReference doc([String? id]);

  /// Add a new document to this collection with the specified data,
  /// assigning it a document ID automatically.
  Future<ThisIsACustomPrefixDocumentReference> add(CustomClassPrefix value);
}

class _$ThisIsACustomPrefixCollectionReference
    extends _$ThisIsACustomPrefixQuery
    implements ThisIsACustomPrefixCollectionReference {
  factory _$ThisIsACustomPrefixCollectionReference(
    DocumentReference<Root> parent,
  ) {
    return _$ThisIsACustomPrefixCollectionReference._(
      RootDocumentReference(parent),
      parent.collection('custom-class-prefix').withConverter(
            fromFirestore: ThisIsACustomPrefixCollectionReference.fromFirestore,
            toFirestore: ThisIsACustomPrefixCollectionReference.toFirestore,
          ),
    );
  }

  _$ThisIsACustomPrefixCollectionReference._(
    this.parent,
    CollectionReference<CustomClassPrefix> reference,
  ) : super(reference, $referenceWithoutCursor: reference);

  @override
  final RootDocumentReference parent;

  String get path => reference.path;

  @override
  CollectionReference<CustomClassPrefix> get reference =>
      super.reference as CollectionReference<CustomClassPrefix>;

  @override
  ThisIsACustomPrefixDocumentReference doc([String? id]) {
    assert(
      id == null || id.split('/').length == 1,
      'The document ID cannot be from a different collection',
    );
    return ThisIsACustomPrefixDocumentReference(
      reference.doc(id),
    );
  }

  @override
  Future<ThisIsACustomPrefixDocumentReference> add(CustomClassPrefix value) {
    return reference
        .add(value)
        .then((ref) => ThisIsACustomPrefixDocumentReference(ref));
  }

  @override
  bool operator ==(Object other) {
    return other is _$ThisIsACustomPrefixCollectionReference &&
        other.runtimeType == runtimeType &&
        other.reference == reference;
  }

  @override
  int get hashCode => Object.hash(runtimeType, reference);
}

abstract class ThisIsACustomPrefixDocumentReference
    extends FirestoreDocumentReference<CustomClassPrefix,
        ThisIsACustomPrefixDocumentSnapshot> {
  factory ThisIsACustomPrefixDocumentReference(
          DocumentReference<CustomClassPrefix> reference) =
      _$ThisIsACustomPrefixDocumentReference;

  DocumentReference<CustomClassPrefix> get reference;

  /// A reference to the [ThisIsACustomPrefixCollectionReference] containing this document.
  ThisIsACustomPrefixCollectionReference get parent {
    return _$ThisIsACustomPrefixCollectionReference(
      reference.parent.parent!.withConverter<Root>(
        fromFirestore: RootCollectionReference.fromFirestore,
        toFirestore: RootCollectionReference.toFirestore,
      ),
    );
  }

  @override
  Stream<ThisIsACustomPrefixDocumentSnapshot> snapshots();

  @override
  Future<ThisIsACustomPrefixDocumentSnapshot> get([GetOptions? options]);

  @override
  Future<void> delete();

  /// Updates data on the document. Data will be merged with any existing
  /// document data.
  ///
  /// If no document exists yet, the update will fail.
  Future<void> update({
    num value,
    FieldValue valueFieldValue,
  });

  /// Updates fields in the current document using the transaction API.
  ///
  /// The update will fail if applied to a document that does not exist.
  void transactionUpdate(
    Transaction transaction, {
    num value,
  });
}

class _$ThisIsACustomPrefixDocumentReference extends FirestoreDocumentReference<
        CustomClassPrefix, ThisIsACustomPrefixDocumentSnapshot>
    implements ThisIsACustomPrefixDocumentReference {
  _$ThisIsACustomPrefixDocumentReference(this.reference);

  @override
  final DocumentReference<CustomClassPrefix> reference;

  /// A reference to the [ThisIsACustomPrefixCollectionReference] containing this document.
  ThisIsACustomPrefixCollectionReference get parent {
    return _$ThisIsACustomPrefixCollectionReference(
      reference.parent.parent!.withConverter<Root>(
        fromFirestore: RootCollectionReference.fromFirestore,
        toFirestore: RootCollectionReference.toFirestore,
      ),
    );
  }

  @override
  Stream<ThisIsACustomPrefixDocumentSnapshot> snapshots() {
    return reference.snapshots().map((snapshot) {
      return ThisIsACustomPrefixDocumentSnapshot._(
        snapshot,
        snapshot.data(),
      );
    });
  }

  @override
  Future<ThisIsACustomPrefixDocumentSnapshot> get([GetOptions? options]) {
    return reference.get(options).then((snapshot) {
      return ThisIsACustomPrefixDocumentSnapshot._(
        snapshot,
        snapshot.data(),
      );
    });
  }

  @override
  Future<ThisIsACustomPrefixDocumentSnapshot> transactionGet(
      Transaction transaction) {
    return transaction.get(reference).then((snapshot) {
      return ThisIsACustomPrefixDocumentSnapshot._(
        snapshot,
        snapshot.data(),
      );
    });
  }

  Future<void> update({
    Object? value = _sentinel,
    FieldValue? valueFieldValue,
  }) async {
    assert(
      value == _sentinel || valueFieldValue == null,
      "Cannot specify both value and valueFieldValue",
    );
    final json = {
<<<<<<< HEAD
      if (value != _sentinel) "value": value as num,
      if (valueFieldValue != null) "value": valueFieldValue,
=======
      if (value != _sentinel) 'value': value as num,
>>>>>>> 3ab283bb
    };

    return reference.update(json);
  }

  void transactionUpdate(
    Transaction transaction, {
    Object? value = _sentinel,
  }) {
    final json = {
      if (value != _sentinel) "value": value as num,
    };

    transaction.update(reference, json);
  }

  @override
  bool operator ==(Object other) {
    return other is ThisIsACustomPrefixDocumentReference &&
        other.runtimeType == runtimeType &&
        other.parent == parent &&
        other.id == id;
  }

  @override
  int get hashCode => Object.hash(runtimeType, parent, id);
}

class ThisIsACustomPrefixDocumentSnapshot
    extends FirestoreDocumentSnapshot<CustomClassPrefix> {
  ThisIsACustomPrefixDocumentSnapshot._(
    this.snapshot,
    this.data,
  );

  @override
  final DocumentSnapshot<CustomClassPrefix> snapshot;

  @override
  ThisIsACustomPrefixDocumentReference get reference {
    return ThisIsACustomPrefixDocumentReference(
      snapshot.reference,
    );
  }

  @override
  final CustomClassPrefix? data;
}

abstract class ThisIsACustomPrefixQuery
    implements
        QueryReference<CustomClassPrefix, ThisIsACustomPrefixQuerySnapshot> {
  @override
  ThisIsACustomPrefixQuery limit(int limit);

  @override
  ThisIsACustomPrefixQuery limitToLast(int limit);

  /// Perform an order query based on a [FieldPath].
  ///
  /// This method is considered unsafe as it does check that the field path
  /// maps to a valid property or that parameters such as [isEqualTo] receive
  /// a value of the correct type.
  ///
  /// If possible, instead use the more explicit variant of order queries:
  ///
  /// **AVOID**:
  /// ```dart
  /// collection.orderByFieldPath(
  ///   FieldPath.fromString('title'),
  ///   startAt: 'title',
  /// );
  /// ```
  ///
  /// **PREFER**:
  /// ```dart
  /// collection.orderByTitle(startAt: 'title');
  /// ```
  ThisIsACustomPrefixQuery orderByFieldPath(
    FieldPath fieldPath, {
    bool descending = false,
    Object? startAt,
    Object? startAfter,
    Object? endAt,
    Object? endBefore,
    ThisIsACustomPrefixDocumentSnapshot? startAtDocument,
    ThisIsACustomPrefixDocumentSnapshot? endAtDocument,
    ThisIsACustomPrefixDocumentSnapshot? endBeforeDocument,
    ThisIsACustomPrefixDocumentSnapshot? startAfterDocument,
  });

  /// Perform a where query based on a [FieldPath].
  ///
  /// This method is considered unsafe as it does check that the field path
  /// maps to a valid property or that parameters such as [isEqualTo] receive
  /// a value of the correct type.
  ///
  /// If possible, instead use the more explicit variant of where queries:
  ///
  /// **AVOID**:
  /// ```dart
  /// collection.whereFieldPath(FieldPath.fromString('title'), isEqualTo: 'title');
  /// ```
  ///
  /// **PREFER**:
  /// ```dart
  /// collection.whereTitle(isEqualTo: 'title');
  /// ```
  ThisIsACustomPrefixQuery whereFieldPath(
    FieldPath fieldPath, {
    Object? isEqualTo,
    Object? isNotEqualTo,
    Object? isLessThan,
    Object? isLessThanOrEqualTo,
    Object? isGreaterThan,
    Object? isGreaterThanOrEqualTo,
    Object? arrayContains,
    List<Object?>? arrayContainsAny,
    List<Object?>? whereIn,
    List<Object?>? whereNotIn,
    bool? isNull,
  });

  ThisIsACustomPrefixQuery whereDocumentId({
    String? isEqualTo,
    String? isNotEqualTo,
    String? isLessThan,
    String? isLessThanOrEqualTo,
    String? isGreaterThan,
    String? isGreaterThanOrEqualTo,
    bool? isNull,
    List<String>? whereIn,
    List<String>? whereNotIn,
  });
  ThisIsACustomPrefixQuery whereValue({
    num? isEqualTo,
    num? isNotEqualTo,
    num? isLessThan,
    num? isLessThanOrEqualTo,
    num? isGreaterThan,
    num? isGreaterThanOrEqualTo,
    bool? isNull,
    List<num>? whereIn,
    List<num>? whereNotIn,
  });

  ThisIsACustomPrefixQuery orderByDocumentId({
    bool descending = false,
    String startAt,
    String startAfter,
    String endAt,
    String endBefore,
    ThisIsACustomPrefixDocumentSnapshot? startAtDocument,
    ThisIsACustomPrefixDocumentSnapshot? endAtDocument,
    ThisIsACustomPrefixDocumentSnapshot? endBeforeDocument,
    ThisIsACustomPrefixDocumentSnapshot? startAfterDocument,
  });

  ThisIsACustomPrefixQuery orderByValue({
    bool descending = false,
    num startAt,
    num startAfter,
    num endAt,
    num endBefore,
    ThisIsACustomPrefixDocumentSnapshot? startAtDocument,
    ThisIsACustomPrefixDocumentSnapshot? endAtDocument,
    ThisIsACustomPrefixDocumentSnapshot? endBeforeDocument,
    ThisIsACustomPrefixDocumentSnapshot? startAfterDocument,
  });
}

class _$ThisIsACustomPrefixQuery
    extends QueryReference<CustomClassPrefix, ThisIsACustomPrefixQuerySnapshot>
    implements ThisIsACustomPrefixQuery {
  _$ThisIsACustomPrefixQuery(
    this._collection, {
    required Query<CustomClassPrefix> $referenceWithoutCursor,
    $QueryCursor $queryCursor = const $QueryCursor(),
  }) : super(
          $referenceWithoutCursor: $referenceWithoutCursor,
          $queryCursor: $queryCursor,
        );

  final CollectionReference<Object?> _collection;

  ThisIsACustomPrefixQuerySnapshot _decodeSnapshot(
    QuerySnapshot<CustomClassPrefix> snapshot,
  ) {
    final docs = snapshot.docs.map((e) {
      return ThisIsACustomPrefixQueryDocumentSnapshot._(e, e.data());
    }).toList();

    final docChanges = snapshot.docChanges.map((change) {
      return FirestoreDocumentChange<ThisIsACustomPrefixDocumentSnapshot>(
        type: change.type,
        oldIndex: change.oldIndex,
        newIndex: change.newIndex,
        doc: ThisIsACustomPrefixDocumentSnapshot._(
            change.doc, change.doc.data()),
      );
    }).toList();

    return ThisIsACustomPrefixQuerySnapshot._(
      snapshot,
      docs,
      docChanges,
    );
  }

  @override
  Stream<ThisIsACustomPrefixQuerySnapshot> snapshots(
      [SnapshotOptions? options]) {
    return reference.snapshots().map(_decodeSnapshot);
  }

  @override
  Future<ThisIsACustomPrefixQuerySnapshot> get([GetOptions? options]) {
    return reference.get(options).then(_decodeSnapshot);
  }

  @override
  ThisIsACustomPrefixQuery limit(int limit) {
    return _$ThisIsACustomPrefixQuery(
      _collection,
      $referenceWithoutCursor: $referenceWithoutCursor.limit(limit),
      $queryCursor: $queryCursor,
    );
  }

  @override
  ThisIsACustomPrefixQuery limitToLast(int limit) {
    return _$ThisIsACustomPrefixQuery(
      _collection,
      $referenceWithoutCursor: $referenceWithoutCursor.limitToLast(limit),
      $queryCursor: $queryCursor,
    );
  }

  ThisIsACustomPrefixQuery orderByFieldPath(
    FieldPath fieldPath, {
    bool descending = false,
    Object? startAt = _sentinel,
    Object? startAfter = _sentinel,
    Object? endAt = _sentinel,
    Object? endBefore = _sentinel,
    ThisIsACustomPrefixDocumentSnapshot? startAtDocument,
    ThisIsACustomPrefixDocumentSnapshot? endAtDocument,
    ThisIsACustomPrefixDocumentSnapshot? endBeforeDocument,
    ThisIsACustomPrefixDocumentSnapshot? startAfterDocument,
  }) {
    final query =
        $referenceWithoutCursor.orderBy(fieldPath, descending: descending);
    var queryCursor = $queryCursor;

    if (startAtDocument != null) {
      queryCursor = queryCursor.copyWith(
        startAt: const [],
        startAtDocumentSnapshot: startAtDocument.snapshot,
      );
    }
    if (startAfterDocument != null) {
      queryCursor = queryCursor.copyWith(
        startAfter: const [],
        startAfterDocumentSnapshot: startAfterDocument.snapshot,
      );
    }
    if (endAtDocument != null) {
      queryCursor = queryCursor.copyWith(
        endAt: const [],
        endAtDocumentSnapshot: endAtDocument.snapshot,
      );
    }
    if (endBeforeDocument != null) {
      queryCursor = queryCursor.copyWith(
        endBefore: const [],
        endBeforeDocumentSnapshot: endBeforeDocument.snapshot,
      );
    }

    if (startAt != _sentinel) {
      queryCursor = queryCursor.copyWith(
        startAt: [...queryCursor.startAt, startAt],
        startAtDocumentSnapshot: null,
      );
    }
    if (startAfter != _sentinel) {
      queryCursor = queryCursor.copyWith(
        startAfter: [...queryCursor.startAfter, startAfter],
        startAfterDocumentSnapshot: null,
      );
    }
    if (endAt != _sentinel) {
      queryCursor = queryCursor.copyWith(
        endAt: [...queryCursor.endAt, endAt],
        endAtDocumentSnapshot: null,
      );
    }
    if (endBefore != _sentinel) {
      queryCursor = queryCursor.copyWith(
        endBefore: [...queryCursor.endBefore, endBefore],
        endBeforeDocumentSnapshot: null,
      );
    }
    return _$ThisIsACustomPrefixQuery(
      _collection,
      $referenceWithoutCursor: query,
      $queryCursor: queryCursor,
    );
  }

  ThisIsACustomPrefixQuery whereFieldPath(
    FieldPath fieldPath, {
    Object? isEqualTo,
    Object? isNotEqualTo,
    Object? isLessThan,
    Object? isLessThanOrEqualTo,
    Object? isGreaterThan,
    Object? isGreaterThanOrEqualTo,
    Object? arrayContains,
    List<Object?>? arrayContainsAny,
    List<Object?>? whereIn,
    List<Object?>? whereNotIn,
    bool? isNull,
  }) {
    return _$ThisIsACustomPrefixQuery(
      _collection,
      $referenceWithoutCursor: $referenceWithoutCursor.where(
        fieldPath,
        isEqualTo: isEqualTo,
        isNotEqualTo: isNotEqualTo,
        isLessThan: isLessThan,
        isLessThanOrEqualTo: isLessThanOrEqualTo,
        isGreaterThan: isGreaterThan,
        isGreaterThanOrEqualTo: isGreaterThanOrEqualTo,
        arrayContains: arrayContains,
        arrayContainsAny: arrayContainsAny,
        whereIn: whereIn,
        whereNotIn: whereNotIn,
        isNull: isNull,
      ),
      $queryCursor: $queryCursor,
    );
  }

  ThisIsACustomPrefixQuery whereDocumentId({
    String? isEqualTo,
    String? isNotEqualTo,
    String? isLessThan,
    String? isLessThanOrEqualTo,
    String? isGreaterThan,
    String? isGreaterThanOrEqualTo,
    bool? isNull,
    List<String>? whereIn,
    List<String>? whereNotIn,
  }) {
    return _$ThisIsACustomPrefixQuery(
      _collection,
      $referenceWithoutCursor: $referenceWithoutCursor.where(
        FieldPath.documentId,
        isEqualTo: isEqualTo,
        isNotEqualTo: isNotEqualTo,
        isLessThan: isLessThan,
        isLessThanOrEqualTo: isLessThanOrEqualTo,
        isGreaterThan: isGreaterThan,
        isGreaterThanOrEqualTo: isGreaterThanOrEqualTo,
        isNull: isNull,
        whereIn: whereIn,
        whereNotIn: whereNotIn,
      ),
      $queryCursor: $queryCursor,
    );
  }

  ThisIsACustomPrefixQuery whereValue({
    num? isEqualTo,
    num? isNotEqualTo,
    num? isLessThan,
    num? isLessThanOrEqualTo,
    num? isGreaterThan,
    num? isGreaterThanOrEqualTo,
    bool? isNull,
    List<num>? whereIn,
    List<num>? whereNotIn,
  }) {
    return _$ThisIsACustomPrefixQuery(
      _collection,
      $referenceWithoutCursor: $referenceWithoutCursor.where(
        _$CustomClassPrefixFieldMap['value']!,
        isEqualTo: isEqualTo,
        isNotEqualTo: isNotEqualTo,
        isLessThan: isLessThan,
        isLessThanOrEqualTo: isLessThanOrEqualTo,
        isGreaterThan: isGreaterThan,
        isGreaterThanOrEqualTo: isGreaterThanOrEqualTo,
        isNull: isNull,
        whereIn: whereIn,
        whereNotIn: whereNotIn,
      ),
      $queryCursor: $queryCursor,
    );
  }

  ThisIsACustomPrefixQuery orderByDocumentId({
    bool descending = false,
    Object? startAt = _sentinel,
    Object? startAfter = _sentinel,
    Object? endAt = _sentinel,
    Object? endBefore = _sentinel,
    ThisIsACustomPrefixDocumentSnapshot? startAtDocument,
    ThisIsACustomPrefixDocumentSnapshot? endAtDocument,
    ThisIsACustomPrefixDocumentSnapshot? endBeforeDocument,
    ThisIsACustomPrefixDocumentSnapshot? startAfterDocument,
  }) {
    final query = $referenceWithoutCursor.orderBy(FieldPath.documentId,
        descending: descending);
    var queryCursor = $queryCursor;

    if (startAtDocument != null) {
      queryCursor = queryCursor.copyWith(
        startAt: const [],
        startAtDocumentSnapshot: startAtDocument.snapshot,
      );
    }
    if (startAfterDocument != null) {
      queryCursor = queryCursor.copyWith(
        startAfter: const [],
        startAfterDocumentSnapshot: startAfterDocument.snapshot,
      );
    }
    if (endAtDocument != null) {
      queryCursor = queryCursor.copyWith(
        endAt: const [],
        endAtDocumentSnapshot: endAtDocument.snapshot,
      );
    }
    if (endBeforeDocument != null) {
      queryCursor = queryCursor.copyWith(
        endBefore: const [],
        endBeforeDocumentSnapshot: endBeforeDocument.snapshot,
      );
    }

    if (startAt != _sentinel) {
      queryCursor = queryCursor.copyWith(
        startAt: [...queryCursor.startAt, startAt],
        startAtDocumentSnapshot: null,
      );
    }
    if (startAfter != _sentinel) {
      queryCursor = queryCursor.copyWith(
        startAfter: [...queryCursor.startAfter, startAfter],
        startAfterDocumentSnapshot: null,
      );
    }
    if (endAt != _sentinel) {
      queryCursor = queryCursor.copyWith(
        endAt: [...queryCursor.endAt, endAt],
        endAtDocumentSnapshot: null,
      );
    }
    if (endBefore != _sentinel) {
      queryCursor = queryCursor.copyWith(
        endBefore: [...queryCursor.endBefore, endBefore],
        endBeforeDocumentSnapshot: null,
      );
    }

    return _$ThisIsACustomPrefixQuery(
      _collection,
      $referenceWithoutCursor: query,
      $queryCursor: queryCursor,
    );
  }

  ThisIsACustomPrefixQuery orderByValue({
    bool descending = false,
    Object? startAt = _sentinel,
    Object? startAfter = _sentinel,
    Object? endAt = _sentinel,
    Object? endBefore = _sentinel,
    ThisIsACustomPrefixDocumentSnapshot? startAtDocument,
    ThisIsACustomPrefixDocumentSnapshot? endAtDocument,
    ThisIsACustomPrefixDocumentSnapshot? endBeforeDocument,
    ThisIsACustomPrefixDocumentSnapshot? startAfterDocument,
  }) {
    final query = $referenceWithoutCursor
        .orderBy(_$CustomClassPrefixFieldMap['value']!, descending: descending);
    var queryCursor = $queryCursor;

    if (startAtDocument != null) {
      queryCursor = queryCursor.copyWith(
        startAt: const [],
        startAtDocumentSnapshot: startAtDocument.snapshot,
      );
    }
    if (startAfterDocument != null) {
      queryCursor = queryCursor.copyWith(
        startAfter: const [],
        startAfterDocumentSnapshot: startAfterDocument.snapshot,
      );
    }
    if (endAtDocument != null) {
      queryCursor = queryCursor.copyWith(
        endAt: const [],
        endAtDocumentSnapshot: endAtDocument.snapshot,
      );
    }
    if (endBeforeDocument != null) {
      queryCursor = queryCursor.copyWith(
        endBefore: const [],
        endBeforeDocumentSnapshot: endBeforeDocument.snapshot,
      );
    }

    if (startAt != _sentinel) {
      queryCursor = queryCursor.copyWith(
        startAt: [...queryCursor.startAt, startAt],
        startAtDocumentSnapshot: null,
      );
    }
    if (startAfter != _sentinel) {
      queryCursor = queryCursor.copyWith(
        startAfter: [...queryCursor.startAfter, startAfter],
        startAfterDocumentSnapshot: null,
      );
    }
    if (endAt != _sentinel) {
      queryCursor = queryCursor.copyWith(
        endAt: [...queryCursor.endAt, endAt],
        endAtDocumentSnapshot: null,
      );
    }
    if (endBefore != _sentinel) {
      queryCursor = queryCursor.copyWith(
        endBefore: [...queryCursor.endBefore, endBefore],
        endBeforeDocumentSnapshot: null,
      );
    }

    return _$ThisIsACustomPrefixQuery(
      _collection,
      $referenceWithoutCursor: query,
      $queryCursor: queryCursor,
    );
  }

  @override
  bool operator ==(Object other) {
    return other is _$ThisIsACustomPrefixQuery &&
        other.runtimeType == runtimeType &&
        other.reference == reference;
  }

  @override
  int get hashCode => Object.hash(runtimeType, reference);
}

class ThisIsACustomPrefixQuerySnapshot extends FirestoreQuerySnapshot<
    CustomClassPrefix, ThisIsACustomPrefixQueryDocumentSnapshot> {
  ThisIsACustomPrefixQuerySnapshot._(
    this.snapshot,
    this.docs,
    this.docChanges,
  );

  final QuerySnapshot<CustomClassPrefix> snapshot;

  @override
  final List<ThisIsACustomPrefixQueryDocumentSnapshot> docs;

  @override
  final List<FirestoreDocumentChange<ThisIsACustomPrefixDocumentSnapshot>>
      docChanges;
}

class ThisIsACustomPrefixQueryDocumentSnapshot
    extends FirestoreQueryDocumentSnapshot<CustomClassPrefix>
    implements ThisIsACustomPrefixDocumentSnapshot {
  ThisIsACustomPrefixQueryDocumentSnapshot._(this.snapshot, this.data);

  @override
  final QueryDocumentSnapshot<CustomClassPrefix> snapshot;

  @override
  ThisIsACustomPrefixDocumentReference get reference {
    return ThisIsACustomPrefixDocumentReference(snapshot.reference);
  }

  @override
  final CustomClassPrefix data;
}

/// A collection reference object can be used for adding documents,
/// getting document references, and querying for documents
/// (using the methods inherited from Query).
abstract class ExplicitPathCollectionReference
    implements
        ExplicitPathQuery,
        FirestoreCollectionReference<ExplicitPath, ExplicitPathQuerySnapshot> {
  factory ExplicitPathCollectionReference([
    FirebaseFirestore? firestore,
  ]) = _$ExplicitPathCollectionReference;

  static ExplicitPath fromFirestore(
    DocumentSnapshot<Map<String, Object?>> snapshot,
    SnapshotOptions? options,
  ) {
    return ExplicitPath.fromJson(snapshot.data()!);
  }

  static Map<String, Object?> toFirestore(
    ExplicitPath value,
    SetOptions? options,
  ) {
    return value.toJson();
  }

  @override
  CollectionReference<ExplicitPath> get reference;

  @override
  ExplicitPathDocumentReference doc([String? id]);

  /// Add a new document to this collection with the specified data,
  /// assigning it a document ID automatically.
  Future<ExplicitPathDocumentReference> add(ExplicitPath value);
}

class _$ExplicitPathCollectionReference extends _$ExplicitPathQuery
    implements ExplicitPathCollectionReference {
  factory _$ExplicitPathCollectionReference([FirebaseFirestore? firestore]) {
    firestore ??= FirebaseFirestore.instance;

    return _$ExplicitPathCollectionReference._(
      firestore.collection('root/doc/path').withConverter(
            fromFirestore: ExplicitPathCollectionReference.fromFirestore,
            toFirestore: ExplicitPathCollectionReference.toFirestore,
          ),
    );
  }

  _$ExplicitPathCollectionReference._(
    CollectionReference<ExplicitPath> reference,
  ) : super(reference, $referenceWithoutCursor: reference);

  String get path => reference.path;

  @override
  CollectionReference<ExplicitPath> get reference =>
      super.reference as CollectionReference<ExplicitPath>;

  @override
  ExplicitPathDocumentReference doc([String? id]) {
    assert(
      id == null || id.split('/').length == 1,
      'The document ID cannot be from a different collection',
    );
    return ExplicitPathDocumentReference(
      reference.doc(id),
    );
  }

  @override
  Future<ExplicitPathDocumentReference> add(ExplicitPath value) {
    return reference
        .add(value)
        .then((ref) => ExplicitPathDocumentReference(ref));
  }

  @override
  bool operator ==(Object other) {
    return other is _$ExplicitPathCollectionReference &&
        other.runtimeType == runtimeType &&
        other.reference == reference;
  }

  @override
  int get hashCode => Object.hash(runtimeType, reference);
}

abstract class ExplicitPathDocumentReference extends FirestoreDocumentReference<
    ExplicitPath, ExplicitPathDocumentSnapshot> {
  factory ExplicitPathDocumentReference(
          DocumentReference<ExplicitPath> reference) =
      _$ExplicitPathDocumentReference;

  DocumentReference<ExplicitPath> get reference;

  /// A reference to the [ExplicitPathCollectionReference] containing this document.
  ExplicitPathCollectionReference get parent {
    return _$ExplicitPathCollectionReference(reference.firestore);
  }

  late final ExplicitSubPathCollectionReference sub =
      _$ExplicitSubPathCollectionReference(
    reference,
  );

  @override
  Stream<ExplicitPathDocumentSnapshot> snapshots();

  @override
  Future<ExplicitPathDocumentSnapshot> get([GetOptions? options]);

  @override
  Future<void> delete();

  /// Updates data on the document. Data will be merged with any existing
  /// document data.
  ///
  /// If no document exists yet, the update will fail.
  Future<void> update({
    num value,
    FieldValue valueFieldValue,
  });

  /// Updates fields in the current document using the transaction API.
  ///
  /// The update will fail if applied to a document that does not exist.
  void transactionUpdate(
    Transaction transaction, {
    num value,
  });
}

class _$ExplicitPathDocumentReference extends FirestoreDocumentReference<
    ExplicitPath,
    ExplicitPathDocumentSnapshot> implements ExplicitPathDocumentReference {
  _$ExplicitPathDocumentReference(this.reference);

  @override
  final DocumentReference<ExplicitPath> reference;

  /// A reference to the [ExplicitPathCollectionReference] containing this document.
  ExplicitPathCollectionReference get parent {
    return _$ExplicitPathCollectionReference(reference.firestore);
  }

  late final ExplicitSubPathCollectionReference sub =
      _$ExplicitSubPathCollectionReference(
    reference,
  );

  @override
  Stream<ExplicitPathDocumentSnapshot> snapshots() {
    return reference.snapshots().map((snapshot) {
      return ExplicitPathDocumentSnapshot._(
        snapshot,
        snapshot.data(),
      );
    });
  }

  @override
  Future<ExplicitPathDocumentSnapshot> get([GetOptions? options]) {
    return reference.get(options).then((snapshot) {
      return ExplicitPathDocumentSnapshot._(
        snapshot,
        snapshot.data(),
      );
    });
  }

  @override
  Future<ExplicitPathDocumentSnapshot> transactionGet(Transaction transaction) {
    return transaction.get(reference).then((snapshot) {
      return ExplicitPathDocumentSnapshot._(
        snapshot,
        snapshot.data(),
      );
    });
  }

  Future<void> update({
    Object? value = _sentinel,
    FieldValue? valueFieldValue,
  }) async {
    assert(
      value == _sentinel || valueFieldValue == null,
      "Cannot specify both value and valueFieldValue",
    );
    final json = {
<<<<<<< HEAD
      if (value != _sentinel) "value": value as num,
      if (valueFieldValue != null) "value": valueFieldValue,
=======
      if (value != _sentinel) 'value': value as num,
>>>>>>> 3ab283bb
    };

    return reference.update(json);
  }

  void transactionUpdate(
    Transaction transaction, {
    Object? value = _sentinel,
  }) {
    final json = {
      if (value != _sentinel) "value": value as num,
    };

    transaction.update(reference, json);
  }

  @override
  bool operator ==(Object other) {
    return other is ExplicitPathDocumentReference &&
        other.runtimeType == runtimeType &&
        other.parent == parent &&
        other.id == id;
  }

  @override
  int get hashCode => Object.hash(runtimeType, parent, id);
}

class ExplicitPathDocumentSnapshot
    extends FirestoreDocumentSnapshot<ExplicitPath> {
  ExplicitPathDocumentSnapshot._(
    this.snapshot,
    this.data,
  );

  @override
  final DocumentSnapshot<ExplicitPath> snapshot;

  @override
  ExplicitPathDocumentReference get reference {
    return ExplicitPathDocumentReference(
      snapshot.reference,
    );
  }

  @override
  final ExplicitPath? data;
}

abstract class ExplicitPathQuery
    implements QueryReference<ExplicitPath, ExplicitPathQuerySnapshot> {
  @override
  ExplicitPathQuery limit(int limit);

  @override
  ExplicitPathQuery limitToLast(int limit);

  /// Perform an order query based on a [FieldPath].
  ///
  /// This method is considered unsafe as it does check that the field path
  /// maps to a valid property or that parameters such as [isEqualTo] receive
  /// a value of the correct type.
  ///
  /// If possible, instead use the more explicit variant of order queries:
  ///
  /// **AVOID**:
  /// ```dart
  /// collection.orderByFieldPath(
  ///   FieldPath.fromString('title'),
  ///   startAt: 'title',
  /// );
  /// ```
  ///
  /// **PREFER**:
  /// ```dart
  /// collection.orderByTitle(startAt: 'title');
  /// ```
  ExplicitPathQuery orderByFieldPath(
    FieldPath fieldPath, {
    bool descending = false,
    Object? startAt,
    Object? startAfter,
    Object? endAt,
    Object? endBefore,
    ExplicitPathDocumentSnapshot? startAtDocument,
    ExplicitPathDocumentSnapshot? endAtDocument,
    ExplicitPathDocumentSnapshot? endBeforeDocument,
    ExplicitPathDocumentSnapshot? startAfterDocument,
  });

  /// Perform a where query based on a [FieldPath].
  ///
  /// This method is considered unsafe as it does check that the field path
  /// maps to a valid property or that parameters such as [isEqualTo] receive
  /// a value of the correct type.
  ///
  /// If possible, instead use the more explicit variant of where queries:
  ///
  /// **AVOID**:
  /// ```dart
  /// collection.whereFieldPath(FieldPath.fromString('title'), isEqualTo: 'title');
  /// ```
  ///
  /// **PREFER**:
  /// ```dart
  /// collection.whereTitle(isEqualTo: 'title');
  /// ```
  ExplicitPathQuery whereFieldPath(
    FieldPath fieldPath, {
    Object? isEqualTo,
    Object? isNotEqualTo,
    Object? isLessThan,
    Object? isLessThanOrEqualTo,
    Object? isGreaterThan,
    Object? isGreaterThanOrEqualTo,
    Object? arrayContains,
    List<Object?>? arrayContainsAny,
    List<Object?>? whereIn,
    List<Object?>? whereNotIn,
    bool? isNull,
  });

  ExplicitPathQuery whereDocumentId({
    String? isEqualTo,
    String? isNotEqualTo,
    String? isLessThan,
    String? isLessThanOrEqualTo,
    String? isGreaterThan,
    String? isGreaterThanOrEqualTo,
    bool? isNull,
    List<String>? whereIn,
    List<String>? whereNotIn,
  });
  ExplicitPathQuery whereValue({
    num? isEqualTo,
    num? isNotEqualTo,
    num? isLessThan,
    num? isLessThanOrEqualTo,
    num? isGreaterThan,
    num? isGreaterThanOrEqualTo,
    bool? isNull,
    List<num>? whereIn,
    List<num>? whereNotIn,
  });

  ExplicitPathQuery orderByDocumentId({
    bool descending = false,
    String startAt,
    String startAfter,
    String endAt,
    String endBefore,
    ExplicitPathDocumentSnapshot? startAtDocument,
    ExplicitPathDocumentSnapshot? endAtDocument,
    ExplicitPathDocumentSnapshot? endBeforeDocument,
    ExplicitPathDocumentSnapshot? startAfterDocument,
  });

  ExplicitPathQuery orderByValue({
    bool descending = false,
    num startAt,
    num startAfter,
    num endAt,
    num endBefore,
    ExplicitPathDocumentSnapshot? startAtDocument,
    ExplicitPathDocumentSnapshot? endAtDocument,
    ExplicitPathDocumentSnapshot? endBeforeDocument,
    ExplicitPathDocumentSnapshot? startAfterDocument,
  });
}

class _$ExplicitPathQuery
    extends QueryReference<ExplicitPath, ExplicitPathQuerySnapshot>
    implements ExplicitPathQuery {
  _$ExplicitPathQuery(
    this._collection, {
    required Query<ExplicitPath> $referenceWithoutCursor,
    $QueryCursor $queryCursor = const $QueryCursor(),
  }) : super(
          $referenceWithoutCursor: $referenceWithoutCursor,
          $queryCursor: $queryCursor,
        );

  final CollectionReference<Object?> _collection;

  ExplicitPathQuerySnapshot _decodeSnapshot(
    QuerySnapshot<ExplicitPath> snapshot,
  ) {
    final docs = snapshot.docs.map((e) {
      return ExplicitPathQueryDocumentSnapshot._(e, e.data());
    }).toList();

    final docChanges = snapshot.docChanges.map((change) {
      return FirestoreDocumentChange<ExplicitPathDocumentSnapshot>(
        type: change.type,
        oldIndex: change.oldIndex,
        newIndex: change.newIndex,
        doc: ExplicitPathDocumentSnapshot._(change.doc, change.doc.data()),
      );
    }).toList();

    return ExplicitPathQuerySnapshot._(
      snapshot,
      docs,
      docChanges,
    );
  }

  @override
  Stream<ExplicitPathQuerySnapshot> snapshots([SnapshotOptions? options]) {
    return reference.snapshots().map(_decodeSnapshot);
  }

  @override
  Future<ExplicitPathQuerySnapshot> get([GetOptions? options]) {
    return reference.get(options).then(_decodeSnapshot);
  }

  @override
  ExplicitPathQuery limit(int limit) {
    return _$ExplicitPathQuery(
      _collection,
      $referenceWithoutCursor: $referenceWithoutCursor.limit(limit),
      $queryCursor: $queryCursor,
    );
  }

  @override
  ExplicitPathQuery limitToLast(int limit) {
    return _$ExplicitPathQuery(
      _collection,
      $referenceWithoutCursor: $referenceWithoutCursor.limitToLast(limit),
      $queryCursor: $queryCursor,
    );
  }

  ExplicitPathQuery orderByFieldPath(
    FieldPath fieldPath, {
    bool descending = false,
    Object? startAt = _sentinel,
    Object? startAfter = _sentinel,
    Object? endAt = _sentinel,
    Object? endBefore = _sentinel,
    ExplicitPathDocumentSnapshot? startAtDocument,
    ExplicitPathDocumentSnapshot? endAtDocument,
    ExplicitPathDocumentSnapshot? endBeforeDocument,
    ExplicitPathDocumentSnapshot? startAfterDocument,
  }) {
    final query =
        $referenceWithoutCursor.orderBy(fieldPath, descending: descending);
    var queryCursor = $queryCursor;

    if (startAtDocument != null) {
      queryCursor = queryCursor.copyWith(
        startAt: const [],
        startAtDocumentSnapshot: startAtDocument.snapshot,
      );
    }
    if (startAfterDocument != null) {
      queryCursor = queryCursor.copyWith(
        startAfter: const [],
        startAfterDocumentSnapshot: startAfterDocument.snapshot,
      );
    }
    if (endAtDocument != null) {
      queryCursor = queryCursor.copyWith(
        endAt: const [],
        endAtDocumentSnapshot: endAtDocument.snapshot,
      );
    }
    if (endBeforeDocument != null) {
      queryCursor = queryCursor.copyWith(
        endBefore: const [],
        endBeforeDocumentSnapshot: endBeforeDocument.snapshot,
      );
    }

    if (startAt != _sentinel) {
      queryCursor = queryCursor.copyWith(
        startAt: [...queryCursor.startAt, startAt],
        startAtDocumentSnapshot: null,
      );
    }
    if (startAfter != _sentinel) {
      queryCursor = queryCursor.copyWith(
        startAfter: [...queryCursor.startAfter, startAfter],
        startAfterDocumentSnapshot: null,
      );
    }
    if (endAt != _sentinel) {
      queryCursor = queryCursor.copyWith(
        endAt: [...queryCursor.endAt, endAt],
        endAtDocumentSnapshot: null,
      );
    }
    if (endBefore != _sentinel) {
      queryCursor = queryCursor.copyWith(
        endBefore: [...queryCursor.endBefore, endBefore],
        endBeforeDocumentSnapshot: null,
      );
    }
    return _$ExplicitPathQuery(
      _collection,
      $referenceWithoutCursor: query,
      $queryCursor: queryCursor,
    );
  }

  ExplicitPathQuery whereFieldPath(
    FieldPath fieldPath, {
    Object? isEqualTo,
    Object? isNotEqualTo,
    Object? isLessThan,
    Object? isLessThanOrEqualTo,
    Object? isGreaterThan,
    Object? isGreaterThanOrEqualTo,
    Object? arrayContains,
    List<Object?>? arrayContainsAny,
    List<Object?>? whereIn,
    List<Object?>? whereNotIn,
    bool? isNull,
  }) {
    return _$ExplicitPathQuery(
      _collection,
      $referenceWithoutCursor: $referenceWithoutCursor.where(
        fieldPath,
        isEqualTo: isEqualTo,
        isNotEqualTo: isNotEqualTo,
        isLessThan: isLessThan,
        isLessThanOrEqualTo: isLessThanOrEqualTo,
        isGreaterThan: isGreaterThan,
        isGreaterThanOrEqualTo: isGreaterThanOrEqualTo,
        arrayContains: arrayContains,
        arrayContainsAny: arrayContainsAny,
        whereIn: whereIn,
        whereNotIn: whereNotIn,
        isNull: isNull,
      ),
      $queryCursor: $queryCursor,
    );
  }

  ExplicitPathQuery whereDocumentId({
    String? isEqualTo,
    String? isNotEqualTo,
    String? isLessThan,
    String? isLessThanOrEqualTo,
    String? isGreaterThan,
    String? isGreaterThanOrEqualTo,
    bool? isNull,
    List<String>? whereIn,
    List<String>? whereNotIn,
  }) {
    return _$ExplicitPathQuery(
      _collection,
      $referenceWithoutCursor: $referenceWithoutCursor.where(
        FieldPath.documentId,
        isEqualTo: isEqualTo,
        isNotEqualTo: isNotEqualTo,
        isLessThan: isLessThan,
        isLessThanOrEqualTo: isLessThanOrEqualTo,
        isGreaterThan: isGreaterThan,
        isGreaterThanOrEqualTo: isGreaterThanOrEqualTo,
        isNull: isNull,
        whereIn: whereIn,
        whereNotIn: whereNotIn,
      ),
      $queryCursor: $queryCursor,
    );
  }

  ExplicitPathQuery whereValue({
    num? isEqualTo,
    num? isNotEqualTo,
    num? isLessThan,
    num? isLessThanOrEqualTo,
    num? isGreaterThan,
    num? isGreaterThanOrEqualTo,
    bool? isNull,
    List<num>? whereIn,
    List<num>? whereNotIn,
  }) {
    return _$ExplicitPathQuery(
      _collection,
      $referenceWithoutCursor: $referenceWithoutCursor.where(
        _$ExplicitPathFieldMap['value']!,
        isEqualTo: isEqualTo,
        isNotEqualTo: isNotEqualTo,
        isLessThan: isLessThan,
        isLessThanOrEqualTo: isLessThanOrEqualTo,
        isGreaterThan: isGreaterThan,
        isGreaterThanOrEqualTo: isGreaterThanOrEqualTo,
        isNull: isNull,
        whereIn: whereIn,
        whereNotIn: whereNotIn,
      ),
      $queryCursor: $queryCursor,
    );
  }

  ExplicitPathQuery orderByDocumentId({
    bool descending = false,
    Object? startAt = _sentinel,
    Object? startAfter = _sentinel,
    Object? endAt = _sentinel,
    Object? endBefore = _sentinel,
    ExplicitPathDocumentSnapshot? startAtDocument,
    ExplicitPathDocumentSnapshot? endAtDocument,
    ExplicitPathDocumentSnapshot? endBeforeDocument,
    ExplicitPathDocumentSnapshot? startAfterDocument,
  }) {
    final query = $referenceWithoutCursor.orderBy(FieldPath.documentId,
        descending: descending);
    var queryCursor = $queryCursor;

    if (startAtDocument != null) {
      queryCursor = queryCursor.copyWith(
        startAt: const [],
        startAtDocumentSnapshot: startAtDocument.snapshot,
      );
    }
    if (startAfterDocument != null) {
      queryCursor = queryCursor.copyWith(
        startAfter: const [],
        startAfterDocumentSnapshot: startAfterDocument.snapshot,
      );
    }
    if (endAtDocument != null) {
      queryCursor = queryCursor.copyWith(
        endAt: const [],
        endAtDocumentSnapshot: endAtDocument.snapshot,
      );
    }
    if (endBeforeDocument != null) {
      queryCursor = queryCursor.copyWith(
        endBefore: const [],
        endBeforeDocumentSnapshot: endBeforeDocument.snapshot,
      );
    }

    if (startAt != _sentinel) {
      queryCursor = queryCursor.copyWith(
        startAt: [...queryCursor.startAt, startAt],
        startAtDocumentSnapshot: null,
      );
    }
    if (startAfter != _sentinel) {
      queryCursor = queryCursor.copyWith(
        startAfter: [...queryCursor.startAfter, startAfter],
        startAfterDocumentSnapshot: null,
      );
    }
    if (endAt != _sentinel) {
      queryCursor = queryCursor.copyWith(
        endAt: [...queryCursor.endAt, endAt],
        endAtDocumentSnapshot: null,
      );
    }
    if (endBefore != _sentinel) {
      queryCursor = queryCursor.copyWith(
        endBefore: [...queryCursor.endBefore, endBefore],
        endBeforeDocumentSnapshot: null,
      );
    }

    return _$ExplicitPathQuery(
      _collection,
      $referenceWithoutCursor: query,
      $queryCursor: queryCursor,
    );
  }

  ExplicitPathQuery orderByValue({
    bool descending = false,
    Object? startAt = _sentinel,
    Object? startAfter = _sentinel,
    Object? endAt = _sentinel,
    Object? endBefore = _sentinel,
    ExplicitPathDocumentSnapshot? startAtDocument,
    ExplicitPathDocumentSnapshot? endAtDocument,
    ExplicitPathDocumentSnapshot? endBeforeDocument,
    ExplicitPathDocumentSnapshot? startAfterDocument,
  }) {
    final query = $referenceWithoutCursor
        .orderBy(_$ExplicitPathFieldMap['value']!, descending: descending);
    var queryCursor = $queryCursor;

    if (startAtDocument != null) {
      queryCursor = queryCursor.copyWith(
        startAt: const [],
        startAtDocumentSnapshot: startAtDocument.snapshot,
      );
    }
    if (startAfterDocument != null) {
      queryCursor = queryCursor.copyWith(
        startAfter: const [],
        startAfterDocumentSnapshot: startAfterDocument.snapshot,
      );
    }
    if (endAtDocument != null) {
      queryCursor = queryCursor.copyWith(
        endAt: const [],
        endAtDocumentSnapshot: endAtDocument.snapshot,
      );
    }
    if (endBeforeDocument != null) {
      queryCursor = queryCursor.copyWith(
        endBefore: const [],
        endBeforeDocumentSnapshot: endBeforeDocument.snapshot,
      );
    }

    if (startAt != _sentinel) {
      queryCursor = queryCursor.copyWith(
        startAt: [...queryCursor.startAt, startAt],
        startAtDocumentSnapshot: null,
      );
    }
    if (startAfter != _sentinel) {
      queryCursor = queryCursor.copyWith(
        startAfter: [...queryCursor.startAfter, startAfter],
        startAfterDocumentSnapshot: null,
      );
    }
    if (endAt != _sentinel) {
      queryCursor = queryCursor.copyWith(
        endAt: [...queryCursor.endAt, endAt],
        endAtDocumentSnapshot: null,
      );
    }
    if (endBefore != _sentinel) {
      queryCursor = queryCursor.copyWith(
        endBefore: [...queryCursor.endBefore, endBefore],
        endBeforeDocumentSnapshot: null,
      );
    }

    return _$ExplicitPathQuery(
      _collection,
      $referenceWithoutCursor: query,
      $queryCursor: queryCursor,
    );
  }

  @override
  bool operator ==(Object other) {
    return other is _$ExplicitPathQuery &&
        other.runtimeType == runtimeType &&
        other.reference == reference;
  }

  @override
  int get hashCode => Object.hash(runtimeType, reference);
}

class ExplicitPathQuerySnapshot extends FirestoreQuerySnapshot<ExplicitPath,
    ExplicitPathQueryDocumentSnapshot> {
  ExplicitPathQuerySnapshot._(
    this.snapshot,
    this.docs,
    this.docChanges,
  );

  final QuerySnapshot<ExplicitPath> snapshot;

  @override
  final List<ExplicitPathQueryDocumentSnapshot> docs;

  @override
  final List<FirestoreDocumentChange<ExplicitPathDocumentSnapshot>> docChanges;
}

class ExplicitPathQueryDocumentSnapshot
    extends FirestoreQueryDocumentSnapshot<ExplicitPath>
    implements ExplicitPathDocumentSnapshot {
  ExplicitPathQueryDocumentSnapshot._(this.snapshot, this.data);

  @override
  final QueryDocumentSnapshot<ExplicitPath> snapshot;

  @override
  ExplicitPathDocumentReference get reference {
    return ExplicitPathDocumentReference(snapshot.reference);
  }

  @override
  final ExplicitPath data;
}

/// A collection reference object can be used for adding documents,
/// getting document references, and querying for documents
/// (using the methods inherited from Query).
abstract class ExplicitSubPathCollectionReference
    implements
        ExplicitSubPathQuery,
        FirestoreCollectionReference<ExplicitSubPath,
            ExplicitSubPathQuerySnapshot> {
  factory ExplicitSubPathCollectionReference(
    DocumentReference<ExplicitPath> parent,
  ) = _$ExplicitSubPathCollectionReference;

  static ExplicitSubPath fromFirestore(
    DocumentSnapshot<Map<String, Object?>> snapshot,
    SnapshotOptions? options,
  ) {
    return ExplicitSubPath.fromJson(snapshot.data()!);
  }

  static Map<String, Object?> toFirestore(
    ExplicitSubPath value,
    SetOptions? options,
  ) {
    return value.toJson();
  }

  @override
  CollectionReference<ExplicitSubPath> get reference;

  /// A reference to the containing [ExplicitPathDocumentReference] if this is a subcollection.
  ExplicitPathDocumentReference get parent;

  @override
  ExplicitSubPathDocumentReference doc([String? id]);

  /// Add a new document to this collection with the specified data,
  /// assigning it a document ID automatically.
  Future<ExplicitSubPathDocumentReference> add(ExplicitSubPath value);
}

class _$ExplicitSubPathCollectionReference extends _$ExplicitSubPathQuery
    implements ExplicitSubPathCollectionReference {
  factory _$ExplicitSubPathCollectionReference(
    DocumentReference<ExplicitPath> parent,
  ) {
    return _$ExplicitSubPathCollectionReference._(
      ExplicitPathDocumentReference(parent),
      parent.collection('sub').withConverter(
            fromFirestore: ExplicitSubPathCollectionReference.fromFirestore,
            toFirestore: ExplicitSubPathCollectionReference.toFirestore,
          ),
    );
  }

  _$ExplicitSubPathCollectionReference._(
    this.parent,
    CollectionReference<ExplicitSubPath> reference,
  ) : super(reference, $referenceWithoutCursor: reference);

  @override
  final ExplicitPathDocumentReference parent;

  String get path => reference.path;

  @override
  CollectionReference<ExplicitSubPath> get reference =>
      super.reference as CollectionReference<ExplicitSubPath>;

  @override
  ExplicitSubPathDocumentReference doc([String? id]) {
    assert(
      id == null || id.split('/').length == 1,
      'The document ID cannot be from a different collection',
    );
    return ExplicitSubPathDocumentReference(
      reference.doc(id),
    );
  }

  @override
  Future<ExplicitSubPathDocumentReference> add(ExplicitSubPath value) {
    return reference
        .add(value)
        .then((ref) => ExplicitSubPathDocumentReference(ref));
  }

  @override
  bool operator ==(Object other) {
    return other is _$ExplicitSubPathCollectionReference &&
        other.runtimeType == runtimeType &&
        other.reference == reference;
  }

  @override
  int get hashCode => Object.hash(runtimeType, reference);
}

abstract class ExplicitSubPathDocumentReference
    extends FirestoreDocumentReference<ExplicitSubPath,
        ExplicitSubPathDocumentSnapshot> {
  factory ExplicitSubPathDocumentReference(
          DocumentReference<ExplicitSubPath> reference) =
      _$ExplicitSubPathDocumentReference;

  DocumentReference<ExplicitSubPath> get reference;

  /// A reference to the [ExplicitSubPathCollectionReference] containing this document.
  ExplicitSubPathCollectionReference get parent {
    return _$ExplicitSubPathCollectionReference(
      reference.parent.parent!.withConverter<ExplicitPath>(
        fromFirestore: ExplicitPathCollectionReference.fromFirestore,
        toFirestore: ExplicitPathCollectionReference.toFirestore,
      ),
    );
  }

  @override
  Stream<ExplicitSubPathDocumentSnapshot> snapshots();

  @override
  Future<ExplicitSubPathDocumentSnapshot> get([GetOptions? options]);

  @override
  Future<void> delete();

  /// Updates data on the document. Data will be merged with any existing
  /// document data.
  ///
  /// If no document exists yet, the update will fail.
  Future<void> update({
    num value,
    FieldValue valueFieldValue,
  });

  /// Updates fields in the current document using the transaction API.
  ///
  /// The update will fail if applied to a document that does not exist.
  void transactionUpdate(
    Transaction transaction, {
    num value,
  });
}

class _$ExplicitSubPathDocumentReference extends FirestoreDocumentReference<
        ExplicitSubPath, ExplicitSubPathDocumentSnapshot>
    implements ExplicitSubPathDocumentReference {
  _$ExplicitSubPathDocumentReference(this.reference);

  @override
  final DocumentReference<ExplicitSubPath> reference;

  /// A reference to the [ExplicitSubPathCollectionReference] containing this document.
  ExplicitSubPathCollectionReference get parent {
    return _$ExplicitSubPathCollectionReference(
      reference.parent.parent!.withConverter<ExplicitPath>(
        fromFirestore: ExplicitPathCollectionReference.fromFirestore,
        toFirestore: ExplicitPathCollectionReference.toFirestore,
      ),
    );
  }

  @override
  Stream<ExplicitSubPathDocumentSnapshot> snapshots() {
    return reference.snapshots().map((snapshot) {
      return ExplicitSubPathDocumentSnapshot._(
        snapshot,
        snapshot.data(),
      );
    });
  }

  @override
  Future<ExplicitSubPathDocumentSnapshot> get([GetOptions? options]) {
    return reference.get(options).then((snapshot) {
      return ExplicitSubPathDocumentSnapshot._(
        snapshot,
        snapshot.data(),
      );
    });
  }

  @override
  Future<ExplicitSubPathDocumentSnapshot> transactionGet(
      Transaction transaction) {
    return transaction.get(reference).then((snapshot) {
      return ExplicitSubPathDocumentSnapshot._(
        snapshot,
        snapshot.data(),
      );
    });
  }

  Future<void> update({
    Object? value = _sentinel,
    FieldValue? valueFieldValue,
  }) async {
    assert(
      value == _sentinel || valueFieldValue == null,
      "Cannot specify both value and valueFieldValue",
    );
    final json = {
<<<<<<< HEAD
      if (value != _sentinel) "value": value as num,
      if (valueFieldValue != null) "value": valueFieldValue,
=======
      if (value != _sentinel) 'value': value as num,
>>>>>>> 3ab283bb
    };

    return reference.update(json);
  }

  void transactionUpdate(
    Transaction transaction, {
    Object? value = _sentinel,
  }) {
    final json = {
      if (value != _sentinel) "value": value as num,
    };

    transaction.update(reference, json);
  }

  @override
  bool operator ==(Object other) {
    return other is ExplicitSubPathDocumentReference &&
        other.runtimeType == runtimeType &&
        other.parent == parent &&
        other.id == id;
  }

  @override
  int get hashCode => Object.hash(runtimeType, parent, id);
}

class ExplicitSubPathDocumentSnapshot
    extends FirestoreDocumentSnapshot<ExplicitSubPath> {
  ExplicitSubPathDocumentSnapshot._(
    this.snapshot,
    this.data,
  );

  @override
  final DocumentSnapshot<ExplicitSubPath> snapshot;

  @override
  ExplicitSubPathDocumentReference get reference {
    return ExplicitSubPathDocumentReference(
      snapshot.reference,
    );
  }

  @override
  final ExplicitSubPath? data;
}

abstract class ExplicitSubPathQuery
    implements QueryReference<ExplicitSubPath, ExplicitSubPathQuerySnapshot> {
  @override
  ExplicitSubPathQuery limit(int limit);

  @override
  ExplicitSubPathQuery limitToLast(int limit);

  /// Perform an order query based on a [FieldPath].
  ///
  /// This method is considered unsafe as it does check that the field path
  /// maps to a valid property or that parameters such as [isEqualTo] receive
  /// a value of the correct type.
  ///
  /// If possible, instead use the more explicit variant of order queries:
  ///
  /// **AVOID**:
  /// ```dart
  /// collection.orderByFieldPath(
  ///   FieldPath.fromString('title'),
  ///   startAt: 'title',
  /// );
  /// ```
  ///
  /// **PREFER**:
  /// ```dart
  /// collection.orderByTitle(startAt: 'title');
  /// ```
  ExplicitSubPathQuery orderByFieldPath(
    FieldPath fieldPath, {
    bool descending = false,
    Object? startAt,
    Object? startAfter,
    Object? endAt,
    Object? endBefore,
    ExplicitSubPathDocumentSnapshot? startAtDocument,
    ExplicitSubPathDocumentSnapshot? endAtDocument,
    ExplicitSubPathDocumentSnapshot? endBeforeDocument,
    ExplicitSubPathDocumentSnapshot? startAfterDocument,
  });

  /// Perform a where query based on a [FieldPath].
  ///
  /// This method is considered unsafe as it does check that the field path
  /// maps to a valid property or that parameters such as [isEqualTo] receive
  /// a value of the correct type.
  ///
  /// If possible, instead use the more explicit variant of where queries:
  ///
  /// **AVOID**:
  /// ```dart
  /// collection.whereFieldPath(FieldPath.fromString('title'), isEqualTo: 'title');
  /// ```
  ///
  /// **PREFER**:
  /// ```dart
  /// collection.whereTitle(isEqualTo: 'title');
  /// ```
  ExplicitSubPathQuery whereFieldPath(
    FieldPath fieldPath, {
    Object? isEqualTo,
    Object? isNotEqualTo,
    Object? isLessThan,
    Object? isLessThanOrEqualTo,
    Object? isGreaterThan,
    Object? isGreaterThanOrEqualTo,
    Object? arrayContains,
    List<Object?>? arrayContainsAny,
    List<Object?>? whereIn,
    List<Object?>? whereNotIn,
    bool? isNull,
  });

  ExplicitSubPathQuery whereDocumentId({
    String? isEqualTo,
    String? isNotEqualTo,
    String? isLessThan,
    String? isLessThanOrEqualTo,
    String? isGreaterThan,
    String? isGreaterThanOrEqualTo,
    bool? isNull,
    List<String>? whereIn,
    List<String>? whereNotIn,
  });
  ExplicitSubPathQuery whereValue({
    num? isEqualTo,
    num? isNotEqualTo,
    num? isLessThan,
    num? isLessThanOrEqualTo,
    num? isGreaterThan,
    num? isGreaterThanOrEqualTo,
    bool? isNull,
    List<num>? whereIn,
    List<num>? whereNotIn,
  });

  ExplicitSubPathQuery orderByDocumentId({
    bool descending = false,
    String startAt,
    String startAfter,
    String endAt,
    String endBefore,
    ExplicitSubPathDocumentSnapshot? startAtDocument,
    ExplicitSubPathDocumentSnapshot? endAtDocument,
    ExplicitSubPathDocumentSnapshot? endBeforeDocument,
    ExplicitSubPathDocumentSnapshot? startAfterDocument,
  });

  ExplicitSubPathQuery orderByValue({
    bool descending = false,
    num startAt,
    num startAfter,
    num endAt,
    num endBefore,
    ExplicitSubPathDocumentSnapshot? startAtDocument,
    ExplicitSubPathDocumentSnapshot? endAtDocument,
    ExplicitSubPathDocumentSnapshot? endBeforeDocument,
    ExplicitSubPathDocumentSnapshot? startAfterDocument,
  });
}

class _$ExplicitSubPathQuery
    extends QueryReference<ExplicitSubPath, ExplicitSubPathQuerySnapshot>
    implements ExplicitSubPathQuery {
  _$ExplicitSubPathQuery(
    this._collection, {
    required Query<ExplicitSubPath> $referenceWithoutCursor,
    $QueryCursor $queryCursor = const $QueryCursor(),
  }) : super(
          $referenceWithoutCursor: $referenceWithoutCursor,
          $queryCursor: $queryCursor,
        );

  final CollectionReference<Object?> _collection;

  ExplicitSubPathQuerySnapshot _decodeSnapshot(
    QuerySnapshot<ExplicitSubPath> snapshot,
  ) {
    final docs = snapshot.docs.map((e) {
      return ExplicitSubPathQueryDocumentSnapshot._(e, e.data());
    }).toList();

    final docChanges = snapshot.docChanges.map((change) {
      return FirestoreDocumentChange<ExplicitSubPathDocumentSnapshot>(
        type: change.type,
        oldIndex: change.oldIndex,
        newIndex: change.newIndex,
        doc: ExplicitSubPathDocumentSnapshot._(change.doc, change.doc.data()),
      );
    }).toList();

    return ExplicitSubPathQuerySnapshot._(
      snapshot,
      docs,
      docChanges,
    );
  }

  @override
  Stream<ExplicitSubPathQuerySnapshot> snapshots([SnapshotOptions? options]) {
    return reference.snapshots().map(_decodeSnapshot);
  }

  @override
  Future<ExplicitSubPathQuerySnapshot> get([GetOptions? options]) {
    return reference.get(options).then(_decodeSnapshot);
  }

  @override
  ExplicitSubPathQuery limit(int limit) {
    return _$ExplicitSubPathQuery(
      _collection,
      $referenceWithoutCursor: $referenceWithoutCursor.limit(limit),
      $queryCursor: $queryCursor,
    );
  }

  @override
  ExplicitSubPathQuery limitToLast(int limit) {
    return _$ExplicitSubPathQuery(
      _collection,
      $referenceWithoutCursor: $referenceWithoutCursor.limitToLast(limit),
      $queryCursor: $queryCursor,
    );
  }

  ExplicitSubPathQuery orderByFieldPath(
    FieldPath fieldPath, {
    bool descending = false,
    Object? startAt = _sentinel,
    Object? startAfter = _sentinel,
    Object? endAt = _sentinel,
    Object? endBefore = _sentinel,
    ExplicitSubPathDocumentSnapshot? startAtDocument,
    ExplicitSubPathDocumentSnapshot? endAtDocument,
    ExplicitSubPathDocumentSnapshot? endBeforeDocument,
    ExplicitSubPathDocumentSnapshot? startAfterDocument,
  }) {
    final query =
        $referenceWithoutCursor.orderBy(fieldPath, descending: descending);
    var queryCursor = $queryCursor;

    if (startAtDocument != null) {
      queryCursor = queryCursor.copyWith(
        startAt: const [],
        startAtDocumentSnapshot: startAtDocument.snapshot,
      );
    }
    if (startAfterDocument != null) {
      queryCursor = queryCursor.copyWith(
        startAfter: const [],
        startAfterDocumentSnapshot: startAfterDocument.snapshot,
      );
    }
    if (endAtDocument != null) {
      queryCursor = queryCursor.copyWith(
        endAt: const [],
        endAtDocumentSnapshot: endAtDocument.snapshot,
      );
    }
    if (endBeforeDocument != null) {
      queryCursor = queryCursor.copyWith(
        endBefore: const [],
        endBeforeDocumentSnapshot: endBeforeDocument.snapshot,
      );
    }

    if (startAt != _sentinel) {
      queryCursor = queryCursor.copyWith(
        startAt: [...queryCursor.startAt, startAt],
        startAtDocumentSnapshot: null,
      );
    }
    if (startAfter != _sentinel) {
      queryCursor = queryCursor.copyWith(
        startAfter: [...queryCursor.startAfter, startAfter],
        startAfterDocumentSnapshot: null,
      );
    }
    if (endAt != _sentinel) {
      queryCursor = queryCursor.copyWith(
        endAt: [...queryCursor.endAt, endAt],
        endAtDocumentSnapshot: null,
      );
    }
    if (endBefore != _sentinel) {
      queryCursor = queryCursor.copyWith(
        endBefore: [...queryCursor.endBefore, endBefore],
        endBeforeDocumentSnapshot: null,
      );
    }
    return _$ExplicitSubPathQuery(
      _collection,
      $referenceWithoutCursor: query,
      $queryCursor: queryCursor,
    );
  }

  ExplicitSubPathQuery whereFieldPath(
    FieldPath fieldPath, {
    Object? isEqualTo,
    Object? isNotEqualTo,
    Object? isLessThan,
    Object? isLessThanOrEqualTo,
    Object? isGreaterThan,
    Object? isGreaterThanOrEqualTo,
    Object? arrayContains,
    List<Object?>? arrayContainsAny,
    List<Object?>? whereIn,
    List<Object?>? whereNotIn,
    bool? isNull,
  }) {
    return _$ExplicitSubPathQuery(
      _collection,
      $referenceWithoutCursor: $referenceWithoutCursor.where(
        fieldPath,
        isEqualTo: isEqualTo,
        isNotEqualTo: isNotEqualTo,
        isLessThan: isLessThan,
        isLessThanOrEqualTo: isLessThanOrEqualTo,
        isGreaterThan: isGreaterThan,
        isGreaterThanOrEqualTo: isGreaterThanOrEqualTo,
        arrayContains: arrayContains,
        arrayContainsAny: arrayContainsAny,
        whereIn: whereIn,
        whereNotIn: whereNotIn,
        isNull: isNull,
      ),
      $queryCursor: $queryCursor,
    );
  }

  ExplicitSubPathQuery whereDocumentId({
    String? isEqualTo,
    String? isNotEqualTo,
    String? isLessThan,
    String? isLessThanOrEqualTo,
    String? isGreaterThan,
    String? isGreaterThanOrEqualTo,
    bool? isNull,
    List<String>? whereIn,
    List<String>? whereNotIn,
  }) {
    return _$ExplicitSubPathQuery(
      _collection,
      $referenceWithoutCursor: $referenceWithoutCursor.where(
        FieldPath.documentId,
        isEqualTo: isEqualTo,
        isNotEqualTo: isNotEqualTo,
        isLessThan: isLessThan,
        isLessThanOrEqualTo: isLessThanOrEqualTo,
        isGreaterThan: isGreaterThan,
        isGreaterThanOrEqualTo: isGreaterThanOrEqualTo,
        isNull: isNull,
        whereIn: whereIn,
        whereNotIn: whereNotIn,
      ),
      $queryCursor: $queryCursor,
    );
  }

  ExplicitSubPathQuery whereValue({
    num? isEqualTo,
    num? isNotEqualTo,
    num? isLessThan,
    num? isLessThanOrEqualTo,
    num? isGreaterThan,
    num? isGreaterThanOrEqualTo,
    bool? isNull,
    List<num>? whereIn,
    List<num>? whereNotIn,
  }) {
    return _$ExplicitSubPathQuery(
      _collection,
      $referenceWithoutCursor: $referenceWithoutCursor.where(
        _$ExplicitSubPathFieldMap['value']!,
        isEqualTo: isEqualTo,
        isNotEqualTo: isNotEqualTo,
        isLessThan: isLessThan,
        isLessThanOrEqualTo: isLessThanOrEqualTo,
        isGreaterThan: isGreaterThan,
        isGreaterThanOrEqualTo: isGreaterThanOrEqualTo,
        isNull: isNull,
        whereIn: whereIn,
        whereNotIn: whereNotIn,
      ),
      $queryCursor: $queryCursor,
    );
  }

  ExplicitSubPathQuery orderByDocumentId({
    bool descending = false,
    Object? startAt = _sentinel,
    Object? startAfter = _sentinel,
    Object? endAt = _sentinel,
    Object? endBefore = _sentinel,
    ExplicitSubPathDocumentSnapshot? startAtDocument,
    ExplicitSubPathDocumentSnapshot? endAtDocument,
    ExplicitSubPathDocumentSnapshot? endBeforeDocument,
    ExplicitSubPathDocumentSnapshot? startAfterDocument,
  }) {
    final query = $referenceWithoutCursor.orderBy(FieldPath.documentId,
        descending: descending);
    var queryCursor = $queryCursor;

    if (startAtDocument != null) {
      queryCursor = queryCursor.copyWith(
        startAt: const [],
        startAtDocumentSnapshot: startAtDocument.snapshot,
      );
    }
    if (startAfterDocument != null) {
      queryCursor = queryCursor.copyWith(
        startAfter: const [],
        startAfterDocumentSnapshot: startAfterDocument.snapshot,
      );
    }
    if (endAtDocument != null) {
      queryCursor = queryCursor.copyWith(
        endAt: const [],
        endAtDocumentSnapshot: endAtDocument.snapshot,
      );
    }
    if (endBeforeDocument != null) {
      queryCursor = queryCursor.copyWith(
        endBefore: const [],
        endBeforeDocumentSnapshot: endBeforeDocument.snapshot,
      );
    }

    if (startAt != _sentinel) {
      queryCursor = queryCursor.copyWith(
        startAt: [...queryCursor.startAt, startAt],
        startAtDocumentSnapshot: null,
      );
    }
    if (startAfter != _sentinel) {
      queryCursor = queryCursor.copyWith(
        startAfter: [...queryCursor.startAfter, startAfter],
        startAfterDocumentSnapshot: null,
      );
    }
    if (endAt != _sentinel) {
      queryCursor = queryCursor.copyWith(
        endAt: [...queryCursor.endAt, endAt],
        endAtDocumentSnapshot: null,
      );
    }
    if (endBefore != _sentinel) {
      queryCursor = queryCursor.copyWith(
        endBefore: [...queryCursor.endBefore, endBefore],
        endBeforeDocumentSnapshot: null,
      );
    }

    return _$ExplicitSubPathQuery(
      _collection,
      $referenceWithoutCursor: query,
      $queryCursor: queryCursor,
    );
  }

  ExplicitSubPathQuery orderByValue({
    bool descending = false,
    Object? startAt = _sentinel,
    Object? startAfter = _sentinel,
    Object? endAt = _sentinel,
    Object? endBefore = _sentinel,
    ExplicitSubPathDocumentSnapshot? startAtDocument,
    ExplicitSubPathDocumentSnapshot? endAtDocument,
    ExplicitSubPathDocumentSnapshot? endBeforeDocument,
    ExplicitSubPathDocumentSnapshot? startAfterDocument,
  }) {
    final query = $referenceWithoutCursor
        .orderBy(_$ExplicitSubPathFieldMap['value']!, descending: descending);
    var queryCursor = $queryCursor;

    if (startAtDocument != null) {
      queryCursor = queryCursor.copyWith(
        startAt: const [],
        startAtDocumentSnapshot: startAtDocument.snapshot,
      );
    }
    if (startAfterDocument != null) {
      queryCursor = queryCursor.copyWith(
        startAfter: const [],
        startAfterDocumentSnapshot: startAfterDocument.snapshot,
      );
    }
    if (endAtDocument != null) {
      queryCursor = queryCursor.copyWith(
        endAt: const [],
        endAtDocumentSnapshot: endAtDocument.snapshot,
      );
    }
    if (endBeforeDocument != null) {
      queryCursor = queryCursor.copyWith(
        endBefore: const [],
        endBeforeDocumentSnapshot: endBeforeDocument.snapshot,
      );
    }

    if (startAt != _sentinel) {
      queryCursor = queryCursor.copyWith(
        startAt: [...queryCursor.startAt, startAt],
        startAtDocumentSnapshot: null,
      );
    }
    if (startAfter != _sentinel) {
      queryCursor = queryCursor.copyWith(
        startAfter: [...queryCursor.startAfter, startAfter],
        startAfterDocumentSnapshot: null,
      );
    }
    if (endAt != _sentinel) {
      queryCursor = queryCursor.copyWith(
        endAt: [...queryCursor.endAt, endAt],
        endAtDocumentSnapshot: null,
      );
    }
    if (endBefore != _sentinel) {
      queryCursor = queryCursor.copyWith(
        endBefore: [...queryCursor.endBefore, endBefore],
        endBeforeDocumentSnapshot: null,
      );
    }

    return _$ExplicitSubPathQuery(
      _collection,
      $referenceWithoutCursor: query,
      $queryCursor: queryCursor,
    );
  }

  @override
  bool operator ==(Object other) {
    return other is _$ExplicitSubPathQuery &&
        other.runtimeType == runtimeType &&
        other.reference == reference;
  }

  @override
  int get hashCode => Object.hash(runtimeType, reference);
}

class ExplicitSubPathQuerySnapshot extends FirestoreQuerySnapshot<
    ExplicitSubPath, ExplicitSubPathQueryDocumentSnapshot> {
  ExplicitSubPathQuerySnapshot._(
    this.snapshot,
    this.docs,
    this.docChanges,
  );

  final QuerySnapshot<ExplicitSubPath> snapshot;

  @override
  final List<ExplicitSubPathQueryDocumentSnapshot> docs;

  @override
  final List<FirestoreDocumentChange<ExplicitSubPathDocumentSnapshot>>
      docChanges;
}

class ExplicitSubPathQueryDocumentSnapshot
    extends FirestoreQueryDocumentSnapshot<ExplicitSubPath>
    implements ExplicitSubPathDocumentSnapshot {
  ExplicitSubPathQueryDocumentSnapshot._(this.snapshot, this.data);

  @override
  final QueryDocumentSnapshot<ExplicitSubPath> snapshot;

  @override
  ExplicitSubPathDocumentReference get reference {
    return ExplicitSubPathDocumentReference(snapshot.reference);
  }

  @override
  final ExplicitSubPath data;
}

// **************************************************************************
// ValidatorGenerator
// **************************************************************************

void _$assertMinValidation(MinValidation instance) {
  const Min(0).validate(instance.intNbr, 'intNbr');
  const Max(42).validate(instance.intNbr, 'intNbr');
  const Min(10).validate(instance.doubleNbr, 'doubleNbr');
  const Min(-10).validate(instance.numNbr, 'numNbr');
}

// **************************************************************************
// JsonSerializableGenerator
// **************************************************************************

Model _$ModelFromJson(Map<String, dynamic> json) => Model(
      json['value'] as String,
    );

const _$ModelFieldMap = <String, String>{
  'value': 'value',
};

Map<String, dynamic> _$ModelToJson(Model instance) => <String, dynamic>{
      'value': instance.value,
    };

Nested _$NestedFromJson(Map<String, dynamic> json) => Nested(
      value: json['value'] == null
          ? null
          : Nested.fromJson(json['value'] as Map<String, dynamic>),
      simple: json['simple'] as int?,
      valueList: (json['valueList'] as List<dynamic>?)
          ?.map((e) => Nested.fromJson(e as Map<String, dynamic>))
          .toList(),
      boolList:
          (json['boolList'] as List<dynamic>?)?.map((e) => e as bool).toList(),
      stringList: (json['stringList'] as List<dynamic>?)
          ?.map((e) => e as String)
          .toList(),
      numList:
          (json['numList'] as List<dynamic>?)?.map((e) => e as num).toList(),
      objectList: json['objectList'] as List<dynamic>?,
      dynamicList: json['dynamicList'] as List<dynamic>?,
    );

const _$NestedFieldMap = <String, String>{
  'value': 'value',
  'simple': 'simple',
  'valueList': 'valueList',
  'boolList': 'boolList',
  'stringList': 'stringList',
  'numList': 'numList',
  'objectList': 'objectList',
  'dynamicList': 'dynamicList',
};

Map<String, dynamic> _$NestedToJson(Nested instance) => <String, dynamic>{
      'value': instance.value,
      'simple': instance.simple,
      'valueList': instance.valueList,
      'boolList': instance.boolList,
      'stringList': instance.stringList,
      'numList': instance.numList,
      'objectList': instance.objectList,
      'dynamicList': instance.dynamicList,
    };

EmptyModel _$EmptyModelFromJson(Map<String, dynamic> json) => EmptyModel();

const _$EmptyModelFieldMap = <String, String>{};

Map<String, dynamic> _$EmptyModelToJson(EmptyModel instance) =>
    <String, dynamic>{};

MinValidation _$MinValidationFromJson(Map<String, dynamic> json) =>
    MinValidation(
      json['intNbr'] as int,
      (json['doubleNbr'] as num).toDouble(),
      json['numNbr'] as num,
    );

const _$MinValidationFieldMap = <String, String>{
  'intNbr': 'intNbr',
  'doubleNbr': 'doubleNbr',
  'numNbr': 'numNbr',
};

Map<String, dynamic> _$MinValidationToJson(MinValidation instance) =>
    <String, dynamic>{
      'intNbr': instance.intNbr,
      'doubleNbr': instance.doubleNbr,
      'numNbr': instance.numNbr,
    };

Root _$RootFromJson(Map<String, dynamic> json) => Root(
      json['nonNullable'] as String,
      json['nullable'] as int?,
    );

const _$RootFieldMap = <String, String>{
  'nonNullable': 'nonNullable',
  'nullable': 'nullable',
};

Map<String, dynamic> _$RootToJson(Root instance) => <String, dynamic>{
      'nonNullable': instance.nonNullable,
      'nullable': instance.nullable,
    };

OptionalJson _$OptionalJsonFromJson(Map<String, dynamic> json) => OptionalJson(
      json['value'] as int,
    );

const _$OptionalJsonFieldMap = <String, String>{
  'value': 'value',
};

Map<String, dynamic> _$OptionalJsonToJson(OptionalJson instance) =>
    <String, dynamic>{
      'value': instance.value,
    };

MixedJson _$MixedJsonFromJson(Map<String, dynamic> json) => MixedJson(
      json['value'] as int,
    );

const _$MixedJsonFieldMap = <String, String>{
  'value': 'value',
};

Map<String, dynamic> _$MixedJsonToJson(MixedJson instance) => <String, dynamic>{
      'value': instance.value,
    };

Sub _$SubFromJson(Map<String, dynamic> json) => Sub(
      json['nonNullable'] as String,
      json['nullable'] as int?,
    );

const _$SubFieldMap = <String, String>{
  'nonNullable': 'nonNullable',
  'nullable': 'nullable',
};

Map<String, dynamic> _$SubToJson(Sub instance) => <String, dynamic>{
      'nonNullable': instance.nonNullable,
      'nullable': instance.nullable,
    };

CustomSubName _$CustomSubNameFromJson(Map<String, dynamic> json) =>
    CustomSubName(
      json['value'] as num,
    );

const _$CustomSubNameFieldMap = <String, String>{
  'value': 'value',
};

Map<String, dynamic> _$CustomSubNameToJson(CustomSubName instance) =>
    <String, dynamic>{
      'value': instance.value,
    };

AsCamelCase _$AsCamelCaseFromJson(Map<String, dynamic> json) => AsCamelCase(
      json['value'] as num,
    );

const _$AsCamelCaseFieldMap = <String, String>{
  'value': 'value',
};

Map<String, dynamic> _$AsCamelCaseToJson(AsCamelCase instance) =>
    <String, dynamic>{
      'value': instance.value,
    };

CustomClassPrefix _$CustomClassPrefixFromJson(Map<String, dynamic> json) =>
    CustomClassPrefix(
      json['value'] as num,
    );

const _$CustomClassPrefixFieldMap = <String, String>{
  'value': 'value',
};

Map<String, dynamic> _$CustomClassPrefixToJson(CustomClassPrefix instance) =>
    <String, dynamic>{
      'value': instance.value,
    };

ExplicitPath _$ExplicitPathFromJson(Map<String, dynamic> json) => ExplicitPath(
      json['value'] as num,
    );

const _$ExplicitPathFieldMap = <String, String>{
  'value': 'value',
};

Map<String, dynamic> _$ExplicitPathToJson(ExplicitPath instance) =>
    <String, dynamic>{
      'value': instance.value,
    };

ExplicitSubPath _$ExplicitSubPathFromJson(Map<String, dynamic> json) =>
    ExplicitSubPath(
      json['value'] as num,
    );

const _$ExplicitSubPathFieldMap = <String, String>{
  'value': 'value',
};

Map<String, dynamic> _$ExplicitSubPathToJson(ExplicitSubPath instance) =>
    <String, dynamic>{
      'value': instance.value,
    };<|MERGE_RESOLUTION|>--- conflicted
+++ resolved
@@ -137,6 +137,7 @@
   void transactionUpdate(
     Transaction transaction, {
     String value,
+    FieldValue valueFieldValue,
   });
 }
 
@@ -192,12 +193,8 @@
       "Cannot specify both value and valueFieldValue",
     );
     final json = {
-<<<<<<< HEAD
-      if (value != _sentinel) "value": value as String,
-      if (valueFieldValue != null) "value": valueFieldValue,
-=======
       if (value != _sentinel) 'value': value as String,
->>>>>>> 3ab283bb
+      if (valueFieldValue != null) 'value': valueFieldValue,
     };
 
     return reference.update(json);
@@ -206,9 +203,11 @@
   void transactionUpdate(
     Transaction transaction, {
     Object? value = _sentinel,
+    FieldValue? valueFieldValue,
   }) {
     final json = {
-      if (value != _sentinel) "value": value as String,
+      if (value != _sentinel) 'value': value as String,
+      if (valueFieldValue != null) 'value': valueFieldValue,
     };
 
     transaction.update(reference, json);
@@ -914,11 +913,17 @@
   void transactionUpdate(
     Transaction transaction, {
     int? simple,
+    FieldValue simpleFieldValue,
     List<bool>? boolList,
+    FieldValue boolListFieldValue,
     List<String>? stringList,
+    FieldValue stringListFieldValue,
     List<num>? numList,
+    FieldValue numListFieldValue,
     List<Object?>? objectList,
+    FieldValue objectListFieldValue,
     List<dynamic>? dynamicList,
+    FieldValue dynamicListFieldValue,
   });
 }
 
@@ -1005,12 +1010,18 @@
     );
     final json = {
       if (simple != _sentinel) 'simple': simple as int?,
+      if (simpleFieldValue != null) 'simple': simpleFieldValue,
       if (boolList != _sentinel) 'boolList': boolList as List<bool>?,
+      if (boolListFieldValue != null) 'boolList': boolListFieldValue,
       if (stringList != _sentinel) 'stringList': stringList as List<String>?,
+      if (stringListFieldValue != null) 'stringList': stringListFieldValue,
       if (numList != _sentinel) 'numList': numList as List<num>?,
+      if (numListFieldValue != null) 'numList': numListFieldValue,
       if (objectList != _sentinel) 'objectList': objectList as List<Object?>?,
+      if (objectListFieldValue != null) 'objectList': objectListFieldValue,
       if (dynamicList != _sentinel)
         'dynamicList': dynamicList as List<dynamic>?,
+      if (dynamicListFieldValue != null) 'dynamicList': dynamicListFieldValue,
     };
 
     return reference.update(json);
@@ -1019,26 +1030,32 @@
   void transactionUpdate(
     Transaction transaction, {
     Object? simple = _sentinel,
+    FieldValue? simpleFieldValue,
     Object? boolList = _sentinel,
+    FieldValue? boolListFieldValue,
     Object? stringList = _sentinel,
+    FieldValue? stringListFieldValue,
     Object? numList = _sentinel,
+    FieldValue? numListFieldValue,
     Object? objectList = _sentinel,
+    FieldValue? objectListFieldValue,
     Object? dynamicList = _sentinel,
+    FieldValue? dynamicListFieldValue,
   }) {
     final json = {
-      if (simple != _sentinel) "simple": simple as int?,
-      if (simpleFieldValue != null) "simple": simpleFieldValue,
-      if (boolList != _sentinel) "boolList": boolList as List<bool>?,
-      if (boolListFieldValue != null) "boolList": boolListFieldValue,
-      if (stringList != _sentinel) "stringList": stringList as List<String>?,
-      if (stringListFieldValue != null) "stringList": stringListFieldValue,
-      if (numList != _sentinel) "numList": numList as List<num>?,
-      if (numListFieldValue != null) "numList": numListFieldValue,
-      if (objectList != _sentinel) "objectList": objectList as List<Object?>?,
-      if (objectListFieldValue != null) "objectList": objectListFieldValue,
+      if (simple != _sentinel) 'simple': simple as int?,
+      if (simpleFieldValue != null) 'simple': simpleFieldValue,
+      if (boolList != _sentinel) 'boolList': boolList as List<bool>?,
+      if (boolListFieldValue != null) 'boolList': boolListFieldValue,
+      if (stringList != _sentinel) 'stringList': stringList as List<String>?,
+      if (stringListFieldValue != null) 'stringList': stringListFieldValue,
+      if (numList != _sentinel) 'numList': numList as List<num>?,
+      if (numListFieldValue != null) 'numList': numListFieldValue,
+      if (objectList != _sentinel) 'objectList': objectList as List<Object?>?,
+      if (objectListFieldValue != null) 'objectList': objectListFieldValue,
       if (dynamicList != _sentinel)
-        "dynamicList": dynamicList as List<dynamic>?,
-      if (dynamicListFieldValue != null) "dynamicList": dynamicListFieldValue,
+        'dynamicList': dynamicList as List<dynamic>?,
+      if (dynamicListFieldValue != null) 'dynamicList': dynamicListFieldValue,
     };
 
     transaction.update(reference, json);
@@ -3562,6 +3579,7 @@
   void transactionUpdate(
     Transaction transaction, {
     int value,
+    FieldValue valueFieldValue,
   });
 }
 
@@ -3617,12 +3635,8 @@
       "Cannot specify both value and valueFieldValue",
     );
     final json = {
-<<<<<<< HEAD
-      if (value != _sentinel) "value": value as int,
-      if (valueFieldValue != null) "value": valueFieldValue,
-=======
       if (value != _sentinel) 'value': value as int,
->>>>>>> 3ab283bb
+      if (valueFieldValue != null) 'value': valueFieldValue,
     };
 
     return reference.update(json);
@@ -3631,9 +3645,11 @@
   void transactionUpdate(
     Transaction transaction, {
     Object? value = _sentinel,
+    FieldValue? valueFieldValue,
   }) {
     final json = {
-      if (value != _sentinel) "value": value as int,
+      if (value != _sentinel) 'value': value as int,
+      if (valueFieldValue != null) 'value': valueFieldValue,
     };
 
     transaction.update(reference, json);
@@ -4333,6 +4349,7 @@
   void transactionUpdate(
     Transaction transaction, {
     int value,
+    FieldValue valueFieldValue,
   });
 }
 
@@ -4388,12 +4405,8 @@
       "Cannot specify both value and valueFieldValue",
     );
     final json = {
-<<<<<<< HEAD
-      if (value != _sentinel) "value": value as int,
-      if (valueFieldValue != null) "value": valueFieldValue,
-=======
       if (value != _sentinel) 'value': value as int,
->>>>>>> 3ab283bb
+      if (valueFieldValue != null) 'value': valueFieldValue,
     };
 
     return reference.update(json);
@@ -4402,9 +4415,11 @@
   void transactionUpdate(
     Transaction transaction, {
     Object? value = _sentinel,
+    FieldValue? valueFieldValue,
   }) {
     final json = {
-      if (value != _sentinel) "value": value as int,
+      if (value != _sentinel) 'value': value as int,
+      if (valueFieldValue != null) 'value': valueFieldValue,
     };
 
     transaction.update(reference, json);
@@ -5123,7 +5138,9 @@
   void transactionUpdate(
     Transaction transaction, {
     String nonNullable,
+    FieldValue nonNullableFieldValue,
     int? nullable,
+    FieldValue nullableFieldValue,
   });
 }
 
@@ -5204,15 +5221,10 @@
       "Cannot specify both nullable and nullableFieldValue",
     );
     final json = {
-<<<<<<< HEAD
-      if (nonNullable != _sentinel) "nonNullable": nonNullable as String,
-      if (nonNullableFieldValue != null) "nonNullable": nonNullableFieldValue,
-      if (nullable != _sentinel) "nullable": nullable as int?,
-      if (nullableFieldValue != null) "nullable": nullableFieldValue,
-=======
       if (nonNullable != _sentinel) 'nonNullable': nonNullable as String,
+      if (nonNullableFieldValue != null) 'nonNullable': nonNullableFieldValue,
       if (nullable != _sentinel) 'nullable': nullable as int?,
->>>>>>> 3ab283bb
+      if (nullableFieldValue != null) 'nullable': nullableFieldValue,
     };
 
     return reference.update(json);
@@ -5221,11 +5233,15 @@
   void transactionUpdate(
     Transaction transaction, {
     Object? nonNullable = _sentinel,
+    FieldValue? nonNullableFieldValue,
     Object? nullable = _sentinel,
+    FieldValue? nullableFieldValue,
   }) {
     final json = {
-      if (nonNullable != _sentinel) "nonNullable": nonNullable as String,
-      if (nullable != _sentinel) "nullable": nullable as int?,
+      if (nonNullable != _sentinel) 'nonNullable': nonNullable as String,
+      if (nonNullableFieldValue != null) 'nonNullable': nonNullableFieldValue,
+      if (nullable != _sentinel) 'nullable': nullable as int?,
+      if (nullableFieldValue != null) 'nullable': nullableFieldValue,
     };
 
     transaction.update(reference, json);
@@ -6058,7 +6074,9 @@
   void transactionUpdate(
     Transaction transaction, {
     String nonNullable,
+    FieldValue nonNullableFieldValue,
     int? nullable,
+    FieldValue nullableFieldValue,
   });
 }
 
@@ -6125,15 +6143,10 @@
       "Cannot specify both nullable and nullableFieldValue",
     );
     final json = {
-<<<<<<< HEAD
-      if (nonNullable != _sentinel) "nonNullable": nonNullable as String,
-      if (nonNullableFieldValue != null) "nonNullable": nonNullableFieldValue,
-      if (nullable != _sentinel) "nullable": nullable as int?,
-      if (nullableFieldValue != null) "nullable": nullableFieldValue,
-=======
       if (nonNullable != _sentinel) 'nonNullable': nonNullable as String,
+      if (nonNullableFieldValue != null) 'nonNullable': nonNullableFieldValue,
       if (nullable != _sentinel) 'nullable': nullable as int?,
->>>>>>> 3ab283bb
+      if (nullableFieldValue != null) 'nullable': nullableFieldValue,
     };
 
     return reference.update(json);
@@ -6142,11 +6155,15 @@
   void transactionUpdate(
     Transaction transaction, {
     Object? nonNullable = _sentinel,
+    FieldValue? nonNullableFieldValue,
     Object? nullable = _sentinel,
+    FieldValue? nullableFieldValue,
   }) {
     final json = {
-      if (nonNullable != _sentinel) "nonNullable": nonNullable as String,
-      if (nullable != _sentinel) "nullable": nullable as int?,
+      if (nonNullable != _sentinel) 'nonNullable': nonNullable as String,
+      if (nonNullableFieldValue != null) 'nonNullable': nonNullableFieldValue,
+      if (nullable != _sentinel) 'nullable': nullable as int?,
+      if (nullableFieldValue != null) 'nullable': nullableFieldValue,
     };
 
     transaction.update(reference, json);
@@ -6982,6 +6999,7 @@
   void transactionUpdate(
     Transaction transaction, {
     num value,
+    FieldValue valueFieldValue,
   });
 }
 
@@ -7042,12 +7060,8 @@
       "Cannot specify both value and valueFieldValue",
     );
     final json = {
-<<<<<<< HEAD
-      if (value != _sentinel) "value": value as num,
-      if (valueFieldValue != null) "value": valueFieldValue,
-=======
       if (value != _sentinel) 'value': value as num,
->>>>>>> 3ab283bb
+      if (valueFieldValue != null) 'value': valueFieldValue,
     };
 
     return reference.update(json);
@@ -7056,9 +7070,11 @@
   void transactionUpdate(
     Transaction transaction, {
     Object? value = _sentinel,
+    FieldValue? valueFieldValue,
   }) {
     final json = {
-      if (value != _sentinel) "value": value as num,
+      if (value != _sentinel) 'value': value as num,
+      if (valueFieldValue != null) 'value': valueFieldValue,
     };
 
     transaction.update(reference, json);
@@ -7776,6 +7792,7 @@
   void transactionUpdate(
     Transaction transaction, {
     num value,
+    FieldValue valueFieldValue,
   });
 }
 
@@ -7837,12 +7854,8 @@
       "Cannot specify both value and valueFieldValue",
     );
     final json = {
-<<<<<<< HEAD
-      if (value != _sentinel) "value": value as num,
-      if (valueFieldValue != null) "value": valueFieldValue,
-=======
       if (value != _sentinel) 'value': value as num,
->>>>>>> 3ab283bb
+      if (valueFieldValue != null) 'value': valueFieldValue,
     };
 
     return reference.update(json);
@@ -7851,9 +7864,11 @@
   void transactionUpdate(
     Transaction transaction, {
     Object? value = _sentinel,
+    FieldValue? valueFieldValue,
   }) {
     final json = {
-      if (value != _sentinel) "value": value as num,
+      if (value != _sentinel) 'value': value as num,
+      if (valueFieldValue != null) 'value': valueFieldValue,
     };
 
     transaction.update(reference, json);
@@ -8572,6 +8587,7 @@
   void transactionUpdate(
     Transaction transaction, {
     num value,
+    FieldValue valueFieldValue,
   });
 }
 
@@ -8633,12 +8649,8 @@
       "Cannot specify both value and valueFieldValue",
     );
     final json = {
-<<<<<<< HEAD
-      if (value != _sentinel) "value": value as num,
-      if (valueFieldValue != null) "value": valueFieldValue,
-=======
       if (value != _sentinel) 'value': value as num,
->>>>>>> 3ab283bb
+      if (valueFieldValue != null) 'value': valueFieldValue,
     };
 
     return reference.update(json);
@@ -8647,9 +8659,11 @@
   void transactionUpdate(
     Transaction transaction, {
     Object? value = _sentinel,
+    FieldValue? valueFieldValue,
   }) {
     final json = {
-      if (value != _sentinel) "value": value as num,
+      if (value != _sentinel) 'value': value as num,
+      if (valueFieldValue != null) 'value': valueFieldValue,
     };
 
     transaction.update(reference, json);
@@ -9361,6 +9375,7 @@
   void transactionUpdate(
     Transaction transaction, {
     num value,
+    FieldValue valueFieldValue,
   });
 }
 
@@ -9421,12 +9436,8 @@
       "Cannot specify both value and valueFieldValue",
     );
     final json = {
-<<<<<<< HEAD
-      if (value != _sentinel) "value": value as num,
-      if (valueFieldValue != null) "value": valueFieldValue,
-=======
       if (value != _sentinel) 'value': value as num,
->>>>>>> 3ab283bb
+      if (valueFieldValue != null) 'value': valueFieldValue,
     };
 
     return reference.update(json);
@@ -9435,9 +9446,11 @@
   void transactionUpdate(
     Transaction transaction, {
     Object? value = _sentinel,
+    FieldValue? valueFieldValue,
   }) {
     final json = {
-      if (value != _sentinel) "value": value as num,
+      if (value != _sentinel) 'value': value as num,
+      if (valueFieldValue != null) 'value': valueFieldValue,
     };
 
     transaction.update(reference, json);
@@ -10155,6 +10168,7 @@
   void transactionUpdate(
     Transaction transaction, {
     num value,
+    FieldValue valueFieldValue,
   });
 }
 
@@ -10216,12 +10230,8 @@
       "Cannot specify both value and valueFieldValue",
     );
     final json = {
-<<<<<<< HEAD
-      if (value != _sentinel) "value": value as num,
-      if (valueFieldValue != null) "value": valueFieldValue,
-=======
       if (value != _sentinel) 'value': value as num,
->>>>>>> 3ab283bb
+      if (valueFieldValue != null) 'value': valueFieldValue,
     };
 
     return reference.update(json);
@@ -10230,9 +10240,11 @@
   void transactionUpdate(
     Transaction transaction, {
     Object? value = _sentinel,
+    FieldValue? valueFieldValue,
   }) {
     final json = {
-      if (value != _sentinel) "value": value as num,
+      if (value != _sentinel) 'value': value as num,
+      if (valueFieldValue != null) 'value': valueFieldValue,
     };
 
     transaction.update(reference, json);
