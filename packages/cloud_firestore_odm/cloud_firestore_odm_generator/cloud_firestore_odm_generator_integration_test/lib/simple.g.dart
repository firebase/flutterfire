// GENERATED CODE - DO NOT MODIFY BY HAND

part of 'simple.dart';

// **************************************************************************
// CollectionGenerator
// **************************************************************************

// GENERATED CODE - DO NOT MODIFY BY HAND
// ignore_for_file: unused_element, deprecated_member_use, deprecated_member_use_from_same_package, use_function_type_syntax_for_parameters, unnecessary_const, avoid_init_to_null, invalid_override_different_default_values_named, prefer_expression_function_bodies, annotate_overrides, require_trailing_commas, prefer_single_quotes, prefer_double_quotes, use_super_parameters

class _Sentinel {
  const _Sentinel();
}

const _sentinel = _Sentinel();

/// A collection reference object can be used for adding documents,
/// getting document references, and querying for documents
/// (using the methods inherited from Query).
abstract class IgnoredGetterCollectionReference
    implements
        IgnoredGetterQuery,
        FirestoreCollectionReference<IgnoredGetter,
            IgnoredGetterQuerySnapshot> {
  factory IgnoredGetterCollectionReference([
    FirebaseFirestore? firestore,
  ]) = _$IgnoredGetterCollectionReference;

  static IgnoredGetter fromFirestore(
    DocumentSnapshot<Map<String, Object?>> snapshot,
    SnapshotOptions? options,
  ) {
    return _$IgnoredGetterFromJson(snapshot.data()!);
  }

  static Map<String, Object?> toFirestore(
    IgnoredGetter value,
    SetOptions? options,
  ) {
    return _$IgnoredGetterToJson(value);
  }

  @override
  CollectionReference<IgnoredGetter> get reference;

  @override
  IgnoredGetterDocumentReference doc([String? id]);

  /// Add a new document to this collection with the specified data,
  /// assigning it a document ID automatically.
  Future<IgnoredGetterDocumentReference> add(IgnoredGetter value);
}

class _$IgnoredGetterCollectionReference extends _$IgnoredGetterQuery
    implements IgnoredGetterCollectionReference {
  factory _$IgnoredGetterCollectionReference([FirebaseFirestore? firestore]) {
    firestore ??= FirebaseFirestore.instance;

    return _$IgnoredGetterCollectionReference._(
      firestore.collection('firestore-example-app/test/getter').withConverter(
            fromFirestore: IgnoredGetterCollectionReference.fromFirestore,
            toFirestore: IgnoredGetterCollectionReference.toFirestore,
          ),
    );
  }

  _$IgnoredGetterCollectionReference._(
    CollectionReference<IgnoredGetter> reference,
  ) : super(reference, $referenceWithoutCursor: reference);

  String get path => reference.path;

  @override
  CollectionReference<IgnoredGetter> get reference =>
      super.reference as CollectionReference<IgnoredGetter>;

  @override
  IgnoredGetterDocumentReference doc([String? id]) {
    assert(
      id == null || id.split('/').length == 1,
      'The document ID cannot be from a different collection',
    );
    return IgnoredGetterDocumentReference(
      reference.doc(id),
    );
  }

  @override
  Future<IgnoredGetterDocumentReference> add(IgnoredGetter value) {
    return reference
        .add(value)
        .then((ref) => IgnoredGetterDocumentReference(ref));
  }

  @override
  bool operator ==(Object other) {
    return other is _$IgnoredGetterCollectionReference &&
        other.runtimeType == runtimeType &&
        other.reference == reference;
  }

  @override
  int get hashCode => Object.hash(runtimeType, reference);
}

abstract class IgnoredGetterDocumentReference
    extends FirestoreDocumentReference<IgnoredGetter,
        IgnoredGetterDocumentSnapshot> {
  factory IgnoredGetterDocumentReference(
          DocumentReference<IgnoredGetter> reference) =
      _$IgnoredGetterDocumentReference;

  DocumentReference<IgnoredGetter> get reference;

  /// A reference to the [IgnoredGetterCollectionReference] containing this document.
  IgnoredGetterCollectionReference get parent {
    return _$IgnoredGetterCollectionReference(reference.firestore);
  }

  @override
  Stream<IgnoredGetterDocumentSnapshot> snapshots();

  @override
  Future<IgnoredGetterDocumentSnapshot> get([GetOptions? options]);

  @override
  Future<void> delete();

  /// Updates data on the document. Data will be merged with any existing
  /// document data.
  ///
  /// If no document exists yet, the update will fail.
  Future<void> update({
    int value,
    FieldValue valueFieldValue,
  });

  /// Updates fields in the current document using the transaction API.
  ///
  /// The update will fail if applied to a document that does not exist.
  void transactionUpdate(
    Transaction transaction, {
    int value,
    FieldValue valueFieldValue,
  });
}

class _$IgnoredGetterDocumentReference extends FirestoreDocumentReference<
    IgnoredGetter,
    IgnoredGetterDocumentSnapshot> implements IgnoredGetterDocumentReference {
  _$IgnoredGetterDocumentReference(this.reference);

  @override
  final DocumentReference<IgnoredGetter> reference;

  /// A reference to the [IgnoredGetterCollectionReference] containing this document.
  IgnoredGetterCollectionReference get parent {
    return _$IgnoredGetterCollectionReference(reference.firestore);
  }

  @override
  Stream<IgnoredGetterDocumentSnapshot> snapshots() {
    return reference.snapshots().map(IgnoredGetterDocumentSnapshot._);
  }

  @override
  Future<IgnoredGetterDocumentSnapshot> get([GetOptions? options]) {
    return reference.get(options).then(IgnoredGetterDocumentSnapshot._);
  }

  @override
  Future<IgnoredGetterDocumentSnapshot> transactionGet(
      Transaction transaction) {
    return transaction.get(reference).then(IgnoredGetterDocumentSnapshot._);
  }

  Future<void> update({
    Object? value = _sentinel,
    FieldValue? valueFieldValue,
  }) async {
    assert(
      value == _sentinel || valueFieldValue == null,
      "Cannot specify both value and valueFieldValue",
    );
    final json = {
      if (value != _sentinel) _$IgnoredGetterFieldMap['value']!: value as int,
      if (valueFieldValue != null)
        _$IgnoredGetterFieldMap['value']!: valueFieldValue,
    };

    return reference.update(json);
  }

  void transactionUpdate(
    Transaction transaction, {
    Object? value = _sentinel,
    FieldValue? valueFieldValue,
  }) {
    assert(
      value == _sentinel || valueFieldValue == null,
      "Cannot specify both value and valueFieldValue",
    );
    final json = {
      if (value != _sentinel) _$IgnoredGetterFieldMap['value']!: value as int,
      if (valueFieldValue != null)
        _$IgnoredGetterFieldMap['value']!: valueFieldValue,
    };

    transaction.update(reference, json);
  }

  @override
  bool operator ==(Object other) {
    return other is IgnoredGetterDocumentReference &&
        other.runtimeType == runtimeType &&
        other.parent == parent &&
        other.id == id;
  }

  @override
  int get hashCode => Object.hash(runtimeType, parent, id);
}

abstract class IgnoredGetterQuery
    implements QueryReference<IgnoredGetter, IgnoredGetterQuerySnapshot> {
  @override
  IgnoredGetterQuery limit(int limit);

  @override
  IgnoredGetterQuery limitToLast(int limit);

  /// Perform an order query based on a [FieldPath].
  ///
  /// This method is considered unsafe as it does check that the field path
  /// maps to a valid property or that parameters such as [isEqualTo] receive
  /// a value of the correct type.
  ///
  /// If possible, instead use the more explicit variant of order queries:
  ///
  /// **AVOID**:
  /// ```dart
  /// collection.orderByFieldPath(
  ///   FieldPath.fromString('title'),
  ///   startAt: 'title',
  /// );
  /// ```
  ///
  /// **PREFER**:
  /// ```dart
  /// collection.orderByTitle(startAt: 'title');
  /// ```
  IgnoredGetterQuery orderByFieldPath(
    FieldPath fieldPath, {
    bool descending = false,
    Object? startAt,
    Object? startAfter,
    Object? endAt,
    Object? endBefore,
    IgnoredGetterDocumentSnapshot? startAtDocument,
    IgnoredGetterDocumentSnapshot? endAtDocument,
    IgnoredGetterDocumentSnapshot? endBeforeDocument,
    IgnoredGetterDocumentSnapshot? startAfterDocument,
  });

  /// Perform a where query based on a [FieldPath].
  ///
  /// This method is considered unsafe as it does check that the field path
  /// maps to a valid property or that parameters such as [isEqualTo] receive
  /// a value of the correct type.
  ///
  /// If possible, instead use the more explicit variant of where queries:
  ///
  /// **AVOID**:
  /// ```dart
  /// collection.whereFieldPath(FieldPath.fromString('title'), isEqualTo: 'title');
  /// ```
  ///
  /// **PREFER**:
  /// ```dart
  /// collection.whereTitle(isEqualTo: 'title');
  /// ```
  IgnoredGetterQuery whereFieldPath(
    FieldPath fieldPath, {
    Object? isEqualTo,
    Object? isNotEqualTo,
    Object? isLessThan,
    Object? isLessThanOrEqualTo,
    Object? isGreaterThan,
    Object? isGreaterThanOrEqualTo,
    Object? arrayContains,
    List<Object?>? arrayContainsAny,
    List<Object?>? whereIn,
    List<Object?>? whereNotIn,
    bool? isNull,
  });

  IgnoredGetterQuery whereDocumentId({
    String? isEqualTo,
    String? isNotEqualTo,
    String? isLessThan,
    String? isLessThanOrEqualTo,
    String? isGreaterThan,
    String? isGreaterThanOrEqualTo,
    bool? isNull,
    List<String>? whereIn,
    List<String>? whereNotIn,
  });
  IgnoredGetterQuery whereValue({
    int? isEqualTo,
    int? isNotEqualTo,
    int? isLessThan,
    int? isLessThanOrEqualTo,
    int? isGreaterThan,
    int? isGreaterThanOrEqualTo,
    bool? isNull,
    List<int>? whereIn,
    List<int>? whereNotIn,
  });

  IgnoredGetterQuery orderByDocumentId({
    bool descending = false,
    String startAt,
    String startAfter,
    String endAt,
    String endBefore,
    IgnoredGetterDocumentSnapshot? startAtDocument,
    IgnoredGetterDocumentSnapshot? endAtDocument,
    IgnoredGetterDocumentSnapshot? endBeforeDocument,
    IgnoredGetterDocumentSnapshot? startAfterDocument,
  });

  IgnoredGetterQuery orderByValue({
    bool descending = false,
    int startAt,
    int startAfter,
    int endAt,
    int endBefore,
    IgnoredGetterDocumentSnapshot? startAtDocument,
    IgnoredGetterDocumentSnapshot? endAtDocument,
    IgnoredGetterDocumentSnapshot? endBeforeDocument,
    IgnoredGetterDocumentSnapshot? startAfterDocument,
  });
}

class _$IgnoredGetterQuery
    extends QueryReference<IgnoredGetter, IgnoredGetterQuerySnapshot>
    implements IgnoredGetterQuery {
  _$IgnoredGetterQuery(
    this._collection, {
    required Query<IgnoredGetter> $referenceWithoutCursor,
    $QueryCursor $queryCursor = const $QueryCursor(),
  }) : super(
          $referenceWithoutCursor: $referenceWithoutCursor,
          $queryCursor: $queryCursor,
        );

  final CollectionReference<Object?> _collection;

  @override
  Stream<IgnoredGetterQuerySnapshot> snapshots([SnapshotOptions? options]) {
    return reference
        .snapshots()
        .map(IgnoredGetterQuerySnapshot._fromQuerySnapshot);
  }

  @override
  Future<IgnoredGetterQuerySnapshot> get([GetOptions? options]) {
    return reference
        .get(options)
        .then(IgnoredGetterQuerySnapshot._fromQuerySnapshot);
  }

  @override
  IgnoredGetterQuery limit(int limit) {
    return _$IgnoredGetterQuery(
      _collection,
      $referenceWithoutCursor: $referenceWithoutCursor.limit(limit),
      $queryCursor: $queryCursor,
    );
  }

  @override
  IgnoredGetterQuery limitToLast(int limit) {
    return _$IgnoredGetterQuery(
      _collection,
      $referenceWithoutCursor: $referenceWithoutCursor.limitToLast(limit),
      $queryCursor: $queryCursor,
    );
  }

  IgnoredGetterQuery orderByFieldPath(
    FieldPath fieldPath, {
    bool descending = false,
    Object? startAt = _sentinel,
    Object? startAfter = _sentinel,
    Object? endAt = _sentinel,
    Object? endBefore = _sentinel,
    IgnoredGetterDocumentSnapshot? startAtDocument,
    IgnoredGetterDocumentSnapshot? endAtDocument,
    IgnoredGetterDocumentSnapshot? endBeforeDocument,
    IgnoredGetterDocumentSnapshot? startAfterDocument,
  }) {
    final query =
        $referenceWithoutCursor.orderBy(fieldPath, descending: descending);
    var queryCursor = $queryCursor;

    if (startAtDocument != null) {
      queryCursor = queryCursor.copyWith(
        startAt: const [],
        startAtDocumentSnapshot: startAtDocument.snapshot,
      );
    }
    if (startAfterDocument != null) {
      queryCursor = queryCursor.copyWith(
        startAfter: const [],
        startAfterDocumentSnapshot: startAfterDocument.snapshot,
      );
    }
    if (endAtDocument != null) {
      queryCursor = queryCursor.copyWith(
        endAt: const [],
        endAtDocumentSnapshot: endAtDocument.snapshot,
      );
    }
    if (endBeforeDocument != null) {
      queryCursor = queryCursor.copyWith(
        endBefore: const [],
        endBeforeDocumentSnapshot: endBeforeDocument.snapshot,
      );
    }

    if (startAt != _sentinel) {
      queryCursor = queryCursor.copyWith(
        startAt: [...queryCursor.startAt, startAt],
        startAtDocumentSnapshot: null,
      );
    }
    if (startAfter != _sentinel) {
      queryCursor = queryCursor.copyWith(
        startAfter: [...queryCursor.startAfter, startAfter],
        startAfterDocumentSnapshot: null,
      );
    }
    if (endAt != _sentinel) {
      queryCursor = queryCursor.copyWith(
        endAt: [...queryCursor.endAt, endAt],
        endAtDocumentSnapshot: null,
      );
    }
    if (endBefore != _sentinel) {
      queryCursor = queryCursor.copyWith(
        endBefore: [...queryCursor.endBefore, endBefore],
        endBeforeDocumentSnapshot: null,
      );
    }
    return _$IgnoredGetterQuery(
      _collection,
      $referenceWithoutCursor: query,
      $queryCursor: queryCursor,
    );
  }

  IgnoredGetterQuery whereFieldPath(
    FieldPath fieldPath, {
    Object? isEqualTo,
    Object? isNotEqualTo,
    Object? isLessThan,
    Object? isLessThanOrEqualTo,
    Object? isGreaterThan,
    Object? isGreaterThanOrEqualTo,
    Object? arrayContains,
    List<Object?>? arrayContainsAny,
    List<Object?>? whereIn,
    List<Object?>? whereNotIn,
    bool? isNull,
  }) {
    return _$IgnoredGetterQuery(
      _collection,
      $referenceWithoutCursor: $referenceWithoutCursor.where(
        fieldPath,
        isEqualTo: isEqualTo,
        isNotEqualTo: isNotEqualTo,
        isLessThan: isLessThan,
        isLessThanOrEqualTo: isLessThanOrEqualTo,
        isGreaterThan: isGreaterThan,
        isGreaterThanOrEqualTo: isGreaterThanOrEqualTo,
        arrayContains: arrayContains,
        arrayContainsAny: arrayContainsAny,
        whereIn: whereIn,
        whereNotIn: whereNotIn,
        isNull: isNull,
      ),
      $queryCursor: $queryCursor,
    );
  }

  IgnoredGetterQuery whereDocumentId({
    String? isEqualTo,
    String? isNotEqualTo,
    String? isLessThan,
    String? isLessThanOrEqualTo,
    String? isGreaterThan,
    String? isGreaterThanOrEqualTo,
    bool? isNull,
    List<String>? whereIn,
    List<String>? whereNotIn,
  }) {
    return _$IgnoredGetterQuery(
      _collection,
      $referenceWithoutCursor: $referenceWithoutCursor.where(
        FieldPath.documentId,
        isEqualTo: isEqualTo,
        isNotEqualTo: isNotEqualTo,
        isLessThan: isLessThan,
        isLessThanOrEqualTo: isLessThanOrEqualTo,
        isGreaterThan: isGreaterThan,
        isGreaterThanOrEqualTo: isGreaterThanOrEqualTo,
        isNull: isNull,
        whereIn: whereIn,
        whereNotIn: whereNotIn,
      ),
      $queryCursor: $queryCursor,
    );
  }

  IgnoredGetterQuery whereValue({
    int? isEqualTo,
    int? isNotEqualTo,
    int? isLessThan,
    int? isLessThanOrEqualTo,
    int? isGreaterThan,
    int? isGreaterThanOrEqualTo,
    bool? isNull,
    List<int>? whereIn,
    List<int>? whereNotIn,
  }) {
    return _$IgnoredGetterQuery(
      _collection,
      $referenceWithoutCursor: $referenceWithoutCursor.where(
        _$IgnoredGetterFieldMap['value']!,
        isEqualTo: isEqualTo,
        isNotEqualTo: isNotEqualTo,
        isLessThan: isLessThan,
        isLessThanOrEqualTo: isLessThanOrEqualTo,
        isGreaterThan: isGreaterThan,
        isGreaterThanOrEqualTo: isGreaterThanOrEqualTo,
        isNull: isNull,
        whereIn: whereIn,
        whereNotIn: whereNotIn,
      ),
      $queryCursor: $queryCursor,
    );
  }

  IgnoredGetterQuery orderByDocumentId({
    bool descending = false,
    Object? startAt = _sentinel,
    Object? startAfter = _sentinel,
    Object? endAt = _sentinel,
    Object? endBefore = _sentinel,
    IgnoredGetterDocumentSnapshot? startAtDocument,
    IgnoredGetterDocumentSnapshot? endAtDocument,
    IgnoredGetterDocumentSnapshot? endBeforeDocument,
    IgnoredGetterDocumentSnapshot? startAfterDocument,
  }) {
    final query = $referenceWithoutCursor.orderBy(FieldPath.documentId,
        descending: descending);
    var queryCursor = $queryCursor;

    if (startAtDocument != null) {
      queryCursor = queryCursor.copyWith(
        startAt: const [],
        startAtDocumentSnapshot: startAtDocument.snapshot,
      );
    }
    if (startAfterDocument != null) {
      queryCursor = queryCursor.copyWith(
        startAfter: const [],
        startAfterDocumentSnapshot: startAfterDocument.snapshot,
      );
    }
    if (endAtDocument != null) {
      queryCursor = queryCursor.copyWith(
        endAt: const [],
        endAtDocumentSnapshot: endAtDocument.snapshot,
      );
    }
    if (endBeforeDocument != null) {
      queryCursor = queryCursor.copyWith(
        endBefore: const [],
        endBeforeDocumentSnapshot: endBeforeDocument.snapshot,
      );
    }

    if (startAt != _sentinel) {
      queryCursor = queryCursor.copyWith(
        startAt: [...queryCursor.startAt, startAt],
        startAtDocumentSnapshot: null,
      );
    }
    if (startAfter != _sentinel) {
      queryCursor = queryCursor.copyWith(
        startAfter: [...queryCursor.startAfter, startAfter],
        startAfterDocumentSnapshot: null,
      );
    }
    if (endAt != _sentinel) {
      queryCursor = queryCursor.copyWith(
        endAt: [...queryCursor.endAt, endAt],
        endAtDocumentSnapshot: null,
      );
    }
    if (endBefore != _sentinel) {
      queryCursor = queryCursor.copyWith(
        endBefore: [...queryCursor.endBefore, endBefore],
        endBeforeDocumentSnapshot: null,
      );
    }

    return _$IgnoredGetterQuery(
      _collection,
      $referenceWithoutCursor: query,
      $queryCursor: queryCursor,
    );
  }

  IgnoredGetterQuery orderByValue({
    bool descending = false,
    Object? startAt = _sentinel,
    Object? startAfter = _sentinel,
    Object? endAt = _sentinel,
    Object? endBefore = _sentinel,
    IgnoredGetterDocumentSnapshot? startAtDocument,
    IgnoredGetterDocumentSnapshot? endAtDocument,
    IgnoredGetterDocumentSnapshot? endBeforeDocument,
    IgnoredGetterDocumentSnapshot? startAfterDocument,
  }) {
    final query = $referenceWithoutCursor
        .orderBy(_$IgnoredGetterFieldMap['value']!, descending: descending);
    var queryCursor = $queryCursor;

    if (startAtDocument != null) {
      queryCursor = queryCursor.copyWith(
        startAt: const [],
        startAtDocumentSnapshot: startAtDocument.snapshot,
      );
    }
    if (startAfterDocument != null) {
      queryCursor = queryCursor.copyWith(
        startAfter: const [],
        startAfterDocumentSnapshot: startAfterDocument.snapshot,
      );
    }
    if (endAtDocument != null) {
      queryCursor = queryCursor.copyWith(
        endAt: const [],
        endAtDocumentSnapshot: endAtDocument.snapshot,
      );
    }
    if (endBeforeDocument != null) {
      queryCursor = queryCursor.copyWith(
        endBefore: const [],
        endBeforeDocumentSnapshot: endBeforeDocument.snapshot,
      );
    }

    if (startAt != _sentinel) {
      queryCursor = queryCursor.copyWith(
        startAt: [...queryCursor.startAt, startAt],
        startAtDocumentSnapshot: null,
      );
    }
    if (startAfter != _sentinel) {
      queryCursor = queryCursor.copyWith(
        startAfter: [...queryCursor.startAfter, startAfter],
        startAfterDocumentSnapshot: null,
      );
    }
    if (endAt != _sentinel) {
      queryCursor = queryCursor.copyWith(
        endAt: [...queryCursor.endAt, endAt],
        endAtDocumentSnapshot: null,
      );
    }
    if (endBefore != _sentinel) {
      queryCursor = queryCursor.copyWith(
        endBefore: [...queryCursor.endBefore, endBefore],
        endBeforeDocumentSnapshot: null,
      );
    }

    return _$IgnoredGetterQuery(
      _collection,
      $referenceWithoutCursor: query,
      $queryCursor: queryCursor,
    );
  }

  @override
  bool operator ==(Object other) {
    return other is _$IgnoredGetterQuery &&
        other.runtimeType == runtimeType &&
        other.reference == reference;
  }

  @override
  int get hashCode => Object.hash(runtimeType, reference);
}

class IgnoredGetterDocumentSnapshot
    extends FirestoreDocumentSnapshot<IgnoredGetter> {
  IgnoredGetterDocumentSnapshot._(this.snapshot) : data = snapshot.data();

  @override
  final DocumentSnapshot<IgnoredGetter> snapshot;

  @override
  IgnoredGetterDocumentReference get reference {
    return IgnoredGetterDocumentReference(
      snapshot.reference,
    );
  }

  @override
  final IgnoredGetter? data;
}

class IgnoredGetterQuerySnapshot extends FirestoreQuerySnapshot<IgnoredGetter,
    IgnoredGetterQueryDocumentSnapshot> {
  IgnoredGetterQuerySnapshot._(
    this.snapshot,
    this.docs,
    this.docChanges,
  );

  factory IgnoredGetterQuerySnapshot._fromQuerySnapshot(
    QuerySnapshot<IgnoredGetter> snapshot,
  ) {
    final docs =
        snapshot.docs.map(IgnoredGetterQueryDocumentSnapshot._).toList();

    final docChanges = snapshot.docChanges.map((change) {
      return _decodeDocumentChange(
        change,
        IgnoredGetterDocumentSnapshot._,
      );
    }).toList();

    return IgnoredGetterQuerySnapshot._(
      snapshot,
      docs,
      docChanges,
    );
  }

  static FirestoreDocumentChange<IgnoredGetterDocumentSnapshot>
      _decodeDocumentChange<T>(
    DocumentChange<T> docChange,
    IgnoredGetterDocumentSnapshot Function(DocumentSnapshot<T> doc) decodeDoc,
  ) {
    return FirestoreDocumentChange<IgnoredGetterDocumentSnapshot>(
      type: docChange.type,
      oldIndex: docChange.oldIndex,
      newIndex: docChange.newIndex,
      doc: decodeDoc(docChange.doc),
    );
  }

  final QuerySnapshot<IgnoredGetter> snapshot;

  @override
  final List<IgnoredGetterQueryDocumentSnapshot> docs;

  @override
  final List<FirestoreDocumentChange<IgnoredGetterDocumentSnapshot>> docChanges;
}

class IgnoredGetterQueryDocumentSnapshot
    extends FirestoreQueryDocumentSnapshot<IgnoredGetter>
    implements IgnoredGetterDocumentSnapshot {
  IgnoredGetterQueryDocumentSnapshot._(this.snapshot) : data = snapshot.data();

  @override
  final QueryDocumentSnapshot<IgnoredGetter> snapshot;

  @override
  final IgnoredGetter data;

  @override
  IgnoredGetterDocumentReference get reference {
    return IgnoredGetterDocumentReference(snapshot.reference);
  }
}

/// A collection reference object can be used for adding documents,
/// getting document references, and querying for documents
/// (using the methods inherited from Query).
abstract class ModelCollectionReference
    implements
        ModelQuery,
        FirestoreCollectionReference<Model, ModelQuerySnapshot> {
  factory ModelCollectionReference([
    FirebaseFirestore? firestore,
  ]) = _$ModelCollectionReference;

  static Model fromFirestore(
    DocumentSnapshot<Map<String, Object?>> snapshot,
    SnapshotOptions? options,
  ) {
    return _$ModelFromJson(snapshot.data()!);
  }

  static Map<String, Object?> toFirestore(
    Model value,
    SetOptions? options,
  ) {
    return _$ModelToJson(value);
  }

  @override
  CollectionReference<Model> get reference;

  @override
  ModelDocumentReference doc([String? id]);

  /// Add a new document to this collection with the specified data,
  /// assigning it a document ID automatically.
  Future<ModelDocumentReference> add(Model value);
}

class _$ModelCollectionReference extends _$ModelQuery
    implements ModelCollectionReference {
  factory _$ModelCollectionReference([FirebaseFirestore? firestore]) {
    firestore ??= FirebaseFirestore.instance;

    return _$ModelCollectionReference._(
      firestore.collection('root').withConverter(
            fromFirestore: ModelCollectionReference.fromFirestore,
            toFirestore: ModelCollectionReference.toFirestore,
          ),
    );
  }

  _$ModelCollectionReference._(
    CollectionReference<Model> reference,
  ) : super(reference, $referenceWithoutCursor: reference);

  String get path => reference.path;

  @override
  CollectionReference<Model> get reference =>
      super.reference as CollectionReference<Model>;

  @override
  ModelDocumentReference doc([String? id]) {
    assert(
      id == null || id.split('/').length == 1,
      'The document ID cannot be from a different collection',
    );
    return ModelDocumentReference(
      reference.doc(id),
    );
  }

  @override
  Future<ModelDocumentReference> add(Model value) {
    return reference.add(value).then((ref) => ModelDocumentReference(ref));
  }

  @override
  bool operator ==(Object other) {
    return other is _$ModelCollectionReference &&
        other.runtimeType == runtimeType &&
        other.reference == reference;
  }

  @override
  int get hashCode => Object.hash(runtimeType, reference);
}

abstract class ModelDocumentReference
    extends FirestoreDocumentReference<Model, ModelDocumentSnapshot> {
  factory ModelDocumentReference(DocumentReference<Model> reference) =
      _$ModelDocumentReference;

  DocumentReference<Model> get reference;

  /// A reference to the [ModelCollectionReference] containing this document.
  ModelCollectionReference get parent {
    return _$ModelCollectionReference(reference.firestore);
  }

  @override
  Stream<ModelDocumentSnapshot> snapshots();

  @override
  Future<ModelDocumentSnapshot> get([GetOptions? options]);

  @override
  Future<void> delete();

  /// Updates data on the document. Data will be merged with any existing
  /// document data.
  ///
  /// If no document exists yet, the update will fail.
  Future<void> update({
    String value,
    FieldValue valueFieldValue,
  });

  /// Updates fields in the current document using the transaction API.
  ///
  /// The update will fail if applied to a document that does not exist.
  void transactionUpdate(
    Transaction transaction, {
    String value,
    FieldValue valueFieldValue,
  });
}

class _$ModelDocumentReference
    extends FirestoreDocumentReference<Model, ModelDocumentSnapshot>
    implements ModelDocumentReference {
  _$ModelDocumentReference(this.reference);

  @override
  final DocumentReference<Model> reference;

  /// A reference to the [ModelCollectionReference] containing this document.
  ModelCollectionReference get parent {
    return _$ModelCollectionReference(reference.firestore);
  }

  @override
  Stream<ModelDocumentSnapshot> snapshots() {
    return reference.snapshots().map(ModelDocumentSnapshot._);
  }

  @override
  Future<ModelDocumentSnapshot> get([GetOptions? options]) {
    return reference.get(options).then(ModelDocumentSnapshot._);
  }

  @override
  Future<ModelDocumentSnapshot> transactionGet(Transaction transaction) {
    return transaction.get(reference).then(ModelDocumentSnapshot._);
  }

  Future<void> update({
    Object? value = _sentinel,
    FieldValue? valueFieldValue,
  }) async {
    assert(
      value == _sentinel || valueFieldValue == null,
      "Cannot specify both value and valueFieldValue",
    );
    final json = {
      if (value != _sentinel) _$ModelFieldMap['value']!: value as String,
      if (valueFieldValue != null) _$ModelFieldMap['value']!: valueFieldValue,
    };

    return reference.update(json);
  }

  void transactionUpdate(
    Transaction transaction, {
    Object? value = _sentinel,
    FieldValue? valueFieldValue,
  }) {
    assert(
      value == _sentinel || valueFieldValue == null,
      "Cannot specify both value and valueFieldValue",
    );
    final json = {
      if (value != _sentinel) _$ModelFieldMap['value']!: value as String,
      if (valueFieldValue != null) _$ModelFieldMap['value']!: valueFieldValue,
    };

    transaction.update(reference, json);
  }

  @override
  bool operator ==(Object other) {
    return other is ModelDocumentReference &&
        other.runtimeType == runtimeType &&
        other.parent == parent &&
        other.id == id;
  }

  @override
  int get hashCode => Object.hash(runtimeType, parent, id);
}

abstract class ModelQuery implements QueryReference<Model, ModelQuerySnapshot> {
  @override
  ModelQuery limit(int limit);

  @override
  ModelQuery limitToLast(int limit);

  /// Perform an order query based on a [FieldPath].
  ///
  /// This method is considered unsafe as it does check that the field path
  /// maps to a valid property or that parameters such as [isEqualTo] receive
  /// a value of the correct type.
  ///
  /// If possible, instead use the more explicit variant of order queries:
  ///
  /// **AVOID**:
  /// ```dart
  /// collection.orderByFieldPath(
  ///   FieldPath.fromString('title'),
  ///   startAt: 'title',
  /// );
  /// ```
  ///
  /// **PREFER**:
  /// ```dart
  /// collection.orderByTitle(startAt: 'title');
  /// ```
  ModelQuery orderByFieldPath(
    FieldPath fieldPath, {
    bool descending = false,
    Object? startAt,
    Object? startAfter,
    Object? endAt,
    Object? endBefore,
    ModelDocumentSnapshot? startAtDocument,
    ModelDocumentSnapshot? endAtDocument,
    ModelDocumentSnapshot? endBeforeDocument,
    ModelDocumentSnapshot? startAfterDocument,
  });

  /// Perform a where query based on a [FieldPath].
  ///
  /// This method is considered unsafe as it does check that the field path
  /// maps to a valid property or that parameters such as [isEqualTo] receive
  /// a value of the correct type.
  ///
  /// If possible, instead use the more explicit variant of where queries:
  ///
  /// **AVOID**:
  /// ```dart
  /// collection.whereFieldPath(FieldPath.fromString('title'), isEqualTo: 'title');
  /// ```
  ///
  /// **PREFER**:
  /// ```dart
  /// collection.whereTitle(isEqualTo: 'title');
  /// ```
  ModelQuery whereFieldPath(
    FieldPath fieldPath, {
    Object? isEqualTo,
    Object? isNotEqualTo,
    Object? isLessThan,
    Object? isLessThanOrEqualTo,
    Object? isGreaterThan,
    Object? isGreaterThanOrEqualTo,
    Object? arrayContains,
    List<Object?>? arrayContainsAny,
    List<Object?>? whereIn,
    List<Object?>? whereNotIn,
    bool? isNull,
  });

  ModelQuery whereDocumentId({
    String? isEqualTo,
    String? isNotEqualTo,
    String? isLessThan,
    String? isLessThanOrEqualTo,
    String? isGreaterThan,
    String? isGreaterThanOrEqualTo,
    bool? isNull,
    List<String>? whereIn,
    List<String>? whereNotIn,
  });
  ModelQuery whereValue({
    String? isEqualTo,
    String? isNotEqualTo,
    String? isLessThan,
    String? isLessThanOrEqualTo,
    String? isGreaterThan,
    String? isGreaterThanOrEqualTo,
    bool? isNull,
    List<String>? whereIn,
    List<String>? whereNotIn,
  });

  ModelQuery orderByDocumentId({
    bool descending = false,
    String startAt,
    String startAfter,
    String endAt,
    String endBefore,
    ModelDocumentSnapshot? startAtDocument,
    ModelDocumentSnapshot? endAtDocument,
    ModelDocumentSnapshot? endBeforeDocument,
    ModelDocumentSnapshot? startAfterDocument,
  });

  ModelQuery orderByValue({
    bool descending = false,
    String startAt,
    String startAfter,
    String endAt,
    String endBefore,
    ModelDocumentSnapshot? startAtDocument,
    ModelDocumentSnapshot? endAtDocument,
    ModelDocumentSnapshot? endBeforeDocument,
    ModelDocumentSnapshot? startAfterDocument,
  });
}

class _$ModelQuery extends QueryReference<Model, ModelQuerySnapshot>
    implements ModelQuery {
  _$ModelQuery(
    this._collection, {
    required Query<Model> $referenceWithoutCursor,
    $QueryCursor $queryCursor = const $QueryCursor(),
  }) : super(
          $referenceWithoutCursor: $referenceWithoutCursor,
          $queryCursor: $queryCursor,
        );

  final CollectionReference<Object?> _collection;

  @override
  Stream<ModelQuerySnapshot> snapshots([SnapshotOptions? options]) {
    return reference.snapshots().map(ModelQuerySnapshot._fromQuerySnapshot);
  }

  @override
  Future<ModelQuerySnapshot> get([GetOptions? options]) {
    return reference.get(options).then(ModelQuerySnapshot._fromQuerySnapshot);
  }

  @override
  ModelQuery limit(int limit) {
    return _$ModelQuery(
      _collection,
      $referenceWithoutCursor: $referenceWithoutCursor.limit(limit),
      $queryCursor: $queryCursor,
    );
  }

  @override
  ModelQuery limitToLast(int limit) {
    return _$ModelQuery(
      _collection,
      $referenceWithoutCursor: $referenceWithoutCursor.limitToLast(limit),
      $queryCursor: $queryCursor,
    );
  }

  ModelQuery orderByFieldPath(
    FieldPath fieldPath, {
    bool descending = false,
    Object? startAt = _sentinel,
    Object? startAfter = _sentinel,
    Object? endAt = _sentinel,
    Object? endBefore = _sentinel,
    ModelDocumentSnapshot? startAtDocument,
    ModelDocumentSnapshot? endAtDocument,
    ModelDocumentSnapshot? endBeforeDocument,
    ModelDocumentSnapshot? startAfterDocument,
  }) {
    final query =
        $referenceWithoutCursor.orderBy(fieldPath, descending: descending);
    var queryCursor = $queryCursor;

    if (startAtDocument != null) {
      queryCursor = queryCursor.copyWith(
        startAt: const [],
        startAtDocumentSnapshot: startAtDocument.snapshot,
      );
    }
    if (startAfterDocument != null) {
      queryCursor = queryCursor.copyWith(
        startAfter: const [],
        startAfterDocumentSnapshot: startAfterDocument.snapshot,
      );
    }
    if (endAtDocument != null) {
      queryCursor = queryCursor.copyWith(
        endAt: const [],
        endAtDocumentSnapshot: endAtDocument.snapshot,
      );
    }
    if (endBeforeDocument != null) {
      queryCursor = queryCursor.copyWith(
        endBefore: const [],
        endBeforeDocumentSnapshot: endBeforeDocument.snapshot,
      );
    }

    if (startAt != _sentinel) {
      queryCursor = queryCursor.copyWith(
        startAt: [...queryCursor.startAt, startAt],
        startAtDocumentSnapshot: null,
      );
    }
    if (startAfter != _sentinel) {
      queryCursor = queryCursor.copyWith(
        startAfter: [...queryCursor.startAfter, startAfter],
        startAfterDocumentSnapshot: null,
      );
    }
    if (endAt != _sentinel) {
      queryCursor = queryCursor.copyWith(
        endAt: [...queryCursor.endAt, endAt],
        endAtDocumentSnapshot: null,
      );
    }
    if (endBefore != _sentinel) {
      queryCursor = queryCursor.copyWith(
        endBefore: [...queryCursor.endBefore, endBefore],
        endBeforeDocumentSnapshot: null,
      );
    }
    return _$ModelQuery(
      _collection,
      $referenceWithoutCursor: query,
      $queryCursor: queryCursor,
    );
  }

  ModelQuery whereFieldPath(
    FieldPath fieldPath, {
    Object? isEqualTo,
    Object? isNotEqualTo,
    Object? isLessThan,
    Object? isLessThanOrEqualTo,
    Object? isGreaterThan,
    Object? isGreaterThanOrEqualTo,
    Object? arrayContains,
    List<Object?>? arrayContainsAny,
    List<Object?>? whereIn,
    List<Object?>? whereNotIn,
    bool? isNull,
  }) {
    return _$ModelQuery(
      _collection,
      $referenceWithoutCursor: $referenceWithoutCursor.where(
        fieldPath,
        isEqualTo: isEqualTo,
        isNotEqualTo: isNotEqualTo,
        isLessThan: isLessThan,
        isLessThanOrEqualTo: isLessThanOrEqualTo,
        isGreaterThan: isGreaterThan,
        isGreaterThanOrEqualTo: isGreaterThanOrEqualTo,
        arrayContains: arrayContains,
        arrayContainsAny: arrayContainsAny,
        whereIn: whereIn,
        whereNotIn: whereNotIn,
        isNull: isNull,
      ),
      $queryCursor: $queryCursor,
    );
  }

  ModelQuery whereDocumentId({
    String? isEqualTo,
    String? isNotEqualTo,
    String? isLessThan,
    String? isLessThanOrEqualTo,
    String? isGreaterThan,
    String? isGreaterThanOrEqualTo,
    bool? isNull,
    List<String>? whereIn,
    List<String>? whereNotIn,
  }) {
    return _$ModelQuery(
      _collection,
      $referenceWithoutCursor: $referenceWithoutCursor.where(
        FieldPath.documentId,
        isEqualTo: isEqualTo,
        isNotEqualTo: isNotEqualTo,
        isLessThan: isLessThan,
        isLessThanOrEqualTo: isLessThanOrEqualTo,
        isGreaterThan: isGreaterThan,
        isGreaterThanOrEqualTo: isGreaterThanOrEqualTo,
        isNull: isNull,
        whereIn: whereIn,
        whereNotIn: whereNotIn,
      ),
      $queryCursor: $queryCursor,
    );
  }

  ModelQuery whereValue({
    String? isEqualTo,
    String? isNotEqualTo,
    String? isLessThan,
    String? isLessThanOrEqualTo,
    String? isGreaterThan,
    String? isGreaterThanOrEqualTo,
    bool? isNull,
    List<String>? whereIn,
    List<String>? whereNotIn,
  }) {
    return _$ModelQuery(
      _collection,
      $referenceWithoutCursor: $referenceWithoutCursor.where(
        _$ModelFieldMap['value']!,
        isEqualTo: isEqualTo,
        isNotEqualTo: isNotEqualTo,
        isLessThan: isLessThan,
        isLessThanOrEqualTo: isLessThanOrEqualTo,
        isGreaterThan: isGreaterThan,
        isGreaterThanOrEqualTo: isGreaterThanOrEqualTo,
        isNull: isNull,
        whereIn: whereIn,
        whereNotIn: whereNotIn,
      ),
      $queryCursor: $queryCursor,
    );
  }

  ModelQuery orderByDocumentId({
    bool descending = false,
    Object? startAt = _sentinel,
    Object? startAfter = _sentinel,
    Object? endAt = _sentinel,
    Object? endBefore = _sentinel,
    ModelDocumentSnapshot? startAtDocument,
    ModelDocumentSnapshot? endAtDocument,
    ModelDocumentSnapshot? endBeforeDocument,
    ModelDocumentSnapshot? startAfterDocument,
  }) {
    final query = $referenceWithoutCursor.orderBy(FieldPath.documentId,
        descending: descending);
    var queryCursor = $queryCursor;

    if (startAtDocument != null) {
      queryCursor = queryCursor.copyWith(
        startAt: const [],
        startAtDocumentSnapshot: startAtDocument.snapshot,
      );
    }
    if (startAfterDocument != null) {
      queryCursor = queryCursor.copyWith(
        startAfter: const [],
        startAfterDocumentSnapshot: startAfterDocument.snapshot,
      );
    }
    if (endAtDocument != null) {
      queryCursor = queryCursor.copyWith(
        endAt: const [],
        endAtDocumentSnapshot: endAtDocument.snapshot,
      );
    }
    if (endBeforeDocument != null) {
      queryCursor = queryCursor.copyWith(
        endBefore: const [],
        endBeforeDocumentSnapshot: endBeforeDocument.snapshot,
      );
    }

    if (startAt != _sentinel) {
      queryCursor = queryCursor.copyWith(
        startAt: [...queryCursor.startAt, startAt],
        startAtDocumentSnapshot: null,
      );
    }
    if (startAfter != _sentinel) {
      queryCursor = queryCursor.copyWith(
        startAfter: [...queryCursor.startAfter, startAfter],
        startAfterDocumentSnapshot: null,
      );
    }
    if (endAt != _sentinel) {
      queryCursor = queryCursor.copyWith(
        endAt: [...queryCursor.endAt, endAt],
        endAtDocumentSnapshot: null,
      );
    }
    if (endBefore != _sentinel) {
      queryCursor = queryCursor.copyWith(
        endBefore: [...queryCursor.endBefore, endBefore],
        endBeforeDocumentSnapshot: null,
      );
    }

    return _$ModelQuery(
      _collection,
      $referenceWithoutCursor: query,
      $queryCursor: queryCursor,
    );
  }

  ModelQuery orderByValue({
    bool descending = false,
    Object? startAt = _sentinel,
    Object? startAfter = _sentinel,
    Object? endAt = _sentinel,
    Object? endBefore = _sentinel,
    ModelDocumentSnapshot? startAtDocument,
    ModelDocumentSnapshot? endAtDocument,
    ModelDocumentSnapshot? endBeforeDocument,
    ModelDocumentSnapshot? startAfterDocument,
  }) {
    final query = $referenceWithoutCursor.orderBy(_$ModelFieldMap['value']!,
        descending: descending);
    var queryCursor = $queryCursor;

    if (startAtDocument != null) {
      queryCursor = queryCursor.copyWith(
        startAt: const [],
        startAtDocumentSnapshot: startAtDocument.snapshot,
      );
    }
    if (startAfterDocument != null) {
      queryCursor = queryCursor.copyWith(
        startAfter: const [],
        startAfterDocumentSnapshot: startAfterDocument.snapshot,
      );
    }
    if (endAtDocument != null) {
      queryCursor = queryCursor.copyWith(
        endAt: const [],
        endAtDocumentSnapshot: endAtDocument.snapshot,
      );
    }
    if (endBeforeDocument != null) {
      queryCursor = queryCursor.copyWith(
        endBefore: const [],
        endBeforeDocumentSnapshot: endBeforeDocument.snapshot,
      );
    }

    if (startAt != _sentinel) {
      queryCursor = queryCursor.copyWith(
        startAt: [...queryCursor.startAt, startAt],
        startAtDocumentSnapshot: null,
      );
    }
    if (startAfter != _sentinel) {
      queryCursor = queryCursor.copyWith(
        startAfter: [...queryCursor.startAfter, startAfter],
        startAfterDocumentSnapshot: null,
      );
    }
    if (endAt != _sentinel) {
      queryCursor = queryCursor.copyWith(
        endAt: [...queryCursor.endAt, endAt],
        endAtDocumentSnapshot: null,
      );
    }
    if (endBefore != _sentinel) {
      queryCursor = queryCursor.copyWith(
        endBefore: [...queryCursor.endBefore, endBefore],
        endBeforeDocumentSnapshot: null,
      );
    }

    return _$ModelQuery(
      _collection,
      $referenceWithoutCursor: query,
      $queryCursor: queryCursor,
    );
  }

  @override
  bool operator ==(Object other) {
    return other is _$ModelQuery &&
        other.runtimeType == runtimeType &&
        other.reference == reference;
  }

  @override
  int get hashCode => Object.hash(runtimeType, reference);
}

class ModelDocumentSnapshot extends FirestoreDocumentSnapshot<Model> {
  ModelDocumentSnapshot._(this.snapshot) : data = snapshot.data();

  @override
  final DocumentSnapshot<Model> snapshot;

  @override
  ModelDocumentReference get reference {
    return ModelDocumentReference(
      snapshot.reference,
    );
  }

  @override
  final Model? data;
}

class ModelQuerySnapshot
    extends FirestoreQuerySnapshot<Model, ModelQueryDocumentSnapshot> {
  ModelQuerySnapshot._(
    this.snapshot,
    this.docs,
    this.docChanges,
  );

  factory ModelQuerySnapshot._fromQuerySnapshot(
    QuerySnapshot<Model> snapshot,
  ) {
    final docs = snapshot.docs.map(ModelQueryDocumentSnapshot._).toList();

    final docChanges = snapshot.docChanges.map((change) {
      return _decodeDocumentChange(
        change,
        ModelDocumentSnapshot._,
      );
    }).toList();

    return ModelQuerySnapshot._(
      snapshot,
      docs,
      docChanges,
    );
  }

  static FirestoreDocumentChange<ModelDocumentSnapshot>
      _decodeDocumentChange<T>(
    DocumentChange<T> docChange,
    ModelDocumentSnapshot Function(DocumentSnapshot<T> doc) decodeDoc,
  ) {
    return FirestoreDocumentChange<ModelDocumentSnapshot>(
      type: docChange.type,
      oldIndex: docChange.oldIndex,
      newIndex: docChange.newIndex,
      doc: decodeDoc(docChange.doc),
    );
  }

  final QuerySnapshot<Model> snapshot;

  @override
  final List<ModelQueryDocumentSnapshot> docs;

  @override
  final List<FirestoreDocumentChange<ModelDocumentSnapshot>> docChanges;
}

class ModelQueryDocumentSnapshot extends FirestoreQueryDocumentSnapshot<Model>
    implements ModelDocumentSnapshot {
  ModelQueryDocumentSnapshot._(this.snapshot) : data = snapshot.data();

  @override
  final QueryDocumentSnapshot<Model> snapshot;

  @override
  final Model data;

  @override
  ModelDocumentReference get reference {
    return ModelDocumentReference(snapshot.reference);
  }
}

/// A collection reference object can be used for adding documents,
/// getting document references, and querying for documents
/// (using the methods inherited from Query).
abstract class NestedCollectionReference
    implements
        NestedQuery,
        FirestoreCollectionReference<Nested, NestedQuerySnapshot> {
  factory NestedCollectionReference([
    FirebaseFirestore? firestore,
  ]) = _$NestedCollectionReference;

  static Nested fromFirestore(
    DocumentSnapshot<Map<String, Object?>> snapshot,
    SnapshotOptions? options,
  ) {
    return Nested.fromJson(snapshot.data()!);
  }

  static Map<String, Object?> toFirestore(
    Nested value,
    SetOptions? options,
  ) {
    return value.toJson();
  }

  @override
  CollectionReference<Nested> get reference;

  @override
  NestedDocumentReference doc([String? id]);

  /// Add a new document to this collection with the specified data,
  /// assigning it a document ID automatically.
  Future<NestedDocumentReference> add(Nested value);
}

class _$NestedCollectionReference extends _$NestedQuery
    implements NestedCollectionReference {
  factory _$NestedCollectionReference([FirebaseFirestore? firestore]) {
    firestore ??= FirebaseFirestore.instance;

    return _$NestedCollectionReference._(
      firestore.collection('nested').withConverter(
            fromFirestore: NestedCollectionReference.fromFirestore,
            toFirestore: NestedCollectionReference.toFirestore,
          ),
    );
  }

  _$NestedCollectionReference._(
    CollectionReference<Nested> reference,
  ) : super(reference, $referenceWithoutCursor: reference);

  String get path => reference.path;

  @override
  CollectionReference<Nested> get reference =>
      super.reference as CollectionReference<Nested>;

  @override
  NestedDocumentReference doc([String? id]) {
    assert(
      id == null || id.split('/').length == 1,
      'The document ID cannot be from a different collection',
    );
    return NestedDocumentReference(
      reference.doc(id),
    );
  }

  @override
  Future<NestedDocumentReference> add(Nested value) {
    return reference.add(value).then((ref) => NestedDocumentReference(ref));
  }

  @override
  bool operator ==(Object other) {
    return other is _$NestedCollectionReference &&
        other.runtimeType == runtimeType &&
        other.reference == reference;
  }

  @override
  int get hashCode => Object.hash(runtimeType, reference);
}

abstract class NestedDocumentReference
    extends FirestoreDocumentReference<Nested, NestedDocumentSnapshot> {
  factory NestedDocumentReference(DocumentReference<Nested> reference) =
      _$NestedDocumentReference;

  DocumentReference<Nested> get reference;

  /// A reference to the [NestedCollectionReference] containing this document.
  NestedCollectionReference get parent {
    return _$NestedCollectionReference(reference.firestore);
  }

  @override
  Stream<NestedDocumentSnapshot> snapshots();

  @override
  Future<NestedDocumentSnapshot> get([GetOptions? options]);

  @override
  Future<void> delete();

  /// Updates data on the document. Data will be merged with any existing
  /// document data.
  ///
  /// If no document exists yet, the update will fail.
  Future<void> update({
    int? simple,
    FieldValue simpleFieldValue,
    List<bool>? boolList,
    FieldValue boolListFieldValue,
    List<String>? stringList,
    FieldValue stringListFieldValue,
    List<num>? numList,
    FieldValue numListFieldValue,
    List<Object?>? objectList,
    FieldValue objectListFieldValue,
    List<dynamic>? dynamicList,
    FieldValue dynamicListFieldValue,
<<<<<<< HEAD
    TestEnum enumValue,
    FieldValue enumValueFieldValue,
    TestEnum? nullableEnumValue,
    FieldValue nullableEnumValueFieldValue,
    List<TestEnum> enumList,
    FieldValue enumListFieldValue,
    List<TestEnum>? nullableEnumList,
    FieldValue nullableEnumListFieldValue,
=======
    Set<bool>? boolSet,
    FieldValue boolSetFieldValue,
>>>>>>> 26ee5ed1
  });

  /// Updates fields in the current document using the transaction API.
  ///
  /// The update will fail if applied to a document that does not exist.
  void transactionUpdate(
    Transaction transaction, {
    int? simple,
    FieldValue simpleFieldValue,
    List<bool>? boolList,
    FieldValue boolListFieldValue,
    List<String>? stringList,
    FieldValue stringListFieldValue,
    List<num>? numList,
    FieldValue numListFieldValue,
    List<Object?>? objectList,
    FieldValue objectListFieldValue,
    List<dynamic>? dynamicList,
    FieldValue dynamicListFieldValue,
<<<<<<< HEAD
    TestEnum enumValue,
    FieldValue enumValueFieldValue,
    TestEnum? nullableEnumValue,
    FieldValue nullableEnumValueFieldValue,
    List<TestEnum> enumList,
    FieldValue enumListFieldValue,
    List<TestEnum>? nullableEnumList,
    FieldValue nullableEnumListFieldValue,
=======
    Set<bool>? boolSet,
    FieldValue boolSetFieldValue,
>>>>>>> 26ee5ed1
  });
}

class _$NestedDocumentReference
    extends FirestoreDocumentReference<Nested, NestedDocumentSnapshot>
    implements NestedDocumentReference {
  _$NestedDocumentReference(this.reference);

  @override
  final DocumentReference<Nested> reference;

  /// A reference to the [NestedCollectionReference] containing this document.
  NestedCollectionReference get parent {
    return _$NestedCollectionReference(reference.firestore);
  }

  @override
  Stream<NestedDocumentSnapshot> snapshots() {
    return reference.snapshots().map(NestedDocumentSnapshot._);
  }

  @override
  Future<NestedDocumentSnapshot> get([GetOptions? options]) {
    return reference.get(options).then(NestedDocumentSnapshot._);
  }

  @override
  Future<NestedDocumentSnapshot> transactionGet(Transaction transaction) {
    return transaction.get(reference).then(NestedDocumentSnapshot._);
  }

  Future<void> update({
    Object? simple = _sentinel,
    FieldValue? simpleFieldValue,
    Object? boolList = _sentinel,
    FieldValue? boolListFieldValue,
    Object? stringList = _sentinel,
    FieldValue? stringListFieldValue,
    Object? numList = _sentinel,
    FieldValue? numListFieldValue,
    Object? objectList = _sentinel,
    FieldValue? objectListFieldValue,
    Object? dynamicList = _sentinel,
    FieldValue? dynamicListFieldValue,
<<<<<<< HEAD
    Object? enumValue = _sentinel,
    FieldValue? enumValueFieldValue,
    Object? nullableEnumValue = _sentinel,
    FieldValue? nullableEnumValueFieldValue,
    Object? enumList = _sentinel,
    FieldValue? enumListFieldValue,
    Object? nullableEnumList = _sentinel,
    FieldValue? nullableEnumListFieldValue,
=======
    Object? boolSet = _sentinel,
    FieldValue? boolSetFieldValue,
>>>>>>> 26ee5ed1
  }) async {
    assert(
      simple == _sentinel || simpleFieldValue == null,
      "Cannot specify both simple and simpleFieldValue",
    );
    assert(
      boolList == _sentinel || boolListFieldValue == null,
      "Cannot specify both boolList and boolListFieldValue",
    );
    assert(
      stringList == _sentinel || stringListFieldValue == null,
      "Cannot specify both stringList and stringListFieldValue",
    );
    assert(
      numList == _sentinel || numListFieldValue == null,
      "Cannot specify both numList and numListFieldValue",
    );
    assert(
      objectList == _sentinel || objectListFieldValue == null,
      "Cannot specify both objectList and objectListFieldValue",
    );
    assert(
      dynamicList == _sentinel || dynamicListFieldValue == null,
      "Cannot specify both dynamicList and dynamicListFieldValue",
    );
    assert(
<<<<<<< HEAD
      enumValue == _sentinel || enumValueFieldValue == null,
      "Cannot specify both enumValue and enumValueFieldValue",
    );
    assert(
      nullableEnumValue == _sentinel || nullableEnumValueFieldValue == null,
      "Cannot specify both nullableEnumValue and nullableEnumValueFieldValue",
    );
    assert(
      enumList == _sentinel || enumListFieldValue == null,
      "Cannot specify both enumList and enumListFieldValue",
    );
    assert(
      nullableEnumList == _sentinel || nullableEnumListFieldValue == null,
      "Cannot specify both nullableEnumList and nullableEnumListFieldValue",
=======
      boolSet == _sentinel || boolSetFieldValue == null,
      "Cannot specify both boolSet and boolSetFieldValue",
>>>>>>> 26ee5ed1
    );
    final json = {
      if (simple != _sentinel)
        _$NestedFieldMap['simple']!:
            _$NestedPerFieldToJson.simple(simple as int?),
      if (simpleFieldValue != null)
        _$NestedFieldMap['simple']!: simpleFieldValue,
      if (boolList != _sentinel)
        _$NestedFieldMap['boolList']!:
            _$NestedPerFieldToJson.boolList(boolList as List<bool>?),
      if (boolListFieldValue != null)
        _$NestedFieldMap['boolList']!: boolListFieldValue,
      if (stringList != _sentinel)
        _$NestedFieldMap['stringList']!:
            _$NestedPerFieldToJson.stringList(stringList as List<String>?),
      if (stringListFieldValue != null)
        _$NestedFieldMap['stringList']!: stringListFieldValue,
      if (numList != _sentinel)
        _$NestedFieldMap['numList']!:
            _$NestedPerFieldToJson.numList(numList as List<num>?),
      if (numListFieldValue != null)
        _$NestedFieldMap['numList']!: numListFieldValue,
      if (objectList != _sentinel)
        _$NestedFieldMap['objectList']!:
            _$NestedPerFieldToJson.objectList(objectList as List<Object?>?),
      if (objectListFieldValue != null)
        _$NestedFieldMap['objectList']!: objectListFieldValue,
      if (dynamicList != _sentinel)
        _$NestedFieldMap['dynamicList']!:
            _$NestedPerFieldToJson.dynamicList(dynamicList as List<dynamic>?),
      if (dynamicListFieldValue != null)
        _$NestedFieldMap['dynamicList']!: dynamicListFieldValue,
<<<<<<< HEAD
      if (enumValue != _sentinel)
        _$NestedFieldMap['enumValue']!:
            _$NestedPerFieldToJson.enumValue(enumValue as TestEnum),
      if (enumValueFieldValue != null)
        _$NestedFieldMap['enumValue']!: enumValueFieldValue,
      if (nullableEnumValue != _sentinel)
        _$NestedFieldMap['nullableEnumValue']!: _$NestedPerFieldToJson
            .nullableEnumValue(nullableEnumValue as TestEnum?),
      if (nullableEnumValueFieldValue != null)
        _$NestedFieldMap['nullableEnumValue']!: nullableEnumValueFieldValue,
      if (enumList != _sentinel)
        _$NestedFieldMap['enumList']!:
            _$NestedPerFieldToJson.enumList(enumList as List<TestEnum>),
      if (enumListFieldValue != null)
        _$NestedFieldMap['enumList']!: enumListFieldValue,
      if (nullableEnumList != _sentinel)
        _$NestedFieldMap['nullableEnumList']!: _$NestedPerFieldToJson
            .nullableEnumList(nullableEnumList as List<TestEnum>?),
      if (nullableEnumListFieldValue != null)
        _$NestedFieldMap['nullableEnumList']!: nullableEnumListFieldValue,
=======
      if (boolSet != _sentinel)
        _$NestedFieldMap['boolSet']!: boolSet as Set<bool>?,
      if (boolSetFieldValue != null)
        _$NestedFieldMap['boolSet']!: boolSetFieldValue,
>>>>>>> 26ee5ed1
    };

    return reference.update(json);
  }

  void transactionUpdate(
    Transaction transaction, {
    Object? simple = _sentinel,
    FieldValue? simpleFieldValue,
    Object? boolList = _sentinel,
    FieldValue? boolListFieldValue,
    Object? stringList = _sentinel,
    FieldValue? stringListFieldValue,
    Object? numList = _sentinel,
    FieldValue? numListFieldValue,
    Object? objectList = _sentinel,
    FieldValue? objectListFieldValue,
    Object? dynamicList = _sentinel,
    FieldValue? dynamicListFieldValue,
<<<<<<< HEAD
    Object? enumValue = _sentinel,
    FieldValue? enumValueFieldValue,
    Object? nullableEnumValue = _sentinel,
    FieldValue? nullableEnumValueFieldValue,
    Object? enumList = _sentinel,
    FieldValue? enumListFieldValue,
    Object? nullableEnumList = _sentinel,
    FieldValue? nullableEnumListFieldValue,
=======
    Object? boolSet = _sentinel,
    FieldValue? boolSetFieldValue,
>>>>>>> 26ee5ed1
  }) {
    assert(
      simple == _sentinel || simpleFieldValue == null,
      "Cannot specify both simple and simpleFieldValue",
    );
    assert(
      boolList == _sentinel || boolListFieldValue == null,
      "Cannot specify both boolList and boolListFieldValue",
    );
    assert(
      stringList == _sentinel || stringListFieldValue == null,
      "Cannot specify both stringList and stringListFieldValue",
    );
    assert(
      numList == _sentinel || numListFieldValue == null,
      "Cannot specify both numList and numListFieldValue",
    );
    assert(
      objectList == _sentinel || objectListFieldValue == null,
      "Cannot specify both objectList and objectListFieldValue",
    );
    assert(
      dynamicList == _sentinel || dynamicListFieldValue == null,
      "Cannot specify both dynamicList and dynamicListFieldValue",
    );
    assert(
<<<<<<< HEAD
      enumValue == _sentinel || enumValueFieldValue == null,
      "Cannot specify both enumValue and enumValueFieldValue",
    );
    assert(
      nullableEnumValue == _sentinel || nullableEnumValueFieldValue == null,
      "Cannot specify both nullableEnumValue and nullableEnumValueFieldValue",
    );
    assert(
      enumList == _sentinel || enumListFieldValue == null,
      "Cannot specify both enumList and enumListFieldValue",
    );
    assert(
      nullableEnumList == _sentinel || nullableEnumListFieldValue == null,
      "Cannot specify both nullableEnumList and nullableEnumListFieldValue",
=======
      boolSet == _sentinel || boolSetFieldValue == null,
      "Cannot specify both boolSet and boolSetFieldValue",
>>>>>>> 26ee5ed1
    );
    final json = {
      if (simple != _sentinel)
        _$NestedFieldMap['simple']!:
            _$NestedPerFieldToJson.simple(simple as int?),
      if (simpleFieldValue != null)
        _$NestedFieldMap['simple']!: simpleFieldValue,
      if (boolList != _sentinel)
        _$NestedFieldMap['boolList']!:
            _$NestedPerFieldToJson.boolList(boolList as List<bool>?),
      if (boolListFieldValue != null)
        _$NestedFieldMap['boolList']!: boolListFieldValue,
      if (stringList != _sentinel)
        _$NestedFieldMap['stringList']!:
            _$NestedPerFieldToJson.stringList(stringList as List<String>?),
      if (stringListFieldValue != null)
        _$NestedFieldMap['stringList']!: stringListFieldValue,
      if (numList != _sentinel)
        _$NestedFieldMap['numList']!:
            _$NestedPerFieldToJson.numList(numList as List<num>?),
      if (numListFieldValue != null)
        _$NestedFieldMap['numList']!: numListFieldValue,
      if (objectList != _sentinel)
        _$NestedFieldMap['objectList']!:
            _$NestedPerFieldToJson.objectList(objectList as List<Object?>?),
      if (objectListFieldValue != null)
        _$NestedFieldMap['objectList']!: objectListFieldValue,
      if (dynamicList != _sentinel)
        _$NestedFieldMap['dynamicList']!:
            _$NestedPerFieldToJson.dynamicList(dynamicList as List<dynamic>?),
      if (dynamicListFieldValue != null)
        _$NestedFieldMap['dynamicList']!: dynamicListFieldValue,
<<<<<<< HEAD
      if (enumValue != _sentinel)
        _$NestedFieldMap['enumValue']!:
            _$NestedPerFieldToJson.enumValue(enumValue as TestEnum),
      if (enumValueFieldValue != null)
        _$NestedFieldMap['enumValue']!: enumValueFieldValue,
      if (nullableEnumValue != _sentinel)
        _$NestedFieldMap['nullableEnumValue']!: _$NestedPerFieldToJson
            .nullableEnumValue(nullableEnumValue as TestEnum?),
      if (nullableEnumValueFieldValue != null)
        _$NestedFieldMap['nullableEnumValue']!: nullableEnumValueFieldValue,
      if (enumList != _sentinel)
        _$NestedFieldMap['enumList']!:
            _$NestedPerFieldToJson.enumList(enumList as List<TestEnum>),
      if (enumListFieldValue != null)
        _$NestedFieldMap['enumList']!: enumListFieldValue,
      if (nullableEnumList != _sentinel)
        _$NestedFieldMap['nullableEnumList']!: _$NestedPerFieldToJson
            .nullableEnumList(nullableEnumList as List<TestEnum>?),
      if (nullableEnumListFieldValue != null)
        _$NestedFieldMap['nullableEnumList']!: nullableEnumListFieldValue,
=======
      if (boolSet != _sentinel)
        _$NestedFieldMap['boolSet']!: boolSet as Set<bool>?,
      if (boolSetFieldValue != null)
        _$NestedFieldMap['boolSet']!: boolSetFieldValue,
>>>>>>> 26ee5ed1
    };

    transaction.update(reference, json);
  }

  @override
  bool operator ==(Object other) {
    return other is NestedDocumentReference &&
        other.runtimeType == runtimeType &&
        other.parent == parent &&
        other.id == id;
  }

  @override
  int get hashCode => Object.hash(runtimeType, parent, id);
}

abstract class NestedQuery
    implements QueryReference<Nested, NestedQuerySnapshot> {
  @override
  NestedQuery limit(int limit);

  @override
  NestedQuery limitToLast(int limit);

  /// Perform an order query based on a [FieldPath].
  ///
  /// This method is considered unsafe as it does check that the field path
  /// maps to a valid property or that parameters such as [isEqualTo] receive
  /// a value of the correct type.
  ///
  /// If possible, instead use the more explicit variant of order queries:
  ///
  /// **AVOID**:
  /// ```dart
  /// collection.orderByFieldPath(
  ///   FieldPath.fromString('title'),
  ///   startAt: 'title',
  /// );
  /// ```
  ///
  /// **PREFER**:
  /// ```dart
  /// collection.orderByTitle(startAt: 'title');
  /// ```
  NestedQuery orderByFieldPath(
    FieldPath fieldPath, {
    bool descending = false,
    Object? startAt,
    Object? startAfter,
    Object? endAt,
    Object? endBefore,
    NestedDocumentSnapshot? startAtDocument,
    NestedDocumentSnapshot? endAtDocument,
    NestedDocumentSnapshot? endBeforeDocument,
    NestedDocumentSnapshot? startAfterDocument,
  });

  /// Perform a where query based on a [FieldPath].
  ///
  /// This method is considered unsafe as it does check that the field path
  /// maps to a valid property or that parameters such as [isEqualTo] receive
  /// a value of the correct type.
  ///
  /// If possible, instead use the more explicit variant of where queries:
  ///
  /// **AVOID**:
  /// ```dart
  /// collection.whereFieldPath(FieldPath.fromString('title'), isEqualTo: 'title');
  /// ```
  ///
  /// **PREFER**:
  /// ```dart
  /// collection.whereTitle(isEqualTo: 'title');
  /// ```
  NestedQuery whereFieldPath(
    FieldPath fieldPath, {
    Object? isEqualTo,
    Object? isNotEqualTo,
    Object? isLessThan,
    Object? isLessThanOrEqualTo,
    Object? isGreaterThan,
    Object? isGreaterThanOrEqualTo,
    Object? arrayContains,
    List<Object?>? arrayContainsAny,
    List<Object?>? whereIn,
    List<Object?>? whereNotIn,
    bool? isNull,
  });

  NestedQuery whereDocumentId({
    String? isEqualTo,
    String? isNotEqualTo,
    String? isLessThan,
    String? isLessThanOrEqualTo,
    String? isGreaterThan,
    String? isGreaterThanOrEqualTo,
    bool? isNull,
    List<String>? whereIn,
    List<String>? whereNotIn,
  });
  NestedQuery whereSimple({
    int? isEqualTo,
    int? isNotEqualTo,
    int? isLessThan,
    int? isLessThanOrEqualTo,
    int? isGreaterThan,
    int? isGreaterThanOrEqualTo,
    bool? isNull,
    List<int?>? whereIn,
    List<int?>? whereNotIn,
  });
  NestedQuery whereBoolList({
    List<bool>? isEqualTo,
    List<bool>? isNotEqualTo,
    List<bool>? isLessThan,
    List<bool>? isLessThanOrEqualTo,
    List<bool>? isGreaterThan,
    List<bool>? isGreaterThanOrEqualTo,
    bool? isNull,
    bool? arrayContains,
    List<bool>? arrayContainsAny,
  });
  NestedQuery whereStringList({
    List<String>? isEqualTo,
    List<String>? isNotEqualTo,
    List<String>? isLessThan,
    List<String>? isLessThanOrEqualTo,
    List<String>? isGreaterThan,
    List<String>? isGreaterThanOrEqualTo,
    bool? isNull,
    String? arrayContains,
    List<String>? arrayContainsAny,
  });
  NestedQuery whereNumList({
    List<num>? isEqualTo,
    List<num>? isNotEqualTo,
    List<num>? isLessThan,
    List<num>? isLessThanOrEqualTo,
    List<num>? isGreaterThan,
    List<num>? isGreaterThanOrEqualTo,
    bool? isNull,
    num? arrayContains,
    List<num>? arrayContainsAny,
  });
  NestedQuery whereObjectList({
    List<Object?>? isEqualTo,
    List<Object?>? isNotEqualTo,
    List<Object?>? isLessThan,
    List<Object?>? isLessThanOrEqualTo,
    List<Object?>? isGreaterThan,
    List<Object?>? isGreaterThanOrEqualTo,
    bool? isNull,
    Object? arrayContains,
    List<Object?>? arrayContainsAny,
  });
  NestedQuery whereDynamicList({
    List<dynamic>? isEqualTo,
    List<dynamic>? isNotEqualTo,
    List<dynamic>? isLessThan,
    List<dynamic>? isLessThanOrEqualTo,
    List<dynamic>? isGreaterThan,
    List<dynamic>? isGreaterThanOrEqualTo,
    bool? isNull,
    dynamic arrayContains,
    List<dynamic>? arrayContainsAny,
  });
<<<<<<< HEAD
  NestedQuery whereEnumValue({
    TestEnum? isEqualTo,
    TestEnum? isNotEqualTo,
    TestEnum? isLessThan,
    TestEnum? isLessThanOrEqualTo,
    TestEnum? isGreaterThan,
    TestEnum? isGreaterThanOrEqualTo,
    bool? isNull,
    List<TestEnum>? whereIn,
    List<TestEnum>? whereNotIn,
  });
  NestedQuery whereNullableEnumValue({
    TestEnum? isEqualTo,
    TestEnum? isNotEqualTo,
    TestEnum? isLessThan,
    TestEnum? isLessThanOrEqualTo,
    TestEnum? isGreaterThan,
    TestEnum? isGreaterThanOrEqualTo,
    bool? isNull,
    List<TestEnum?>? whereIn,
    List<TestEnum?>? whereNotIn,
  });
  NestedQuery whereEnumList({
    List<TestEnum>? isEqualTo,
    List<TestEnum>? isNotEqualTo,
    List<TestEnum>? isLessThan,
    List<TestEnum>? isLessThanOrEqualTo,
    List<TestEnum>? isGreaterThan,
    List<TestEnum>? isGreaterThanOrEqualTo,
    bool? isNull,
    TestEnum? arrayContains,
    List<TestEnum>? arrayContainsAny,
  });
  NestedQuery whereNullableEnumList({
    List<TestEnum>? isEqualTo,
    List<TestEnum>? isNotEqualTo,
    List<TestEnum>? isLessThan,
    List<TestEnum>? isLessThanOrEqualTo,
    List<TestEnum>? isGreaterThan,
    List<TestEnum>? isGreaterThanOrEqualTo,
    bool? isNull,
    TestEnum? arrayContains,
    List<TestEnum>? arrayContainsAny,
=======
  NestedQuery whereBoolSet({
    Set<bool>? isEqualTo,
    Set<bool>? isNotEqualTo,
    Set<bool>? isLessThan,
    Set<bool>? isLessThanOrEqualTo,
    Set<bool>? isGreaterThan,
    Set<bool>? isGreaterThanOrEqualTo,
    bool? isNull,
    bool? arrayContains,
    Set<bool>? arrayContainsAny,
>>>>>>> 26ee5ed1
  });

  NestedQuery orderByDocumentId({
    bool descending = false,
    String startAt,
    String startAfter,
    String endAt,
    String endBefore,
    NestedDocumentSnapshot? startAtDocument,
    NestedDocumentSnapshot? endAtDocument,
    NestedDocumentSnapshot? endBeforeDocument,
    NestedDocumentSnapshot? startAfterDocument,
  });

  NestedQuery orderBySimple({
    bool descending = false,
    int? startAt,
    int? startAfter,
    int? endAt,
    int? endBefore,
    NestedDocumentSnapshot? startAtDocument,
    NestedDocumentSnapshot? endAtDocument,
    NestedDocumentSnapshot? endBeforeDocument,
    NestedDocumentSnapshot? startAfterDocument,
  });

  NestedQuery orderByBoolList({
    bool descending = false,
    List<bool>? startAt,
    List<bool>? startAfter,
    List<bool>? endAt,
    List<bool>? endBefore,
    NestedDocumentSnapshot? startAtDocument,
    NestedDocumentSnapshot? endAtDocument,
    NestedDocumentSnapshot? endBeforeDocument,
    NestedDocumentSnapshot? startAfterDocument,
  });

  NestedQuery orderByStringList({
    bool descending = false,
    List<String>? startAt,
    List<String>? startAfter,
    List<String>? endAt,
    List<String>? endBefore,
    NestedDocumentSnapshot? startAtDocument,
    NestedDocumentSnapshot? endAtDocument,
    NestedDocumentSnapshot? endBeforeDocument,
    NestedDocumentSnapshot? startAfterDocument,
  });

  NestedQuery orderByNumList({
    bool descending = false,
    List<num>? startAt,
    List<num>? startAfter,
    List<num>? endAt,
    List<num>? endBefore,
    NestedDocumentSnapshot? startAtDocument,
    NestedDocumentSnapshot? endAtDocument,
    NestedDocumentSnapshot? endBeforeDocument,
    NestedDocumentSnapshot? startAfterDocument,
  });

  NestedQuery orderByObjectList({
    bool descending = false,
    List<Object?>? startAt,
    List<Object?>? startAfter,
    List<Object?>? endAt,
    List<Object?>? endBefore,
    NestedDocumentSnapshot? startAtDocument,
    NestedDocumentSnapshot? endAtDocument,
    NestedDocumentSnapshot? endBeforeDocument,
    NestedDocumentSnapshot? startAfterDocument,
  });

  NestedQuery orderByDynamicList({
    bool descending = false,
    List<dynamic>? startAt,
    List<dynamic>? startAfter,
    List<dynamic>? endAt,
    List<dynamic>? endBefore,
    NestedDocumentSnapshot? startAtDocument,
    NestedDocumentSnapshot? endAtDocument,
    NestedDocumentSnapshot? endBeforeDocument,
    NestedDocumentSnapshot? startAfterDocument,
  });

<<<<<<< HEAD
  NestedQuery orderByEnumValue({
    bool descending = false,
    TestEnum startAt,
    TestEnum startAfter,
    TestEnum endAt,
    TestEnum endBefore,
    NestedDocumentSnapshot? startAtDocument,
    NestedDocumentSnapshot? endAtDocument,
    NestedDocumentSnapshot? endBeforeDocument,
    NestedDocumentSnapshot? startAfterDocument,
  });

  NestedQuery orderByNullableEnumValue({
    bool descending = false,
    TestEnum? startAt,
    TestEnum? startAfter,
    TestEnum? endAt,
    TestEnum? endBefore,
    NestedDocumentSnapshot? startAtDocument,
    NestedDocumentSnapshot? endAtDocument,
    NestedDocumentSnapshot? endBeforeDocument,
    NestedDocumentSnapshot? startAfterDocument,
  });

  NestedQuery orderByEnumList({
    bool descending = false,
    List<TestEnum> startAt,
    List<TestEnum> startAfter,
    List<TestEnum> endAt,
    List<TestEnum> endBefore,
    NestedDocumentSnapshot? startAtDocument,
    NestedDocumentSnapshot? endAtDocument,
    NestedDocumentSnapshot? endBeforeDocument,
    NestedDocumentSnapshot? startAfterDocument,
  });

  NestedQuery orderByNullableEnumList({
    bool descending = false,
    List<TestEnum>? startAt,
    List<TestEnum>? startAfter,
    List<TestEnum>? endAt,
    List<TestEnum>? endBefore,
=======
  NestedQuery orderByBoolSet({
    bool descending = false,
    Set<bool>? startAt,
    Set<bool>? startAfter,
    Set<bool>? endAt,
    Set<bool>? endBefore,
>>>>>>> 26ee5ed1
    NestedDocumentSnapshot? startAtDocument,
    NestedDocumentSnapshot? endAtDocument,
    NestedDocumentSnapshot? endBeforeDocument,
    NestedDocumentSnapshot? startAfterDocument,
  });
}

class _$NestedQuery extends QueryReference<Nested, NestedQuerySnapshot>
    implements NestedQuery {
  _$NestedQuery(
    this._collection, {
    required Query<Nested> $referenceWithoutCursor,
    $QueryCursor $queryCursor = const $QueryCursor(),
  }) : super(
          $referenceWithoutCursor: $referenceWithoutCursor,
          $queryCursor: $queryCursor,
        );

  final CollectionReference<Object?> _collection;

  @override
  Stream<NestedQuerySnapshot> snapshots([SnapshotOptions? options]) {
    return reference.snapshots().map(NestedQuerySnapshot._fromQuerySnapshot);
  }

  @override
  Future<NestedQuerySnapshot> get([GetOptions? options]) {
    return reference.get(options).then(NestedQuerySnapshot._fromQuerySnapshot);
  }

  @override
  NestedQuery limit(int limit) {
    return _$NestedQuery(
      _collection,
      $referenceWithoutCursor: $referenceWithoutCursor.limit(limit),
      $queryCursor: $queryCursor,
    );
  }

  @override
  NestedQuery limitToLast(int limit) {
    return _$NestedQuery(
      _collection,
      $referenceWithoutCursor: $referenceWithoutCursor.limitToLast(limit),
      $queryCursor: $queryCursor,
    );
  }

  NestedQuery orderByFieldPath(
    FieldPath fieldPath, {
    bool descending = false,
    Object? startAt = _sentinel,
    Object? startAfter = _sentinel,
    Object? endAt = _sentinel,
    Object? endBefore = _sentinel,
    NestedDocumentSnapshot? startAtDocument,
    NestedDocumentSnapshot? endAtDocument,
    NestedDocumentSnapshot? endBeforeDocument,
    NestedDocumentSnapshot? startAfterDocument,
  }) {
    final query =
        $referenceWithoutCursor.orderBy(fieldPath, descending: descending);
    var queryCursor = $queryCursor;

    if (startAtDocument != null) {
      queryCursor = queryCursor.copyWith(
        startAt: const [],
        startAtDocumentSnapshot: startAtDocument.snapshot,
      );
    }
    if (startAfterDocument != null) {
      queryCursor = queryCursor.copyWith(
        startAfter: const [],
        startAfterDocumentSnapshot: startAfterDocument.snapshot,
      );
    }
    if (endAtDocument != null) {
      queryCursor = queryCursor.copyWith(
        endAt: const [],
        endAtDocumentSnapshot: endAtDocument.snapshot,
      );
    }
    if (endBeforeDocument != null) {
      queryCursor = queryCursor.copyWith(
        endBefore: const [],
        endBeforeDocumentSnapshot: endBeforeDocument.snapshot,
      );
    }

    if (startAt != _sentinel) {
      queryCursor = queryCursor.copyWith(
        startAt: [...queryCursor.startAt, startAt],
        startAtDocumentSnapshot: null,
      );
    }
    if (startAfter != _sentinel) {
      queryCursor = queryCursor.copyWith(
        startAfter: [...queryCursor.startAfter, startAfter],
        startAfterDocumentSnapshot: null,
      );
    }
    if (endAt != _sentinel) {
      queryCursor = queryCursor.copyWith(
        endAt: [...queryCursor.endAt, endAt],
        endAtDocumentSnapshot: null,
      );
    }
    if (endBefore != _sentinel) {
      queryCursor = queryCursor.copyWith(
        endBefore: [...queryCursor.endBefore, endBefore],
        endBeforeDocumentSnapshot: null,
      );
    }
    return _$NestedQuery(
      _collection,
      $referenceWithoutCursor: query,
      $queryCursor: queryCursor,
    );
  }

  NestedQuery whereFieldPath(
    FieldPath fieldPath, {
    Object? isEqualTo,
    Object? isNotEqualTo,
    Object? isLessThan,
    Object? isLessThanOrEqualTo,
    Object? isGreaterThan,
    Object? isGreaterThanOrEqualTo,
    Object? arrayContains,
    List<Object?>? arrayContainsAny,
    List<Object?>? whereIn,
    List<Object?>? whereNotIn,
    bool? isNull,
  }) {
    return _$NestedQuery(
      _collection,
      $referenceWithoutCursor: $referenceWithoutCursor.where(
        fieldPath,
        isEqualTo: isEqualTo,
        isNotEqualTo: isNotEqualTo,
        isLessThan: isLessThan,
        isLessThanOrEqualTo: isLessThanOrEqualTo,
        isGreaterThan: isGreaterThan,
        isGreaterThanOrEqualTo: isGreaterThanOrEqualTo,
        arrayContains: arrayContains,
        arrayContainsAny: arrayContainsAny,
        whereIn: whereIn,
        whereNotIn: whereNotIn,
        isNull: isNull,
      ),
      $queryCursor: $queryCursor,
    );
  }

  NestedQuery whereDocumentId({
    String? isEqualTo,
    String? isNotEqualTo,
    String? isLessThan,
    String? isLessThanOrEqualTo,
    String? isGreaterThan,
    String? isGreaterThanOrEqualTo,
    bool? isNull,
    List<String>? whereIn,
    List<String>? whereNotIn,
  }) {
    return _$NestedQuery(
      _collection,
      $referenceWithoutCursor: $referenceWithoutCursor.where(
        FieldPath.documentId,
        isEqualTo: isEqualTo,
        isNotEqualTo: isNotEqualTo,
        isLessThan: isLessThan,
        isLessThanOrEqualTo: isLessThanOrEqualTo,
        isGreaterThan: isGreaterThan,
        isGreaterThanOrEqualTo: isGreaterThanOrEqualTo,
        isNull: isNull,
        whereIn: whereIn,
        whereNotIn: whereNotIn,
      ),
      $queryCursor: $queryCursor,
    );
  }

  NestedQuery whereSimple({
    int? isEqualTo,
    int? isNotEqualTo,
    int? isLessThan,
    int? isLessThanOrEqualTo,
    int? isGreaterThan,
    int? isGreaterThanOrEqualTo,
    bool? isNull,
    List<int?>? whereIn,
    List<int?>? whereNotIn,
  }) {
    return _$NestedQuery(
      _collection,
      $referenceWithoutCursor: $referenceWithoutCursor.where(
        _$NestedFieldMap['simple']!,
        isEqualTo:
            isEqualTo != null ? _$NestedPerFieldToJson.simple(isEqualTo) : null,
        isNotEqualTo: isNotEqualTo != null
            ? _$NestedPerFieldToJson.simple(isNotEqualTo)
            : null,
        isLessThan: isLessThan != null
            ? _$NestedPerFieldToJson.simple(isLessThan)
            : null,
        isLessThanOrEqualTo: isLessThanOrEqualTo != null
            ? _$NestedPerFieldToJson.simple(isLessThanOrEqualTo)
            : null,
        isGreaterThan: isGreaterThan != null
            ? _$NestedPerFieldToJson.simple(isGreaterThan)
            : null,
        isGreaterThanOrEqualTo: isGreaterThanOrEqualTo != null
            ? _$NestedPerFieldToJson.simple(isGreaterThanOrEqualTo)
            : null,
        isNull: isNull,
        whereIn: whereIn?.map((e) => _$NestedPerFieldToJson.simple(e)),
        whereNotIn: whereNotIn?.map((e) => _$NestedPerFieldToJson.simple(e)),
      ),
      $queryCursor: $queryCursor,
    );
  }

  NestedQuery whereBoolList({
    List<bool>? isEqualTo,
    List<bool>? isNotEqualTo,
    List<bool>? isLessThan,
    List<bool>? isLessThanOrEqualTo,
    List<bool>? isGreaterThan,
    List<bool>? isGreaterThanOrEqualTo,
    bool? isNull,
    bool? arrayContains,
    List<bool>? arrayContainsAny,
  }) {
    return _$NestedQuery(
      _collection,
      $referenceWithoutCursor: $referenceWithoutCursor.where(
        _$NestedFieldMap['boolList']!,
        isEqualTo: isEqualTo != null
            ? _$NestedPerFieldToJson.boolList(isEqualTo)
            : null,
        isNotEqualTo: isNotEqualTo != null
            ? _$NestedPerFieldToJson.boolList(isNotEqualTo)
            : null,
        isLessThan: isLessThan != null
            ? _$NestedPerFieldToJson.boolList(isLessThan)
            : null,
        isLessThanOrEqualTo: isLessThanOrEqualTo != null
            ? _$NestedPerFieldToJson.boolList(isLessThanOrEqualTo)
            : null,
        isGreaterThan: isGreaterThan != null
            ? _$NestedPerFieldToJson.boolList(isGreaterThan)
            : null,
        isGreaterThanOrEqualTo: isGreaterThanOrEqualTo != null
            ? _$NestedPerFieldToJson.boolList(isGreaterThanOrEqualTo)
            : null,
        isNull: isNull,
        arrayContains: arrayContains != null
            ? (_$NestedPerFieldToJson.boolList([arrayContains]) as List?)!.first
            : null,
        arrayContainsAny: arrayContainsAny != null
            ? _$NestedPerFieldToJson.boolList(arrayContainsAny)
                as Iterable<Object>?
            : null,
      ),
      $queryCursor: $queryCursor,
    );
  }

  NestedQuery whereStringList({
    List<String>? isEqualTo,
    List<String>? isNotEqualTo,
    List<String>? isLessThan,
    List<String>? isLessThanOrEqualTo,
    List<String>? isGreaterThan,
    List<String>? isGreaterThanOrEqualTo,
    bool? isNull,
    String? arrayContains,
    List<String>? arrayContainsAny,
  }) {
    return _$NestedQuery(
      _collection,
      $referenceWithoutCursor: $referenceWithoutCursor.where(
        _$NestedFieldMap['stringList']!,
        isEqualTo: isEqualTo != null
            ? _$NestedPerFieldToJson.stringList(isEqualTo)
            : null,
        isNotEqualTo: isNotEqualTo != null
            ? _$NestedPerFieldToJson.stringList(isNotEqualTo)
            : null,
        isLessThan: isLessThan != null
            ? _$NestedPerFieldToJson.stringList(isLessThan)
            : null,
        isLessThanOrEqualTo: isLessThanOrEqualTo != null
            ? _$NestedPerFieldToJson.stringList(isLessThanOrEqualTo)
            : null,
        isGreaterThan: isGreaterThan != null
            ? _$NestedPerFieldToJson.stringList(isGreaterThan)
            : null,
        isGreaterThanOrEqualTo: isGreaterThanOrEqualTo != null
            ? _$NestedPerFieldToJson.stringList(isGreaterThanOrEqualTo)
            : null,
        isNull: isNull,
        arrayContains: arrayContains != null
            ? (_$NestedPerFieldToJson.stringList([arrayContains]) as List?)!
                .first
            : null,
        arrayContainsAny: arrayContainsAny != null
            ? _$NestedPerFieldToJson.stringList(arrayContainsAny)
                as Iterable<Object>?
            : null,
      ),
      $queryCursor: $queryCursor,
    );
  }

  NestedQuery whereNumList({
    List<num>? isEqualTo,
    List<num>? isNotEqualTo,
    List<num>? isLessThan,
    List<num>? isLessThanOrEqualTo,
    List<num>? isGreaterThan,
    List<num>? isGreaterThanOrEqualTo,
    bool? isNull,
    num? arrayContains,
    List<num>? arrayContainsAny,
  }) {
    return _$NestedQuery(
      _collection,
      $referenceWithoutCursor: $referenceWithoutCursor.where(
        _$NestedFieldMap['numList']!,
        isEqualTo: isEqualTo != null
            ? _$NestedPerFieldToJson.numList(isEqualTo)
            : null,
        isNotEqualTo: isNotEqualTo != null
            ? _$NestedPerFieldToJson.numList(isNotEqualTo)
            : null,
        isLessThan: isLessThan != null
            ? _$NestedPerFieldToJson.numList(isLessThan)
            : null,
        isLessThanOrEqualTo: isLessThanOrEqualTo != null
            ? _$NestedPerFieldToJson.numList(isLessThanOrEqualTo)
            : null,
        isGreaterThan: isGreaterThan != null
            ? _$NestedPerFieldToJson.numList(isGreaterThan)
            : null,
        isGreaterThanOrEqualTo: isGreaterThanOrEqualTo != null
            ? _$NestedPerFieldToJson.numList(isGreaterThanOrEqualTo)
            : null,
        isNull: isNull,
        arrayContains: arrayContains != null
            ? (_$NestedPerFieldToJson.numList([arrayContains]) as List?)!.first
            : null,
        arrayContainsAny: arrayContainsAny != null
            ? _$NestedPerFieldToJson.numList(arrayContainsAny)
                as Iterable<Object>?
            : null,
      ),
      $queryCursor: $queryCursor,
    );
  }

  NestedQuery whereObjectList({
    List<Object?>? isEqualTo,
    List<Object?>? isNotEqualTo,
    List<Object?>? isLessThan,
    List<Object?>? isLessThanOrEqualTo,
    List<Object?>? isGreaterThan,
    List<Object?>? isGreaterThanOrEqualTo,
    bool? isNull,
    Object? arrayContains,
    List<Object?>? arrayContainsAny,
  }) {
    return _$NestedQuery(
      _collection,
      $referenceWithoutCursor: $referenceWithoutCursor.where(
        _$NestedFieldMap['objectList']!,
        isEqualTo: isEqualTo != null
            ? _$NestedPerFieldToJson.objectList(isEqualTo)
            : null,
        isNotEqualTo: isNotEqualTo != null
            ? _$NestedPerFieldToJson.objectList(isNotEqualTo)
            : null,
        isLessThan: isLessThan != null
            ? _$NestedPerFieldToJson.objectList(isLessThan)
            : null,
        isLessThanOrEqualTo: isLessThanOrEqualTo != null
            ? _$NestedPerFieldToJson.objectList(isLessThanOrEqualTo)
            : null,
        isGreaterThan: isGreaterThan != null
            ? _$NestedPerFieldToJson.objectList(isGreaterThan)
            : null,
        isGreaterThanOrEqualTo: isGreaterThanOrEqualTo != null
            ? _$NestedPerFieldToJson.objectList(isGreaterThanOrEqualTo)
            : null,
        isNull: isNull,
        arrayContains: arrayContains != null
            ? (_$NestedPerFieldToJson.objectList([arrayContains]) as List?)!
                .first
            : null,
        arrayContainsAny: arrayContainsAny != null
            ? _$NestedPerFieldToJson.objectList(arrayContainsAny)
                as Iterable<Object>?
            : null,
      ),
      $queryCursor: $queryCursor,
    );
  }

  NestedQuery whereDynamicList({
    List<dynamic>? isEqualTo,
    List<dynamic>? isNotEqualTo,
    List<dynamic>? isLessThan,
    List<dynamic>? isLessThanOrEqualTo,
    List<dynamic>? isGreaterThan,
    List<dynamic>? isGreaterThanOrEqualTo,
    bool? isNull,
    dynamic arrayContains,
    List<dynamic>? arrayContainsAny,
  }) {
    return _$NestedQuery(
      _collection,
      $referenceWithoutCursor: $referenceWithoutCursor.where(
        _$NestedFieldMap['dynamicList']!,
        isEqualTo: isEqualTo != null
            ? _$NestedPerFieldToJson.dynamicList(isEqualTo)
            : null,
        isNotEqualTo: isNotEqualTo != null
            ? _$NestedPerFieldToJson.dynamicList(isNotEqualTo)
            : null,
        isLessThan: isLessThan != null
            ? _$NestedPerFieldToJson.dynamicList(isLessThan)
            : null,
        isLessThanOrEqualTo: isLessThanOrEqualTo != null
            ? _$NestedPerFieldToJson.dynamicList(isLessThanOrEqualTo)
            : null,
        isGreaterThan: isGreaterThan != null
            ? _$NestedPerFieldToJson.dynamicList(isGreaterThan)
            : null,
        isGreaterThanOrEqualTo: isGreaterThanOrEqualTo != null
            ? _$NestedPerFieldToJson.dynamicList(isGreaterThanOrEqualTo)
            : null,
        isNull: isNull,
        arrayContains: arrayContains != null
            ? (_$NestedPerFieldToJson.dynamicList([arrayContains]) as List?)!
                .first
            : null,
        arrayContainsAny: arrayContainsAny != null
            ? _$NestedPerFieldToJson.dynamicList(arrayContainsAny)
                as Iterable<Object>?
            : null,
      ),
      $queryCursor: $queryCursor,
    );
  }

  NestedQuery whereEnumValue({
    TestEnum? isEqualTo,
    TestEnum? isNotEqualTo,
    TestEnum? isLessThan,
    TestEnum? isLessThanOrEqualTo,
    TestEnum? isGreaterThan,
    TestEnum? isGreaterThanOrEqualTo,
    bool? isNull,
    List<TestEnum>? whereIn,
    List<TestEnum>? whereNotIn,
  }) {
    return _$NestedQuery(
      _collection,
      $referenceWithoutCursor: $referenceWithoutCursor.where(
        _$NestedFieldMap['enumValue']!,
        isEqualTo: isEqualTo != null
            ? _$NestedPerFieldToJson.enumValue(isEqualTo)
            : null,
        isNotEqualTo: isNotEqualTo != null
            ? _$NestedPerFieldToJson.enumValue(isNotEqualTo)
            : null,
        isLessThan: isLessThan != null
            ? _$NestedPerFieldToJson.enumValue(isLessThan)
            : null,
        isLessThanOrEqualTo: isLessThanOrEqualTo != null
            ? _$NestedPerFieldToJson.enumValue(isLessThanOrEqualTo)
            : null,
        isGreaterThan: isGreaterThan != null
            ? _$NestedPerFieldToJson.enumValue(isGreaterThan)
            : null,
        isGreaterThanOrEqualTo: isGreaterThanOrEqualTo != null
            ? _$NestedPerFieldToJson.enumValue(isGreaterThanOrEqualTo)
            : null,
        isNull: isNull,
        whereIn: whereIn?.map((e) => _$NestedPerFieldToJson.enumValue(e)),
        whereNotIn: whereNotIn?.map((e) => _$NestedPerFieldToJson.enumValue(e)),
      ),
      $queryCursor: $queryCursor,
    );
  }

  NestedQuery whereNullableEnumValue({
    TestEnum? isEqualTo,
    TestEnum? isNotEqualTo,
    TestEnum? isLessThan,
    TestEnum? isLessThanOrEqualTo,
    TestEnum? isGreaterThan,
    TestEnum? isGreaterThanOrEqualTo,
    bool? isNull,
    List<TestEnum?>? whereIn,
    List<TestEnum?>? whereNotIn,
  }) {
    return _$NestedQuery(
      _collection,
      $referenceWithoutCursor: $referenceWithoutCursor.where(
        _$NestedFieldMap['nullableEnumValue']!,
        isEqualTo: isEqualTo != null
            ? _$NestedPerFieldToJson.nullableEnumValue(isEqualTo)
            : null,
        isNotEqualTo: isNotEqualTo != null
            ? _$NestedPerFieldToJson.nullableEnumValue(isNotEqualTo)
            : null,
        isLessThan: isLessThan != null
            ? _$NestedPerFieldToJson.nullableEnumValue(isLessThan)
            : null,
        isLessThanOrEqualTo: isLessThanOrEqualTo != null
            ? _$NestedPerFieldToJson.nullableEnumValue(isLessThanOrEqualTo)
            : null,
        isGreaterThan: isGreaterThan != null
            ? _$NestedPerFieldToJson.nullableEnumValue(isGreaterThan)
            : null,
        isGreaterThanOrEqualTo: isGreaterThanOrEqualTo != null
            ? _$NestedPerFieldToJson.nullableEnumValue(isGreaterThanOrEqualTo)
            : null,
        isNull: isNull,
        whereIn:
            whereIn?.map((e) => _$NestedPerFieldToJson.nullableEnumValue(e)),
        whereNotIn:
            whereNotIn?.map((e) => _$NestedPerFieldToJson.nullableEnumValue(e)),
      ),
      $queryCursor: $queryCursor,
    );
  }

  NestedQuery whereEnumList({
    List<TestEnum>? isEqualTo,
    List<TestEnum>? isNotEqualTo,
    List<TestEnum>? isLessThan,
    List<TestEnum>? isLessThanOrEqualTo,
    List<TestEnum>? isGreaterThan,
    List<TestEnum>? isGreaterThanOrEqualTo,
    bool? isNull,
    TestEnum? arrayContains,
    List<TestEnum>? arrayContainsAny,
  }) {
    return _$NestedQuery(
      _collection,
      $referenceWithoutCursor: $referenceWithoutCursor.where(
        _$NestedFieldMap['enumList']!,
        isEqualTo: isEqualTo != null
            ? _$NestedPerFieldToJson.enumList(isEqualTo)
            : null,
        isNotEqualTo: isNotEqualTo != null
            ? _$NestedPerFieldToJson.enumList(isNotEqualTo)
            : null,
        isLessThan: isLessThan != null
            ? _$NestedPerFieldToJson.enumList(isLessThan)
            : null,
        isLessThanOrEqualTo: isLessThanOrEqualTo != null
            ? _$NestedPerFieldToJson.enumList(isLessThanOrEqualTo)
            : null,
        isGreaterThan: isGreaterThan != null
            ? _$NestedPerFieldToJson.enumList(isGreaterThan)
            : null,
        isGreaterThanOrEqualTo: isGreaterThanOrEqualTo != null
            ? _$NestedPerFieldToJson.enumList(isGreaterThanOrEqualTo)
            : null,
        isNull: isNull,
        arrayContains: arrayContains != null
            ? (_$NestedPerFieldToJson.enumList([arrayContains]) as List?)!.first
            : null,
        arrayContainsAny: arrayContainsAny != null
            ? _$NestedPerFieldToJson.enumList(arrayContainsAny)
                as Iterable<Object>?
            : null,
      ),
      $queryCursor: $queryCursor,
    );
  }

  NestedQuery whereNullableEnumList({
    List<TestEnum>? isEqualTo,
    List<TestEnum>? isNotEqualTo,
    List<TestEnum>? isLessThan,
    List<TestEnum>? isLessThanOrEqualTo,
    List<TestEnum>? isGreaterThan,
    List<TestEnum>? isGreaterThanOrEqualTo,
    bool? isNull,
    TestEnum? arrayContains,
    List<TestEnum>? arrayContainsAny,
  }) {
    return _$NestedQuery(
      _collection,
      $referenceWithoutCursor: $referenceWithoutCursor.where(
        _$NestedFieldMap['nullableEnumList']!,
        isEqualTo: isEqualTo != null
            ? _$NestedPerFieldToJson.nullableEnumList(isEqualTo)
            : null,
        isNotEqualTo: isNotEqualTo != null
            ? _$NestedPerFieldToJson.nullableEnumList(isNotEqualTo)
            : null,
        isLessThan: isLessThan != null
            ? _$NestedPerFieldToJson.nullableEnumList(isLessThan)
            : null,
        isLessThanOrEqualTo: isLessThanOrEqualTo != null
            ? _$NestedPerFieldToJson.nullableEnumList(isLessThanOrEqualTo)
            : null,
        isGreaterThan: isGreaterThan != null
            ? _$NestedPerFieldToJson.nullableEnumList(isGreaterThan)
            : null,
        isGreaterThanOrEqualTo: isGreaterThanOrEqualTo != null
            ? _$NestedPerFieldToJson.nullableEnumList(isGreaterThanOrEqualTo)
            : null,
        isNull: isNull,
        arrayContains: arrayContains != null
            ? (_$NestedPerFieldToJson.nullableEnumList([arrayContains])
                    as List?)!
                .first
            : null,
        arrayContainsAny: arrayContainsAny != null
            ? _$NestedPerFieldToJson.nullableEnumList(arrayContainsAny)
                as Iterable<Object>?
            : null,
      ),
      $queryCursor: $queryCursor,
    );
  }

  NestedQuery whereBoolSet({
    Set<bool>? isEqualTo,
    Set<bool>? isNotEqualTo,
    Set<bool>? isLessThan,
    Set<bool>? isLessThanOrEqualTo,
    Set<bool>? isGreaterThan,
    Set<bool>? isGreaterThanOrEqualTo,
    bool? isNull,
    bool? arrayContains,
    Set<bool>? arrayContainsAny,
  }) {
    return _$NestedQuery(
      _collection,
      $referenceWithoutCursor: $referenceWithoutCursor.where(
        _$NestedFieldMap['boolSet']!,
        isEqualTo: isEqualTo,
        isNotEqualTo: isNotEqualTo,
        isLessThan: isLessThan,
        isLessThanOrEqualTo: isLessThanOrEqualTo,
        isGreaterThan: isGreaterThan,
        isGreaterThanOrEqualTo: isGreaterThanOrEqualTo,
        isNull: isNull,
        arrayContains: arrayContains,
        arrayContainsAny: arrayContainsAny,
      ),
      $queryCursor: $queryCursor,
    );
  }

  NestedQuery orderByDocumentId({
    bool descending = false,
    Object? startAt = _sentinel,
    Object? startAfter = _sentinel,
    Object? endAt = _sentinel,
    Object? endBefore = _sentinel,
    NestedDocumentSnapshot? startAtDocument,
    NestedDocumentSnapshot? endAtDocument,
    NestedDocumentSnapshot? endBeforeDocument,
    NestedDocumentSnapshot? startAfterDocument,
  }) {
    final query = $referenceWithoutCursor.orderBy(FieldPath.documentId,
        descending: descending);
    var queryCursor = $queryCursor;

    if (startAtDocument != null) {
      queryCursor = queryCursor.copyWith(
        startAt: const [],
        startAtDocumentSnapshot: startAtDocument.snapshot,
      );
    }
    if (startAfterDocument != null) {
      queryCursor = queryCursor.copyWith(
        startAfter: const [],
        startAfterDocumentSnapshot: startAfterDocument.snapshot,
      );
    }
    if (endAtDocument != null) {
      queryCursor = queryCursor.copyWith(
        endAt: const [],
        endAtDocumentSnapshot: endAtDocument.snapshot,
      );
    }
    if (endBeforeDocument != null) {
      queryCursor = queryCursor.copyWith(
        endBefore: const [],
        endBeforeDocumentSnapshot: endBeforeDocument.snapshot,
      );
    }

    if (startAt != _sentinel) {
      queryCursor = queryCursor.copyWith(
        startAt: [...queryCursor.startAt, startAt],
        startAtDocumentSnapshot: null,
      );
    }
    if (startAfter != _sentinel) {
      queryCursor = queryCursor.copyWith(
        startAfter: [...queryCursor.startAfter, startAfter],
        startAfterDocumentSnapshot: null,
      );
    }
    if (endAt != _sentinel) {
      queryCursor = queryCursor.copyWith(
        endAt: [...queryCursor.endAt, endAt],
        endAtDocumentSnapshot: null,
      );
    }
    if (endBefore != _sentinel) {
      queryCursor = queryCursor.copyWith(
        endBefore: [...queryCursor.endBefore, endBefore],
        endBeforeDocumentSnapshot: null,
      );
    }

    return _$NestedQuery(
      _collection,
      $referenceWithoutCursor: query,
      $queryCursor: queryCursor,
    );
  }

  NestedQuery orderBySimple({
    bool descending = false,
    Object? startAt = _sentinel,
    Object? startAfter = _sentinel,
    Object? endAt = _sentinel,
    Object? endBefore = _sentinel,
    NestedDocumentSnapshot? startAtDocument,
    NestedDocumentSnapshot? endAtDocument,
    NestedDocumentSnapshot? endBeforeDocument,
    NestedDocumentSnapshot? startAfterDocument,
  }) {
    final query = $referenceWithoutCursor.orderBy(_$NestedFieldMap['simple']!,
        descending: descending);
    var queryCursor = $queryCursor;

    if (startAtDocument != null) {
      queryCursor = queryCursor.copyWith(
        startAt: const [],
        startAtDocumentSnapshot: startAtDocument.snapshot,
      );
    }
    if (startAfterDocument != null) {
      queryCursor = queryCursor.copyWith(
        startAfter: const [],
        startAfterDocumentSnapshot: startAfterDocument.snapshot,
      );
    }
    if (endAtDocument != null) {
      queryCursor = queryCursor.copyWith(
        endAt: const [],
        endAtDocumentSnapshot: endAtDocument.snapshot,
      );
    }
    if (endBeforeDocument != null) {
      queryCursor = queryCursor.copyWith(
        endBefore: const [],
        endBeforeDocumentSnapshot: endBeforeDocument.snapshot,
      );
    }

    if (startAt != _sentinel) {
      queryCursor = queryCursor.copyWith(
        startAt: [...queryCursor.startAt, startAt],
        startAtDocumentSnapshot: null,
      );
    }
    if (startAfter != _sentinel) {
      queryCursor = queryCursor.copyWith(
        startAfter: [...queryCursor.startAfter, startAfter],
        startAfterDocumentSnapshot: null,
      );
    }
    if (endAt != _sentinel) {
      queryCursor = queryCursor.copyWith(
        endAt: [...queryCursor.endAt, endAt],
        endAtDocumentSnapshot: null,
      );
    }
    if (endBefore != _sentinel) {
      queryCursor = queryCursor.copyWith(
        endBefore: [...queryCursor.endBefore, endBefore],
        endBeforeDocumentSnapshot: null,
      );
    }

    return _$NestedQuery(
      _collection,
      $referenceWithoutCursor: query,
      $queryCursor: queryCursor,
    );
  }

  NestedQuery orderByBoolList({
    bool descending = false,
    Object? startAt = _sentinel,
    Object? startAfter = _sentinel,
    Object? endAt = _sentinel,
    Object? endBefore = _sentinel,
    NestedDocumentSnapshot? startAtDocument,
    NestedDocumentSnapshot? endAtDocument,
    NestedDocumentSnapshot? endBeforeDocument,
    NestedDocumentSnapshot? startAfterDocument,
  }) {
    final query = $referenceWithoutCursor.orderBy(_$NestedFieldMap['boolList']!,
        descending: descending);
    var queryCursor = $queryCursor;

    if (startAtDocument != null) {
      queryCursor = queryCursor.copyWith(
        startAt: const [],
        startAtDocumentSnapshot: startAtDocument.snapshot,
      );
    }
    if (startAfterDocument != null) {
      queryCursor = queryCursor.copyWith(
        startAfter: const [],
        startAfterDocumentSnapshot: startAfterDocument.snapshot,
      );
    }
    if (endAtDocument != null) {
      queryCursor = queryCursor.copyWith(
        endAt: const [],
        endAtDocumentSnapshot: endAtDocument.snapshot,
      );
    }
    if (endBeforeDocument != null) {
      queryCursor = queryCursor.copyWith(
        endBefore: const [],
        endBeforeDocumentSnapshot: endBeforeDocument.snapshot,
      );
    }

    if (startAt != _sentinel) {
      queryCursor = queryCursor.copyWith(
        startAt: [...queryCursor.startAt, startAt],
        startAtDocumentSnapshot: null,
      );
    }
    if (startAfter != _sentinel) {
      queryCursor = queryCursor.copyWith(
        startAfter: [...queryCursor.startAfter, startAfter],
        startAfterDocumentSnapshot: null,
      );
    }
    if (endAt != _sentinel) {
      queryCursor = queryCursor.copyWith(
        endAt: [...queryCursor.endAt, endAt],
        endAtDocumentSnapshot: null,
      );
    }
    if (endBefore != _sentinel) {
      queryCursor = queryCursor.copyWith(
        endBefore: [...queryCursor.endBefore, endBefore],
        endBeforeDocumentSnapshot: null,
      );
    }

    return _$NestedQuery(
      _collection,
      $referenceWithoutCursor: query,
      $queryCursor: queryCursor,
    );
  }

  NestedQuery orderByStringList({
    bool descending = false,
    Object? startAt = _sentinel,
    Object? startAfter = _sentinel,
    Object? endAt = _sentinel,
    Object? endBefore = _sentinel,
    NestedDocumentSnapshot? startAtDocument,
    NestedDocumentSnapshot? endAtDocument,
    NestedDocumentSnapshot? endBeforeDocument,
    NestedDocumentSnapshot? startAfterDocument,
  }) {
    final query = $referenceWithoutCursor
        .orderBy(_$NestedFieldMap['stringList']!, descending: descending);
    var queryCursor = $queryCursor;

    if (startAtDocument != null) {
      queryCursor = queryCursor.copyWith(
        startAt: const [],
        startAtDocumentSnapshot: startAtDocument.snapshot,
      );
    }
    if (startAfterDocument != null) {
      queryCursor = queryCursor.copyWith(
        startAfter: const [],
        startAfterDocumentSnapshot: startAfterDocument.snapshot,
      );
    }
    if (endAtDocument != null) {
      queryCursor = queryCursor.copyWith(
        endAt: const [],
        endAtDocumentSnapshot: endAtDocument.snapshot,
      );
    }
    if (endBeforeDocument != null) {
      queryCursor = queryCursor.copyWith(
        endBefore: const [],
        endBeforeDocumentSnapshot: endBeforeDocument.snapshot,
      );
    }

    if (startAt != _sentinel) {
      queryCursor = queryCursor.copyWith(
        startAt: [...queryCursor.startAt, startAt],
        startAtDocumentSnapshot: null,
      );
    }
    if (startAfter != _sentinel) {
      queryCursor = queryCursor.copyWith(
        startAfter: [...queryCursor.startAfter, startAfter],
        startAfterDocumentSnapshot: null,
      );
    }
    if (endAt != _sentinel) {
      queryCursor = queryCursor.copyWith(
        endAt: [...queryCursor.endAt, endAt],
        endAtDocumentSnapshot: null,
      );
    }
    if (endBefore != _sentinel) {
      queryCursor = queryCursor.copyWith(
        endBefore: [...queryCursor.endBefore, endBefore],
        endBeforeDocumentSnapshot: null,
      );
    }

    return _$NestedQuery(
      _collection,
      $referenceWithoutCursor: query,
      $queryCursor: queryCursor,
    );
  }

  NestedQuery orderByNumList({
    bool descending = false,
    Object? startAt = _sentinel,
    Object? startAfter = _sentinel,
    Object? endAt = _sentinel,
    Object? endBefore = _sentinel,
    NestedDocumentSnapshot? startAtDocument,
    NestedDocumentSnapshot? endAtDocument,
    NestedDocumentSnapshot? endBeforeDocument,
    NestedDocumentSnapshot? startAfterDocument,
  }) {
    final query = $referenceWithoutCursor.orderBy(_$NestedFieldMap['numList']!,
        descending: descending);
    var queryCursor = $queryCursor;

    if (startAtDocument != null) {
      queryCursor = queryCursor.copyWith(
        startAt: const [],
        startAtDocumentSnapshot: startAtDocument.snapshot,
      );
    }
    if (startAfterDocument != null) {
      queryCursor = queryCursor.copyWith(
        startAfter: const [],
        startAfterDocumentSnapshot: startAfterDocument.snapshot,
      );
    }
    if (endAtDocument != null) {
      queryCursor = queryCursor.copyWith(
        endAt: const [],
        endAtDocumentSnapshot: endAtDocument.snapshot,
      );
    }
    if (endBeforeDocument != null) {
      queryCursor = queryCursor.copyWith(
        endBefore: const [],
        endBeforeDocumentSnapshot: endBeforeDocument.snapshot,
      );
    }

    if (startAt != _sentinel) {
      queryCursor = queryCursor.copyWith(
        startAt: [...queryCursor.startAt, startAt],
        startAtDocumentSnapshot: null,
      );
    }
    if (startAfter != _sentinel) {
      queryCursor = queryCursor.copyWith(
        startAfter: [...queryCursor.startAfter, startAfter],
        startAfterDocumentSnapshot: null,
      );
    }
    if (endAt != _sentinel) {
      queryCursor = queryCursor.copyWith(
        endAt: [...queryCursor.endAt, endAt],
        endAtDocumentSnapshot: null,
      );
    }
    if (endBefore != _sentinel) {
      queryCursor = queryCursor.copyWith(
        endBefore: [...queryCursor.endBefore, endBefore],
        endBeforeDocumentSnapshot: null,
      );
    }

    return _$NestedQuery(
      _collection,
      $referenceWithoutCursor: query,
      $queryCursor: queryCursor,
    );
  }

  NestedQuery orderByObjectList({
    bool descending = false,
    Object? startAt = _sentinel,
    Object? startAfter = _sentinel,
    Object? endAt = _sentinel,
    Object? endBefore = _sentinel,
    NestedDocumentSnapshot? startAtDocument,
    NestedDocumentSnapshot? endAtDocument,
    NestedDocumentSnapshot? endBeforeDocument,
    NestedDocumentSnapshot? startAfterDocument,
  }) {
    final query = $referenceWithoutCursor
        .orderBy(_$NestedFieldMap['objectList']!, descending: descending);
    var queryCursor = $queryCursor;

    if (startAtDocument != null) {
      queryCursor = queryCursor.copyWith(
        startAt: const [],
        startAtDocumentSnapshot: startAtDocument.snapshot,
      );
    }
    if (startAfterDocument != null) {
      queryCursor = queryCursor.copyWith(
        startAfter: const [],
        startAfterDocumentSnapshot: startAfterDocument.snapshot,
      );
    }
    if (endAtDocument != null) {
      queryCursor = queryCursor.copyWith(
        endAt: const [],
        endAtDocumentSnapshot: endAtDocument.snapshot,
      );
    }
    if (endBeforeDocument != null) {
      queryCursor = queryCursor.copyWith(
        endBefore: const [],
        endBeforeDocumentSnapshot: endBeforeDocument.snapshot,
      );
    }

    if (startAt != _sentinel) {
      queryCursor = queryCursor.copyWith(
        startAt: [...queryCursor.startAt, startAt],
        startAtDocumentSnapshot: null,
      );
    }
    if (startAfter != _sentinel) {
      queryCursor = queryCursor.copyWith(
        startAfter: [...queryCursor.startAfter, startAfter],
        startAfterDocumentSnapshot: null,
      );
    }
    if (endAt != _sentinel) {
      queryCursor = queryCursor.copyWith(
        endAt: [...queryCursor.endAt, endAt],
        endAtDocumentSnapshot: null,
      );
    }
    if (endBefore != _sentinel) {
      queryCursor = queryCursor.copyWith(
        endBefore: [...queryCursor.endBefore, endBefore],
        endBeforeDocumentSnapshot: null,
      );
    }

    return _$NestedQuery(
      _collection,
      $referenceWithoutCursor: query,
      $queryCursor: queryCursor,
    );
  }

  NestedQuery orderByDynamicList({
    bool descending = false,
    Object? startAt = _sentinel,
    Object? startAfter = _sentinel,
    Object? endAt = _sentinel,
    Object? endBefore = _sentinel,
    NestedDocumentSnapshot? startAtDocument,
    NestedDocumentSnapshot? endAtDocument,
    NestedDocumentSnapshot? endBeforeDocument,
    NestedDocumentSnapshot? startAfterDocument,
  }) {
    final query = $referenceWithoutCursor
        .orderBy(_$NestedFieldMap['dynamicList']!, descending: descending);
    var queryCursor = $queryCursor;

    if (startAtDocument != null) {
      queryCursor = queryCursor.copyWith(
        startAt: const [],
        startAtDocumentSnapshot: startAtDocument.snapshot,
      );
    }
    if (startAfterDocument != null) {
      queryCursor = queryCursor.copyWith(
        startAfter: const [],
        startAfterDocumentSnapshot: startAfterDocument.snapshot,
      );
    }
    if (endAtDocument != null) {
      queryCursor = queryCursor.copyWith(
        endAt: const [],
        endAtDocumentSnapshot: endAtDocument.snapshot,
      );
    }
    if (endBeforeDocument != null) {
      queryCursor = queryCursor.copyWith(
        endBefore: const [],
        endBeforeDocumentSnapshot: endBeforeDocument.snapshot,
      );
    }

    if (startAt != _sentinel) {
      queryCursor = queryCursor.copyWith(
        startAt: [...queryCursor.startAt, startAt],
        startAtDocumentSnapshot: null,
      );
    }
    if (startAfter != _sentinel) {
      queryCursor = queryCursor.copyWith(
        startAfter: [...queryCursor.startAfter, startAfter],
        startAfterDocumentSnapshot: null,
      );
    }
    if (endAt != _sentinel) {
      queryCursor = queryCursor.copyWith(
        endAt: [...queryCursor.endAt, endAt],
        endAtDocumentSnapshot: null,
      );
    }
    if (endBefore != _sentinel) {
      queryCursor = queryCursor.copyWith(
        endBefore: [...queryCursor.endBefore, endBefore],
        endBeforeDocumentSnapshot: null,
      );
    }

    return _$NestedQuery(
      _collection,
      $referenceWithoutCursor: query,
      $queryCursor: queryCursor,
    );
  }

<<<<<<< HEAD
  NestedQuery orderByEnumValue({
=======
  NestedQuery orderByBoolSet({
>>>>>>> 26ee5ed1
    bool descending = false,
    Object? startAt = _sentinel,
    Object? startAfter = _sentinel,
    Object? endAt = _sentinel,
    Object? endBefore = _sentinel,
    NestedDocumentSnapshot? startAtDocument,
    NestedDocumentSnapshot? endAtDocument,
    NestedDocumentSnapshot? endBeforeDocument,
    NestedDocumentSnapshot? startAfterDocument,
  }) {
<<<<<<< HEAD
    final query = $referenceWithoutCursor
        .orderBy(_$NestedFieldMap['enumValue']!, descending: descending);
    var queryCursor = $queryCursor;

    if (startAtDocument != null) {
      queryCursor = queryCursor.copyWith(
        startAt: const [],
        startAtDocumentSnapshot: startAtDocument.snapshot,
      );
    }
    if (startAfterDocument != null) {
      queryCursor = queryCursor.copyWith(
        startAfter: const [],
        startAfterDocumentSnapshot: startAfterDocument.snapshot,
      );
    }
    if (endAtDocument != null) {
      queryCursor = queryCursor.copyWith(
        endAt: const [],
        endAtDocumentSnapshot: endAtDocument.snapshot,
      );
    }
    if (endBeforeDocument != null) {
      queryCursor = queryCursor.copyWith(
        endBefore: const [],
        endBeforeDocumentSnapshot: endBeforeDocument.snapshot,
      );
    }

    if (startAt != _sentinel) {
      queryCursor = queryCursor.copyWith(
        startAt: [...queryCursor.startAt, startAt],
        startAtDocumentSnapshot: null,
      );
    }
    if (startAfter != _sentinel) {
      queryCursor = queryCursor.copyWith(
        startAfter: [...queryCursor.startAfter, startAfter],
        startAfterDocumentSnapshot: null,
      );
    }
    if (endAt != _sentinel) {
      queryCursor = queryCursor.copyWith(
        endAt: [...queryCursor.endAt, endAt],
        endAtDocumentSnapshot: null,
      );
    }
    if (endBefore != _sentinel) {
      queryCursor = queryCursor.copyWith(
        endBefore: [...queryCursor.endBefore, endBefore],
        endBeforeDocumentSnapshot: null,
      );
    }

    return _$NestedQuery(
      _collection,
      $referenceWithoutCursor: query,
      $queryCursor: queryCursor,
    );
  }

  NestedQuery orderByNullableEnumValue({
    bool descending = false,
    Object? startAt = _sentinel,
    Object? startAfter = _sentinel,
    Object? endAt = _sentinel,
    Object? endBefore = _sentinel,
    NestedDocumentSnapshot? startAtDocument,
    NestedDocumentSnapshot? endAtDocument,
    NestedDocumentSnapshot? endBeforeDocument,
    NestedDocumentSnapshot? startAfterDocument,
  }) {
    final query = $referenceWithoutCursor.orderBy(
        _$NestedFieldMap['nullableEnumValue']!,
        descending: descending);
    var queryCursor = $queryCursor;

    if (startAtDocument != null) {
      queryCursor = queryCursor.copyWith(
        startAt: const [],
        startAtDocumentSnapshot: startAtDocument.snapshot,
      );
    }
    if (startAfterDocument != null) {
      queryCursor = queryCursor.copyWith(
        startAfter: const [],
        startAfterDocumentSnapshot: startAfterDocument.snapshot,
      );
    }
    if (endAtDocument != null) {
      queryCursor = queryCursor.copyWith(
        endAt: const [],
        endAtDocumentSnapshot: endAtDocument.snapshot,
      );
    }
    if (endBeforeDocument != null) {
      queryCursor = queryCursor.copyWith(
        endBefore: const [],
        endBeforeDocumentSnapshot: endBeforeDocument.snapshot,
      );
    }

    if (startAt != _sentinel) {
      queryCursor = queryCursor.copyWith(
        startAt: [...queryCursor.startAt, startAt],
        startAtDocumentSnapshot: null,
      );
    }
    if (startAfter != _sentinel) {
      queryCursor = queryCursor.copyWith(
        startAfter: [...queryCursor.startAfter, startAfter],
        startAfterDocumentSnapshot: null,
      );
    }
    if (endAt != _sentinel) {
      queryCursor = queryCursor.copyWith(
        endAt: [...queryCursor.endAt, endAt],
        endAtDocumentSnapshot: null,
      );
    }
    if (endBefore != _sentinel) {
      queryCursor = queryCursor.copyWith(
        endBefore: [...queryCursor.endBefore, endBefore],
        endBeforeDocumentSnapshot: null,
      );
    }

    return _$NestedQuery(
      _collection,
      $referenceWithoutCursor: query,
      $queryCursor: queryCursor,
    );
  }

  NestedQuery orderByEnumList({
    bool descending = false,
    Object? startAt = _sentinel,
    Object? startAfter = _sentinel,
    Object? endAt = _sentinel,
    Object? endBefore = _sentinel,
    NestedDocumentSnapshot? startAtDocument,
    NestedDocumentSnapshot? endAtDocument,
    NestedDocumentSnapshot? endBeforeDocument,
    NestedDocumentSnapshot? startAfterDocument,
  }) {
    final query = $referenceWithoutCursor.orderBy(_$NestedFieldMap['enumList']!,
=======
    final query = $referenceWithoutCursor.orderBy(_$NestedFieldMap['boolSet']!,
>>>>>>> 26ee5ed1
        descending: descending);
    var queryCursor = $queryCursor;

    if (startAtDocument != null) {
      queryCursor = queryCursor.copyWith(
        startAt: const [],
        startAtDocumentSnapshot: startAtDocument.snapshot,
      );
    }
    if (startAfterDocument != null) {
      queryCursor = queryCursor.copyWith(
        startAfter: const [],
        startAfterDocumentSnapshot: startAfterDocument.snapshot,
      );
    }
    if (endAtDocument != null) {
      queryCursor = queryCursor.copyWith(
        endAt: const [],
        endAtDocumentSnapshot: endAtDocument.snapshot,
      );
    }
    if (endBeforeDocument != null) {
      queryCursor = queryCursor.copyWith(
        endBefore: const [],
        endBeforeDocumentSnapshot: endBeforeDocument.snapshot,
      );
    }

    if (startAt != _sentinel) {
      queryCursor = queryCursor.copyWith(
        startAt: [...queryCursor.startAt, startAt],
        startAtDocumentSnapshot: null,
      );
    }
    if (startAfter != _sentinel) {
      queryCursor = queryCursor.copyWith(
        startAfter: [...queryCursor.startAfter, startAfter],
        startAfterDocumentSnapshot: null,
      );
    }
    if (endAt != _sentinel) {
      queryCursor = queryCursor.copyWith(
        endAt: [...queryCursor.endAt, endAt],
        endAtDocumentSnapshot: null,
      );
    }
    if (endBefore != _sentinel) {
      queryCursor = queryCursor.copyWith(
        endBefore: [...queryCursor.endBefore, endBefore],
        endBeforeDocumentSnapshot: null,
      );
    }

    return _$NestedQuery(
      _collection,
      $referenceWithoutCursor: query,
      $queryCursor: queryCursor,
    );
  }

<<<<<<< HEAD
  NestedQuery orderByNullableEnumList({
    bool descending = false,
    Object? startAt = _sentinel,
    Object? startAfter = _sentinel,
    Object? endAt = _sentinel,
    Object? endBefore = _sentinel,
    NestedDocumentSnapshot? startAtDocument,
    NestedDocumentSnapshot? endAtDocument,
    NestedDocumentSnapshot? endBeforeDocument,
    NestedDocumentSnapshot? startAfterDocument,
  }) {
    final query = $referenceWithoutCursor
        .orderBy(_$NestedFieldMap['nullableEnumList']!, descending: descending);
    var queryCursor = $queryCursor;

    if (startAtDocument != null) {
      queryCursor = queryCursor.copyWith(
        startAt: const [],
        startAtDocumentSnapshot: startAtDocument.snapshot,
      );
    }
    if (startAfterDocument != null) {
      queryCursor = queryCursor.copyWith(
        startAfter: const [],
        startAfterDocumentSnapshot: startAfterDocument.snapshot,
      );
    }
    if (endAtDocument != null) {
      queryCursor = queryCursor.copyWith(
        endAt: const [],
        endAtDocumentSnapshot: endAtDocument.snapshot,
      );
    }
    if (endBeforeDocument != null) {
      queryCursor = queryCursor.copyWith(
        endBefore: const [],
        endBeforeDocumentSnapshot: endBeforeDocument.snapshot,
      );
    }

    if (startAt != _sentinel) {
      queryCursor = queryCursor.copyWith(
        startAt: [...queryCursor.startAt, startAt],
        startAtDocumentSnapshot: null,
      );
    }
    if (startAfter != _sentinel) {
      queryCursor = queryCursor.copyWith(
        startAfter: [...queryCursor.startAfter, startAfter],
        startAfterDocumentSnapshot: null,
      );
    }
    if (endAt != _sentinel) {
      queryCursor = queryCursor.copyWith(
        endAt: [...queryCursor.endAt, endAt],
        endAtDocumentSnapshot: null,
      );
    }
    if (endBefore != _sentinel) {
      queryCursor = queryCursor.copyWith(
        endBefore: [...queryCursor.endBefore, endBefore],
        endBeforeDocumentSnapshot: null,
      );
    }

    return _$NestedQuery(
      _collection,
      $referenceWithoutCursor: query,
      $queryCursor: queryCursor,
    );
  }

=======
>>>>>>> 26ee5ed1
  @override
  bool operator ==(Object other) {
    return other is _$NestedQuery &&
        other.runtimeType == runtimeType &&
        other.reference == reference;
  }

  @override
  int get hashCode => Object.hash(runtimeType, reference);
}

class NestedDocumentSnapshot extends FirestoreDocumentSnapshot<Nested> {
  NestedDocumentSnapshot._(this.snapshot) : data = snapshot.data();

  @override
  final DocumentSnapshot<Nested> snapshot;

  @override
  NestedDocumentReference get reference {
    return NestedDocumentReference(
      snapshot.reference,
    );
  }

  @override
  final Nested? data;
}

class NestedQuerySnapshot
    extends FirestoreQuerySnapshot<Nested, NestedQueryDocumentSnapshot> {
  NestedQuerySnapshot._(
    this.snapshot,
    this.docs,
    this.docChanges,
  );

  factory NestedQuerySnapshot._fromQuerySnapshot(
    QuerySnapshot<Nested> snapshot,
  ) {
    final docs = snapshot.docs.map(NestedQueryDocumentSnapshot._).toList();

    final docChanges = snapshot.docChanges.map((change) {
      return _decodeDocumentChange(
        change,
        NestedDocumentSnapshot._,
      );
    }).toList();

    return NestedQuerySnapshot._(
      snapshot,
      docs,
      docChanges,
    );
  }

  static FirestoreDocumentChange<NestedDocumentSnapshot>
      _decodeDocumentChange<T>(
    DocumentChange<T> docChange,
    NestedDocumentSnapshot Function(DocumentSnapshot<T> doc) decodeDoc,
  ) {
    return FirestoreDocumentChange<NestedDocumentSnapshot>(
      type: docChange.type,
      oldIndex: docChange.oldIndex,
      newIndex: docChange.newIndex,
      doc: decodeDoc(docChange.doc),
    );
  }

  final QuerySnapshot<Nested> snapshot;

  @override
  final List<NestedQueryDocumentSnapshot> docs;

  @override
  final List<FirestoreDocumentChange<NestedDocumentSnapshot>> docChanges;
}

class NestedQueryDocumentSnapshot extends FirestoreQueryDocumentSnapshot<Nested>
    implements NestedDocumentSnapshot {
  NestedQueryDocumentSnapshot._(this.snapshot) : data = snapshot.data();

  @override
  final QueryDocumentSnapshot<Nested> snapshot;

  @override
  final Nested data;

  @override
  NestedDocumentReference get reference {
    return NestedDocumentReference(snapshot.reference);
  }
}

/// A collection reference object can be used for adding documents,
/// getting document references, and querying for documents
/// (using the methods inherited from Query).
abstract class SplitFileModelCollectionReference
    implements
        SplitFileModelQuery,
        FirestoreCollectionReference<SplitFileModel,
            SplitFileModelQuerySnapshot> {
  factory SplitFileModelCollectionReference([
    FirebaseFirestore? firestore,
  ]) = _$SplitFileModelCollectionReference;

  static SplitFileModel fromFirestore(
    DocumentSnapshot<Map<String, Object?>> snapshot,
    SnapshotOptions? options,
  ) {
    return SplitFileModel.fromJson(snapshot.data()!);
  }

  static Map<String, Object?> toFirestore(
    SplitFileModel value,
    SetOptions? options,
  ) {
    return value.toJson();
  }

  @override
  CollectionReference<SplitFileModel> get reference;

  @override
  SplitFileModelDocumentReference doc([String? id]);

  /// Add a new document to this collection with the specified data,
  /// assigning it a document ID automatically.
  Future<SplitFileModelDocumentReference> add(SplitFileModel value);
}

class _$SplitFileModelCollectionReference extends _$SplitFileModelQuery
    implements SplitFileModelCollectionReference {
  factory _$SplitFileModelCollectionReference([FirebaseFirestore? firestore]) {
    firestore ??= FirebaseFirestore.instance;

    return _$SplitFileModelCollectionReference._(
      firestore.collection('split-file').withConverter(
            fromFirestore: SplitFileModelCollectionReference.fromFirestore,
            toFirestore: SplitFileModelCollectionReference.toFirestore,
          ),
    );
  }

  _$SplitFileModelCollectionReference._(
    CollectionReference<SplitFileModel> reference,
  ) : super(reference, $referenceWithoutCursor: reference);

  String get path => reference.path;

  @override
  CollectionReference<SplitFileModel> get reference =>
      super.reference as CollectionReference<SplitFileModel>;

  @override
  SplitFileModelDocumentReference doc([String? id]) {
    assert(
      id == null || id.split('/').length == 1,
      'The document ID cannot be from a different collection',
    );
    return SplitFileModelDocumentReference(
      reference.doc(id),
    );
  }

  @override
  Future<SplitFileModelDocumentReference> add(SplitFileModel value) {
    return reference
        .add(value)
        .then((ref) => SplitFileModelDocumentReference(ref));
  }

  @override
  bool operator ==(Object other) {
    return other is _$SplitFileModelCollectionReference &&
        other.runtimeType == runtimeType &&
        other.reference == reference;
  }

  @override
  int get hashCode => Object.hash(runtimeType, reference);
}

abstract class SplitFileModelDocumentReference
    extends FirestoreDocumentReference<SplitFileModel,
        SplitFileModelDocumentSnapshot> {
  factory SplitFileModelDocumentReference(
          DocumentReference<SplitFileModel> reference) =
      _$SplitFileModelDocumentReference;

  DocumentReference<SplitFileModel> get reference;

  /// A reference to the [SplitFileModelCollectionReference] containing this document.
  SplitFileModelCollectionReference get parent {
    return _$SplitFileModelCollectionReference(reference.firestore);
  }

  @override
  Stream<SplitFileModelDocumentSnapshot> snapshots();

  @override
  Future<SplitFileModelDocumentSnapshot> get([GetOptions? options]);

  @override
  Future<void> delete();
}

class _$SplitFileModelDocumentReference extends FirestoreDocumentReference<
    SplitFileModel,
    SplitFileModelDocumentSnapshot> implements SplitFileModelDocumentReference {
  _$SplitFileModelDocumentReference(this.reference);

  @override
  final DocumentReference<SplitFileModel> reference;

  /// A reference to the [SplitFileModelCollectionReference] containing this document.
  SplitFileModelCollectionReference get parent {
    return _$SplitFileModelCollectionReference(reference.firestore);
  }

  @override
  Stream<SplitFileModelDocumentSnapshot> snapshots() {
    return reference.snapshots().map(SplitFileModelDocumentSnapshot._);
  }

  @override
  Future<SplitFileModelDocumentSnapshot> get([GetOptions? options]) {
    return reference.get(options).then(SplitFileModelDocumentSnapshot._);
  }

  @override
  Future<SplitFileModelDocumentSnapshot> transactionGet(
      Transaction transaction) {
    return transaction.get(reference).then(SplitFileModelDocumentSnapshot._);
  }

  @override
  bool operator ==(Object other) {
    return other is SplitFileModelDocumentReference &&
        other.runtimeType == runtimeType &&
        other.parent == parent &&
        other.id == id;
  }

  @override
  int get hashCode => Object.hash(runtimeType, parent, id);
}

abstract class SplitFileModelQuery
    implements QueryReference<SplitFileModel, SplitFileModelQuerySnapshot> {
  @override
  SplitFileModelQuery limit(int limit);

  @override
  SplitFileModelQuery limitToLast(int limit);

  /// Perform an order query based on a [FieldPath].
  ///
  /// This method is considered unsafe as it does check that the field path
  /// maps to a valid property or that parameters such as [isEqualTo] receive
  /// a value of the correct type.
  ///
  /// If possible, instead use the more explicit variant of order queries:
  ///
  /// **AVOID**:
  /// ```dart
  /// collection.orderByFieldPath(
  ///   FieldPath.fromString('title'),
  ///   startAt: 'title',
  /// );
  /// ```
  ///
  /// **PREFER**:
  /// ```dart
  /// collection.orderByTitle(startAt: 'title');
  /// ```
  SplitFileModelQuery orderByFieldPath(
    FieldPath fieldPath, {
    bool descending = false,
    Object? startAt,
    Object? startAfter,
    Object? endAt,
    Object? endBefore,
    SplitFileModelDocumentSnapshot? startAtDocument,
    SplitFileModelDocumentSnapshot? endAtDocument,
    SplitFileModelDocumentSnapshot? endBeforeDocument,
    SplitFileModelDocumentSnapshot? startAfterDocument,
  });

  /// Perform a where query based on a [FieldPath].
  ///
  /// This method is considered unsafe as it does check that the field path
  /// maps to a valid property or that parameters such as [isEqualTo] receive
  /// a value of the correct type.
  ///
  /// If possible, instead use the more explicit variant of where queries:
  ///
  /// **AVOID**:
  /// ```dart
  /// collection.whereFieldPath(FieldPath.fromString('title'), isEqualTo: 'title');
  /// ```
  ///
  /// **PREFER**:
  /// ```dart
  /// collection.whereTitle(isEqualTo: 'title');
  /// ```
  SplitFileModelQuery whereFieldPath(
    FieldPath fieldPath, {
    Object? isEqualTo,
    Object? isNotEqualTo,
    Object? isLessThan,
    Object? isLessThanOrEqualTo,
    Object? isGreaterThan,
    Object? isGreaterThanOrEqualTo,
    Object? arrayContains,
    List<Object?>? arrayContainsAny,
    List<Object?>? whereIn,
    List<Object?>? whereNotIn,
    bool? isNull,
  });

  SplitFileModelQuery whereDocumentId({
    String? isEqualTo,
    String? isNotEqualTo,
    String? isLessThan,
    String? isLessThanOrEqualTo,
    String? isGreaterThan,
    String? isGreaterThanOrEqualTo,
    bool? isNull,
    List<String>? whereIn,
    List<String>? whereNotIn,
  });

  SplitFileModelQuery orderByDocumentId({
    bool descending = false,
    String startAt,
    String startAfter,
    String endAt,
    String endBefore,
    SplitFileModelDocumentSnapshot? startAtDocument,
    SplitFileModelDocumentSnapshot? endAtDocument,
    SplitFileModelDocumentSnapshot? endBeforeDocument,
    SplitFileModelDocumentSnapshot? startAfterDocument,
  });
}

class _$SplitFileModelQuery
    extends QueryReference<SplitFileModel, SplitFileModelQuerySnapshot>
    implements SplitFileModelQuery {
  _$SplitFileModelQuery(
    this._collection, {
    required Query<SplitFileModel> $referenceWithoutCursor,
    $QueryCursor $queryCursor = const $QueryCursor(),
  }) : super(
          $referenceWithoutCursor: $referenceWithoutCursor,
          $queryCursor: $queryCursor,
        );

  final CollectionReference<Object?> _collection;

  @override
  Stream<SplitFileModelQuerySnapshot> snapshots([SnapshotOptions? options]) {
    return reference
        .snapshots()
        .map(SplitFileModelQuerySnapshot._fromQuerySnapshot);
  }

  @override
  Future<SplitFileModelQuerySnapshot> get([GetOptions? options]) {
    return reference
        .get(options)
        .then(SplitFileModelQuerySnapshot._fromQuerySnapshot);
  }

  @override
  SplitFileModelQuery limit(int limit) {
    return _$SplitFileModelQuery(
      _collection,
      $referenceWithoutCursor: $referenceWithoutCursor.limit(limit),
      $queryCursor: $queryCursor,
    );
  }

  @override
  SplitFileModelQuery limitToLast(int limit) {
    return _$SplitFileModelQuery(
      _collection,
      $referenceWithoutCursor: $referenceWithoutCursor.limitToLast(limit),
      $queryCursor: $queryCursor,
    );
  }

  SplitFileModelQuery orderByFieldPath(
    FieldPath fieldPath, {
    bool descending = false,
    Object? startAt = _sentinel,
    Object? startAfter = _sentinel,
    Object? endAt = _sentinel,
    Object? endBefore = _sentinel,
    SplitFileModelDocumentSnapshot? startAtDocument,
    SplitFileModelDocumentSnapshot? endAtDocument,
    SplitFileModelDocumentSnapshot? endBeforeDocument,
    SplitFileModelDocumentSnapshot? startAfterDocument,
  }) {
    final query =
        $referenceWithoutCursor.orderBy(fieldPath, descending: descending);
    var queryCursor = $queryCursor;

    if (startAtDocument != null) {
      queryCursor = queryCursor.copyWith(
        startAt: const [],
        startAtDocumentSnapshot: startAtDocument.snapshot,
      );
    }
    if (startAfterDocument != null) {
      queryCursor = queryCursor.copyWith(
        startAfter: const [],
        startAfterDocumentSnapshot: startAfterDocument.snapshot,
      );
    }
    if (endAtDocument != null) {
      queryCursor = queryCursor.copyWith(
        endAt: const [],
        endAtDocumentSnapshot: endAtDocument.snapshot,
      );
    }
    if (endBeforeDocument != null) {
      queryCursor = queryCursor.copyWith(
        endBefore: const [],
        endBeforeDocumentSnapshot: endBeforeDocument.snapshot,
      );
    }

    if (startAt != _sentinel) {
      queryCursor = queryCursor.copyWith(
        startAt: [...queryCursor.startAt, startAt],
        startAtDocumentSnapshot: null,
      );
    }
    if (startAfter != _sentinel) {
      queryCursor = queryCursor.copyWith(
        startAfter: [...queryCursor.startAfter, startAfter],
        startAfterDocumentSnapshot: null,
      );
    }
    if (endAt != _sentinel) {
      queryCursor = queryCursor.copyWith(
        endAt: [...queryCursor.endAt, endAt],
        endAtDocumentSnapshot: null,
      );
    }
    if (endBefore != _sentinel) {
      queryCursor = queryCursor.copyWith(
        endBefore: [...queryCursor.endBefore, endBefore],
        endBeforeDocumentSnapshot: null,
      );
    }
    return _$SplitFileModelQuery(
      _collection,
      $referenceWithoutCursor: query,
      $queryCursor: queryCursor,
    );
  }

  SplitFileModelQuery whereFieldPath(
    FieldPath fieldPath, {
    Object? isEqualTo,
    Object? isNotEqualTo,
    Object? isLessThan,
    Object? isLessThanOrEqualTo,
    Object? isGreaterThan,
    Object? isGreaterThanOrEqualTo,
    Object? arrayContains,
    List<Object?>? arrayContainsAny,
    List<Object?>? whereIn,
    List<Object?>? whereNotIn,
    bool? isNull,
  }) {
    return _$SplitFileModelQuery(
      _collection,
      $referenceWithoutCursor: $referenceWithoutCursor.where(
        fieldPath,
        isEqualTo: isEqualTo,
        isNotEqualTo: isNotEqualTo,
        isLessThan: isLessThan,
        isLessThanOrEqualTo: isLessThanOrEqualTo,
        isGreaterThan: isGreaterThan,
        isGreaterThanOrEqualTo: isGreaterThanOrEqualTo,
        arrayContains: arrayContains,
        arrayContainsAny: arrayContainsAny,
        whereIn: whereIn,
        whereNotIn: whereNotIn,
        isNull: isNull,
      ),
      $queryCursor: $queryCursor,
    );
  }

  SplitFileModelQuery whereDocumentId({
    String? isEqualTo,
    String? isNotEqualTo,
    String? isLessThan,
    String? isLessThanOrEqualTo,
    String? isGreaterThan,
    String? isGreaterThanOrEqualTo,
    bool? isNull,
    List<String>? whereIn,
    List<String>? whereNotIn,
  }) {
    return _$SplitFileModelQuery(
      _collection,
      $referenceWithoutCursor: $referenceWithoutCursor.where(
        FieldPath.documentId,
        isEqualTo: isEqualTo,
        isNotEqualTo: isNotEqualTo,
        isLessThan: isLessThan,
        isLessThanOrEqualTo: isLessThanOrEqualTo,
        isGreaterThan: isGreaterThan,
        isGreaterThanOrEqualTo: isGreaterThanOrEqualTo,
        isNull: isNull,
        whereIn: whereIn,
        whereNotIn: whereNotIn,
      ),
      $queryCursor: $queryCursor,
    );
  }

  SplitFileModelQuery orderByDocumentId({
    bool descending = false,
    Object? startAt = _sentinel,
    Object? startAfter = _sentinel,
    Object? endAt = _sentinel,
    Object? endBefore = _sentinel,
    SplitFileModelDocumentSnapshot? startAtDocument,
    SplitFileModelDocumentSnapshot? endAtDocument,
    SplitFileModelDocumentSnapshot? endBeforeDocument,
    SplitFileModelDocumentSnapshot? startAfterDocument,
  }) {
    final query = $referenceWithoutCursor.orderBy(FieldPath.documentId,
        descending: descending);
    var queryCursor = $queryCursor;

    if (startAtDocument != null) {
      queryCursor = queryCursor.copyWith(
        startAt: const [],
        startAtDocumentSnapshot: startAtDocument.snapshot,
      );
    }
    if (startAfterDocument != null) {
      queryCursor = queryCursor.copyWith(
        startAfter: const [],
        startAfterDocumentSnapshot: startAfterDocument.snapshot,
      );
    }
    if (endAtDocument != null) {
      queryCursor = queryCursor.copyWith(
        endAt: const [],
        endAtDocumentSnapshot: endAtDocument.snapshot,
      );
    }
    if (endBeforeDocument != null) {
      queryCursor = queryCursor.copyWith(
        endBefore: const [],
        endBeforeDocumentSnapshot: endBeforeDocument.snapshot,
      );
    }

    if (startAt != _sentinel) {
      queryCursor = queryCursor.copyWith(
        startAt: [...queryCursor.startAt, startAt],
        startAtDocumentSnapshot: null,
      );
    }
    if (startAfter != _sentinel) {
      queryCursor = queryCursor.copyWith(
        startAfter: [...queryCursor.startAfter, startAfter],
        startAfterDocumentSnapshot: null,
      );
    }
    if (endAt != _sentinel) {
      queryCursor = queryCursor.copyWith(
        endAt: [...queryCursor.endAt, endAt],
        endAtDocumentSnapshot: null,
      );
    }
    if (endBefore != _sentinel) {
      queryCursor = queryCursor.copyWith(
        endBefore: [...queryCursor.endBefore, endBefore],
        endBeforeDocumentSnapshot: null,
      );
    }

    return _$SplitFileModelQuery(
      _collection,
      $referenceWithoutCursor: query,
      $queryCursor: queryCursor,
    );
  }

  @override
  bool operator ==(Object other) {
    return other is _$SplitFileModelQuery &&
        other.runtimeType == runtimeType &&
        other.reference == reference;
  }

  @override
  int get hashCode => Object.hash(runtimeType, reference);
}

class SplitFileModelDocumentSnapshot
    extends FirestoreDocumentSnapshot<SplitFileModel> {
  SplitFileModelDocumentSnapshot._(this.snapshot) : data = snapshot.data();

  @override
  final DocumentSnapshot<SplitFileModel> snapshot;

  @override
  SplitFileModelDocumentReference get reference {
    return SplitFileModelDocumentReference(
      snapshot.reference,
    );
  }

  @override
  final SplitFileModel? data;
}

class SplitFileModelQuerySnapshot extends FirestoreQuerySnapshot<SplitFileModel,
    SplitFileModelQueryDocumentSnapshot> {
  SplitFileModelQuerySnapshot._(
    this.snapshot,
    this.docs,
    this.docChanges,
  );

  factory SplitFileModelQuerySnapshot._fromQuerySnapshot(
    QuerySnapshot<SplitFileModel> snapshot,
  ) {
    final docs =
        snapshot.docs.map(SplitFileModelQueryDocumentSnapshot._).toList();

    final docChanges = snapshot.docChanges.map((change) {
      return _decodeDocumentChange(
        change,
        SplitFileModelDocumentSnapshot._,
      );
    }).toList();

    return SplitFileModelQuerySnapshot._(
      snapshot,
      docs,
      docChanges,
    );
  }

  static FirestoreDocumentChange<SplitFileModelDocumentSnapshot>
      _decodeDocumentChange<T>(
    DocumentChange<T> docChange,
    SplitFileModelDocumentSnapshot Function(DocumentSnapshot<T> doc) decodeDoc,
  ) {
    return FirestoreDocumentChange<SplitFileModelDocumentSnapshot>(
      type: docChange.type,
      oldIndex: docChange.oldIndex,
      newIndex: docChange.newIndex,
      doc: decodeDoc(docChange.doc),
    );
  }

  final QuerySnapshot<SplitFileModel> snapshot;

  @override
  final List<SplitFileModelQueryDocumentSnapshot> docs;

  @override
  final List<FirestoreDocumentChange<SplitFileModelDocumentSnapshot>>
      docChanges;
}

class SplitFileModelQueryDocumentSnapshot
    extends FirestoreQueryDocumentSnapshot<SplitFileModel>
    implements SplitFileModelDocumentSnapshot {
  SplitFileModelQueryDocumentSnapshot._(this.snapshot) : data = snapshot.data();

  @override
  final QueryDocumentSnapshot<SplitFileModel> snapshot;

  @override
  final SplitFileModel data;

  @override
  SplitFileModelDocumentReference get reference {
    return SplitFileModelDocumentReference(snapshot.reference);
  }
}

/// A collection reference object can be used for adding documents,
/// getting document references, and querying for documents
/// (using the methods inherited from Query).
abstract class EmptyModelCollectionReference
    implements
        EmptyModelQuery,
        FirestoreCollectionReference<EmptyModel, EmptyModelQuerySnapshot> {
  factory EmptyModelCollectionReference([
    FirebaseFirestore? firestore,
  ]) = _$EmptyModelCollectionReference;

  static EmptyModel fromFirestore(
    DocumentSnapshot<Map<String, Object?>> snapshot,
    SnapshotOptions? options,
  ) {
    return EmptyModel.fromJson(snapshot.data()!);
  }

  static Map<String, Object?> toFirestore(
    EmptyModel value,
    SetOptions? options,
  ) {
    return value.toJson();
  }

  @override
  CollectionReference<EmptyModel> get reference;

  @override
  EmptyModelDocumentReference doc([String? id]);

  /// Add a new document to this collection with the specified data,
  /// assigning it a document ID automatically.
  Future<EmptyModelDocumentReference> add(EmptyModel value);
}

class _$EmptyModelCollectionReference extends _$EmptyModelQuery
    implements EmptyModelCollectionReference {
  factory _$EmptyModelCollectionReference([FirebaseFirestore? firestore]) {
    firestore ??= FirebaseFirestore.instance;

    return _$EmptyModelCollectionReference._(
      firestore.collection('config').withConverter(
            fromFirestore: EmptyModelCollectionReference.fromFirestore,
            toFirestore: EmptyModelCollectionReference.toFirestore,
          ),
    );
  }

  _$EmptyModelCollectionReference._(
    CollectionReference<EmptyModel> reference,
  ) : super(reference, $referenceWithoutCursor: reference);

  String get path => reference.path;

  @override
  CollectionReference<EmptyModel> get reference =>
      super.reference as CollectionReference<EmptyModel>;

  @override
  EmptyModelDocumentReference doc([String? id]) {
    assert(
      id == null || id.split('/').length == 1,
      'The document ID cannot be from a different collection',
    );
    return EmptyModelDocumentReference(
      reference.doc(id),
    );
  }

  @override
  Future<EmptyModelDocumentReference> add(EmptyModel value) {
    return reference.add(value).then((ref) => EmptyModelDocumentReference(ref));
  }

  @override
  bool operator ==(Object other) {
    return other is _$EmptyModelCollectionReference &&
        other.runtimeType == runtimeType &&
        other.reference == reference;
  }

  @override
  int get hashCode => Object.hash(runtimeType, reference);
}

abstract class EmptyModelDocumentReference
    extends FirestoreDocumentReference<EmptyModel, EmptyModelDocumentSnapshot> {
  factory EmptyModelDocumentReference(DocumentReference<EmptyModel> reference) =
      _$EmptyModelDocumentReference;

  DocumentReference<EmptyModel> get reference;

  /// A reference to the [EmptyModelCollectionReference] containing this document.
  EmptyModelCollectionReference get parent {
    return _$EmptyModelCollectionReference(reference.firestore);
  }

  @override
  Stream<EmptyModelDocumentSnapshot> snapshots();

  @override
  Future<EmptyModelDocumentSnapshot> get([GetOptions? options]);

  @override
  Future<void> delete();
}

class _$EmptyModelDocumentReference
    extends FirestoreDocumentReference<EmptyModel, EmptyModelDocumentSnapshot>
    implements EmptyModelDocumentReference {
  _$EmptyModelDocumentReference(this.reference);

  @override
  final DocumentReference<EmptyModel> reference;

  /// A reference to the [EmptyModelCollectionReference] containing this document.
  EmptyModelCollectionReference get parent {
    return _$EmptyModelCollectionReference(reference.firestore);
  }

  @override
  Stream<EmptyModelDocumentSnapshot> snapshots() {
    return reference.snapshots().map(EmptyModelDocumentSnapshot._);
  }

  @override
  Future<EmptyModelDocumentSnapshot> get([GetOptions? options]) {
    return reference.get(options).then(EmptyModelDocumentSnapshot._);
  }

  @override
  Future<EmptyModelDocumentSnapshot> transactionGet(Transaction transaction) {
    return transaction.get(reference).then(EmptyModelDocumentSnapshot._);
  }

  @override
  bool operator ==(Object other) {
    return other is EmptyModelDocumentReference &&
        other.runtimeType == runtimeType &&
        other.parent == parent &&
        other.id == id;
  }

  @override
  int get hashCode => Object.hash(runtimeType, parent, id);
}

abstract class EmptyModelQuery
    implements QueryReference<EmptyModel, EmptyModelQuerySnapshot> {
  @override
  EmptyModelQuery limit(int limit);

  @override
  EmptyModelQuery limitToLast(int limit);

  /// Perform an order query based on a [FieldPath].
  ///
  /// This method is considered unsafe as it does check that the field path
  /// maps to a valid property or that parameters such as [isEqualTo] receive
  /// a value of the correct type.
  ///
  /// If possible, instead use the more explicit variant of order queries:
  ///
  /// **AVOID**:
  /// ```dart
  /// collection.orderByFieldPath(
  ///   FieldPath.fromString('title'),
  ///   startAt: 'title',
  /// );
  /// ```
  ///
  /// **PREFER**:
  /// ```dart
  /// collection.orderByTitle(startAt: 'title');
  /// ```
  EmptyModelQuery orderByFieldPath(
    FieldPath fieldPath, {
    bool descending = false,
    Object? startAt,
    Object? startAfter,
    Object? endAt,
    Object? endBefore,
    EmptyModelDocumentSnapshot? startAtDocument,
    EmptyModelDocumentSnapshot? endAtDocument,
    EmptyModelDocumentSnapshot? endBeforeDocument,
    EmptyModelDocumentSnapshot? startAfterDocument,
  });

  /// Perform a where query based on a [FieldPath].
  ///
  /// This method is considered unsafe as it does check that the field path
  /// maps to a valid property or that parameters such as [isEqualTo] receive
  /// a value of the correct type.
  ///
  /// If possible, instead use the more explicit variant of where queries:
  ///
  /// **AVOID**:
  /// ```dart
  /// collection.whereFieldPath(FieldPath.fromString('title'), isEqualTo: 'title');
  /// ```
  ///
  /// **PREFER**:
  /// ```dart
  /// collection.whereTitle(isEqualTo: 'title');
  /// ```
  EmptyModelQuery whereFieldPath(
    FieldPath fieldPath, {
    Object? isEqualTo,
    Object? isNotEqualTo,
    Object? isLessThan,
    Object? isLessThanOrEqualTo,
    Object? isGreaterThan,
    Object? isGreaterThanOrEqualTo,
    Object? arrayContains,
    List<Object?>? arrayContainsAny,
    List<Object?>? whereIn,
    List<Object?>? whereNotIn,
    bool? isNull,
  });

  EmptyModelQuery whereDocumentId({
    String? isEqualTo,
    String? isNotEqualTo,
    String? isLessThan,
    String? isLessThanOrEqualTo,
    String? isGreaterThan,
    String? isGreaterThanOrEqualTo,
    bool? isNull,
    List<String>? whereIn,
    List<String>? whereNotIn,
  });

  EmptyModelQuery orderByDocumentId({
    bool descending = false,
    String startAt,
    String startAfter,
    String endAt,
    String endBefore,
    EmptyModelDocumentSnapshot? startAtDocument,
    EmptyModelDocumentSnapshot? endAtDocument,
    EmptyModelDocumentSnapshot? endBeforeDocument,
    EmptyModelDocumentSnapshot? startAfterDocument,
  });
}

class _$EmptyModelQuery
    extends QueryReference<EmptyModel, EmptyModelQuerySnapshot>
    implements EmptyModelQuery {
  _$EmptyModelQuery(
    this._collection, {
    required Query<EmptyModel> $referenceWithoutCursor,
    $QueryCursor $queryCursor = const $QueryCursor(),
  }) : super(
          $referenceWithoutCursor: $referenceWithoutCursor,
          $queryCursor: $queryCursor,
        );

  final CollectionReference<Object?> _collection;

  @override
  Stream<EmptyModelQuerySnapshot> snapshots([SnapshotOptions? options]) {
    return reference
        .snapshots()
        .map(EmptyModelQuerySnapshot._fromQuerySnapshot);
  }

  @override
  Future<EmptyModelQuerySnapshot> get([GetOptions? options]) {
    return reference
        .get(options)
        .then(EmptyModelQuerySnapshot._fromQuerySnapshot);
  }

  @override
  EmptyModelQuery limit(int limit) {
    return _$EmptyModelQuery(
      _collection,
      $referenceWithoutCursor: $referenceWithoutCursor.limit(limit),
      $queryCursor: $queryCursor,
    );
  }

  @override
  EmptyModelQuery limitToLast(int limit) {
    return _$EmptyModelQuery(
      _collection,
      $referenceWithoutCursor: $referenceWithoutCursor.limitToLast(limit),
      $queryCursor: $queryCursor,
    );
  }

  EmptyModelQuery orderByFieldPath(
    FieldPath fieldPath, {
    bool descending = false,
    Object? startAt = _sentinel,
    Object? startAfter = _sentinel,
    Object? endAt = _sentinel,
    Object? endBefore = _sentinel,
    EmptyModelDocumentSnapshot? startAtDocument,
    EmptyModelDocumentSnapshot? endAtDocument,
    EmptyModelDocumentSnapshot? endBeforeDocument,
    EmptyModelDocumentSnapshot? startAfterDocument,
  }) {
    final query =
        $referenceWithoutCursor.orderBy(fieldPath, descending: descending);
    var queryCursor = $queryCursor;

    if (startAtDocument != null) {
      queryCursor = queryCursor.copyWith(
        startAt: const [],
        startAtDocumentSnapshot: startAtDocument.snapshot,
      );
    }
    if (startAfterDocument != null) {
      queryCursor = queryCursor.copyWith(
        startAfter: const [],
        startAfterDocumentSnapshot: startAfterDocument.snapshot,
      );
    }
    if (endAtDocument != null) {
      queryCursor = queryCursor.copyWith(
        endAt: const [],
        endAtDocumentSnapshot: endAtDocument.snapshot,
      );
    }
    if (endBeforeDocument != null) {
      queryCursor = queryCursor.copyWith(
        endBefore: const [],
        endBeforeDocumentSnapshot: endBeforeDocument.snapshot,
      );
    }

    if (startAt != _sentinel) {
      queryCursor = queryCursor.copyWith(
        startAt: [...queryCursor.startAt, startAt],
        startAtDocumentSnapshot: null,
      );
    }
    if (startAfter != _sentinel) {
      queryCursor = queryCursor.copyWith(
        startAfter: [...queryCursor.startAfter, startAfter],
        startAfterDocumentSnapshot: null,
      );
    }
    if (endAt != _sentinel) {
      queryCursor = queryCursor.copyWith(
        endAt: [...queryCursor.endAt, endAt],
        endAtDocumentSnapshot: null,
      );
    }
    if (endBefore != _sentinel) {
      queryCursor = queryCursor.copyWith(
        endBefore: [...queryCursor.endBefore, endBefore],
        endBeforeDocumentSnapshot: null,
      );
    }
    return _$EmptyModelQuery(
      _collection,
      $referenceWithoutCursor: query,
      $queryCursor: queryCursor,
    );
  }

  EmptyModelQuery whereFieldPath(
    FieldPath fieldPath, {
    Object? isEqualTo,
    Object? isNotEqualTo,
    Object? isLessThan,
    Object? isLessThanOrEqualTo,
    Object? isGreaterThan,
    Object? isGreaterThanOrEqualTo,
    Object? arrayContains,
    List<Object?>? arrayContainsAny,
    List<Object?>? whereIn,
    List<Object?>? whereNotIn,
    bool? isNull,
  }) {
    return _$EmptyModelQuery(
      _collection,
      $referenceWithoutCursor: $referenceWithoutCursor.where(
        fieldPath,
        isEqualTo: isEqualTo,
        isNotEqualTo: isNotEqualTo,
        isLessThan: isLessThan,
        isLessThanOrEqualTo: isLessThanOrEqualTo,
        isGreaterThan: isGreaterThan,
        isGreaterThanOrEqualTo: isGreaterThanOrEqualTo,
        arrayContains: arrayContains,
        arrayContainsAny: arrayContainsAny,
        whereIn: whereIn,
        whereNotIn: whereNotIn,
        isNull: isNull,
      ),
      $queryCursor: $queryCursor,
    );
  }

  EmptyModelQuery whereDocumentId({
    String? isEqualTo,
    String? isNotEqualTo,
    String? isLessThan,
    String? isLessThanOrEqualTo,
    String? isGreaterThan,
    String? isGreaterThanOrEqualTo,
    bool? isNull,
    List<String>? whereIn,
    List<String>? whereNotIn,
  }) {
    return _$EmptyModelQuery(
      _collection,
      $referenceWithoutCursor: $referenceWithoutCursor.where(
        FieldPath.documentId,
        isEqualTo: isEqualTo,
        isNotEqualTo: isNotEqualTo,
        isLessThan: isLessThan,
        isLessThanOrEqualTo: isLessThanOrEqualTo,
        isGreaterThan: isGreaterThan,
        isGreaterThanOrEqualTo: isGreaterThanOrEqualTo,
        isNull: isNull,
        whereIn: whereIn,
        whereNotIn: whereNotIn,
      ),
      $queryCursor: $queryCursor,
    );
  }

  EmptyModelQuery orderByDocumentId({
    bool descending = false,
    Object? startAt = _sentinel,
    Object? startAfter = _sentinel,
    Object? endAt = _sentinel,
    Object? endBefore = _sentinel,
    EmptyModelDocumentSnapshot? startAtDocument,
    EmptyModelDocumentSnapshot? endAtDocument,
    EmptyModelDocumentSnapshot? endBeforeDocument,
    EmptyModelDocumentSnapshot? startAfterDocument,
  }) {
    final query = $referenceWithoutCursor.orderBy(FieldPath.documentId,
        descending: descending);
    var queryCursor = $queryCursor;

    if (startAtDocument != null) {
      queryCursor = queryCursor.copyWith(
        startAt: const [],
        startAtDocumentSnapshot: startAtDocument.snapshot,
      );
    }
    if (startAfterDocument != null) {
      queryCursor = queryCursor.copyWith(
        startAfter: const [],
        startAfterDocumentSnapshot: startAfterDocument.snapshot,
      );
    }
    if (endAtDocument != null) {
      queryCursor = queryCursor.copyWith(
        endAt: const [],
        endAtDocumentSnapshot: endAtDocument.snapshot,
      );
    }
    if (endBeforeDocument != null) {
      queryCursor = queryCursor.copyWith(
        endBefore: const [],
        endBeforeDocumentSnapshot: endBeforeDocument.snapshot,
      );
    }

    if (startAt != _sentinel) {
      queryCursor = queryCursor.copyWith(
        startAt: [...queryCursor.startAt, startAt],
        startAtDocumentSnapshot: null,
      );
    }
    if (startAfter != _sentinel) {
      queryCursor = queryCursor.copyWith(
        startAfter: [...queryCursor.startAfter, startAfter],
        startAfterDocumentSnapshot: null,
      );
    }
    if (endAt != _sentinel) {
      queryCursor = queryCursor.copyWith(
        endAt: [...queryCursor.endAt, endAt],
        endAtDocumentSnapshot: null,
      );
    }
    if (endBefore != _sentinel) {
      queryCursor = queryCursor.copyWith(
        endBefore: [...queryCursor.endBefore, endBefore],
        endBeforeDocumentSnapshot: null,
      );
    }

    return _$EmptyModelQuery(
      _collection,
      $referenceWithoutCursor: query,
      $queryCursor: queryCursor,
    );
  }

  @override
  bool operator ==(Object other) {
    return other is _$EmptyModelQuery &&
        other.runtimeType == runtimeType &&
        other.reference == reference;
  }

  @override
  int get hashCode => Object.hash(runtimeType, reference);
}

class EmptyModelDocumentSnapshot extends FirestoreDocumentSnapshot<EmptyModel> {
  EmptyModelDocumentSnapshot._(this.snapshot) : data = snapshot.data();

  @override
  final DocumentSnapshot<EmptyModel> snapshot;

  @override
  EmptyModelDocumentReference get reference {
    return EmptyModelDocumentReference(
      snapshot.reference,
    );
  }

  @override
  final EmptyModel? data;
}

class EmptyModelQuerySnapshot extends FirestoreQuerySnapshot<EmptyModel,
    EmptyModelQueryDocumentSnapshot> {
  EmptyModelQuerySnapshot._(
    this.snapshot,
    this.docs,
    this.docChanges,
  );

  factory EmptyModelQuerySnapshot._fromQuerySnapshot(
    QuerySnapshot<EmptyModel> snapshot,
  ) {
    final docs = snapshot.docs.map(EmptyModelQueryDocumentSnapshot._).toList();

    final docChanges = snapshot.docChanges.map((change) {
      return _decodeDocumentChange(
        change,
        EmptyModelDocumentSnapshot._,
      );
    }).toList();

    return EmptyModelQuerySnapshot._(
      snapshot,
      docs,
      docChanges,
    );
  }

  static FirestoreDocumentChange<EmptyModelDocumentSnapshot>
      _decodeDocumentChange<T>(
    DocumentChange<T> docChange,
    EmptyModelDocumentSnapshot Function(DocumentSnapshot<T> doc) decodeDoc,
  ) {
    return FirestoreDocumentChange<EmptyModelDocumentSnapshot>(
      type: docChange.type,
      oldIndex: docChange.oldIndex,
      newIndex: docChange.newIndex,
      doc: decodeDoc(docChange.doc),
    );
  }

  final QuerySnapshot<EmptyModel> snapshot;

  @override
  final List<EmptyModelQueryDocumentSnapshot> docs;

  @override
  final List<FirestoreDocumentChange<EmptyModelDocumentSnapshot>> docChanges;
}

class EmptyModelQueryDocumentSnapshot
    extends FirestoreQueryDocumentSnapshot<EmptyModel>
    implements EmptyModelDocumentSnapshot {
  EmptyModelQueryDocumentSnapshot._(this.snapshot) : data = snapshot.data();

  @override
  final QueryDocumentSnapshot<EmptyModel> snapshot;

  @override
  final EmptyModel data;

  @override
  EmptyModelDocumentReference get reference {
    return EmptyModelDocumentReference(snapshot.reference);
  }
}

/// A collection reference object can be used for adding documents,
/// getting document references, and querying for documents
/// (using the methods inherited from Query).
abstract class OptionalJsonCollectionReference
    implements
        OptionalJsonQuery,
        FirestoreCollectionReference<OptionalJson, OptionalJsonQuerySnapshot> {
  factory OptionalJsonCollectionReference([
    FirebaseFirestore? firestore,
  ]) = _$OptionalJsonCollectionReference;

  static OptionalJson fromFirestore(
    DocumentSnapshot<Map<String, Object?>> snapshot,
    SnapshotOptions? options,
  ) {
    return _$OptionalJsonFromJson(snapshot.data()!);
  }

  static Map<String, Object?> toFirestore(
    OptionalJson value,
    SetOptions? options,
  ) {
    return _$OptionalJsonToJson(value);
  }

  @override
  CollectionReference<OptionalJson> get reference;

  @override
  OptionalJsonDocumentReference doc([String? id]);

  /// Add a new document to this collection with the specified data,
  /// assigning it a document ID automatically.
  Future<OptionalJsonDocumentReference> add(OptionalJson value);
}

class _$OptionalJsonCollectionReference extends _$OptionalJsonQuery
    implements OptionalJsonCollectionReference {
  factory _$OptionalJsonCollectionReference([FirebaseFirestore? firestore]) {
    firestore ??= FirebaseFirestore.instance;

    return _$OptionalJsonCollectionReference._(
      firestore.collection('root').withConverter(
            fromFirestore: OptionalJsonCollectionReference.fromFirestore,
            toFirestore: OptionalJsonCollectionReference.toFirestore,
          ),
    );
  }

  _$OptionalJsonCollectionReference._(
    CollectionReference<OptionalJson> reference,
  ) : super(reference, $referenceWithoutCursor: reference);

  String get path => reference.path;

  @override
  CollectionReference<OptionalJson> get reference =>
      super.reference as CollectionReference<OptionalJson>;

  @override
  OptionalJsonDocumentReference doc([String? id]) {
    assert(
      id == null || id.split('/').length == 1,
      'The document ID cannot be from a different collection',
    );
    return OptionalJsonDocumentReference(
      reference.doc(id),
    );
  }

  @override
  Future<OptionalJsonDocumentReference> add(OptionalJson value) {
    return reference
        .add(value)
        .then((ref) => OptionalJsonDocumentReference(ref));
  }

  @override
  bool operator ==(Object other) {
    return other is _$OptionalJsonCollectionReference &&
        other.runtimeType == runtimeType &&
        other.reference == reference;
  }

  @override
  int get hashCode => Object.hash(runtimeType, reference);
}

abstract class OptionalJsonDocumentReference extends FirestoreDocumentReference<
    OptionalJson, OptionalJsonDocumentSnapshot> {
  factory OptionalJsonDocumentReference(
          DocumentReference<OptionalJson> reference) =
      _$OptionalJsonDocumentReference;

  DocumentReference<OptionalJson> get reference;

  /// A reference to the [OptionalJsonCollectionReference] containing this document.
  OptionalJsonCollectionReference get parent {
    return _$OptionalJsonCollectionReference(reference.firestore);
  }

  @override
  Stream<OptionalJsonDocumentSnapshot> snapshots();

  @override
  Future<OptionalJsonDocumentSnapshot> get([GetOptions? options]);

  @override
  Future<void> delete();

  /// Updates data on the document. Data will be merged with any existing
  /// document data.
  ///
  /// If no document exists yet, the update will fail.
  Future<void> update({
    int value,
    FieldValue valueFieldValue,
  });

  /// Updates fields in the current document using the transaction API.
  ///
  /// The update will fail if applied to a document that does not exist.
  void transactionUpdate(
    Transaction transaction, {
    int value,
    FieldValue valueFieldValue,
  });
}

class _$OptionalJsonDocumentReference extends FirestoreDocumentReference<
    OptionalJson,
    OptionalJsonDocumentSnapshot> implements OptionalJsonDocumentReference {
  _$OptionalJsonDocumentReference(this.reference);

  @override
  final DocumentReference<OptionalJson> reference;

  /// A reference to the [OptionalJsonCollectionReference] containing this document.
  OptionalJsonCollectionReference get parent {
    return _$OptionalJsonCollectionReference(reference.firestore);
  }

  @override
  Stream<OptionalJsonDocumentSnapshot> snapshots() {
    return reference.snapshots().map(OptionalJsonDocumentSnapshot._);
  }

  @override
  Future<OptionalJsonDocumentSnapshot> get([GetOptions? options]) {
    return reference.get(options).then(OptionalJsonDocumentSnapshot._);
  }

  @override
  Future<OptionalJsonDocumentSnapshot> transactionGet(Transaction transaction) {
    return transaction.get(reference).then(OptionalJsonDocumentSnapshot._);
  }

  Future<void> update({
    Object? value = _sentinel,
    FieldValue? valueFieldValue,
  }) async {
    assert(
      value == _sentinel || valueFieldValue == null,
      "Cannot specify both value and valueFieldValue",
    );
    final json = {
      if (value != _sentinel) _$OptionalJsonFieldMap['value']!: value as int,
      if (valueFieldValue != null)
        _$OptionalJsonFieldMap['value']!: valueFieldValue,
    };

    return reference.update(json);
  }

  void transactionUpdate(
    Transaction transaction, {
    Object? value = _sentinel,
    FieldValue? valueFieldValue,
  }) {
    assert(
      value == _sentinel || valueFieldValue == null,
      "Cannot specify both value and valueFieldValue",
    );
    final json = {
      if (value != _sentinel) _$OptionalJsonFieldMap['value']!: value as int,
      if (valueFieldValue != null)
        _$OptionalJsonFieldMap['value']!: valueFieldValue,
    };

    transaction.update(reference, json);
  }

  @override
  bool operator ==(Object other) {
    return other is OptionalJsonDocumentReference &&
        other.runtimeType == runtimeType &&
        other.parent == parent &&
        other.id == id;
  }

  @override
  int get hashCode => Object.hash(runtimeType, parent, id);
}

abstract class OptionalJsonQuery
    implements QueryReference<OptionalJson, OptionalJsonQuerySnapshot> {
  @override
  OptionalJsonQuery limit(int limit);

  @override
  OptionalJsonQuery limitToLast(int limit);

  /// Perform an order query based on a [FieldPath].
  ///
  /// This method is considered unsafe as it does check that the field path
  /// maps to a valid property or that parameters such as [isEqualTo] receive
  /// a value of the correct type.
  ///
  /// If possible, instead use the more explicit variant of order queries:
  ///
  /// **AVOID**:
  /// ```dart
  /// collection.orderByFieldPath(
  ///   FieldPath.fromString('title'),
  ///   startAt: 'title',
  /// );
  /// ```
  ///
  /// **PREFER**:
  /// ```dart
  /// collection.orderByTitle(startAt: 'title');
  /// ```
  OptionalJsonQuery orderByFieldPath(
    FieldPath fieldPath, {
    bool descending = false,
    Object? startAt,
    Object? startAfter,
    Object? endAt,
    Object? endBefore,
    OptionalJsonDocumentSnapshot? startAtDocument,
    OptionalJsonDocumentSnapshot? endAtDocument,
    OptionalJsonDocumentSnapshot? endBeforeDocument,
    OptionalJsonDocumentSnapshot? startAfterDocument,
  });

  /// Perform a where query based on a [FieldPath].
  ///
  /// This method is considered unsafe as it does check that the field path
  /// maps to a valid property or that parameters such as [isEqualTo] receive
  /// a value of the correct type.
  ///
  /// If possible, instead use the more explicit variant of where queries:
  ///
  /// **AVOID**:
  /// ```dart
  /// collection.whereFieldPath(FieldPath.fromString('title'), isEqualTo: 'title');
  /// ```
  ///
  /// **PREFER**:
  /// ```dart
  /// collection.whereTitle(isEqualTo: 'title');
  /// ```
  OptionalJsonQuery whereFieldPath(
    FieldPath fieldPath, {
    Object? isEqualTo,
    Object? isNotEqualTo,
    Object? isLessThan,
    Object? isLessThanOrEqualTo,
    Object? isGreaterThan,
    Object? isGreaterThanOrEqualTo,
    Object? arrayContains,
    List<Object?>? arrayContainsAny,
    List<Object?>? whereIn,
    List<Object?>? whereNotIn,
    bool? isNull,
  });

  OptionalJsonQuery whereDocumentId({
    String? isEqualTo,
    String? isNotEqualTo,
    String? isLessThan,
    String? isLessThanOrEqualTo,
    String? isGreaterThan,
    String? isGreaterThanOrEqualTo,
    bool? isNull,
    List<String>? whereIn,
    List<String>? whereNotIn,
  });
  OptionalJsonQuery whereValue({
    int? isEqualTo,
    int? isNotEqualTo,
    int? isLessThan,
    int? isLessThanOrEqualTo,
    int? isGreaterThan,
    int? isGreaterThanOrEqualTo,
    bool? isNull,
    List<int>? whereIn,
    List<int>? whereNotIn,
  });

  OptionalJsonQuery orderByDocumentId({
    bool descending = false,
    String startAt,
    String startAfter,
    String endAt,
    String endBefore,
    OptionalJsonDocumentSnapshot? startAtDocument,
    OptionalJsonDocumentSnapshot? endAtDocument,
    OptionalJsonDocumentSnapshot? endBeforeDocument,
    OptionalJsonDocumentSnapshot? startAfterDocument,
  });

  OptionalJsonQuery orderByValue({
    bool descending = false,
    int startAt,
    int startAfter,
    int endAt,
    int endBefore,
    OptionalJsonDocumentSnapshot? startAtDocument,
    OptionalJsonDocumentSnapshot? endAtDocument,
    OptionalJsonDocumentSnapshot? endBeforeDocument,
    OptionalJsonDocumentSnapshot? startAfterDocument,
  });
}

class _$OptionalJsonQuery
    extends QueryReference<OptionalJson, OptionalJsonQuerySnapshot>
    implements OptionalJsonQuery {
  _$OptionalJsonQuery(
    this._collection, {
    required Query<OptionalJson> $referenceWithoutCursor,
    $QueryCursor $queryCursor = const $QueryCursor(),
  }) : super(
          $referenceWithoutCursor: $referenceWithoutCursor,
          $queryCursor: $queryCursor,
        );

  final CollectionReference<Object?> _collection;

  @override
  Stream<OptionalJsonQuerySnapshot> snapshots([SnapshotOptions? options]) {
    return reference
        .snapshots()
        .map(OptionalJsonQuerySnapshot._fromQuerySnapshot);
  }

  @override
  Future<OptionalJsonQuerySnapshot> get([GetOptions? options]) {
    return reference
        .get(options)
        .then(OptionalJsonQuerySnapshot._fromQuerySnapshot);
  }

  @override
  OptionalJsonQuery limit(int limit) {
    return _$OptionalJsonQuery(
      _collection,
      $referenceWithoutCursor: $referenceWithoutCursor.limit(limit),
      $queryCursor: $queryCursor,
    );
  }

  @override
  OptionalJsonQuery limitToLast(int limit) {
    return _$OptionalJsonQuery(
      _collection,
      $referenceWithoutCursor: $referenceWithoutCursor.limitToLast(limit),
      $queryCursor: $queryCursor,
    );
  }

  OptionalJsonQuery orderByFieldPath(
    FieldPath fieldPath, {
    bool descending = false,
    Object? startAt = _sentinel,
    Object? startAfter = _sentinel,
    Object? endAt = _sentinel,
    Object? endBefore = _sentinel,
    OptionalJsonDocumentSnapshot? startAtDocument,
    OptionalJsonDocumentSnapshot? endAtDocument,
    OptionalJsonDocumentSnapshot? endBeforeDocument,
    OptionalJsonDocumentSnapshot? startAfterDocument,
  }) {
    final query =
        $referenceWithoutCursor.orderBy(fieldPath, descending: descending);
    var queryCursor = $queryCursor;

    if (startAtDocument != null) {
      queryCursor = queryCursor.copyWith(
        startAt: const [],
        startAtDocumentSnapshot: startAtDocument.snapshot,
      );
    }
    if (startAfterDocument != null) {
      queryCursor = queryCursor.copyWith(
        startAfter: const [],
        startAfterDocumentSnapshot: startAfterDocument.snapshot,
      );
    }
    if (endAtDocument != null) {
      queryCursor = queryCursor.copyWith(
        endAt: const [],
        endAtDocumentSnapshot: endAtDocument.snapshot,
      );
    }
    if (endBeforeDocument != null) {
      queryCursor = queryCursor.copyWith(
        endBefore: const [],
        endBeforeDocumentSnapshot: endBeforeDocument.snapshot,
      );
    }

    if (startAt != _sentinel) {
      queryCursor = queryCursor.copyWith(
        startAt: [...queryCursor.startAt, startAt],
        startAtDocumentSnapshot: null,
      );
    }
    if (startAfter != _sentinel) {
      queryCursor = queryCursor.copyWith(
        startAfter: [...queryCursor.startAfter, startAfter],
        startAfterDocumentSnapshot: null,
      );
    }
    if (endAt != _sentinel) {
      queryCursor = queryCursor.copyWith(
        endAt: [...queryCursor.endAt, endAt],
        endAtDocumentSnapshot: null,
      );
    }
    if (endBefore != _sentinel) {
      queryCursor = queryCursor.copyWith(
        endBefore: [...queryCursor.endBefore, endBefore],
        endBeforeDocumentSnapshot: null,
      );
    }
    return _$OptionalJsonQuery(
      _collection,
      $referenceWithoutCursor: query,
      $queryCursor: queryCursor,
    );
  }

  OptionalJsonQuery whereFieldPath(
    FieldPath fieldPath, {
    Object? isEqualTo,
    Object? isNotEqualTo,
    Object? isLessThan,
    Object? isLessThanOrEqualTo,
    Object? isGreaterThan,
    Object? isGreaterThanOrEqualTo,
    Object? arrayContains,
    List<Object?>? arrayContainsAny,
    List<Object?>? whereIn,
    List<Object?>? whereNotIn,
    bool? isNull,
  }) {
    return _$OptionalJsonQuery(
      _collection,
      $referenceWithoutCursor: $referenceWithoutCursor.where(
        fieldPath,
        isEqualTo: isEqualTo,
        isNotEqualTo: isNotEqualTo,
        isLessThan: isLessThan,
        isLessThanOrEqualTo: isLessThanOrEqualTo,
        isGreaterThan: isGreaterThan,
        isGreaterThanOrEqualTo: isGreaterThanOrEqualTo,
        arrayContains: arrayContains,
        arrayContainsAny: arrayContainsAny,
        whereIn: whereIn,
        whereNotIn: whereNotIn,
        isNull: isNull,
      ),
      $queryCursor: $queryCursor,
    );
  }

  OptionalJsonQuery whereDocumentId({
    String? isEqualTo,
    String? isNotEqualTo,
    String? isLessThan,
    String? isLessThanOrEqualTo,
    String? isGreaterThan,
    String? isGreaterThanOrEqualTo,
    bool? isNull,
    List<String>? whereIn,
    List<String>? whereNotIn,
  }) {
    return _$OptionalJsonQuery(
      _collection,
      $referenceWithoutCursor: $referenceWithoutCursor.where(
        FieldPath.documentId,
        isEqualTo: isEqualTo,
        isNotEqualTo: isNotEqualTo,
        isLessThan: isLessThan,
        isLessThanOrEqualTo: isLessThanOrEqualTo,
        isGreaterThan: isGreaterThan,
        isGreaterThanOrEqualTo: isGreaterThanOrEqualTo,
        isNull: isNull,
        whereIn: whereIn,
        whereNotIn: whereNotIn,
      ),
      $queryCursor: $queryCursor,
    );
  }

  OptionalJsonQuery whereValue({
    int? isEqualTo,
    int? isNotEqualTo,
    int? isLessThan,
    int? isLessThanOrEqualTo,
    int? isGreaterThan,
    int? isGreaterThanOrEqualTo,
    bool? isNull,
    List<int>? whereIn,
    List<int>? whereNotIn,
  }) {
    return _$OptionalJsonQuery(
      _collection,
      $referenceWithoutCursor: $referenceWithoutCursor.where(
        _$OptionalJsonFieldMap['value']!,
        isEqualTo: isEqualTo,
        isNotEqualTo: isNotEqualTo,
        isLessThan: isLessThan,
        isLessThanOrEqualTo: isLessThanOrEqualTo,
        isGreaterThan: isGreaterThan,
        isGreaterThanOrEqualTo: isGreaterThanOrEqualTo,
        isNull: isNull,
        whereIn: whereIn,
        whereNotIn: whereNotIn,
      ),
      $queryCursor: $queryCursor,
    );
  }

  OptionalJsonQuery orderByDocumentId({
    bool descending = false,
    Object? startAt = _sentinel,
    Object? startAfter = _sentinel,
    Object? endAt = _sentinel,
    Object? endBefore = _sentinel,
    OptionalJsonDocumentSnapshot? startAtDocument,
    OptionalJsonDocumentSnapshot? endAtDocument,
    OptionalJsonDocumentSnapshot? endBeforeDocument,
    OptionalJsonDocumentSnapshot? startAfterDocument,
  }) {
    final query = $referenceWithoutCursor.orderBy(FieldPath.documentId,
        descending: descending);
    var queryCursor = $queryCursor;

    if (startAtDocument != null) {
      queryCursor = queryCursor.copyWith(
        startAt: const [],
        startAtDocumentSnapshot: startAtDocument.snapshot,
      );
    }
    if (startAfterDocument != null) {
      queryCursor = queryCursor.copyWith(
        startAfter: const [],
        startAfterDocumentSnapshot: startAfterDocument.snapshot,
      );
    }
    if (endAtDocument != null) {
      queryCursor = queryCursor.copyWith(
        endAt: const [],
        endAtDocumentSnapshot: endAtDocument.snapshot,
      );
    }
    if (endBeforeDocument != null) {
      queryCursor = queryCursor.copyWith(
        endBefore: const [],
        endBeforeDocumentSnapshot: endBeforeDocument.snapshot,
      );
    }

    if (startAt != _sentinel) {
      queryCursor = queryCursor.copyWith(
        startAt: [...queryCursor.startAt, startAt],
        startAtDocumentSnapshot: null,
      );
    }
    if (startAfter != _sentinel) {
      queryCursor = queryCursor.copyWith(
        startAfter: [...queryCursor.startAfter, startAfter],
        startAfterDocumentSnapshot: null,
      );
    }
    if (endAt != _sentinel) {
      queryCursor = queryCursor.copyWith(
        endAt: [...queryCursor.endAt, endAt],
        endAtDocumentSnapshot: null,
      );
    }
    if (endBefore != _sentinel) {
      queryCursor = queryCursor.copyWith(
        endBefore: [...queryCursor.endBefore, endBefore],
        endBeforeDocumentSnapshot: null,
      );
    }

    return _$OptionalJsonQuery(
      _collection,
      $referenceWithoutCursor: query,
      $queryCursor: queryCursor,
    );
  }

  OptionalJsonQuery orderByValue({
    bool descending = false,
    Object? startAt = _sentinel,
    Object? startAfter = _sentinel,
    Object? endAt = _sentinel,
    Object? endBefore = _sentinel,
    OptionalJsonDocumentSnapshot? startAtDocument,
    OptionalJsonDocumentSnapshot? endAtDocument,
    OptionalJsonDocumentSnapshot? endBeforeDocument,
    OptionalJsonDocumentSnapshot? startAfterDocument,
  }) {
    final query = $referenceWithoutCursor
        .orderBy(_$OptionalJsonFieldMap['value']!, descending: descending);
    var queryCursor = $queryCursor;

    if (startAtDocument != null) {
      queryCursor = queryCursor.copyWith(
        startAt: const [],
        startAtDocumentSnapshot: startAtDocument.snapshot,
      );
    }
    if (startAfterDocument != null) {
      queryCursor = queryCursor.copyWith(
        startAfter: const [],
        startAfterDocumentSnapshot: startAfterDocument.snapshot,
      );
    }
    if (endAtDocument != null) {
      queryCursor = queryCursor.copyWith(
        endAt: const [],
        endAtDocumentSnapshot: endAtDocument.snapshot,
      );
    }
    if (endBeforeDocument != null) {
      queryCursor = queryCursor.copyWith(
        endBefore: const [],
        endBeforeDocumentSnapshot: endBeforeDocument.snapshot,
      );
    }

    if (startAt != _sentinel) {
      queryCursor = queryCursor.copyWith(
        startAt: [...queryCursor.startAt, startAt],
        startAtDocumentSnapshot: null,
      );
    }
    if (startAfter != _sentinel) {
      queryCursor = queryCursor.copyWith(
        startAfter: [...queryCursor.startAfter, startAfter],
        startAfterDocumentSnapshot: null,
      );
    }
    if (endAt != _sentinel) {
      queryCursor = queryCursor.copyWith(
        endAt: [...queryCursor.endAt, endAt],
        endAtDocumentSnapshot: null,
      );
    }
    if (endBefore != _sentinel) {
      queryCursor = queryCursor.copyWith(
        endBefore: [...queryCursor.endBefore, endBefore],
        endBeforeDocumentSnapshot: null,
      );
    }

    return _$OptionalJsonQuery(
      _collection,
      $referenceWithoutCursor: query,
      $queryCursor: queryCursor,
    );
  }

  @override
  bool operator ==(Object other) {
    return other is _$OptionalJsonQuery &&
        other.runtimeType == runtimeType &&
        other.reference == reference;
  }

  @override
  int get hashCode => Object.hash(runtimeType, reference);
}

class OptionalJsonDocumentSnapshot
    extends FirestoreDocumentSnapshot<OptionalJson> {
  OptionalJsonDocumentSnapshot._(this.snapshot) : data = snapshot.data();

  @override
  final DocumentSnapshot<OptionalJson> snapshot;

  @override
  OptionalJsonDocumentReference get reference {
    return OptionalJsonDocumentReference(
      snapshot.reference,
    );
  }

  @override
  final OptionalJson? data;
}

class OptionalJsonQuerySnapshot extends FirestoreQuerySnapshot<OptionalJson,
    OptionalJsonQueryDocumentSnapshot> {
  OptionalJsonQuerySnapshot._(
    this.snapshot,
    this.docs,
    this.docChanges,
  );

  factory OptionalJsonQuerySnapshot._fromQuerySnapshot(
    QuerySnapshot<OptionalJson> snapshot,
  ) {
    final docs =
        snapshot.docs.map(OptionalJsonQueryDocumentSnapshot._).toList();

    final docChanges = snapshot.docChanges.map((change) {
      return _decodeDocumentChange(
        change,
        OptionalJsonDocumentSnapshot._,
      );
    }).toList();

    return OptionalJsonQuerySnapshot._(
      snapshot,
      docs,
      docChanges,
    );
  }

  static FirestoreDocumentChange<OptionalJsonDocumentSnapshot>
      _decodeDocumentChange<T>(
    DocumentChange<T> docChange,
    OptionalJsonDocumentSnapshot Function(DocumentSnapshot<T> doc) decodeDoc,
  ) {
    return FirestoreDocumentChange<OptionalJsonDocumentSnapshot>(
      type: docChange.type,
      oldIndex: docChange.oldIndex,
      newIndex: docChange.newIndex,
      doc: decodeDoc(docChange.doc),
    );
  }

  final QuerySnapshot<OptionalJson> snapshot;

  @override
  final List<OptionalJsonQueryDocumentSnapshot> docs;

  @override
  final List<FirestoreDocumentChange<OptionalJsonDocumentSnapshot>> docChanges;
}

class OptionalJsonQueryDocumentSnapshot
    extends FirestoreQueryDocumentSnapshot<OptionalJson>
    implements OptionalJsonDocumentSnapshot {
  OptionalJsonQueryDocumentSnapshot._(this.snapshot) : data = snapshot.data();

  @override
  final QueryDocumentSnapshot<OptionalJson> snapshot;

  @override
  final OptionalJson data;

  @override
  OptionalJsonDocumentReference get reference {
    return OptionalJsonDocumentReference(snapshot.reference);
  }
}

/// A collection reference object can be used for adding documents,
/// getting document references, and querying for documents
/// (using the methods inherited from Query).
abstract class MixedJsonCollectionReference
    implements
        MixedJsonQuery,
        FirestoreCollectionReference<MixedJson, MixedJsonQuerySnapshot> {
  factory MixedJsonCollectionReference([
    FirebaseFirestore? firestore,
  ]) = _$MixedJsonCollectionReference;

  static MixedJson fromFirestore(
    DocumentSnapshot<Map<String, Object?>> snapshot,
    SnapshotOptions? options,
  ) {
    return MixedJson.fromJson(snapshot.data()!);
  }

  static Map<String, Object?> toFirestore(
    MixedJson value,
    SetOptions? options,
  ) {
    return value.toJson();
  }

  @override
  CollectionReference<MixedJson> get reference;

  @override
  MixedJsonDocumentReference doc([String? id]);

  /// Add a new document to this collection with the specified data,
  /// assigning it a document ID automatically.
  Future<MixedJsonDocumentReference> add(MixedJson value);
}

class _$MixedJsonCollectionReference extends _$MixedJsonQuery
    implements MixedJsonCollectionReference {
  factory _$MixedJsonCollectionReference([FirebaseFirestore? firestore]) {
    firestore ??= FirebaseFirestore.instance;

    return _$MixedJsonCollectionReference._(
      firestore.collection('root').withConverter(
            fromFirestore: MixedJsonCollectionReference.fromFirestore,
            toFirestore: MixedJsonCollectionReference.toFirestore,
          ),
    );
  }

  _$MixedJsonCollectionReference._(
    CollectionReference<MixedJson> reference,
  ) : super(reference, $referenceWithoutCursor: reference);

  String get path => reference.path;

  @override
  CollectionReference<MixedJson> get reference =>
      super.reference as CollectionReference<MixedJson>;

  @override
  MixedJsonDocumentReference doc([String? id]) {
    assert(
      id == null || id.split('/').length == 1,
      'The document ID cannot be from a different collection',
    );
    return MixedJsonDocumentReference(
      reference.doc(id),
    );
  }

  @override
  Future<MixedJsonDocumentReference> add(MixedJson value) {
    return reference.add(value).then((ref) => MixedJsonDocumentReference(ref));
  }

  @override
  bool operator ==(Object other) {
    return other is _$MixedJsonCollectionReference &&
        other.runtimeType == runtimeType &&
        other.reference == reference;
  }

  @override
  int get hashCode => Object.hash(runtimeType, reference);
}

abstract class MixedJsonDocumentReference
    extends FirestoreDocumentReference<MixedJson, MixedJsonDocumentSnapshot> {
  factory MixedJsonDocumentReference(DocumentReference<MixedJson> reference) =
      _$MixedJsonDocumentReference;

  DocumentReference<MixedJson> get reference;

  /// A reference to the [MixedJsonCollectionReference] containing this document.
  MixedJsonCollectionReference get parent {
    return _$MixedJsonCollectionReference(reference.firestore);
  }

  @override
  Stream<MixedJsonDocumentSnapshot> snapshots();

  @override
  Future<MixedJsonDocumentSnapshot> get([GetOptions? options]);

  @override
  Future<void> delete();

  /// Updates data on the document. Data will be merged with any existing
  /// document data.
  ///
  /// If no document exists yet, the update will fail.
  Future<void> update({
    int value,
    FieldValue valueFieldValue,
  });

  /// Updates fields in the current document using the transaction API.
  ///
  /// The update will fail if applied to a document that does not exist.
  void transactionUpdate(
    Transaction transaction, {
    int value,
    FieldValue valueFieldValue,
  });
}

class _$MixedJsonDocumentReference
    extends FirestoreDocumentReference<MixedJson, MixedJsonDocumentSnapshot>
    implements MixedJsonDocumentReference {
  _$MixedJsonDocumentReference(this.reference);

  @override
  final DocumentReference<MixedJson> reference;

  /// A reference to the [MixedJsonCollectionReference] containing this document.
  MixedJsonCollectionReference get parent {
    return _$MixedJsonCollectionReference(reference.firestore);
  }

  @override
  Stream<MixedJsonDocumentSnapshot> snapshots() {
    return reference.snapshots().map(MixedJsonDocumentSnapshot._);
  }

  @override
  Future<MixedJsonDocumentSnapshot> get([GetOptions? options]) {
    return reference.get(options).then(MixedJsonDocumentSnapshot._);
  }

  @override
  Future<MixedJsonDocumentSnapshot> transactionGet(Transaction transaction) {
    return transaction.get(reference).then(MixedJsonDocumentSnapshot._);
  }

  Future<void> update({
    Object? value = _sentinel,
    FieldValue? valueFieldValue,
  }) async {
    assert(
      value == _sentinel || valueFieldValue == null,
      "Cannot specify both value and valueFieldValue",
    );
    final json = {
      if (value != _sentinel) _$MixedJsonFieldMap['value']!: value as int,
      if (valueFieldValue != null)
        _$MixedJsonFieldMap['value']!: valueFieldValue,
    };

    return reference.update(json);
  }

  void transactionUpdate(
    Transaction transaction, {
    Object? value = _sentinel,
    FieldValue? valueFieldValue,
  }) {
    assert(
      value == _sentinel || valueFieldValue == null,
      "Cannot specify both value and valueFieldValue",
    );
    final json = {
      if (value != _sentinel) _$MixedJsonFieldMap['value']!: value as int,
      if (valueFieldValue != null)
        _$MixedJsonFieldMap['value']!: valueFieldValue,
    };

    transaction.update(reference, json);
  }

  @override
  bool operator ==(Object other) {
    return other is MixedJsonDocumentReference &&
        other.runtimeType == runtimeType &&
        other.parent == parent &&
        other.id == id;
  }

  @override
  int get hashCode => Object.hash(runtimeType, parent, id);
}

abstract class MixedJsonQuery
    implements QueryReference<MixedJson, MixedJsonQuerySnapshot> {
  @override
  MixedJsonQuery limit(int limit);

  @override
  MixedJsonQuery limitToLast(int limit);

  /// Perform an order query based on a [FieldPath].
  ///
  /// This method is considered unsafe as it does check that the field path
  /// maps to a valid property or that parameters such as [isEqualTo] receive
  /// a value of the correct type.
  ///
  /// If possible, instead use the more explicit variant of order queries:
  ///
  /// **AVOID**:
  /// ```dart
  /// collection.orderByFieldPath(
  ///   FieldPath.fromString('title'),
  ///   startAt: 'title',
  /// );
  /// ```
  ///
  /// **PREFER**:
  /// ```dart
  /// collection.orderByTitle(startAt: 'title');
  /// ```
  MixedJsonQuery orderByFieldPath(
    FieldPath fieldPath, {
    bool descending = false,
    Object? startAt,
    Object? startAfter,
    Object? endAt,
    Object? endBefore,
    MixedJsonDocumentSnapshot? startAtDocument,
    MixedJsonDocumentSnapshot? endAtDocument,
    MixedJsonDocumentSnapshot? endBeforeDocument,
    MixedJsonDocumentSnapshot? startAfterDocument,
  });

  /// Perform a where query based on a [FieldPath].
  ///
  /// This method is considered unsafe as it does check that the field path
  /// maps to a valid property or that parameters such as [isEqualTo] receive
  /// a value of the correct type.
  ///
  /// If possible, instead use the more explicit variant of where queries:
  ///
  /// **AVOID**:
  /// ```dart
  /// collection.whereFieldPath(FieldPath.fromString('title'), isEqualTo: 'title');
  /// ```
  ///
  /// **PREFER**:
  /// ```dart
  /// collection.whereTitle(isEqualTo: 'title');
  /// ```
  MixedJsonQuery whereFieldPath(
    FieldPath fieldPath, {
    Object? isEqualTo,
    Object? isNotEqualTo,
    Object? isLessThan,
    Object? isLessThanOrEqualTo,
    Object? isGreaterThan,
    Object? isGreaterThanOrEqualTo,
    Object? arrayContains,
    List<Object?>? arrayContainsAny,
    List<Object?>? whereIn,
    List<Object?>? whereNotIn,
    bool? isNull,
  });

  MixedJsonQuery whereDocumentId({
    String? isEqualTo,
    String? isNotEqualTo,
    String? isLessThan,
    String? isLessThanOrEqualTo,
    String? isGreaterThan,
    String? isGreaterThanOrEqualTo,
    bool? isNull,
    List<String>? whereIn,
    List<String>? whereNotIn,
  });
  MixedJsonQuery whereValue({
    int? isEqualTo,
    int? isNotEqualTo,
    int? isLessThan,
    int? isLessThanOrEqualTo,
    int? isGreaterThan,
    int? isGreaterThanOrEqualTo,
    bool? isNull,
    List<int>? whereIn,
    List<int>? whereNotIn,
  });

  MixedJsonQuery orderByDocumentId({
    bool descending = false,
    String startAt,
    String startAfter,
    String endAt,
    String endBefore,
    MixedJsonDocumentSnapshot? startAtDocument,
    MixedJsonDocumentSnapshot? endAtDocument,
    MixedJsonDocumentSnapshot? endBeforeDocument,
    MixedJsonDocumentSnapshot? startAfterDocument,
  });

  MixedJsonQuery orderByValue({
    bool descending = false,
    int startAt,
    int startAfter,
    int endAt,
    int endBefore,
    MixedJsonDocumentSnapshot? startAtDocument,
    MixedJsonDocumentSnapshot? endAtDocument,
    MixedJsonDocumentSnapshot? endBeforeDocument,
    MixedJsonDocumentSnapshot? startAfterDocument,
  });
}

class _$MixedJsonQuery extends QueryReference<MixedJson, MixedJsonQuerySnapshot>
    implements MixedJsonQuery {
  _$MixedJsonQuery(
    this._collection, {
    required Query<MixedJson> $referenceWithoutCursor,
    $QueryCursor $queryCursor = const $QueryCursor(),
  }) : super(
          $referenceWithoutCursor: $referenceWithoutCursor,
          $queryCursor: $queryCursor,
        );

  final CollectionReference<Object?> _collection;

  @override
  Stream<MixedJsonQuerySnapshot> snapshots([SnapshotOptions? options]) {
    return reference.snapshots().map(MixedJsonQuerySnapshot._fromQuerySnapshot);
  }

  @override
  Future<MixedJsonQuerySnapshot> get([GetOptions? options]) {
    return reference
        .get(options)
        .then(MixedJsonQuerySnapshot._fromQuerySnapshot);
  }

  @override
  MixedJsonQuery limit(int limit) {
    return _$MixedJsonQuery(
      _collection,
      $referenceWithoutCursor: $referenceWithoutCursor.limit(limit),
      $queryCursor: $queryCursor,
    );
  }

  @override
  MixedJsonQuery limitToLast(int limit) {
    return _$MixedJsonQuery(
      _collection,
      $referenceWithoutCursor: $referenceWithoutCursor.limitToLast(limit),
      $queryCursor: $queryCursor,
    );
  }

  MixedJsonQuery orderByFieldPath(
    FieldPath fieldPath, {
    bool descending = false,
    Object? startAt = _sentinel,
    Object? startAfter = _sentinel,
    Object? endAt = _sentinel,
    Object? endBefore = _sentinel,
    MixedJsonDocumentSnapshot? startAtDocument,
    MixedJsonDocumentSnapshot? endAtDocument,
    MixedJsonDocumentSnapshot? endBeforeDocument,
    MixedJsonDocumentSnapshot? startAfterDocument,
  }) {
    final query =
        $referenceWithoutCursor.orderBy(fieldPath, descending: descending);
    var queryCursor = $queryCursor;

    if (startAtDocument != null) {
      queryCursor = queryCursor.copyWith(
        startAt: const [],
        startAtDocumentSnapshot: startAtDocument.snapshot,
      );
    }
    if (startAfterDocument != null) {
      queryCursor = queryCursor.copyWith(
        startAfter: const [],
        startAfterDocumentSnapshot: startAfterDocument.snapshot,
      );
    }
    if (endAtDocument != null) {
      queryCursor = queryCursor.copyWith(
        endAt: const [],
        endAtDocumentSnapshot: endAtDocument.snapshot,
      );
    }
    if (endBeforeDocument != null) {
      queryCursor = queryCursor.copyWith(
        endBefore: const [],
        endBeforeDocumentSnapshot: endBeforeDocument.snapshot,
      );
    }

    if (startAt != _sentinel) {
      queryCursor = queryCursor.copyWith(
        startAt: [...queryCursor.startAt, startAt],
        startAtDocumentSnapshot: null,
      );
    }
    if (startAfter != _sentinel) {
      queryCursor = queryCursor.copyWith(
        startAfter: [...queryCursor.startAfter, startAfter],
        startAfterDocumentSnapshot: null,
      );
    }
    if (endAt != _sentinel) {
      queryCursor = queryCursor.copyWith(
        endAt: [...queryCursor.endAt, endAt],
        endAtDocumentSnapshot: null,
      );
    }
    if (endBefore != _sentinel) {
      queryCursor = queryCursor.copyWith(
        endBefore: [...queryCursor.endBefore, endBefore],
        endBeforeDocumentSnapshot: null,
      );
    }
    return _$MixedJsonQuery(
      _collection,
      $referenceWithoutCursor: query,
      $queryCursor: queryCursor,
    );
  }

  MixedJsonQuery whereFieldPath(
    FieldPath fieldPath, {
    Object? isEqualTo,
    Object? isNotEqualTo,
    Object? isLessThan,
    Object? isLessThanOrEqualTo,
    Object? isGreaterThan,
    Object? isGreaterThanOrEqualTo,
    Object? arrayContains,
    List<Object?>? arrayContainsAny,
    List<Object?>? whereIn,
    List<Object?>? whereNotIn,
    bool? isNull,
  }) {
    return _$MixedJsonQuery(
      _collection,
      $referenceWithoutCursor: $referenceWithoutCursor.where(
        fieldPath,
        isEqualTo: isEqualTo,
        isNotEqualTo: isNotEqualTo,
        isLessThan: isLessThan,
        isLessThanOrEqualTo: isLessThanOrEqualTo,
        isGreaterThan: isGreaterThan,
        isGreaterThanOrEqualTo: isGreaterThanOrEqualTo,
        arrayContains: arrayContains,
        arrayContainsAny: arrayContainsAny,
        whereIn: whereIn,
        whereNotIn: whereNotIn,
        isNull: isNull,
      ),
      $queryCursor: $queryCursor,
    );
  }

  MixedJsonQuery whereDocumentId({
    String? isEqualTo,
    String? isNotEqualTo,
    String? isLessThan,
    String? isLessThanOrEqualTo,
    String? isGreaterThan,
    String? isGreaterThanOrEqualTo,
    bool? isNull,
    List<String>? whereIn,
    List<String>? whereNotIn,
  }) {
    return _$MixedJsonQuery(
      _collection,
      $referenceWithoutCursor: $referenceWithoutCursor.where(
        FieldPath.documentId,
        isEqualTo: isEqualTo,
        isNotEqualTo: isNotEqualTo,
        isLessThan: isLessThan,
        isLessThanOrEqualTo: isLessThanOrEqualTo,
        isGreaterThan: isGreaterThan,
        isGreaterThanOrEqualTo: isGreaterThanOrEqualTo,
        isNull: isNull,
        whereIn: whereIn,
        whereNotIn: whereNotIn,
      ),
      $queryCursor: $queryCursor,
    );
  }

  MixedJsonQuery whereValue({
    int? isEqualTo,
    int? isNotEqualTo,
    int? isLessThan,
    int? isLessThanOrEqualTo,
    int? isGreaterThan,
    int? isGreaterThanOrEqualTo,
    bool? isNull,
    List<int>? whereIn,
    List<int>? whereNotIn,
  }) {
    return _$MixedJsonQuery(
      _collection,
      $referenceWithoutCursor: $referenceWithoutCursor.where(
        _$MixedJsonFieldMap['value']!,
        isEqualTo: isEqualTo,
        isNotEqualTo: isNotEqualTo,
        isLessThan: isLessThan,
        isLessThanOrEqualTo: isLessThanOrEqualTo,
        isGreaterThan: isGreaterThan,
        isGreaterThanOrEqualTo: isGreaterThanOrEqualTo,
        isNull: isNull,
        whereIn: whereIn,
        whereNotIn: whereNotIn,
      ),
      $queryCursor: $queryCursor,
    );
  }

  MixedJsonQuery orderByDocumentId({
    bool descending = false,
    Object? startAt = _sentinel,
    Object? startAfter = _sentinel,
    Object? endAt = _sentinel,
    Object? endBefore = _sentinel,
    MixedJsonDocumentSnapshot? startAtDocument,
    MixedJsonDocumentSnapshot? endAtDocument,
    MixedJsonDocumentSnapshot? endBeforeDocument,
    MixedJsonDocumentSnapshot? startAfterDocument,
  }) {
    final query = $referenceWithoutCursor.orderBy(FieldPath.documentId,
        descending: descending);
    var queryCursor = $queryCursor;

    if (startAtDocument != null) {
      queryCursor = queryCursor.copyWith(
        startAt: const [],
        startAtDocumentSnapshot: startAtDocument.snapshot,
      );
    }
    if (startAfterDocument != null) {
      queryCursor = queryCursor.copyWith(
        startAfter: const [],
        startAfterDocumentSnapshot: startAfterDocument.snapshot,
      );
    }
    if (endAtDocument != null) {
      queryCursor = queryCursor.copyWith(
        endAt: const [],
        endAtDocumentSnapshot: endAtDocument.snapshot,
      );
    }
    if (endBeforeDocument != null) {
      queryCursor = queryCursor.copyWith(
        endBefore: const [],
        endBeforeDocumentSnapshot: endBeforeDocument.snapshot,
      );
    }

    if (startAt != _sentinel) {
      queryCursor = queryCursor.copyWith(
        startAt: [...queryCursor.startAt, startAt],
        startAtDocumentSnapshot: null,
      );
    }
    if (startAfter != _sentinel) {
      queryCursor = queryCursor.copyWith(
        startAfter: [...queryCursor.startAfter, startAfter],
        startAfterDocumentSnapshot: null,
      );
    }
    if (endAt != _sentinel) {
      queryCursor = queryCursor.copyWith(
        endAt: [...queryCursor.endAt, endAt],
        endAtDocumentSnapshot: null,
      );
    }
    if (endBefore != _sentinel) {
      queryCursor = queryCursor.copyWith(
        endBefore: [...queryCursor.endBefore, endBefore],
        endBeforeDocumentSnapshot: null,
      );
    }

    return _$MixedJsonQuery(
      _collection,
      $referenceWithoutCursor: query,
      $queryCursor: queryCursor,
    );
  }

  MixedJsonQuery orderByValue({
    bool descending = false,
    Object? startAt = _sentinel,
    Object? startAfter = _sentinel,
    Object? endAt = _sentinel,
    Object? endBefore = _sentinel,
    MixedJsonDocumentSnapshot? startAtDocument,
    MixedJsonDocumentSnapshot? endAtDocument,
    MixedJsonDocumentSnapshot? endBeforeDocument,
    MixedJsonDocumentSnapshot? startAfterDocument,
  }) {
    final query = $referenceWithoutCursor.orderBy(_$MixedJsonFieldMap['value']!,
        descending: descending);
    var queryCursor = $queryCursor;

    if (startAtDocument != null) {
      queryCursor = queryCursor.copyWith(
        startAt: const [],
        startAtDocumentSnapshot: startAtDocument.snapshot,
      );
    }
    if (startAfterDocument != null) {
      queryCursor = queryCursor.copyWith(
        startAfter: const [],
        startAfterDocumentSnapshot: startAfterDocument.snapshot,
      );
    }
    if (endAtDocument != null) {
      queryCursor = queryCursor.copyWith(
        endAt: const [],
        endAtDocumentSnapshot: endAtDocument.snapshot,
      );
    }
    if (endBeforeDocument != null) {
      queryCursor = queryCursor.copyWith(
        endBefore: const [],
        endBeforeDocumentSnapshot: endBeforeDocument.snapshot,
      );
    }

    if (startAt != _sentinel) {
      queryCursor = queryCursor.copyWith(
        startAt: [...queryCursor.startAt, startAt],
        startAtDocumentSnapshot: null,
      );
    }
    if (startAfter != _sentinel) {
      queryCursor = queryCursor.copyWith(
        startAfter: [...queryCursor.startAfter, startAfter],
        startAfterDocumentSnapshot: null,
      );
    }
    if (endAt != _sentinel) {
      queryCursor = queryCursor.copyWith(
        endAt: [...queryCursor.endAt, endAt],
        endAtDocumentSnapshot: null,
      );
    }
    if (endBefore != _sentinel) {
      queryCursor = queryCursor.copyWith(
        endBefore: [...queryCursor.endBefore, endBefore],
        endBeforeDocumentSnapshot: null,
      );
    }

    return _$MixedJsonQuery(
      _collection,
      $referenceWithoutCursor: query,
      $queryCursor: queryCursor,
    );
  }

  @override
  bool operator ==(Object other) {
    return other is _$MixedJsonQuery &&
        other.runtimeType == runtimeType &&
        other.reference == reference;
  }

  @override
  int get hashCode => Object.hash(runtimeType, reference);
}

class MixedJsonDocumentSnapshot extends FirestoreDocumentSnapshot<MixedJson> {
  MixedJsonDocumentSnapshot._(this.snapshot) : data = snapshot.data();

  @override
  final DocumentSnapshot<MixedJson> snapshot;

  @override
  MixedJsonDocumentReference get reference {
    return MixedJsonDocumentReference(
      snapshot.reference,
    );
  }

  @override
  final MixedJson? data;
}

class MixedJsonQuerySnapshot
    extends FirestoreQuerySnapshot<MixedJson, MixedJsonQueryDocumentSnapshot> {
  MixedJsonQuerySnapshot._(
    this.snapshot,
    this.docs,
    this.docChanges,
  );

  factory MixedJsonQuerySnapshot._fromQuerySnapshot(
    QuerySnapshot<MixedJson> snapshot,
  ) {
    final docs = snapshot.docs.map(MixedJsonQueryDocumentSnapshot._).toList();

    final docChanges = snapshot.docChanges.map((change) {
      return _decodeDocumentChange(
        change,
        MixedJsonDocumentSnapshot._,
      );
    }).toList();

    return MixedJsonQuerySnapshot._(
      snapshot,
      docs,
      docChanges,
    );
  }

  static FirestoreDocumentChange<MixedJsonDocumentSnapshot>
      _decodeDocumentChange<T>(
    DocumentChange<T> docChange,
    MixedJsonDocumentSnapshot Function(DocumentSnapshot<T> doc) decodeDoc,
  ) {
    return FirestoreDocumentChange<MixedJsonDocumentSnapshot>(
      type: docChange.type,
      oldIndex: docChange.oldIndex,
      newIndex: docChange.newIndex,
      doc: decodeDoc(docChange.doc),
    );
  }

  final QuerySnapshot<MixedJson> snapshot;

  @override
  final List<MixedJsonQueryDocumentSnapshot> docs;

  @override
  final List<FirestoreDocumentChange<MixedJsonDocumentSnapshot>> docChanges;
}

class MixedJsonQueryDocumentSnapshot
    extends FirestoreQueryDocumentSnapshot<MixedJson>
    implements MixedJsonDocumentSnapshot {
  MixedJsonQueryDocumentSnapshot._(this.snapshot) : data = snapshot.data();

  @override
  final QueryDocumentSnapshot<MixedJson> snapshot;

  @override
  final MixedJson data;

  @override
  MixedJsonDocumentReference get reference {
    return MixedJsonDocumentReference(snapshot.reference);
  }
}

/// A collection reference object can be used for adding documents,
/// getting document references, and querying for documents
/// (using the methods inherited from Query).
abstract class RootCollectionReference
    implements
        RootQuery,
        FirestoreCollectionReference<Root, RootQuerySnapshot> {
  factory RootCollectionReference([
    FirebaseFirestore? firestore,
  ]) = _$RootCollectionReference;

  static Root fromFirestore(
    DocumentSnapshot<Map<String, Object?>> snapshot,
    SnapshotOptions? options,
  ) {
    return Root.fromJson(snapshot.data()!);
  }

  static Map<String, Object?> toFirestore(
    Root value,
    SetOptions? options,
  ) {
    return value.toJson();
  }

  @override
  CollectionReference<Root> get reference;

  @override
  RootDocumentReference doc([String? id]);

  /// Add a new document to this collection with the specified data,
  /// assigning it a document ID automatically.
  Future<RootDocumentReference> add(Root value);
}

class _$RootCollectionReference extends _$RootQuery
    implements RootCollectionReference {
  factory _$RootCollectionReference([FirebaseFirestore? firestore]) {
    firestore ??= FirebaseFirestore.instance;

    return _$RootCollectionReference._(
      firestore.collection('root').withConverter(
            fromFirestore: RootCollectionReference.fromFirestore,
            toFirestore: RootCollectionReference.toFirestore,
          ),
    );
  }

  _$RootCollectionReference._(
    CollectionReference<Root> reference,
  ) : super(reference, $referenceWithoutCursor: reference);

  String get path => reference.path;

  @override
  CollectionReference<Root> get reference =>
      super.reference as CollectionReference<Root>;

  @override
  RootDocumentReference doc([String? id]) {
    assert(
      id == null || id.split('/').length == 1,
      'The document ID cannot be from a different collection',
    );
    return RootDocumentReference(
      reference.doc(id),
    );
  }

  @override
  Future<RootDocumentReference> add(Root value) {
    return reference.add(value).then((ref) => RootDocumentReference(ref));
  }

  @override
  bool operator ==(Object other) {
    return other is _$RootCollectionReference &&
        other.runtimeType == runtimeType &&
        other.reference == reference;
  }

  @override
  int get hashCode => Object.hash(runtimeType, reference);
}

abstract class RootDocumentReference
    extends FirestoreDocumentReference<Root, RootDocumentSnapshot> {
  factory RootDocumentReference(DocumentReference<Root> reference) =
      _$RootDocumentReference;

  DocumentReference<Root> get reference;

  /// A reference to the [RootCollectionReference] containing this document.
  RootCollectionReference get parent {
    return _$RootCollectionReference(reference.firestore);
  }

  late final SubCollectionReference sub = _$SubCollectionReference(
    reference,
  );

  late final AsCamelCaseCollectionReference asCamelCase =
      _$AsCamelCaseCollectionReference(
    reference,
  );

  late final CustomSubNameCollectionReference thisIsACustomName =
      _$CustomSubNameCollectionReference(
    reference,
  );

  late final ThisIsACustomPrefixCollectionReference customClassPrefix =
      _$ThisIsACustomPrefixCollectionReference(
    reference,
  );

  @override
  Stream<RootDocumentSnapshot> snapshots();

  @override
  Future<RootDocumentSnapshot> get([GetOptions? options]);

  @override
  Future<void> delete();

  /// Updates data on the document. Data will be merged with any existing
  /// document data.
  ///
  /// If no document exists yet, the update will fail.
  Future<void> update({
    String nonNullable,
    FieldValue nonNullableFieldValue,
    int? nullable,
    FieldValue nullableFieldValue,
  });

  /// Updates fields in the current document using the transaction API.
  ///
  /// The update will fail if applied to a document that does not exist.
  void transactionUpdate(
    Transaction transaction, {
    String nonNullable,
    FieldValue nonNullableFieldValue,
    int? nullable,
    FieldValue nullableFieldValue,
  });
}

class _$RootDocumentReference
    extends FirestoreDocumentReference<Root, RootDocumentSnapshot>
    implements RootDocumentReference {
  _$RootDocumentReference(this.reference);

  @override
  final DocumentReference<Root> reference;

  /// A reference to the [RootCollectionReference] containing this document.
  RootCollectionReference get parent {
    return _$RootCollectionReference(reference.firestore);
  }

  late final SubCollectionReference sub = _$SubCollectionReference(
    reference,
  );

  late final AsCamelCaseCollectionReference asCamelCase =
      _$AsCamelCaseCollectionReference(
    reference,
  );

  late final CustomSubNameCollectionReference thisIsACustomName =
      _$CustomSubNameCollectionReference(
    reference,
  );

  late final ThisIsACustomPrefixCollectionReference customClassPrefix =
      _$ThisIsACustomPrefixCollectionReference(
    reference,
  );

  @override
  Stream<RootDocumentSnapshot> snapshots() {
    return reference.snapshots().map(RootDocumentSnapshot._);
  }

  @override
  Future<RootDocumentSnapshot> get([GetOptions? options]) {
    return reference.get(options).then(RootDocumentSnapshot._);
  }

  @override
  Future<RootDocumentSnapshot> transactionGet(Transaction transaction) {
    return transaction.get(reference).then(RootDocumentSnapshot._);
  }

  Future<void> update({
    Object? nonNullable = _sentinel,
    FieldValue? nonNullableFieldValue,
    Object? nullable = _sentinel,
    FieldValue? nullableFieldValue,
  }) async {
    assert(
      nonNullable == _sentinel || nonNullableFieldValue == null,
      "Cannot specify both nonNullable and nonNullableFieldValue",
    );
    assert(
      nullable == _sentinel || nullableFieldValue == null,
      "Cannot specify both nullable and nullableFieldValue",
    );
    final json = {
      if (nonNullable != _sentinel)
        _$RootFieldMap['nonNullable']!: nonNullable as String,
      if (nonNullableFieldValue != null)
        _$RootFieldMap['nonNullable']!: nonNullableFieldValue,
      if (nullable != _sentinel) _$RootFieldMap['nullable']!: nullable as int?,
      if (nullableFieldValue != null)
        _$RootFieldMap['nullable']!: nullableFieldValue,
    };

    return reference.update(json);
  }

  void transactionUpdate(
    Transaction transaction, {
    Object? nonNullable = _sentinel,
    FieldValue? nonNullableFieldValue,
    Object? nullable = _sentinel,
    FieldValue? nullableFieldValue,
  }) {
    assert(
      nonNullable == _sentinel || nonNullableFieldValue == null,
      "Cannot specify both nonNullable and nonNullableFieldValue",
    );
    assert(
      nullable == _sentinel || nullableFieldValue == null,
      "Cannot specify both nullable and nullableFieldValue",
    );
    final json = {
      if (nonNullable != _sentinel)
        _$RootFieldMap['nonNullable']!: nonNullable as String,
      if (nonNullableFieldValue != null)
        _$RootFieldMap['nonNullable']!: nonNullableFieldValue,
      if (nullable != _sentinel) _$RootFieldMap['nullable']!: nullable as int?,
      if (nullableFieldValue != null)
        _$RootFieldMap['nullable']!: nullableFieldValue,
    };

    transaction.update(reference, json);
  }

  @override
  bool operator ==(Object other) {
    return other is RootDocumentReference &&
        other.runtimeType == runtimeType &&
        other.parent == parent &&
        other.id == id;
  }

  @override
  int get hashCode => Object.hash(runtimeType, parent, id);
}

abstract class RootQuery implements QueryReference<Root, RootQuerySnapshot> {
  @override
  RootQuery limit(int limit);

  @override
  RootQuery limitToLast(int limit);

  /// Perform an order query based on a [FieldPath].
  ///
  /// This method is considered unsafe as it does check that the field path
  /// maps to a valid property or that parameters such as [isEqualTo] receive
  /// a value of the correct type.
  ///
  /// If possible, instead use the more explicit variant of order queries:
  ///
  /// **AVOID**:
  /// ```dart
  /// collection.orderByFieldPath(
  ///   FieldPath.fromString('title'),
  ///   startAt: 'title',
  /// );
  /// ```
  ///
  /// **PREFER**:
  /// ```dart
  /// collection.orderByTitle(startAt: 'title');
  /// ```
  RootQuery orderByFieldPath(
    FieldPath fieldPath, {
    bool descending = false,
    Object? startAt,
    Object? startAfter,
    Object? endAt,
    Object? endBefore,
    RootDocumentSnapshot? startAtDocument,
    RootDocumentSnapshot? endAtDocument,
    RootDocumentSnapshot? endBeforeDocument,
    RootDocumentSnapshot? startAfterDocument,
  });

  /// Perform a where query based on a [FieldPath].
  ///
  /// This method is considered unsafe as it does check that the field path
  /// maps to a valid property or that parameters such as [isEqualTo] receive
  /// a value of the correct type.
  ///
  /// If possible, instead use the more explicit variant of where queries:
  ///
  /// **AVOID**:
  /// ```dart
  /// collection.whereFieldPath(FieldPath.fromString('title'), isEqualTo: 'title');
  /// ```
  ///
  /// **PREFER**:
  /// ```dart
  /// collection.whereTitle(isEqualTo: 'title');
  /// ```
  RootQuery whereFieldPath(
    FieldPath fieldPath, {
    Object? isEqualTo,
    Object? isNotEqualTo,
    Object? isLessThan,
    Object? isLessThanOrEqualTo,
    Object? isGreaterThan,
    Object? isGreaterThanOrEqualTo,
    Object? arrayContains,
    List<Object?>? arrayContainsAny,
    List<Object?>? whereIn,
    List<Object?>? whereNotIn,
    bool? isNull,
  });

  RootQuery whereDocumentId({
    String? isEqualTo,
    String? isNotEqualTo,
    String? isLessThan,
    String? isLessThanOrEqualTo,
    String? isGreaterThan,
    String? isGreaterThanOrEqualTo,
    bool? isNull,
    List<String>? whereIn,
    List<String>? whereNotIn,
  });
  RootQuery whereNonNullable({
    String? isEqualTo,
    String? isNotEqualTo,
    String? isLessThan,
    String? isLessThanOrEqualTo,
    String? isGreaterThan,
    String? isGreaterThanOrEqualTo,
    bool? isNull,
    List<String>? whereIn,
    List<String>? whereNotIn,
  });
  RootQuery whereNullable({
    int? isEqualTo,
    int? isNotEqualTo,
    int? isLessThan,
    int? isLessThanOrEqualTo,
    int? isGreaterThan,
    int? isGreaterThanOrEqualTo,
    bool? isNull,
    List<int?>? whereIn,
    List<int?>? whereNotIn,
  });

  RootQuery orderByDocumentId({
    bool descending = false,
    String startAt,
    String startAfter,
    String endAt,
    String endBefore,
    RootDocumentSnapshot? startAtDocument,
    RootDocumentSnapshot? endAtDocument,
    RootDocumentSnapshot? endBeforeDocument,
    RootDocumentSnapshot? startAfterDocument,
  });

  RootQuery orderByNonNullable({
    bool descending = false,
    String startAt,
    String startAfter,
    String endAt,
    String endBefore,
    RootDocumentSnapshot? startAtDocument,
    RootDocumentSnapshot? endAtDocument,
    RootDocumentSnapshot? endBeforeDocument,
    RootDocumentSnapshot? startAfterDocument,
  });

  RootQuery orderByNullable({
    bool descending = false,
    int? startAt,
    int? startAfter,
    int? endAt,
    int? endBefore,
    RootDocumentSnapshot? startAtDocument,
    RootDocumentSnapshot? endAtDocument,
    RootDocumentSnapshot? endBeforeDocument,
    RootDocumentSnapshot? startAfterDocument,
  });
}

class _$RootQuery extends QueryReference<Root, RootQuerySnapshot>
    implements RootQuery {
  _$RootQuery(
    this._collection, {
    required Query<Root> $referenceWithoutCursor,
    $QueryCursor $queryCursor = const $QueryCursor(),
  }) : super(
          $referenceWithoutCursor: $referenceWithoutCursor,
          $queryCursor: $queryCursor,
        );

  final CollectionReference<Object?> _collection;

  @override
  Stream<RootQuerySnapshot> snapshots([SnapshotOptions? options]) {
    return reference.snapshots().map(RootQuerySnapshot._fromQuerySnapshot);
  }

  @override
  Future<RootQuerySnapshot> get([GetOptions? options]) {
    return reference.get(options).then(RootQuerySnapshot._fromQuerySnapshot);
  }

  @override
  RootQuery limit(int limit) {
    return _$RootQuery(
      _collection,
      $referenceWithoutCursor: $referenceWithoutCursor.limit(limit),
      $queryCursor: $queryCursor,
    );
  }

  @override
  RootQuery limitToLast(int limit) {
    return _$RootQuery(
      _collection,
      $referenceWithoutCursor: $referenceWithoutCursor.limitToLast(limit),
      $queryCursor: $queryCursor,
    );
  }

  RootQuery orderByFieldPath(
    FieldPath fieldPath, {
    bool descending = false,
    Object? startAt = _sentinel,
    Object? startAfter = _sentinel,
    Object? endAt = _sentinel,
    Object? endBefore = _sentinel,
    RootDocumentSnapshot? startAtDocument,
    RootDocumentSnapshot? endAtDocument,
    RootDocumentSnapshot? endBeforeDocument,
    RootDocumentSnapshot? startAfterDocument,
  }) {
    final query =
        $referenceWithoutCursor.orderBy(fieldPath, descending: descending);
    var queryCursor = $queryCursor;

    if (startAtDocument != null) {
      queryCursor = queryCursor.copyWith(
        startAt: const [],
        startAtDocumentSnapshot: startAtDocument.snapshot,
      );
    }
    if (startAfterDocument != null) {
      queryCursor = queryCursor.copyWith(
        startAfter: const [],
        startAfterDocumentSnapshot: startAfterDocument.snapshot,
      );
    }
    if (endAtDocument != null) {
      queryCursor = queryCursor.copyWith(
        endAt: const [],
        endAtDocumentSnapshot: endAtDocument.snapshot,
      );
    }
    if (endBeforeDocument != null) {
      queryCursor = queryCursor.copyWith(
        endBefore: const [],
        endBeforeDocumentSnapshot: endBeforeDocument.snapshot,
      );
    }

    if (startAt != _sentinel) {
      queryCursor = queryCursor.copyWith(
        startAt: [...queryCursor.startAt, startAt],
        startAtDocumentSnapshot: null,
      );
    }
    if (startAfter != _sentinel) {
      queryCursor = queryCursor.copyWith(
        startAfter: [...queryCursor.startAfter, startAfter],
        startAfterDocumentSnapshot: null,
      );
    }
    if (endAt != _sentinel) {
      queryCursor = queryCursor.copyWith(
        endAt: [...queryCursor.endAt, endAt],
        endAtDocumentSnapshot: null,
      );
    }
    if (endBefore != _sentinel) {
      queryCursor = queryCursor.copyWith(
        endBefore: [...queryCursor.endBefore, endBefore],
        endBeforeDocumentSnapshot: null,
      );
    }
    return _$RootQuery(
      _collection,
      $referenceWithoutCursor: query,
      $queryCursor: queryCursor,
    );
  }

  RootQuery whereFieldPath(
    FieldPath fieldPath, {
    Object? isEqualTo,
    Object? isNotEqualTo,
    Object? isLessThan,
    Object? isLessThanOrEqualTo,
    Object? isGreaterThan,
    Object? isGreaterThanOrEqualTo,
    Object? arrayContains,
    List<Object?>? arrayContainsAny,
    List<Object?>? whereIn,
    List<Object?>? whereNotIn,
    bool? isNull,
  }) {
    return _$RootQuery(
      _collection,
      $referenceWithoutCursor: $referenceWithoutCursor.where(
        fieldPath,
        isEqualTo: isEqualTo,
        isNotEqualTo: isNotEqualTo,
        isLessThan: isLessThan,
        isLessThanOrEqualTo: isLessThanOrEqualTo,
        isGreaterThan: isGreaterThan,
        isGreaterThanOrEqualTo: isGreaterThanOrEqualTo,
        arrayContains: arrayContains,
        arrayContainsAny: arrayContainsAny,
        whereIn: whereIn,
        whereNotIn: whereNotIn,
        isNull: isNull,
      ),
      $queryCursor: $queryCursor,
    );
  }

  RootQuery whereDocumentId({
    String? isEqualTo,
    String? isNotEqualTo,
    String? isLessThan,
    String? isLessThanOrEqualTo,
    String? isGreaterThan,
    String? isGreaterThanOrEqualTo,
    bool? isNull,
    List<String>? whereIn,
    List<String>? whereNotIn,
  }) {
    return _$RootQuery(
      _collection,
      $referenceWithoutCursor: $referenceWithoutCursor.where(
        FieldPath.documentId,
        isEqualTo: isEqualTo,
        isNotEqualTo: isNotEqualTo,
        isLessThan: isLessThan,
        isLessThanOrEqualTo: isLessThanOrEqualTo,
        isGreaterThan: isGreaterThan,
        isGreaterThanOrEqualTo: isGreaterThanOrEqualTo,
        isNull: isNull,
        whereIn: whereIn,
        whereNotIn: whereNotIn,
      ),
      $queryCursor: $queryCursor,
    );
  }

  RootQuery whereNonNullable({
    String? isEqualTo,
    String? isNotEqualTo,
    String? isLessThan,
    String? isLessThanOrEqualTo,
    String? isGreaterThan,
    String? isGreaterThanOrEqualTo,
    bool? isNull,
    List<String>? whereIn,
    List<String>? whereNotIn,
  }) {
    return _$RootQuery(
      _collection,
      $referenceWithoutCursor: $referenceWithoutCursor.where(
        _$RootFieldMap['nonNullable']!,
        isEqualTo: isEqualTo,
        isNotEqualTo: isNotEqualTo,
        isLessThan: isLessThan,
        isLessThanOrEqualTo: isLessThanOrEqualTo,
        isGreaterThan: isGreaterThan,
        isGreaterThanOrEqualTo: isGreaterThanOrEqualTo,
        isNull: isNull,
        whereIn: whereIn,
        whereNotIn: whereNotIn,
      ),
      $queryCursor: $queryCursor,
    );
  }

  RootQuery whereNullable({
    int? isEqualTo,
    int? isNotEqualTo,
    int? isLessThan,
    int? isLessThanOrEqualTo,
    int? isGreaterThan,
    int? isGreaterThanOrEqualTo,
    bool? isNull,
    List<int?>? whereIn,
    List<int?>? whereNotIn,
  }) {
    return _$RootQuery(
      _collection,
      $referenceWithoutCursor: $referenceWithoutCursor.where(
        _$RootFieldMap['nullable']!,
        isEqualTo: isEqualTo,
        isNotEqualTo: isNotEqualTo,
        isLessThan: isLessThan,
        isLessThanOrEqualTo: isLessThanOrEqualTo,
        isGreaterThan: isGreaterThan,
        isGreaterThanOrEqualTo: isGreaterThanOrEqualTo,
        isNull: isNull,
        whereIn: whereIn,
        whereNotIn: whereNotIn,
      ),
      $queryCursor: $queryCursor,
    );
  }

  RootQuery orderByDocumentId({
    bool descending = false,
    Object? startAt = _sentinel,
    Object? startAfter = _sentinel,
    Object? endAt = _sentinel,
    Object? endBefore = _sentinel,
    RootDocumentSnapshot? startAtDocument,
    RootDocumentSnapshot? endAtDocument,
    RootDocumentSnapshot? endBeforeDocument,
    RootDocumentSnapshot? startAfterDocument,
  }) {
    final query = $referenceWithoutCursor.orderBy(FieldPath.documentId,
        descending: descending);
    var queryCursor = $queryCursor;

    if (startAtDocument != null) {
      queryCursor = queryCursor.copyWith(
        startAt: const [],
        startAtDocumentSnapshot: startAtDocument.snapshot,
      );
    }
    if (startAfterDocument != null) {
      queryCursor = queryCursor.copyWith(
        startAfter: const [],
        startAfterDocumentSnapshot: startAfterDocument.snapshot,
      );
    }
    if (endAtDocument != null) {
      queryCursor = queryCursor.copyWith(
        endAt: const [],
        endAtDocumentSnapshot: endAtDocument.snapshot,
      );
    }
    if (endBeforeDocument != null) {
      queryCursor = queryCursor.copyWith(
        endBefore: const [],
        endBeforeDocumentSnapshot: endBeforeDocument.snapshot,
      );
    }

    if (startAt != _sentinel) {
      queryCursor = queryCursor.copyWith(
        startAt: [...queryCursor.startAt, startAt],
        startAtDocumentSnapshot: null,
      );
    }
    if (startAfter != _sentinel) {
      queryCursor = queryCursor.copyWith(
        startAfter: [...queryCursor.startAfter, startAfter],
        startAfterDocumentSnapshot: null,
      );
    }
    if (endAt != _sentinel) {
      queryCursor = queryCursor.copyWith(
        endAt: [...queryCursor.endAt, endAt],
        endAtDocumentSnapshot: null,
      );
    }
    if (endBefore != _sentinel) {
      queryCursor = queryCursor.copyWith(
        endBefore: [...queryCursor.endBefore, endBefore],
        endBeforeDocumentSnapshot: null,
      );
    }

    return _$RootQuery(
      _collection,
      $referenceWithoutCursor: query,
      $queryCursor: queryCursor,
    );
  }

  RootQuery orderByNonNullable({
    bool descending = false,
    Object? startAt = _sentinel,
    Object? startAfter = _sentinel,
    Object? endAt = _sentinel,
    Object? endBefore = _sentinel,
    RootDocumentSnapshot? startAtDocument,
    RootDocumentSnapshot? endAtDocument,
    RootDocumentSnapshot? endBeforeDocument,
    RootDocumentSnapshot? startAfterDocument,
  }) {
    final query = $referenceWithoutCursor
        .orderBy(_$RootFieldMap['nonNullable']!, descending: descending);
    var queryCursor = $queryCursor;

    if (startAtDocument != null) {
      queryCursor = queryCursor.copyWith(
        startAt: const [],
        startAtDocumentSnapshot: startAtDocument.snapshot,
      );
    }
    if (startAfterDocument != null) {
      queryCursor = queryCursor.copyWith(
        startAfter: const [],
        startAfterDocumentSnapshot: startAfterDocument.snapshot,
      );
    }
    if (endAtDocument != null) {
      queryCursor = queryCursor.copyWith(
        endAt: const [],
        endAtDocumentSnapshot: endAtDocument.snapshot,
      );
    }
    if (endBeforeDocument != null) {
      queryCursor = queryCursor.copyWith(
        endBefore: const [],
        endBeforeDocumentSnapshot: endBeforeDocument.snapshot,
      );
    }

    if (startAt != _sentinel) {
      queryCursor = queryCursor.copyWith(
        startAt: [...queryCursor.startAt, startAt],
        startAtDocumentSnapshot: null,
      );
    }
    if (startAfter != _sentinel) {
      queryCursor = queryCursor.copyWith(
        startAfter: [...queryCursor.startAfter, startAfter],
        startAfterDocumentSnapshot: null,
      );
    }
    if (endAt != _sentinel) {
      queryCursor = queryCursor.copyWith(
        endAt: [...queryCursor.endAt, endAt],
        endAtDocumentSnapshot: null,
      );
    }
    if (endBefore != _sentinel) {
      queryCursor = queryCursor.copyWith(
        endBefore: [...queryCursor.endBefore, endBefore],
        endBeforeDocumentSnapshot: null,
      );
    }

    return _$RootQuery(
      _collection,
      $referenceWithoutCursor: query,
      $queryCursor: queryCursor,
    );
  }

  RootQuery orderByNullable({
    bool descending = false,
    Object? startAt = _sentinel,
    Object? startAfter = _sentinel,
    Object? endAt = _sentinel,
    Object? endBefore = _sentinel,
    RootDocumentSnapshot? startAtDocument,
    RootDocumentSnapshot? endAtDocument,
    RootDocumentSnapshot? endBeforeDocument,
    RootDocumentSnapshot? startAfterDocument,
  }) {
    final query = $referenceWithoutCursor.orderBy(_$RootFieldMap['nullable']!,
        descending: descending);
    var queryCursor = $queryCursor;

    if (startAtDocument != null) {
      queryCursor = queryCursor.copyWith(
        startAt: const [],
        startAtDocumentSnapshot: startAtDocument.snapshot,
      );
    }
    if (startAfterDocument != null) {
      queryCursor = queryCursor.copyWith(
        startAfter: const [],
        startAfterDocumentSnapshot: startAfterDocument.snapshot,
      );
    }
    if (endAtDocument != null) {
      queryCursor = queryCursor.copyWith(
        endAt: const [],
        endAtDocumentSnapshot: endAtDocument.snapshot,
      );
    }
    if (endBeforeDocument != null) {
      queryCursor = queryCursor.copyWith(
        endBefore: const [],
        endBeforeDocumentSnapshot: endBeforeDocument.snapshot,
      );
    }

    if (startAt != _sentinel) {
      queryCursor = queryCursor.copyWith(
        startAt: [...queryCursor.startAt, startAt],
        startAtDocumentSnapshot: null,
      );
    }
    if (startAfter != _sentinel) {
      queryCursor = queryCursor.copyWith(
        startAfter: [...queryCursor.startAfter, startAfter],
        startAfterDocumentSnapshot: null,
      );
    }
    if (endAt != _sentinel) {
      queryCursor = queryCursor.copyWith(
        endAt: [...queryCursor.endAt, endAt],
        endAtDocumentSnapshot: null,
      );
    }
    if (endBefore != _sentinel) {
      queryCursor = queryCursor.copyWith(
        endBefore: [...queryCursor.endBefore, endBefore],
        endBeforeDocumentSnapshot: null,
      );
    }

    return _$RootQuery(
      _collection,
      $referenceWithoutCursor: query,
      $queryCursor: queryCursor,
    );
  }

  @override
  bool operator ==(Object other) {
    return other is _$RootQuery &&
        other.runtimeType == runtimeType &&
        other.reference == reference;
  }

  @override
  int get hashCode => Object.hash(runtimeType, reference);
}

class RootDocumentSnapshot extends FirestoreDocumentSnapshot<Root> {
  RootDocumentSnapshot._(this.snapshot) : data = snapshot.data();

  @override
  final DocumentSnapshot<Root> snapshot;

  @override
  RootDocumentReference get reference {
    return RootDocumentReference(
      snapshot.reference,
    );
  }

  @override
  final Root? data;
}

class RootQuerySnapshot
    extends FirestoreQuerySnapshot<Root, RootQueryDocumentSnapshot> {
  RootQuerySnapshot._(
    this.snapshot,
    this.docs,
    this.docChanges,
  );

  factory RootQuerySnapshot._fromQuerySnapshot(
    QuerySnapshot<Root> snapshot,
  ) {
    final docs = snapshot.docs.map(RootQueryDocumentSnapshot._).toList();

    final docChanges = snapshot.docChanges.map((change) {
      return _decodeDocumentChange(
        change,
        RootDocumentSnapshot._,
      );
    }).toList();

    return RootQuerySnapshot._(
      snapshot,
      docs,
      docChanges,
    );
  }

  static FirestoreDocumentChange<RootDocumentSnapshot> _decodeDocumentChange<T>(
    DocumentChange<T> docChange,
    RootDocumentSnapshot Function(DocumentSnapshot<T> doc) decodeDoc,
  ) {
    return FirestoreDocumentChange<RootDocumentSnapshot>(
      type: docChange.type,
      oldIndex: docChange.oldIndex,
      newIndex: docChange.newIndex,
      doc: decodeDoc(docChange.doc),
    );
  }

  final QuerySnapshot<Root> snapshot;

  @override
  final List<RootQueryDocumentSnapshot> docs;

  @override
  final List<FirestoreDocumentChange<RootDocumentSnapshot>> docChanges;
}

class RootQueryDocumentSnapshot extends FirestoreQueryDocumentSnapshot<Root>
    implements RootDocumentSnapshot {
  RootQueryDocumentSnapshot._(this.snapshot) : data = snapshot.data();

  @override
  final QueryDocumentSnapshot<Root> snapshot;

  @override
  final Root data;

  @override
  RootDocumentReference get reference {
    return RootDocumentReference(snapshot.reference);
  }
}

/// A collection reference object can be used for adding documents,
/// getting document references, and querying for documents
/// (using the methods inherited from Query).
abstract class SubCollectionReference
    implements SubQuery, FirestoreCollectionReference<Sub, SubQuerySnapshot> {
  factory SubCollectionReference(
    DocumentReference<Root> parent,
  ) = _$SubCollectionReference;

  static Sub fromFirestore(
    DocumentSnapshot<Map<String, Object?>> snapshot,
    SnapshotOptions? options,
  ) {
    return Sub.fromJson(snapshot.data()!);
  }

  static Map<String, Object?> toFirestore(
    Sub value,
    SetOptions? options,
  ) {
    return value.toJson();
  }

  @override
  CollectionReference<Sub> get reference;

  /// A reference to the containing [RootDocumentReference] if this is a subcollection.
  RootDocumentReference get parent;

  @override
  SubDocumentReference doc([String? id]);

  /// Add a new document to this collection with the specified data,
  /// assigning it a document ID automatically.
  Future<SubDocumentReference> add(Sub value);
}

class _$SubCollectionReference extends _$SubQuery
    implements SubCollectionReference {
  factory _$SubCollectionReference(
    DocumentReference<Root> parent,
  ) {
    return _$SubCollectionReference._(
      RootDocumentReference(parent),
      parent.collection('sub').withConverter(
            fromFirestore: SubCollectionReference.fromFirestore,
            toFirestore: SubCollectionReference.toFirestore,
          ),
    );
  }

  _$SubCollectionReference._(
    this.parent,
    CollectionReference<Sub> reference,
  ) : super(reference, $referenceWithoutCursor: reference);

  @override
  final RootDocumentReference parent;

  String get path => reference.path;

  @override
  CollectionReference<Sub> get reference =>
      super.reference as CollectionReference<Sub>;

  @override
  SubDocumentReference doc([String? id]) {
    assert(
      id == null || id.split('/').length == 1,
      'The document ID cannot be from a different collection',
    );
    return SubDocumentReference(
      reference.doc(id),
    );
  }

  @override
  Future<SubDocumentReference> add(Sub value) {
    return reference.add(value).then((ref) => SubDocumentReference(ref));
  }

  @override
  bool operator ==(Object other) {
    return other is _$SubCollectionReference &&
        other.runtimeType == runtimeType &&
        other.reference == reference;
  }

  @override
  int get hashCode => Object.hash(runtimeType, reference);
}

abstract class SubDocumentReference
    extends FirestoreDocumentReference<Sub, SubDocumentSnapshot> {
  factory SubDocumentReference(DocumentReference<Sub> reference) =
      _$SubDocumentReference;

  DocumentReference<Sub> get reference;

  /// A reference to the [SubCollectionReference] containing this document.
  SubCollectionReference get parent {
    return _$SubCollectionReference(
      reference.parent.parent!.withConverter<Root>(
        fromFirestore: RootCollectionReference.fromFirestore,
        toFirestore: RootCollectionReference.toFirestore,
      ),
    );
  }

  @override
  Stream<SubDocumentSnapshot> snapshots();

  @override
  Future<SubDocumentSnapshot> get([GetOptions? options]);

  @override
  Future<void> delete();

  /// Updates data on the document. Data will be merged with any existing
  /// document data.
  ///
  /// If no document exists yet, the update will fail.
  Future<void> update({
    String nonNullable,
    FieldValue nonNullableFieldValue,
    int? nullable,
    FieldValue nullableFieldValue,
  });

  /// Updates fields in the current document using the transaction API.
  ///
  /// The update will fail if applied to a document that does not exist.
  void transactionUpdate(
    Transaction transaction, {
    String nonNullable,
    FieldValue nonNullableFieldValue,
    int? nullable,
    FieldValue nullableFieldValue,
  });
}

class _$SubDocumentReference
    extends FirestoreDocumentReference<Sub, SubDocumentSnapshot>
    implements SubDocumentReference {
  _$SubDocumentReference(this.reference);

  @override
  final DocumentReference<Sub> reference;

  /// A reference to the [SubCollectionReference] containing this document.
  SubCollectionReference get parent {
    return _$SubCollectionReference(
      reference.parent.parent!.withConverter<Root>(
        fromFirestore: RootCollectionReference.fromFirestore,
        toFirestore: RootCollectionReference.toFirestore,
      ),
    );
  }

  @override
  Stream<SubDocumentSnapshot> snapshots() {
    return reference.snapshots().map(SubDocumentSnapshot._);
  }

  @override
  Future<SubDocumentSnapshot> get([GetOptions? options]) {
    return reference.get(options).then(SubDocumentSnapshot._);
  }

  @override
  Future<SubDocumentSnapshot> transactionGet(Transaction transaction) {
    return transaction.get(reference).then(SubDocumentSnapshot._);
  }

  Future<void> update({
    Object? nonNullable = _sentinel,
    FieldValue? nonNullableFieldValue,
    Object? nullable = _sentinel,
    FieldValue? nullableFieldValue,
  }) async {
    assert(
      nonNullable == _sentinel || nonNullableFieldValue == null,
      "Cannot specify both nonNullable and nonNullableFieldValue",
    );
    assert(
      nullable == _sentinel || nullableFieldValue == null,
      "Cannot specify both nullable and nullableFieldValue",
    );
    final json = {
      if (nonNullable != _sentinel)
        _$SubFieldMap['nonNullable']!: nonNullable as String,
      if (nonNullableFieldValue != null)
        _$SubFieldMap['nonNullable']!: nonNullableFieldValue,
      if (nullable != _sentinel) _$SubFieldMap['nullable']!: nullable as int?,
      if (nullableFieldValue != null)
        _$SubFieldMap['nullable']!: nullableFieldValue,
    };

    return reference.update(json);
  }

  void transactionUpdate(
    Transaction transaction, {
    Object? nonNullable = _sentinel,
    FieldValue? nonNullableFieldValue,
    Object? nullable = _sentinel,
    FieldValue? nullableFieldValue,
  }) {
    assert(
      nonNullable == _sentinel || nonNullableFieldValue == null,
      "Cannot specify both nonNullable and nonNullableFieldValue",
    );
    assert(
      nullable == _sentinel || nullableFieldValue == null,
      "Cannot specify both nullable and nullableFieldValue",
    );
    final json = {
      if (nonNullable != _sentinel)
        _$SubFieldMap['nonNullable']!: nonNullable as String,
      if (nonNullableFieldValue != null)
        _$SubFieldMap['nonNullable']!: nonNullableFieldValue,
      if (nullable != _sentinel) _$SubFieldMap['nullable']!: nullable as int?,
      if (nullableFieldValue != null)
        _$SubFieldMap['nullable']!: nullableFieldValue,
    };

    transaction.update(reference, json);
  }

  @override
  bool operator ==(Object other) {
    return other is SubDocumentReference &&
        other.runtimeType == runtimeType &&
        other.parent == parent &&
        other.id == id;
  }

  @override
  int get hashCode => Object.hash(runtimeType, parent, id);
}

abstract class SubQuery implements QueryReference<Sub, SubQuerySnapshot> {
  @override
  SubQuery limit(int limit);

  @override
  SubQuery limitToLast(int limit);

  /// Perform an order query based on a [FieldPath].
  ///
  /// This method is considered unsafe as it does check that the field path
  /// maps to a valid property or that parameters such as [isEqualTo] receive
  /// a value of the correct type.
  ///
  /// If possible, instead use the more explicit variant of order queries:
  ///
  /// **AVOID**:
  /// ```dart
  /// collection.orderByFieldPath(
  ///   FieldPath.fromString('title'),
  ///   startAt: 'title',
  /// );
  /// ```
  ///
  /// **PREFER**:
  /// ```dart
  /// collection.orderByTitle(startAt: 'title');
  /// ```
  SubQuery orderByFieldPath(
    FieldPath fieldPath, {
    bool descending = false,
    Object? startAt,
    Object? startAfter,
    Object? endAt,
    Object? endBefore,
    SubDocumentSnapshot? startAtDocument,
    SubDocumentSnapshot? endAtDocument,
    SubDocumentSnapshot? endBeforeDocument,
    SubDocumentSnapshot? startAfterDocument,
  });

  /// Perform a where query based on a [FieldPath].
  ///
  /// This method is considered unsafe as it does check that the field path
  /// maps to a valid property or that parameters such as [isEqualTo] receive
  /// a value of the correct type.
  ///
  /// If possible, instead use the more explicit variant of where queries:
  ///
  /// **AVOID**:
  /// ```dart
  /// collection.whereFieldPath(FieldPath.fromString('title'), isEqualTo: 'title');
  /// ```
  ///
  /// **PREFER**:
  /// ```dart
  /// collection.whereTitle(isEqualTo: 'title');
  /// ```
  SubQuery whereFieldPath(
    FieldPath fieldPath, {
    Object? isEqualTo,
    Object? isNotEqualTo,
    Object? isLessThan,
    Object? isLessThanOrEqualTo,
    Object? isGreaterThan,
    Object? isGreaterThanOrEqualTo,
    Object? arrayContains,
    List<Object?>? arrayContainsAny,
    List<Object?>? whereIn,
    List<Object?>? whereNotIn,
    bool? isNull,
  });

  SubQuery whereDocumentId({
    String? isEqualTo,
    String? isNotEqualTo,
    String? isLessThan,
    String? isLessThanOrEqualTo,
    String? isGreaterThan,
    String? isGreaterThanOrEqualTo,
    bool? isNull,
    List<String>? whereIn,
    List<String>? whereNotIn,
  });
  SubQuery whereNonNullable({
    String? isEqualTo,
    String? isNotEqualTo,
    String? isLessThan,
    String? isLessThanOrEqualTo,
    String? isGreaterThan,
    String? isGreaterThanOrEqualTo,
    bool? isNull,
    List<String>? whereIn,
    List<String>? whereNotIn,
  });
  SubQuery whereNullable({
    int? isEqualTo,
    int? isNotEqualTo,
    int? isLessThan,
    int? isLessThanOrEqualTo,
    int? isGreaterThan,
    int? isGreaterThanOrEqualTo,
    bool? isNull,
    List<int?>? whereIn,
    List<int?>? whereNotIn,
  });

  SubQuery orderByDocumentId({
    bool descending = false,
    String startAt,
    String startAfter,
    String endAt,
    String endBefore,
    SubDocumentSnapshot? startAtDocument,
    SubDocumentSnapshot? endAtDocument,
    SubDocumentSnapshot? endBeforeDocument,
    SubDocumentSnapshot? startAfterDocument,
  });

  SubQuery orderByNonNullable({
    bool descending = false,
    String startAt,
    String startAfter,
    String endAt,
    String endBefore,
    SubDocumentSnapshot? startAtDocument,
    SubDocumentSnapshot? endAtDocument,
    SubDocumentSnapshot? endBeforeDocument,
    SubDocumentSnapshot? startAfterDocument,
  });

  SubQuery orderByNullable({
    bool descending = false,
    int? startAt,
    int? startAfter,
    int? endAt,
    int? endBefore,
    SubDocumentSnapshot? startAtDocument,
    SubDocumentSnapshot? endAtDocument,
    SubDocumentSnapshot? endBeforeDocument,
    SubDocumentSnapshot? startAfterDocument,
  });
}

class _$SubQuery extends QueryReference<Sub, SubQuerySnapshot>
    implements SubQuery {
  _$SubQuery(
    this._collection, {
    required Query<Sub> $referenceWithoutCursor,
    $QueryCursor $queryCursor = const $QueryCursor(),
  }) : super(
          $referenceWithoutCursor: $referenceWithoutCursor,
          $queryCursor: $queryCursor,
        );

  final CollectionReference<Object?> _collection;

  @override
  Stream<SubQuerySnapshot> snapshots([SnapshotOptions? options]) {
    return reference.snapshots().map(SubQuerySnapshot._fromQuerySnapshot);
  }

  @override
  Future<SubQuerySnapshot> get([GetOptions? options]) {
    return reference.get(options).then(SubQuerySnapshot._fromQuerySnapshot);
  }

  @override
  SubQuery limit(int limit) {
    return _$SubQuery(
      _collection,
      $referenceWithoutCursor: $referenceWithoutCursor.limit(limit),
      $queryCursor: $queryCursor,
    );
  }

  @override
  SubQuery limitToLast(int limit) {
    return _$SubQuery(
      _collection,
      $referenceWithoutCursor: $referenceWithoutCursor.limitToLast(limit),
      $queryCursor: $queryCursor,
    );
  }

  SubQuery orderByFieldPath(
    FieldPath fieldPath, {
    bool descending = false,
    Object? startAt = _sentinel,
    Object? startAfter = _sentinel,
    Object? endAt = _sentinel,
    Object? endBefore = _sentinel,
    SubDocumentSnapshot? startAtDocument,
    SubDocumentSnapshot? endAtDocument,
    SubDocumentSnapshot? endBeforeDocument,
    SubDocumentSnapshot? startAfterDocument,
  }) {
    final query =
        $referenceWithoutCursor.orderBy(fieldPath, descending: descending);
    var queryCursor = $queryCursor;

    if (startAtDocument != null) {
      queryCursor = queryCursor.copyWith(
        startAt: const [],
        startAtDocumentSnapshot: startAtDocument.snapshot,
      );
    }
    if (startAfterDocument != null) {
      queryCursor = queryCursor.copyWith(
        startAfter: const [],
        startAfterDocumentSnapshot: startAfterDocument.snapshot,
      );
    }
    if (endAtDocument != null) {
      queryCursor = queryCursor.copyWith(
        endAt: const [],
        endAtDocumentSnapshot: endAtDocument.snapshot,
      );
    }
    if (endBeforeDocument != null) {
      queryCursor = queryCursor.copyWith(
        endBefore: const [],
        endBeforeDocumentSnapshot: endBeforeDocument.snapshot,
      );
    }

    if (startAt != _sentinel) {
      queryCursor = queryCursor.copyWith(
        startAt: [...queryCursor.startAt, startAt],
        startAtDocumentSnapshot: null,
      );
    }
    if (startAfter != _sentinel) {
      queryCursor = queryCursor.copyWith(
        startAfter: [...queryCursor.startAfter, startAfter],
        startAfterDocumentSnapshot: null,
      );
    }
    if (endAt != _sentinel) {
      queryCursor = queryCursor.copyWith(
        endAt: [...queryCursor.endAt, endAt],
        endAtDocumentSnapshot: null,
      );
    }
    if (endBefore != _sentinel) {
      queryCursor = queryCursor.copyWith(
        endBefore: [...queryCursor.endBefore, endBefore],
        endBeforeDocumentSnapshot: null,
      );
    }
    return _$SubQuery(
      _collection,
      $referenceWithoutCursor: query,
      $queryCursor: queryCursor,
    );
  }

  SubQuery whereFieldPath(
    FieldPath fieldPath, {
    Object? isEqualTo,
    Object? isNotEqualTo,
    Object? isLessThan,
    Object? isLessThanOrEqualTo,
    Object? isGreaterThan,
    Object? isGreaterThanOrEqualTo,
    Object? arrayContains,
    List<Object?>? arrayContainsAny,
    List<Object?>? whereIn,
    List<Object?>? whereNotIn,
    bool? isNull,
  }) {
    return _$SubQuery(
      _collection,
      $referenceWithoutCursor: $referenceWithoutCursor.where(
        fieldPath,
        isEqualTo: isEqualTo,
        isNotEqualTo: isNotEqualTo,
        isLessThan: isLessThan,
        isLessThanOrEqualTo: isLessThanOrEqualTo,
        isGreaterThan: isGreaterThan,
        isGreaterThanOrEqualTo: isGreaterThanOrEqualTo,
        arrayContains: arrayContains,
        arrayContainsAny: arrayContainsAny,
        whereIn: whereIn,
        whereNotIn: whereNotIn,
        isNull: isNull,
      ),
      $queryCursor: $queryCursor,
    );
  }

  SubQuery whereDocumentId({
    String? isEqualTo,
    String? isNotEqualTo,
    String? isLessThan,
    String? isLessThanOrEqualTo,
    String? isGreaterThan,
    String? isGreaterThanOrEqualTo,
    bool? isNull,
    List<String>? whereIn,
    List<String>? whereNotIn,
  }) {
    return _$SubQuery(
      _collection,
      $referenceWithoutCursor: $referenceWithoutCursor.where(
        FieldPath.documentId,
        isEqualTo: isEqualTo,
        isNotEqualTo: isNotEqualTo,
        isLessThan: isLessThan,
        isLessThanOrEqualTo: isLessThanOrEqualTo,
        isGreaterThan: isGreaterThan,
        isGreaterThanOrEqualTo: isGreaterThanOrEqualTo,
        isNull: isNull,
        whereIn: whereIn,
        whereNotIn: whereNotIn,
      ),
      $queryCursor: $queryCursor,
    );
  }

  SubQuery whereNonNullable({
    String? isEqualTo,
    String? isNotEqualTo,
    String? isLessThan,
    String? isLessThanOrEqualTo,
    String? isGreaterThan,
    String? isGreaterThanOrEqualTo,
    bool? isNull,
    List<String>? whereIn,
    List<String>? whereNotIn,
  }) {
    return _$SubQuery(
      _collection,
      $referenceWithoutCursor: $referenceWithoutCursor.where(
        _$SubFieldMap['nonNullable']!,
        isEqualTo: isEqualTo,
        isNotEqualTo: isNotEqualTo,
        isLessThan: isLessThan,
        isLessThanOrEqualTo: isLessThanOrEqualTo,
        isGreaterThan: isGreaterThan,
        isGreaterThanOrEqualTo: isGreaterThanOrEqualTo,
        isNull: isNull,
        whereIn: whereIn,
        whereNotIn: whereNotIn,
      ),
      $queryCursor: $queryCursor,
    );
  }

  SubQuery whereNullable({
    int? isEqualTo,
    int? isNotEqualTo,
    int? isLessThan,
    int? isLessThanOrEqualTo,
    int? isGreaterThan,
    int? isGreaterThanOrEqualTo,
    bool? isNull,
    List<int?>? whereIn,
    List<int?>? whereNotIn,
  }) {
    return _$SubQuery(
      _collection,
      $referenceWithoutCursor: $referenceWithoutCursor.where(
        _$SubFieldMap['nullable']!,
        isEqualTo: isEqualTo,
        isNotEqualTo: isNotEqualTo,
        isLessThan: isLessThan,
        isLessThanOrEqualTo: isLessThanOrEqualTo,
        isGreaterThan: isGreaterThan,
        isGreaterThanOrEqualTo: isGreaterThanOrEqualTo,
        isNull: isNull,
        whereIn: whereIn,
        whereNotIn: whereNotIn,
      ),
      $queryCursor: $queryCursor,
    );
  }

  SubQuery orderByDocumentId({
    bool descending = false,
    Object? startAt = _sentinel,
    Object? startAfter = _sentinel,
    Object? endAt = _sentinel,
    Object? endBefore = _sentinel,
    SubDocumentSnapshot? startAtDocument,
    SubDocumentSnapshot? endAtDocument,
    SubDocumentSnapshot? endBeforeDocument,
    SubDocumentSnapshot? startAfterDocument,
  }) {
    final query = $referenceWithoutCursor.orderBy(FieldPath.documentId,
        descending: descending);
    var queryCursor = $queryCursor;

    if (startAtDocument != null) {
      queryCursor = queryCursor.copyWith(
        startAt: const [],
        startAtDocumentSnapshot: startAtDocument.snapshot,
      );
    }
    if (startAfterDocument != null) {
      queryCursor = queryCursor.copyWith(
        startAfter: const [],
        startAfterDocumentSnapshot: startAfterDocument.snapshot,
      );
    }
    if (endAtDocument != null) {
      queryCursor = queryCursor.copyWith(
        endAt: const [],
        endAtDocumentSnapshot: endAtDocument.snapshot,
      );
    }
    if (endBeforeDocument != null) {
      queryCursor = queryCursor.copyWith(
        endBefore: const [],
        endBeforeDocumentSnapshot: endBeforeDocument.snapshot,
      );
    }

    if (startAt != _sentinel) {
      queryCursor = queryCursor.copyWith(
        startAt: [...queryCursor.startAt, startAt],
        startAtDocumentSnapshot: null,
      );
    }
    if (startAfter != _sentinel) {
      queryCursor = queryCursor.copyWith(
        startAfter: [...queryCursor.startAfter, startAfter],
        startAfterDocumentSnapshot: null,
      );
    }
    if (endAt != _sentinel) {
      queryCursor = queryCursor.copyWith(
        endAt: [...queryCursor.endAt, endAt],
        endAtDocumentSnapshot: null,
      );
    }
    if (endBefore != _sentinel) {
      queryCursor = queryCursor.copyWith(
        endBefore: [...queryCursor.endBefore, endBefore],
        endBeforeDocumentSnapshot: null,
      );
    }

    return _$SubQuery(
      _collection,
      $referenceWithoutCursor: query,
      $queryCursor: queryCursor,
    );
  }

  SubQuery orderByNonNullable({
    bool descending = false,
    Object? startAt = _sentinel,
    Object? startAfter = _sentinel,
    Object? endAt = _sentinel,
    Object? endBefore = _sentinel,
    SubDocumentSnapshot? startAtDocument,
    SubDocumentSnapshot? endAtDocument,
    SubDocumentSnapshot? endBeforeDocument,
    SubDocumentSnapshot? startAfterDocument,
  }) {
    final query = $referenceWithoutCursor.orderBy(_$SubFieldMap['nonNullable']!,
        descending: descending);
    var queryCursor = $queryCursor;

    if (startAtDocument != null) {
      queryCursor = queryCursor.copyWith(
        startAt: const [],
        startAtDocumentSnapshot: startAtDocument.snapshot,
      );
    }
    if (startAfterDocument != null) {
      queryCursor = queryCursor.copyWith(
        startAfter: const [],
        startAfterDocumentSnapshot: startAfterDocument.snapshot,
      );
    }
    if (endAtDocument != null) {
      queryCursor = queryCursor.copyWith(
        endAt: const [],
        endAtDocumentSnapshot: endAtDocument.snapshot,
      );
    }
    if (endBeforeDocument != null) {
      queryCursor = queryCursor.copyWith(
        endBefore: const [],
        endBeforeDocumentSnapshot: endBeforeDocument.snapshot,
      );
    }

    if (startAt != _sentinel) {
      queryCursor = queryCursor.copyWith(
        startAt: [...queryCursor.startAt, startAt],
        startAtDocumentSnapshot: null,
      );
    }
    if (startAfter != _sentinel) {
      queryCursor = queryCursor.copyWith(
        startAfter: [...queryCursor.startAfter, startAfter],
        startAfterDocumentSnapshot: null,
      );
    }
    if (endAt != _sentinel) {
      queryCursor = queryCursor.copyWith(
        endAt: [...queryCursor.endAt, endAt],
        endAtDocumentSnapshot: null,
      );
    }
    if (endBefore != _sentinel) {
      queryCursor = queryCursor.copyWith(
        endBefore: [...queryCursor.endBefore, endBefore],
        endBeforeDocumentSnapshot: null,
      );
    }

    return _$SubQuery(
      _collection,
      $referenceWithoutCursor: query,
      $queryCursor: queryCursor,
    );
  }

  SubQuery orderByNullable({
    bool descending = false,
    Object? startAt = _sentinel,
    Object? startAfter = _sentinel,
    Object? endAt = _sentinel,
    Object? endBefore = _sentinel,
    SubDocumentSnapshot? startAtDocument,
    SubDocumentSnapshot? endAtDocument,
    SubDocumentSnapshot? endBeforeDocument,
    SubDocumentSnapshot? startAfterDocument,
  }) {
    final query = $referenceWithoutCursor.orderBy(_$SubFieldMap['nullable']!,
        descending: descending);
    var queryCursor = $queryCursor;

    if (startAtDocument != null) {
      queryCursor = queryCursor.copyWith(
        startAt: const [],
        startAtDocumentSnapshot: startAtDocument.snapshot,
      );
    }
    if (startAfterDocument != null) {
      queryCursor = queryCursor.copyWith(
        startAfter: const [],
        startAfterDocumentSnapshot: startAfterDocument.snapshot,
      );
    }
    if (endAtDocument != null) {
      queryCursor = queryCursor.copyWith(
        endAt: const [],
        endAtDocumentSnapshot: endAtDocument.snapshot,
      );
    }
    if (endBeforeDocument != null) {
      queryCursor = queryCursor.copyWith(
        endBefore: const [],
        endBeforeDocumentSnapshot: endBeforeDocument.snapshot,
      );
    }

    if (startAt != _sentinel) {
      queryCursor = queryCursor.copyWith(
        startAt: [...queryCursor.startAt, startAt],
        startAtDocumentSnapshot: null,
      );
    }
    if (startAfter != _sentinel) {
      queryCursor = queryCursor.copyWith(
        startAfter: [...queryCursor.startAfter, startAfter],
        startAfterDocumentSnapshot: null,
      );
    }
    if (endAt != _sentinel) {
      queryCursor = queryCursor.copyWith(
        endAt: [...queryCursor.endAt, endAt],
        endAtDocumentSnapshot: null,
      );
    }
    if (endBefore != _sentinel) {
      queryCursor = queryCursor.copyWith(
        endBefore: [...queryCursor.endBefore, endBefore],
        endBeforeDocumentSnapshot: null,
      );
    }

    return _$SubQuery(
      _collection,
      $referenceWithoutCursor: query,
      $queryCursor: queryCursor,
    );
  }

  @override
  bool operator ==(Object other) {
    return other is _$SubQuery &&
        other.runtimeType == runtimeType &&
        other.reference == reference;
  }

  @override
  int get hashCode => Object.hash(runtimeType, reference);
}

class SubDocumentSnapshot extends FirestoreDocumentSnapshot<Sub> {
  SubDocumentSnapshot._(this.snapshot) : data = snapshot.data();

  @override
  final DocumentSnapshot<Sub> snapshot;

  @override
  SubDocumentReference get reference {
    return SubDocumentReference(
      snapshot.reference,
    );
  }

  @override
  final Sub? data;
}

class SubQuerySnapshot
    extends FirestoreQuerySnapshot<Sub, SubQueryDocumentSnapshot> {
  SubQuerySnapshot._(
    this.snapshot,
    this.docs,
    this.docChanges,
  );

  factory SubQuerySnapshot._fromQuerySnapshot(
    QuerySnapshot<Sub> snapshot,
  ) {
    final docs = snapshot.docs.map(SubQueryDocumentSnapshot._).toList();

    final docChanges = snapshot.docChanges.map((change) {
      return _decodeDocumentChange(
        change,
        SubDocumentSnapshot._,
      );
    }).toList();

    return SubQuerySnapshot._(
      snapshot,
      docs,
      docChanges,
    );
  }

  static FirestoreDocumentChange<SubDocumentSnapshot> _decodeDocumentChange<T>(
    DocumentChange<T> docChange,
    SubDocumentSnapshot Function(DocumentSnapshot<T> doc) decodeDoc,
  ) {
    return FirestoreDocumentChange<SubDocumentSnapshot>(
      type: docChange.type,
      oldIndex: docChange.oldIndex,
      newIndex: docChange.newIndex,
      doc: decodeDoc(docChange.doc),
    );
  }

  final QuerySnapshot<Sub> snapshot;

  @override
  final List<SubQueryDocumentSnapshot> docs;

  @override
  final List<FirestoreDocumentChange<SubDocumentSnapshot>> docChanges;
}

class SubQueryDocumentSnapshot extends FirestoreQueryDocumentSnapshot<Sub>
    implements SubDocumentSnapshot {
  SubQueryDocumentSnapshot._(this.snapshot) : data = snapshot.data();

  @override
  final QueryDocumentSnapshot<Sub> snapshot;

  @override
  final Sub data;

  @override
  SubDocumentReference get reference {
    return SubDocumentReference(snapshot.reference);
  }
}

/// A collection reference object can be used for adding documents,
/// getting document references, and querying for documents
/// (using the methods inherited from Query).
abstract class AsCamelCaseCollectionReference
    implements
        AsCamelCaseQuery,
        FirestoreCollectionReference<AsCamelCase, AsCamelCaseQuerySnapshot> {
  factory AsCamelCaseCollectionReference(
    DocumentReference<Root> parent,
  ) = _$AsCamelCaseCollectionReference;

  static AsCamelCase fromFirestore(
    DocumentSnapshot<Map<String, Object?>> snapshot,
    SnapshotOptions? options,
  ) {
    return AsCamelCase.fromJson(snapshot.data()!);
  }

  static Map<String, Object?> toFirestore(
    AsCamelCase value,
    SetOptions? options,
  ) {
    return value.toJson();
  }

  @override
  CollectionReference<AsCamelCase> get reference;

  /// A reference to the containing [RootDocumentReference] if this is a subcollection.
  RootDocumentReference get parent;

  @override
  AsCamelCaseDocumentReference doc([String? id]);

  /// Add a new document to this collection with the specified data,
  /// assigning it a document ID automatically.
  Future<AsCamelCaseDocumentReference> add(AsCamelCase value);
}

class _$AsCamelCaseCollectionReference extends _$AsCamelCaseQuery
    implements AsCamelCaseCollectionReference {
  factory _$AsCamelCaseCollectionReference(
    DocumentReference<Root> parent,
  ) {
    return _$AsCamelCaseCollectionReference._(
      RootDocumentReference(parent),
      parent.collection('as-camel-case').withConverter(
            fromFirestore: AsCamelCaseCollectionReference.fromFirestore,
            toFirestore: AsCamelCaseCollectionReference.toFirestore,
          ),
    );
  }

  _$AsCamelCaseCollectionReference._(
    this.parent,
    CollectionReference<AsCamelCase> reference,
  ) : super(reference, $referenceWithoutCursor: reference);

  @override
  final RootDocumentReference parent;

  String get path => reference.path;

  @override
  CollectionReference<AsCamelCase> get reference =>
      super.reference as CollectionReference<AsCamelCase>;

  @override
  AsCamelCaseDocumentReference doc([String? id]) {
    assert(
      id == null || id.split('/').length == 1,
      'The document ID cannot be from a different collection',
    );
    return AsCamelCaseDocumentReference(
      reference.doc(id),
    );
  }

  @override
  Future<AsCamelCaseDocumentReference> add(AsCamelCase value) {
    return reference
        .add(value)
        .then((ref) => AsCamelCaseDocumentReference(ref));
  }

  @override
  bool operator ==(Object other) {
    return other is _$AsCamelCaseCollectionReference &&
        other.runtimeType == runtimeType &&
        other.reference == reference;
  }

  @override
  int get hashCode => Object.hash(runtimeType, reference);
}

abstract class AsCamelCaseDocumentReference extends FirestoreDocumentReference<
    AsCamelCase, AsCamelCaseDocumentSnapshot> {
  factory AsCamelCaseDocumentReference(
          DocumentReference<AsCamelCase> reference) =
      _$AsCamelCaseDocumentReference;

  DocumentReference<AsCamelCase> get reference;

  /// A reference to the [AsCamelCaseCollectionReference] containing this document.
  AsCamelCaseCollectionReference get parent {
    return _$AsCamelCaseCollectionReference(
      reference.parent.parent!.withConverter<Root>(
        fromFirestore: RootCollectionReference.fromFirestore,
        toFirestore: RootCollectionReference.toFirestore,
      ),
    );
  }

  @override
  Stream<AsCamelCaseDocumentSnapshot> snapshots();

  @override
  Future<AsCamelCaseDocumentSnapshot> get([GetOptions? options]);

  @override
  Future<void> delete();

  /// Updates data on the document. Data will be merged with any existing
  /// document data.
  ///
  /// If no document exists yet, the update will fail.
  Future<void> update({
    num value,
    FieldValue valueFieldValue,
  });

  /// Updates fields in the current document using the transaction API.
  ///
  /// The update will fail if applied to a document that does not exist.
  void transactionUpdate(
    Transaction transaction, {
    num value,
    FieldValue valueFieldValue,
  });
}

class _$AsCamelCaseDocumentReference
    extends FirestoreDocumentReference<AsCamelCase, AsCamelCaseDocumentSnapshot>
    implements AsCamelCaseDocumentReference {
  _$AsCamelCaseDocumentReference(this.reference);

  @override
  final DocumentReference<AsCamelCase> reference;

  /// A reference to the [AsCamelCaseCollectionReference] containing this document.
  AsCamelCaseCollectionReference get parent {
    return _$AsCamelCaseCollectionReference(
      reference.parent.parent!.withConverter<Root>(
        fromFirestore: RootCollectionReference.fromFirestore,
        toFirestore: RootCollectionReference.toFirestore,
      ),
    );
  }

  @override
  Stream<AsCamelCaseDocumentSnapshot> snapshots() {
    return reference.snapshots().map(AsCamelCaseDocumentSnapshot._);
  }

  @override
  Future<AsCamelCaseDocumentSnapshot> get([GetOptions? options]) {
    return reference.get(options).then(AsCamelCaseDocumentSnapshot._);
  }

  @override
  Future<AsCamelCaseDocumentSnapshot> transactionGet(Transaction transaction) {
    return transaction.get(reference).then(AsCamelCaseDocumentSnapshot._);
  }

  Future<void> update({
    Object? value = _sentinel,
    FieldValue? valueFieldValue,
  }) async {
    assert(
      value == _sentinel || valueFieldValue == null,
      "Cannot specify both value and valueFieldValue",
    );
    final json = {
      if (value != _sentinel) _$AsCamelCaseFieldMap['value']!: value as num,
      if (valueFieldValue != null)
        _$AsCamelCaseFieldMap['value']!: valueFieldValue,
    };

    return reference.update(json);
  }

  void transactionUpdate(
    Transaction transaction, {
    Object? value = _sentinel,
    FieldValue? valueFieldValue,
  }) {
    assert(
      value == _sentinel || valueFieldValue == null,
      "Cannot specify both value and valueFieldValue",
    );
    final json = {
      if (value != _sentinel) _$AsCamelCaseFieldMap['value']!: value as num,
      if (valueFieldValue != null)
        _$AsCamelCaseFieldMap['value']!: valueFieldValue,
    };

    transaction.update(reference, json);
  }

  @override
  bool operator ==(Object other) {
    return other is AsCamelCaseDocumentReference &&
        other.runtimeType == runtimeType &&
        other.parent == parent &&
        other.id == id;
  }

  @override
  int get hashCode => Object.hash(runtimeType, parent, id);
}

abstract class AsCamelCaseQuery
    implements QueryReference<AsCamelCase, AsCamelCaseQuerySnapshot> {
  @override
  AsCamelCaseQuery limit(int limit);

  @override
  AsCamelCaseQuery limitToLast(int limit);

  /// Perform an order query based on a [FieldPath].
  ///
  /// This method is considered unsafe as it does check that the field path
  /// maps to a valid property or that parameters such as [isEqualTo] receive
  /// a value of the correct type.
  ///
  /// If possible, instead use the more explicit variant of order queries:
  ///
  /// **AVOID**:
  /// ```dart
  /// collection.orderByFieldPath(
  ///   FieldPath.fromString('title'),
  ///   startAt: 'title',
  /// );
  /// ```
  ///
  /// **PREFER**:
  /// ```dart
  /// collection.orderByTitle(startAt: 'title');
  /// ```
  AsCamelCaseQuery orderByFieldPath(
    FieldPath fieldPath, {
    bool descending = false,
    Object? startAt,
    Object? startAfter,
    Object? endAt,
    Object? endBefore,
    AsCamelCaseDocumentSnapshot? startAtDocument,
    AsCamelCaseDocumentSnapshot? endAtDocument,
    AsCamelCaseDocumentSnapshot? endBeforeDocument,
    AsCamelCaseDocumentSnapshot? startAfterDocument,
  });

  /// Perform a where query based on a [FieldPath].
  ///
  /// This method is considered unsafe as it does check that the field path
  /// maps to a valid property or that parameters such as [isEqualTo] receive
  /// a value of the correct type.
  ///
  /// If possible, instead use the more explicit variant of where queries:
  ///
  /// **AVOID**:
  /// ```dart
  /// collection.whereFieldPath(FieldPath.fromString('title'), isEqualTo: 'title');
  /// ```
  ///
  /// **PREFER**:
  /// ```dart
  /// collection.whereTitle(isEqualTo: 'title');
  /// ```
  AsCamelCaseQuery whereFieldPath(
    FieldPath fieldPath, {
    Object? isEqualTo,
    Object? isNotEqualTo,
    Object? isLessThan,
    Object? isLessThanOrEqualTo,
    Object? isGreaterThan,
    Object? isGreaterThanOrEqualTo,
    Object? arrayContains,
    List<Object?>? arrayContainsAny,
    List<Object?>? whereIn,
    List<Object?>? whereNotIn,
    bool? isNull,
  });

  AsCamelCaseQuery whereDocumentId({
    String? isEqualTo,
    String? isNotEqualTo,
    String? isLessThan,
    String? isLessThanOrEqualTo,
    String? isGreaterThan,
    String? isGreaterThanOrEqualTo,
    bool? isNull,
    List<String>? whereIn,
    List<String>? whereNotIn,
  });
  AsCamelCaseQuery whereValue({
    num? isEqualTo,
    num? isNotEqualTo,
    num? isLessThan,
    num? isLessThanOrEqualTo,
    num? isGreaterThan,
    num? isGreaterThanOrEqualTo,
    bool? isNull,
    List<num>? whereIn,
    List<num>? whereNotIn,
  });

  AsCamelCaseQuery orderByDocumentId({
    bool descending = false,
    String startAt,
    String startAfter,
    String endAt,
    String endBefore,
    AsCamelCaseDocumentSnapshot? startAtDocument,
    AsCamelCaseDocumentSnapshot? endAtDocument,
    AsCamelCaseDocumentSnapshot? endBeforeDocument,
    AsCamelCaseDocumentSnapshot? startAfterDocument,
  });

  AsCamelCaseQuery orderByValue({
    bool descending = false,
    num startAt,
    num startAfter,
    num endAt,
    num endBefore,
    AsCamelCaseDocumentSnapshot? startAtDocument,
    AsCamelCaseDocumentSnapshot? endAtDocument,
    AsCamelCaseDocumentSnapshot? endBeforeDocument,
    AsCamelCaseDocumentSnapshot? startAfterDocument,
  });
}

class _$AsCamelCaseQuery
    extends QueryReference<AsCamelCase, AsCamelCaseQuerySnapshot>
    implements AsCamelCaseQuery {
  _$AsCamelCaseQuery(
    this._collection, {
    required Query<AsCamelCase> $referenceWithoutCursor,
    $QueryCursor $queryCursor = const $QueryCursor(),
  }) : super(
          $referenceWithoutCursor: $referenceWithoutCursor,
          $queryCursor: $queryCursor,
        );

  final CollectionReference<Object?> _collection;

  @override
  Stream<AsCamelCaseQuerySnapshot> snapshots([SnapshotOptions? options]) {
    return reference
        .snapshots()
        .map(AsCamelCaseQuerySnapshot._fromQuerySnapshot);
  }

  @override
  Future<AsCamelCaseQuerySnapshot> get([GetOptions? options]) {
    return reference
        .get(options)
        .then(AsCamelCaseQuerySnapshot._fromQuerySnapshot);
  }

  @override
  AsCamelCaseQuery limit(int limit) {
    return _$AsCamelCaseQuery(
      _collection,
      $referenceWithoutCursor: $referenceWithoutCursor.limit(limit),
      $queryCursor: $queryCursor,
    );
  }

  @override
  AsCamelCaseQuery limitToLast(int limit) {
    return _$AsCamelCaseQuery(
      _collection,
      $referenceWithoutCursor: $referenceWithoutCursor.limitToLast(limit),
      $queryCursor: $queryCursor,
    );
  }

  AsCamelCaseQuery orderByFieldPath(
    FieldPath fieldPath, {
    bool descending = false,
    Object? startAt = _sentinel,
    Object? startAfter = _sentinel,
    Object? endAt = _sentinel,
    Object? endBefore = _sentinel,
    AsCamelCaseDocumentSnapshot? startAtDocument,
    AsCamelCaseDocumentSnapshot? endAtDocument,
    AsCamelCaseDocumentSnapshot? endBeforeDocument,
    AsCamelCaseDocumentSnapshot? startAfterDocument,
  }) {
    final query =
        $referenceWithoutCursor.orderBy(fieldPath, descending: descending);
    var queryCursor = $queryCursor;

    if (startAtDocument != null) {
      queryCursor = queryCursor.copyWith(
        startAt: const [],
        startAtDocumentSnapshot: startAtDocument.snapshot,
      );
    }
    if (startAfterDocument != null) {
      queryCursor = queryCursor.copyWith(
        startAfter: const [],
        startAfterDocumentSnapshot: startAfterDocument.snapshot,
      );
    }
    if (endAtDocument != null) {
      queryCursor = queryCursor.copyWith(
        endAt: const [],
        endAtDocumentSnapshot: endAtDocument.snapshot,
      );
    }
    if (endBeforeDocument != null) {
      queryCursor = queryCursor.copyWith(
        endBefore: const [],
        endBeforeDocumentSnapshot: endBeforeDocument.snapshot,
      );
    }

    if (startAt != _sentinel) {
      queryCursor = queryCursor.copyWith(
        startAt: [...queryCursor.startAt, startAt],
        startAtDocumentSnapshot: null,
      );
    }
    if (startAfter != _sentinel) {
      queryCursor = queryCursor.copyWith(
        startAfter: [...queryCursor.startAfter, startAfter],
        startAfterDocumentSnapshot: null,
      );
    }
    if (endAt != _sentinel) {
      queryCursor = queryCursor.copyWith(
        endAt: [...queryCursor.endAt, endAt],
        endAtDocumentSnapshot: null,
      );
    }
    if (endBefore != _sentinel) {
      queryCursor = queryCursor.copyWith(
        endBefore: [...queryCursor.endBefore, endBefore],
        endBeforeDocumentSnapshot: null,
      );
    }
    return _$AsCamelCaseQuery(
      _collection,
      $referenceWithoutCursor: query,
      $queryCursor: queryCursor,
    );
  }

  AsCamelCaseQuery whereFieldPath(
    FieldPath fieldPath, {
    Object? isEqualTo,
    Object? isNotEqualTo,
    Object? isLessThan,
    Object? isLessThanOrEqualTo,
    Object? isGreaterThan,
    Object? isGreaterThanOrEqualTo,
    Object? arrayContains,
    List<Object?>? arrayContainsAny,
    List<Object?>? whereIn,
    List<Object?>? whereNotIn,
    bool? isNull,
  }) {
    return _$AsCamelCaseQuery(
      _collection,
      $referenceWithoutCursor: $referenceWithoutCursor.where(
        fieldPath,
        isEqualTo: isEqualTo,
        isNotEqualTo: isNotEqualTo,
        isLessThan: isLessThan,
        isLessThanOrEqualTo: isLessThanOrEqualTo,
        isGreaterThan: isGreaterThan,
        isGreaterThanOrEqualTo: isGreaterThanOrEqualTo,
        arrayContains: arrayContains,
        arrayContainsAny: arrayContainsAny,
        whereIn: whereIn,
        whereNotIn: whereNotIn,
        isNull: isNull,
      ),
      $queryCursor: $queryCursor,
    );
  }

  AsCamelCaseQuery whereDocumentId({
    String? isEqualTo,
    String? isNotEqualTo,
    String? isLessThan,
    String? isLessThanOrEqualTo,
    String? isGreaterThan,
    String? isGreaterThanOrEqualTo,
    bool? isNull,
    List<String>? whereIn,
    List<String>? whereNotIn,
  }) {
    return _$AsCamelCaseQuery(
      _collection,
      $referenceWithoutCursor: $referenceWithoutCursor.where(
        FieldPath.documentId,
        isEqualTo: isEqualTo,
        isNotEqualTo: isNotEqualTo,
        isLessThan: isLessThan,
        isLessThanOrEqualTo: isLessThanOrEqualTo,
        isGreaterThan: isGreaterThan,
        isGreaterThanOrEqualTo: isGreaterThanOrEqualTo,
        isNull: isNull,
        whereIn: whereIn,
        whereNotIn: whereNotIn,
      ),
      $queryCursor: $queryCursor,
    );
  }

  AsCamelCaseQuery whereValue({
    num? isEqualTo,
    num? isNotEqualTo,
    num? isLessThan,
    num? isLessThanOrEqualTo,
    num? isGreaterThan,
    num? isGreaterThanOrEqualTo,
    bool? isNull,
    List<num>? whereIn,
    List<num>? whereNotIn,
  }) {
    return _$AsCamelCaseQuery(
      _collection,
      $referenceWithoutCursor: $referenceWithoutCursor.where(
        _$AsCamelCaseFieldMap['value']!,
        isEqualTo: isEqualTo,
        isNotEqualTo: isNotEqualTo,
        isLessThan: isLessThan,
        isLessThanOrEqualTo: isLessThanOrEqualTo,
        isGreaterThan: isGreaterThan,
        isGreaterThanOrEqualTo: isGreaterThanOrEqualTo,
        isNull: isNull,
        whereIn: whereIn,
        whereNotIn: whereNotIn,
      ),
      $queryCursor: $queryCursor,
    );
  }

  AsCamelCaseQuery orderByDocumentId({
    bool descending = false,
    Object? startAt = _sentinel,
    Object? startAfter = _sentinel,
    Object? endAt = _sentinel,
    Object? endBefore = _sentinel,
    AsCamelCaseDocumentSnapshot? startAtDocument,
    AsCamelCaseDocumentSnapshot? endAtDocument,
    AsCamelCaseDocumentSnapshot? endBeforeDocument,
    AsCamelCaseDocumentSnapshot? startAfterDocument,
  }) {
    final query = $referenceWithoutCursor.orderBy(FieldPath.documentId,
        descending: descending);
    var queryCursor = $queryCursor;

    if (startAtDocument != null) {
      queryCursor = queryCursor.copyWith(
        startAt: const [],
        startAtDocumentSnapshot: startAtDocument.snapshot,
      );
    }
    if (startAfterDocument != null) {
      queryCursor = queryCursor.copyWith(
        startAfter: const [],
        startAfterDocumentSnapshot: startAfterDocument.snapshot,
      );
    }
    if (endAtDocument != null) {
      queryCursor = queryCursor.copyWith(
        endAt: const [],
        endAtDocumentSnapshot: endAtDocument.snapshot,
      );
    }
    if (endBeforeDocument != null) {
      queryCursor = queryCursor.copyWith(
        endBefore: const [],
        endBeforeDocumentSnapshot: endBeforeDocument.snapshot,
      );
    }

    if (startAt != _sentinel) {
      queryCursor = queryCursor.copyWith(
        startAt: [...queryCursor.startAt, startAt],
        startAtDocumentSnapshot: null,
      );
    }
    if (startAfter != _sentinel) {
      queryCursor = queryCursor.copyWith(
        startAfter: [...queryCursor.startAfter, startAfter],
        startAfterDocumentSnapshot: null,
      );
    }
    if (endAt != _sentinel) {
      queryCursor = queryCursor.copyWith(
        endAt: [...queryCursor.endAt, endAt],
        endAtDocumentSnapshot: null,
      );
    }
    if (endBefore != _sentinel) {
      queryCursor = queryCursor.copyWith(
        endBefore: [...queryCursor.endBefore, endBefore],
        endBeforeDocumentSnapshot: null,
      );
    }

    return _$AsCamelCaseQuery(
      _collection,
      $referenceWithoutCursor: query,
      $queryCursor: queryCursor,
    );
  }

  AsCamelCaseQuery orderByValue({
    bool descending = false,
    Object? startAt = _sentinel,
    Object? startAfter = _sentinel,
    Object? endAt = _sentinel,
    Object? endBefore = _sentinel,
    AsCamelCaseDocumentSnapshot? startAtDocument,
    AsCamelCaseDocumentSnapshot? endAtDocument,
    AsCamelCaseDocumentSnapshot? endBeforeDocument,
    AsCamelCaseDocumentSnapshot? startAfterDocument,
  }) {
    final query = $referenceWithoutCursor
        .orderBy(_$AsCamelCaseFieldMap['value']!, descending: descending);
    var queryCursor = $queryCursor;

    if (startAtDocument != null) {
      queryCursor = queryCursor.copyWith(
        startAt: const [],
        startAtDocumentSnapshot: startAtDocument.snapshot,
      );
    }
    if (startAfterDocument != null) {
      queryCursor = queryCursor.copyWith(
        startAfter: const [],
        startAfterDocumentSnapshot: startAfterDocument.snapshot,
      );
    }
    if (endAtDocument != null) {
      queryCursor = queryCursor.copyWith(
        endAt: const [],
        endAtDocumentSnapshot: endAtDocument.snapshot,
      );
    }
    if (endBeforeDocument != null) {
      queryCursor = queryCursor.copyWith(
        endBefore: const [],
        endBeforeDocumentSnapshot: endBeforeDocument.snapshot,
      );
    }

    if (startAt != _sentinel) {
      queryCursor = queryCursor.copyWith(
        startAt: [...queryCursor.startAt, startAt],
        startAtDocumentSnapshot: null,
      );
    }
    if (startAfter != _sentinel) {
      queryCursor = queryCursor.copyWith(
        startAfter: [...queryCursor.startAfter, startAfter],
        startAfterDocumentSnapshot: null,
      );
    }
    if (endAt != _sentinel) {
      queryCursor = queryCursor.copyWith(
        endAt: [...queryCursor.endAt, endAt],
        endAtDocumentSnapshot: null,
      );
    }
    if (endBefore != _sentinel) {
      queryCursor = queryCursor.copyWith(
        endBefore: [...queryCursor.endBefore, endBefore],
        endBeforeDocumentSnapshot: null,
      );
    }

    return _$AsCamelCaseQuery(
      _collection,
      $referenceWithoutCursor: query,
      $queryCursor: queryCursor,
    );
  }

  @override
  bool operator ==(Object other) {
    return other is _$AsCamelCaseQuery &&
        other.runtimeType == runtimeType &&
        other.reference == reference;
  }

  @override
  int get hashCode => Object.hash(runtimeType, reference);
}

class AsCamelCaseDocumentSnapshot
    extends FirestoreDocumentSnapshot<AsCamelCase> {
  AsCamelCaseDocumentSnapshot._(this.snapshot) : data = snapshot.data();

  @override
  final DocumentSnapshot<AsCamelCase> snapshot;

  @override
  AsCamelCaseDocumentReference get reference {
    return AsCamelCaseDocumentReference(
      snapshot.reference,
    );
  }

  @override
  final AsCamelCase? data;
}

class AsCamelCaseQuerySnapshot extends FirestoreQuerySnapshot<AsCamelCase,
    AsCamelCaseQueryDocumentSnapshot> {
  AsCamelCaseQuerySnapshot._(
    this.snapshot,
    this.docs,
    this.docChanges,
  );

  factory AsCamelCaseQuerySnapshot._fromQuerySnapshot(
    QuerySnapshot<AsCamelCase> snapshot,
  ) {
    final docs = snapshot.docs.map(AsCamelCaseQueryDocumentSnapshot._).toList();

    final docChanges = snapshot.docChanges.map((change) {
      return _decodeDocumentChange(
        change,
        AsCamelCaseDocumentSnapshot._,
      );
    }).toList();

    return AsCamelCaseQuerySnapshot._(
      snapshot,
      docs,
      docChanges,
    );
  }

  static FirestoreDocumentChange<AsCamelCaseDocumentSnapshot>
      _decodeDocumentChange<T>(
    DocumentChange<T> docChange,
    AsCamelCaseDocumentSnapshot Function(DocumentSnapshot<T> doc) decodeDoc,
  ) {
    return FirestoreDocumentChange<AsCamelCaseDocumentSnapshot>(
      type: docChange.type,
      oldIndex: docChange.oldIndex,
      newIndex: docChange.newIndex,
      doc: decodeDoc(docChange.doc),
    );
  }

  final QuerySnapshot<AsCamelCase> snapshot;

  @override
  final List<AsCamelCaseQueryDocumentSnapshot> docs;

  @override
  final List<FirestoreDocumentChange<AsCamelCaseDocumentSnapshot>> docChanges;
}

class AsCamelCaseQueryDocumentSnapshot
    extends FirestoreQueryDocumentSnapshot<AsCamelCase>
    implements AsCamelCaseDocumentSnapshot {
  AsCamelCaseQueryDocumentSnapshot._(this.snapshot) : data = snapshot.data();

  @override
  final QueryDocumentSnapshot<AsCamelCase> snapshot;

  @override
  final AsCamelCase data;

  @override
  AsCamelCaseDocumentReference get reference {
    return AsCamelCaseDocumentReference(snapshot.reference);
  }
}

/// A collection reference object can be used for adding documents,
/// getting document references, and querying for documents
/// (using the methods inherited from Query).
abstract class CustomSubNameCollectionReference
    implements
        CustomSubNameQuery,
        FirestoreCollectionReference<CustomSubName,
            CustomSubNameQuerySnapshot> {
  factory CustomSubNameCollectionReference(
    DocumentReference<Root> parent,
  ) = _$CustomSubNameCollectionReference;

  static CustomSubName fromFirestore(
    DocumentSnapshot<Map<String, Object?>> snapshot,
    SnapshotOptions? options,
  ) {
    return CustomSubName.fromJson(snapshot.data()!);
  }

  static Map<String, Object?> toFirestore(
    CustomSubName value,
    SetOptions? options,
  ) {
    return value.toJson();
  }

  @override
  CollectionReference<CustomSubName> get reference;

  /// A reference to the containing [RootDocumentReference] if this is a subcollection.
  RootDocumentReference get parent;

  @override
  CustomSubNameDocumentReference doc([String? id]);

  /// Add a new document to this collection with the specified data,
  /// assigning it a document ID automatically.
  Future<CustomSubNameDocumentReference> add(CustomSubName value);
}

class _$CustomSubNameCollectionReference extends _$CustomSubNameQuery
    implements CustomSubNameCollectionReference {
  factory _$CustomSubNameCollectionReference(
    DocumentReference<Root> parent,
  ) {
    return _$CustomSubNameCollectionReference._(
      RootDocumentReference(parent),
      parent.collection('custom-sub-name').withConverter(
            fromFirestore: CustomSubNameCollectionReference.fromFirestore,
            toFirestore: CustomSubNameCollectionReference.toFirestore,
          ),
    );
  }

  _$CustomSubNameCollectionReference._(
    this.parent,
    CollectionReference<CustomSubName> reference,
  ) : super(reference, $referenceWithoutCursor: reference);

  @override
  final RootDocumentReference parent;

  String get path => reference.path;

  @override
  CollectionReference<CustomSubName> get reference =>
      super.reference as CollectionReference<CustomSubName>;

  @override
  CustomSubNameDocumentReference doc([String? id]) {
    assert(
      id == null || id.split('/').length == 1,
      'The document ID cannot be from a different collection',
    );
    return CustomSubNameDocumentReference(
      reference.doc(id),
    );
  }

  @override
  Future<CustomSubNameDocumentReference> add(CustomSubName value) {
    return reference
        .add(value)
        .then((ref) => CustomSubNameDocumentReference(ref));
  }

  @override
  bool operator ==(Object other) {
    return other is _$CustomSubNameCollectionReference &&
        other.runtimeType == runtimeType &&
        other.reference == reference;
  }

  @override
  int get hashCode => Object.hash(runtimeType, reference);
}

abstract class CustomSubNameDocumentReference
    extends FirestoreDocumentReference<CustomSubName,
        CustomSubNameDocumentSnapshot> {
  factory CustomSubNameDocumentReference(
          DocumentReference<CustomSubName> reference) =
      _$CustomSubNameDocumentReference;

  DocumentReference<CustomSubName> get reference;

  /// A reference to the [CustomSubNameCollectionReference] containing this document.
  CustomSubNameCollectionReference get parent {
    return _$CustomSubNameCollectionReference(
      reference.parent.parent!.withConverter<Root>(
        fromFirestore: RootCollectionReference.fromFirestore,
        toFirestore: RootCollectionReference.toFirestore,
      ),
    );
  }

  @override
  Stream<CustomSubNameDocumentSnapshot> snapshots();

  @override
  Future<CustomSubNameDocumentSnapshot> get([GetOptions? options]);

  @override
  Future<void> delete();

  /// Updates data on the document. Data will be merged with any existing
  /// document data.
  ///
  /// If no document exists yet, the update will fail.
  Future<void> update({
    num value,
    FieldValue valueFieldValue,
  });

  /// Updates fields in the current document using the transaction API.
  ///
  /// The update will fail if applied to a document that does not exist.
  void transactionUpdate(
    Transaction transaction, {
    num value,
    FieldValue valueFieldValue,
  });
}

class _$CustomSubNameDocumentReference extends FirestoreDocumentReference<
    CustomSubName,
    CustomSubNameDocumentSnapshot> implements CustomSubNameDocumentReference {
  _$CustomSubNameDocumentReference(this.reference);

  @override
  final DocumentReference<CustomSubName> reference;

  /// A reference to the [CustomSubNameCollectionReference] containing this document.
  CustomSubNameCollectionReference get parent {
    return _$CustomSubNameCollectionReference(
      reference.parent.parent!.withConverter<Root>(
        fromFirestore: RootCollectionReference.fromFirestore,
        toFirestore: RootCollectionReference.toFirestore,
      ),
    );
  }

  @override
  Stream<CustomSubNameDocumentSnapshot> snapshots() {
    return reference.snapshots().map(CustomSubNameDocumentSnapshot._);
  }

  @override
  Future<CustomSubNameDocumentSnapshot> get([GetOptions? options]) {
    return reference.get(options).then(CustomSubNameDocumentSnapshot._);
  }

  @override
  Future<CustomSubNameDocumentSnapshot> transactionGet(
      Transaction transaction) {
    return transaction.get(reference).then(CustomSubNameDocumentSnapshot._);
  }

  Future<void> update({
    Object? value = _sentinel,
    FieldValue? valueFieldValue,
  }) async {
    assert(
      value == _sentinel || valueFieldValue == null,
      "Cannot specify both value and valueFieldValue",
    );
    final json = {
      if (value != _sentinel) _$CustomSubNameFieldMap['value']!: value as num,
      if (valueFieldValue != null)
        _$CustomSubNameFieldMap['value']!: valueFieldValue,
    };

    return reference.update(json);
  }

  void transactionUpdate(
    Transaction transaction, {
    Object? value = _sentinel,
    FieldValue? valueFieldValue,
  }) {
    assert(
      value == _sentinel || valueFieldValue == null,
      "Cannot specify both value and valueFieldValue",
    );
    final json = {
      if (value != _sentinel) _$CustomSubNameFieldMap['value']!: value as num,
      if (valueFieldValue != null)
        _$CustomSubNameFieldMap['value']!: valueFieldValue,
    };

    transaction.update(reference, json);
  }

  @override
  bool operator ==(Object other) {
    return other is CustomSubNameDocumentReference &&
        other.runtimeType == runtimeType &&
        other.parent == parent &&
        other.id == id;
  }

  @override
  int get hashCode => Object.hash(runtimeType, parent, id);
}

abstract class CustomSubNameQuery
    implements QueryReference<CustomSubName, CustomSubNameQuerySnapshot> {
  @override
  CustomSubNameQuery limit(int limit);

  @override
  CustomSubNameQuery limitToLast(int limit);

  /// Perform an order query based on a [FieldPath].
  ///
  /// This method is considered unsafe as it does check that the field path
  /// maps to a valid property or that parameters such as [isEqualTo] receive
  /// a value of the correct type.
  ///
  /// If possible, instead use the more explicit variant of order queries:
  ///
  /// **AVOID**:
  /// ```dart
  /// collection.orderByFieldPath(
  ///   FieldPath.fromString('title'),
  ///   startAt: 'title',
  /// );
  /// ```
  ///
  /// **PREFER**:
  /// ```dart
  /// collection.orderByTitle(startAt: 'title');
  /// ```
  CustomSubNameQuery orderByFieldPath(
    FieldPath fieldPath, {
    bool descending = false,
    Object? startAt,
    Object? startAfter,
    Object? endAt,
    Object? endBefore,
    CustomSubNameDocumentSnapshot? startAtDocument,
    CustomSubNameDocumentSnapshot? endAtDocument,
    CustomSubNameDocumentSnapshot? endBeforeDocument,
    CustomSubNameDocumentSnapshot? startAfterDocument,
  });

  /// Perform a where query based on a [FieldPath].
  ///
  /// This method is considered unsafe as it does check that the field path
  /// maps to a valid property or that parameters such as [isEqualTo] receive
  /// a value of the correct type.
  ///
  /// If possible, instead use the more explicit variant of where queries:
  ///
  /// **AVOID**:
  /// ```dart
  /// collection.whereFieldPath(FieldPath.fromString('title'), isEqualTo: 'title');
  /// ```
  ///
  /// **PREFER**:
  /// ```dart
  /// collection.whereTitle(isEqualTo: 'title');
  /// ```
  CustomSubNameQuery whereFieldPath(
    FieldPath fieldPath, {
    Object? isEqualTo,
    Object? isNotEqualTo,
    Object? isLessThan,
    Object? isLessThanOrEqualTo,
    Object? isGreaterThan,
    Object? isGreaterThanOrEqualTo,
    Object? arrayContains,
    List<Object?>? arrayContainsAny,
    List<Object?>? whereIn,
    List<Object?>? whereNotIn,
    bool? isNull,
  });

  CustomSubNameQuery whereDocumentId({
    String? isEqualTo,
    String? isNotEqualTo,
    String? isLessThan,
    String? isLessThanOrEqualTo,
    String? isGreaterThan,
    String? isGreaterThanOrEqualTo,
    bool? isNull,
    List<String>? whereIn,
    List<String>? whereNotIn,
  });
  CustomSubNameQuery whereValue({
    num? isEqualTo,
    num? isNotEqualTo,
    num? isLessThan,
    num? isLessThanOrEqualTo,
    num? isGreaterThan,
    num? isGreaterThanOrEqualTo,
    bool? isNull,
    List<num>? whereIn,
    List<num>? whereNotIn,
  });

  CustomSubNameQuery orderByDocumentId({
    bool descending = false,
    String startAt,
    String startAfter,
    String endAt,
    String endBefore,
    CustomSubNameDocumentSnapshot? startAtDocument,
    CustomSubNameDocumentSnapshot? endAtDocument,
    CustomSubNameDocumentSnapshot? endBeforeDocument,
    CustomSubNameDocumentSnapshot? startAfterDocument,
  });

  CustomSubNameQuery orderByValue({
    bool descending = false,
    num startAt,
    num startAfter,
    num endAt,
    num endBefore,
    CustomSubNameDocumentSnapshot? startAtDocument,
    CustomSubNameDocumentSnapshot? endAtDocument,
    CustomSubNameDocumentSnapshot? endBeforeDocument,
    CustomSubNameDocumentSnapshot? startAfterDocument,
  });
}

class _$CustomSubNameQuery
    extends QueryReference<CustomSubName, CustomSubNameQuerySnapshot>
    implements CustomSubNameQuery {
  _$CustomSubNameQuery(
    this._collection, {
    required Query<CustomSubName> $referenceWithoutCursor,
    $QueryCursor $queryCursor = const $QueryCursor(),
  }) : super(
          $referenceWithoutCursor: $referenceWithoutCursor,
          $queryCursor: $queryCursor,
        );

  final CollectionReference<Object?> _collection;

  @override
  Stream<CustomSubNameQuerySnapshot> snapshots([SnapshotOptions? options]) {
    return reference
        .snapshots()
        .map(CustomSubNameQuerySnapshot._fromQuerySnapshot);
  }

  @override
  Future<CustomSubNameQuerySnapshot> get([GetOptions? options]) {
    return reference
        .get(options)
        .then(CustomSubNameQuerySnapshot._fromQuerySnapshot);
  }

  @override
  CustomSubNameQuery limit(int limit) {
    return _$CustomSubNameQuery(
      _collection,
      $referenceWithoutCursor: $referenceWithoutCursor.limit(limit),
      $queryCursor: $queryCursor,
    );
  }

  @override
  CustomSubNameQuery limitToLast(int limit) {
    return _$CustomSubNameQuery(
      _collection,
      $referenceWithoutCursor: $referenceWithoutCursor.limitToLast(limit),
      $queryCursor: $queryCursor,
    );
  }

  CustomSubNameQuery orderByFieldPath(
    FieldPath fieldPath, {
    bool descending = false,
    Object? startAt = _sentinel,
    Object? startAfter = _sentinel,
    Object? endAt = _sentinel,
    Object? endBefore = _sentinel,
    CustomSubNameDocumentSnapshot? startAtDocument,
    CustomSubNameDocumentSnapshot? endAtDocument,
    CustomSubNameDocumentSnapshot? endBeforeDocument,
    CustomSubNameDocumentSnapshot? startAfterDocument,
  }) {
    final query =
        $referenceWithoutCursor.orderBy(fieldPath, descending: descending);
    var queryCursor = $queryCursor;

    if (startAtDocument != null) {
      queryCursor = queryCursor.copyWith(
        startAt: const [],
        startAtDocumentSnapshot: startAtDocument.snapshot,
      );
    }
    if (startAfterDocument != null) {
      queryCursor = queryCursor.copyWith(
        startAfter: const [],
        startAfterDocumentSnapshot: startAfterDocument.snapshot,
      );
    }
    if (endAtDocument != null) {
      queryCursor = queryCursor.copyWith(
        endAt: const [],
        endAtDocumentSnapshot: endAtDocument.snapshot,
      );
    }
    if (endBeforeDocument != null) {
      queryCursor = queryCursor.copyWith(
        endBefore: const [],
        endBeforeDocumentSnapshot: endBeforeDocument.snapshot,
      );
    }

    if (startAt != _sentinel) {
      queryCursor = queryCursor.copyWith(
        startAt: [...queryCursor.startAt, startAt],
        startAtDocumentSnapshot: null,
      );
    }
    if (startAfter != _sentinel) {
      queryCursor = queryCursor.copyWith(
        startAfter: [...queryCursor.startAfter, startAfter],
        startAfterDocumentSnapshot: null,
      );
    }
    if (endAt != _sentinel) {
      queryCursor = queryCursor.copyWith(
        endAt: [...queryCursor.endAt, endAt],
        endAtDocumentSnapshot: null,
      );
    }
    if (endBefore != _sentinel) {
      queryCursor = queryCursor.copyWith(
        endBefore: [...queryCursor.endBefore, endBefore],
        endBeforeDocumentSnapshot: null,
      );
    }
    return _$CustomSubNameQuery(
      _collection,
      $referenceWithoutCursor: query,
      $queryCursor: queryCursor,
    );
  }

  CustomSubNameQuery whereFieldPath(
    FieldPath fieldPath, {
    Object? isEqualTo,
    Object? isNotEqualTo,
    Object? isLessThan,
    Object? isLessThanOrEqualTo,
    Object? isGreaterThan,
    Object? isGreaterThanOrEqualTo,
    Object? arrayContains,
    List<Object?>? arrayContainsAny,
    List<Object?>? whereIn,
    List<Object?>? whereNotIn,
    bool? isNull,
  }) {
    return _$CustomSubNameQuery(
      _collection,
      $referenceWithoutCursor: $referenceWithoutCursor.where(
        fieldPath,
        isEqualTo: isEqualTo,
        isNotEqualTo: isNotEqualTo,
        isLessThan: isLessThan,
        isLessThanOrEqualTo: isLessThanOrEqualTo,
        isGreaterThan: isGreaterThan,
        isGreaterThanOrEqualTo: isGreaterThanOrEqualTo,
        arrayContains: arrayContains,
        arrayContainsAny: arrayContainsAny,
        whereIn: whereIn,
        whereNotIn: whereNotIn,
        isNull: isNull,
      ),
      $queryCursor: $queryCursor,
    );
  }

  CustomSubNameQuery whereDocumentId({
    String? isEqualTo,
    String? isNotEqualTo,
    String? isLessThan,
    String? isLessThanOrEqualTo,
    String? isGreaterThan,
    String? isGreaterThanOrEqualTo,
    bool? isNull,
    List<String>? whereIn,
    List<String>? whereNotIn,
  }) {
    return _$CustomSubNameQuery(
      _collection,
      $referenceWithoutCursor: $referenceWithoutCursor.where(
        FieldPath.documentId,
        isEqualTo: isEqualTo,
        isNotEqualTo: isNotEqualTo,
        isLessThan: isLessThan,
        isLessThanOrEqualTo: isLessThanOrEqualTo,
        isGreaterThan: isGreaterThan,
        isGreaterThanOrEqualTo: isGreaterThanOrEqualTo,
        isNull: isNull,
        whereIn: whereIn,
        whereNotIn: whereNotIn,
      ),
      $queryCursor: $queryCursor,
    );
  }

  CustomSubNameQuery whereValue({
    num? isEqualTo,
    num? isNotEqualTo,
    num? isLessThan,
    num? isLessThanOrEqualTo,
    num? isGreaterThan,
    num? isGreaterThanOrEqualTo,
    bool? isNull,
    List<num>? whereIn,
    List<num>? whereNotIn,
  }) {
    return _$CustomSubNameQuery(
      _collection,
      $referenceWithoutCursor: $referenceWithoutCursor.where(
        _$CustomSubNameFieldMap['value']!,
        isEqualTo: isEqualTo,
        isNotEqualTo: isNotEqualTo,
        isLessThan: isLessThan,
        isLessThanOrEqualTo: isLessThanOrEqualTo,
        isGreaterThan: isGreaterThan,
        isGreaterThanOrEqualTo: isGreaterThanOrEqualTo,
        isNull: isNull,
        whereIn: whereIn,
        whereNotIn: whereNotIn,
      ),
      $queryCursor: $queryCursor,
    );
  }

  CustomSubNameQuery orderByDocumentId({
    bool descending = false,
    Object? startAt = _sentinel,
    Object? startAfter = _sentinel,
    Object? endAt = _sentinel,
    Object? endBefore = _sentinel,
    CustomSubNameDocumentSnapshot? startAtDocument,
    CustomSubNameDocumentSnapshot? endAtDocument,
    CustomSubNameDocumentSnapshot? endBeforeDocument,
    CustomSubNameDocumentSnapshot? startAfterDocument,
  }) {
    final query = $referenceWithoutCursor.orderBy(FieldPath.documentId,
        descending: descending);
    var queryCursor = $queryCursor;

    if (startAtDocument != null) {
      queryCursor = queryCursor.copyWith(
        startAt: const [],
        startAtDocumentSnapshot: startAtDocument.snapshot,
      );
    }
    if (startAfterDocument != null) {
      queryCursor = queryCursor.copyWith(
        startAfter: const [],
        startAfterDocumentSnapshot: startAfterDocument.snapshot,
      );
    }
    if (endAtDocument != null) {
      queryCursor = queryCursor.copyWith(
        endAt: const [],
        endAtDocumentSnapshot: endAtDocument.snapshot,
      );
    }
    if (endBeforeDocument != null) {
      queryCursor = queryCursor.copyWith(
        endBefore: const [],
        endBeforeDocumentSnapshot: endBeforeDocument.snapshot,
      );
    }

    if (startAt != _sentinel) {
      queryCursor = queryCursor.copyWith(
        startAt: [...queryCursor.startAt, startAt],
        startAtDocumentSnapshot: null,
      );
    }
    if (startAfter != _sentinel) {
      queryCursor = queryCursor.copyWith(
        startAfter: [...queryCursor.startAfter, startAfter],
        startAfterDocumentSnapshot: null,
      );
    }
    if (endAt != _sentinel) {
      queryCursor = queryCursor.copyWith(
        endAt: [...queryCursor.endAt, endAt],
        endAtDocumentSnapshot: null,
      );
    }
    if (endBefore != _sentinel) {
      queryCursor = queryCursor.copyWith(
        endBefore: [...queryCursor.endBefore, endBefore],
        endBeforeDocumentSnapshot: null,
      );
    }

    return _$CustomSubNameQuery(
      _collection,
      $referenceWithoutCursor: query,
      $queryCursor: queryCursor,
    );
  }

  CustomSubNameQuery orderByValue({
    bool descending = false,
    Object? startAt = _sentinel,
    Object? startAfter = _sentinel,
    Object? endAt = _sentinel,
    Object? endBefore = _sentinel,
    CustomSubNameDocumentSnapshot? startAtDocument,
    CustomSubNameDocumentSnapshot? endAtDocument,
    CustomSubNameDocumentSnapshot? endBeforeDocument,
    CustomSubNameDocumentSnapshot? startAfterDocument,
  }) {
    final query = $referenceWithoutCursor
        .orderBy(_$CustomSubNameFieldMap['value']!, descending: descending);
    var queryCursor = $queryCursor;

    if (startAtDocument != null) {
      queryCursor = queryCursor.copyWith(
        startAt: const [],
        startAtDocumentSnapshot: startAtDocument.snapshot,
      );
    }
    if (startAfterDocument != null) {
      queryCursor = queryCursor.copyWith(
        startAfter: const [],
        startAfterDocumentSnapshot: startAfterDocument.snapshot,
      );
    }
    if (endAtDocument != null) {
      queryCursor = queryCursor.copyWith(
        endAt: const [],
        endAtDocumentSnapshot: endAtDocument.snapshot,
      );
    }
    if (endBeforeDocument != null) {
      queryCursor = queryCursor.copyWith(
        endBefore: const [],
        endBeforeDocumentSnapshot: endBeforeDocument.snapshot,
      );
    }

    if (startAt != _sentinel) {
      queryCursor = queryCursor.copyWith(
        startAt: [...queryCursor.startAt, startAt],
        startAtDocumentSnapshot: null,
      );
    }
    if (startAfter != _sentinel) {
      queryCursor = queryCursor.copyWith(
        startAfter: [...queryCursor.startAfter, startAfter],
        startAfterDocumentSnapshot: null,
      );
    }
    if (endAt != _sentinel) {
      queryCursor = queryCursor.copyWith(
        endAt: [...queryCursor.endAt, endAt],
        endAtDocumentSnapshot: null,
      );
    }
    if (endBefore != _sentinel) {
      queryCursor = queryCursor.copyWith(
        endBefore: [...queryCursor.endBefore, endBefore],
        endBeforeDocumentSnapshot: null,
      );
    }

    return _$CustomSubNameQuery(
      _collection,
      $referenceWithoutCursor: query,
      $queryCursor: queryCursor,
    );
  }

  @override
  bool operator ==(Object other) {
    return other is _$CustomSubNameQuery &&
        other.runtimeType == runtimeType &&
        other.reference == reference;
  }

  @override
  int get hashCode => Object.hash(runtimeType, reference);
}

class CustomSubNameDocumentSnapshot
    extends FirestoreDocumentSnapshot<CustomSubName> {
  CustomSubNameDocumentSnapshot._(this.snapshot) : data = snapshot.data();

  @override
  final DocumentSnapshot<CustomSubName> snapshot;

  @override
  CustomSubNameDocumentReference get reference {
    return CustomSubNameDocumentReference(
      snapshot.reference,
    );
  }

  @override
  final CustomSubName? data;
}

class CustomSubNameQuerySnapshot extends FirestoreQuerySnapshot<CustomSubName,
    CustomSubNameQueryDocumentSnapshot> {
  CustomSubNameQuerySnapshot._(
    this.snapshot,
    this.docs,
    this.docChanges,
  );

  factory CustomSubNameQuerySnapshot._fromQuerySnapshot(
    QuerySnapshot<CustomSubName> snapshot,
  ) {
    final docs =
        snapshot.docs.map(CustomSubNameQueryDocumentSnapshot._).toList();

    final docChanges = snapshot.docChanges.map((change) {
      return _decodeDocumentChange(
        change,
        CustomSubNameDocumentSnapshot._,
      );
    }).toList();

    return CustomSubNameQuerySnapshot._(
      snapshot,
      docs,
      docChanges,
    );
  }

  static FirestoreDocumentChange<CustomSubNameDocumentSnapshot>
      _decodeDocumentChange<T>(
    DocumentChange<T> docChange,
    CustomSubNameDocumentSnapshot Function(DocumentSnapshot<T> doc) decodeDoc,
  ) {
    return FirestoreDocumentChange<CustomSubNameDocumentSnapshot>(
      type: docChange.type,
      oldIndex: docChange.oldIndex,
      newIndex: docChange.newIndex,
      doc: decodeDoc(docChange.doc),
    );
  }

  final QuerySnapshot<CustomSubName> snapshot;

  @override
  final List<CustomSubNameQueryDocumentSnapshot> docs;

  @override
  final List<FirestoreDocumentChange<CustomSubNameDocumentSnapshot>> docChanges;
}

class CustomSubNameQueryDocumentSnapshot
    extends FirestoreQueryDocumentSnapshot<CustomSubName>
    implements CustomSubNameDocumentSnapshot {
  CustomSubNameQueryDocumentSnapshot._(this.snapshot) : data = snapshot.data();

  @override
  final QueryDocumentSnapshot<CustomSubName> snapshot;

  @override
  final CustomSubName data;

  @override
  CustomSubNameDocumentReference get reference {
    return CustomSubNameDocumentReference(snapshot.reference);
  }
}

/// A collection reference object can be used for adding documents,
/// getting document references, and querying for documents
/// (using the methods inherited from Query).
abstract class ThisIsACustomPrefixCollectionReference
    implements
        ThisIsACustomPrefixQuery,
        FirestoreCollectionReference<CustomClassPrefix,
            ThisIsACustomPrefixQuerySnapshot> {
  factory ThisIsACustomPrefixCollectionReference(
    DocumentReference<Root> parent,
  ) = _$ThisIsACustomPrefixCollectionReference;

  static CustomClassPrefix fromFirestore(
    DocumentSnapshot<Map<String, Object?>> snapshot,
    SnapshotOptions? options,
  ) {
    return CustomClassPrefix.fromJson(snapshot.data()!);
  }

  static Map<String, Object?> toFirestore(
    CustomClassPrefix value,
    SetOptions? options,
  ) {
    return value.toJson();
  }

  @override
  CollectionReference<CustomClassPrefix> get reference;

  /// A reference to the containing [RootDocumentReference] if this is a subcollection.
  RootDocumentReference get parent;

  @override
  ThisIsACustomPrefixDocumentReference doc([String? id]);

  /// Add a new document to this collection with the specified data,
  /// assigning it a document ID automatically.
  Future<ThisIsACustomPrefixDocumentReference> add(CustomClassPrefix value);
}

class _$ThisIsACustomPrefixCollectionReference
    extends _$ThisIsACustomPrefixQuery
    implements ThisIsACustomPrefixCollectionReference {
  factory _$ThisIsACustomPrefixCollectionReference(
    DocumentReference<Root> parent,
  ) {
    return _$ThisIsACustomPrefixCollectionReference._(
      RootDocumentReference(parent),
      parent.collection('custom-class-prefix').withConverter(
            fromFirestore: ThisIsACustomPrefixCollectionReference.fromFirestore,
            toFirestore: ThisIsACustomPrefixCollectionReference.toFirestore,
          ),
    );
  }

  _$ThisIsACustomPrefixCollectionReference._(
    this.parent,
    CollectionReference<CustomClassPrefix> reference,
  ) : super(reference, $referenceWithoutCursor: reference);

  @override
  final RootDocumentReference parent;

  String get path => reference.path;

  @override
  CollectionReference<CustomClassPrefix> get reference =>
      super.reference as CollectionReference<CustomClassPrefix>;

  @override
  ThisIsACustomPrefixDocumentReference doc([String? id]) {
    assert(
      id == null || id.split('/').length == 1,
      'The document ID cannot be from a different collection',
    );
    return ThisIsACustomPrefixDocumentReference(
      reference.doc(id),
    );
  }

  @override
  Future<ThisIsACustomPrefixDocumentReference> add(CustomClassPrefix value) {
    return reference
        .add(value)
        .then((ref) => ThisIsACustomPrefixDocumentReference(ref));
  }

  @override
  bool operator ==(Object other) {
    return other is _$ThisIsACustomPrefixCollectionReference &&
        other.runtimeType == runtimeType &&
        other.reference == reference;
  }

  @override
  int get hashCode => Object.hash(runtimeType, reference);
}

abstract class ThisIsACustomPrefixDocumentReference
    extends FirestoreDocumentReference<CustomClassPrefix,
        ThisIsACustomPrefixDocumentSnapshot> {
  factory ThisIsACustomPrefixDocumentReference(
          DocumentReference<CustomClassPrefix> reference) =
      _$ThisIsACustomPrefixDocumentReference;

  DocumentReference<CustomClassPrefix> get reference;

  /// A reference to the [ThisIsACustomPrefixCollectionReference] containing this document.
  ThisIsACustomPrefixCollectionReference get parent {
    return _$ThisIsACustomPrefixCollectionReference(
      reference.parent.parent!.withConverter<Root>(
        fromFirestore: RootCollectionReference.fromFirestore,
        toFirestore: RootCollectionReference.toFirestore,
      ),
    );
  }

  @override
  Stream<ThisIsACustomPrefixDocumentSnapshot> snapshots();

  @override
  Future<ThisIsACustomPrefixDocumentSnapshot> get([GetOptions? options]);

  @override
  Future<void> delete();

  /// Updates data on the document. Data will be merged with any existing
  /// document data.
  ///
  /// If no document exists yet, the update will fail.
  Future<void> update({
    num value,
    FieldValue valueFieldValue,
  });

  /// Updates fields in the current document using the transaction API.
  ///
  /// The update will fail if applied to a document that does not exist.
  void transactionUpdate(
    Transaction transaction, {
    num value,
    FieldValue valueFieldValue,
  });
}

class _$ThisIsACustomPrefixDocumentReference extends FirestoreDocumentReference<
        CustomClassPrefix, ThisIsACustomPrefixDocumentSnapshot>
    implements ThisIsACustomPrefixDocumentReference {
  _$ThisIsACustomPrefixDocumentReference(this.reference);

  @override
  final DocumentReference<CustomClassPrefix> reference;

  /// A reference to the [ThisIsACustomPrefixCollectionReference] containing this document.
  ThisIsACustomPrefixCollectionReference get parent {
    return _$ThisIsACustomPrefixCollectionReference(
      reference.parent.parent!.withConverter<Root>(
        fromFirestore: RootCollectionReference.fromFirestore,
        toFirestore: RootCollectionReference.toFirestore,
      ),
    );
  }

  @override
  Stream<ThisIsACustomPrefixDocumentSnapshot> snapshots() {
    return reference.snapshots().map(ThisIsACustomPrefixDocumentSnapshot._);
  }

  @override
  Future<ThisIsACustomPrefixDocumentSnapshot> get([GetOptions? options]) {
    return reference.get(options).then(ThisIsACustomPrefixDocumentSnapshot._);
  }

  @override
  Future<ThisIsACustomPrefixDocumentSnapshot> transactionGet(
      Transaction transaction) {
    return transaction
        .get(reference)
        .then(ThisIsACustomPrefixDocumentSnapshot._);
  }

  Future<void> update({
    Object? value = _sentinel,
    FieldValue? valueFieldValue,
  }) async {
    assert(
      value == _sentinel || valueFieldValue == null,
      "Cannot specify both value and valueFieldValue",
    );
    final json = {
      if (value != _sentinel)
        _$CustomClassPrefixFieldMap['value']!: value as num,
      if (valueFieldValue != null)
        _$CustomClassPrefixFieldMap['value']!: valueFieldValue,
    };

    return reference.update(json);
  }

  void transactionUpdate(
    Transaction transaction, {
    Object? value = _sentinel,
    FieldValue? valueFieldValue,
  }) {
    assert(
      value == _sentinel || valueFieldValue == null,
      "Cannot specify both value and valueFieldValue",
    );
    final json = {
      if (value != _sentinel)
        _$CustomClassPrefixFieldMap['value']!: value as num,
      if (valueFieldValue != null)
        _$CustomClassPrefixFieldMap['value']!: valueFieldValue,
    };

    transaction.update(reference, json);
  }

  @override
  bool operator ==(Object other) {
    return other is ThisIsACustomPrefixDocumentReference &&
        other.runtimeType == runtimeType &&
        other.parent == parent &&
        other.id == id;
  }

  @override
  int get hashCode => Object.hash(runtimeType, parent, id);
}

abstract class ThisIsACustomPrefixQuery
    implements
        QueryReference<CustomClassPrefix, ThisIsACustomPrefixQuerySnapshot> {
  @override
  ThisIsACustomPrefixQuery limit(int limit);

  @override
  ThisIsACustomPrefixQuery limitToLast(int limit);

  /// Perform an order query based on a [FieldPath].
  ///
  /// This method is considered unsafe as it does check that the field path
  /// maps to a valid property or that parameters such as [isEqualTo] receive
  /// a value of the correct type.
  ///
  /// If possible, instead use the more explicit variant of order queries:
  ///
  /// **AVOID**:
  /// ```dart
  /// collection.orderByFieldPath(
  ///   FieldPath.fromString('title'),
  ///   startAt: 'title',
  /// );
  /// ```
  ///
  /// **PREFER**:
  /// ```dart
  /// collection.orderByTitle(startAt: 'title');
  /// ```
  ThisIsACustomPrefixQuery orderByFieldPath(
    FieldPath fieldPath, {
    bool descending = false,
    Object? startAt,
    Object? startAfter,
    Object? endAt,
    Object? endBefore,
    ThisIsACustomPrefixDocumentSnapshot? startAtDocument,
    ThisIsACustomPrefixDocumentSnapshot? endAtDocument,
    ThisIsACustomPrefixDocumentSnapshot? endBeforeDocument,
    ThisIsACustomPrefixDocumentSnapshot? startAfterDocument,
  });

  /// Perform a where query based on a [FieldPath].
  ///
  /// This method is considered unsafe as it does check that the field path
  /// maps to a valid property or that parameters such as [isEqualTo] receive
  /// a value of the correct type.
  ///
  /// If possible, instead use the more explicit variant of where queries:
  ///
  /// **AVOID**:
  /// ```dart
  /// collection.whereFieldPath(FieldPath.fromString('title'), isEqualTo: 'title');
  /// ```
  ///
  /// **PREFER**:
  /// ```dart
  /// collection.whereTitle(isEqualTo: 'title');
  /// ```
  ThisIsACustomPrefixQuery whereFieldPath(
    FieldPath fieldPath, {
    Object? isEqualTo,
    Object? isNotEqualTo,
    Object? isLessThan,
    Object? isLessThanOrEqualTo,
    Object? isGreaterThan,
    Object? isGreaterThanOrEqualTo,
    Object? arrayContains,
    List<Object?>? arrayContainsAny,
    List<Object?>? whereIn,
    List<Object?>? whereNotIn,
    bool? isNull,
  });

  ThisIsACustomPrefixQuery whereDocumentId({
    String? isEqualTo,
    String? isNotEqualTo,
    String? isLessThan,
    String? isLessThanOrEqualTo,
    String? isGreaterThan,
    String? isGreaterThanOrEqualTo,
    bool? isNull,
    List<String>? whereIn,
    List<String>? whereNotIn,
  });
  ThisIsACustomPrefixQuery whereValue({
    num? isEqualTo,
    num? isNotEqualTo,
    num? isLessThan,
    num? isLessThanOrEqualTo,
    num? isGreaterThan,
    num? isGreaterThanOrEqualTo,
    bool? isNull,
    List<num>? whereIn,
    List<num>? whereNotIn,
  });

  ThisIsACustomPrefixQuery orderByDocumentId({
    bool descending = false,
    String startAt,
    String startAfter,
    String endAt,
    String endBefore,
    ThisIsACustomPrefixDocumentSnapshot? startAtDocument,
    ThisIsACustomPrefixDocumentSnapshot? endAtDocument,
    ThisIsACustomPrefixDocumentSnapshot? endBeforeDocument,
    ThisIsACustomPrefixDocumentSnapshot? startAfterDocument,
  });

  ThisIsACustomPrefixQuery orderByValue({
    bool descending = false,
    num startAt,
    num startAfter,
    num endAt,
    num endBefore,
    ThisIsACustomPrefixDocumentSnapshot? startAtDocument,
    ThisIsACustomPrefixDocumentSnapshot? endAtDocument,
    ThisIsACustomPrefixDocumentSnapshot? endBeforeDocument,
    ThisIsACustomPrefixDocumentSnapshot? startAfterDocument,
  });
}

class _$ThisIsACustomPrefixQuery
    extends QueryReference<CustomClassPrefix, ThisIsACustomPrefixQuerySnapshot>
    implements ThisIsACustomPrefixQuery {
  _$ThisIsACustomPrefixQuery(
    this._collection, {
    required Query<CustomClassPrefix> $referenceWithoutCursor,
    $QueryCursor $queryCursor = const $QueryCursor(),
  }) : super(
          $referenceWithoutCursor: $referenceWithoutCursor,
          $queryCursor: $queryCursor,
        );

  final CollectionReference<Object?> _collection;

  @override
  Stream<ThisIsACustomPrefixQuerySnapshot> snapshots(
      [SnapshotOptions? options]) {
    return reference
        .snapshots()
        .map(ThisIsACustomPrefixQuerySnapshot._fromQuerySnapshot);
  }

  @override
  Future<ThisIsACustomPrefixQuerySnapshot> get([GetOptions? options]) {
    return reference
        .get(options)
        .then(ThisIsACustomPrefixQuerySnapshot._fromQuerySnapshot);
  }

  @override
  ThisIsACustomPrefixQuery limit(int limit) {
    return _$ThisIsACustomPrefixQuery(
      _collection,
      $referenceWithoutCursor: $referenceWithoutCursor.limit(limit),
      $queryCursor: $queryCursor,
    );
  }

  @override
  ThisIsACustomPrefixQuery limitToLast(int limit) {
    return _$ThisIsACustomPrefixQuery(
      _collection,
      $referenceWithoutCursor: $referenceWithoutCursor.limitToLast(limit),
      $queryCursor: $queryCursor,
    );
  }

  ThisIsACustomPrefixQuery orderByFieldPath(
    FieldPath fieldPath, {
    bool descending = false,
    Object? startAt = _sentinel,
    Object? startAfter = _sentinel,
    Object? endAt = _sentinel,
    Object? endBefore = _sentinel,
    ThisIsACustomPrefixDocumentSnapshot? startAtDocument,
    ThisIsACustomPrefixDocumentSnapshot? endAtDocument,
    ThisIsACustomPrefixDocumentSnapshot? endBeforeDocument,
    ThisIsACustomPrefixDocumentSnapshot? startAfterDocument,
  }) {
    final query =
        $referenceWithoutCursor.orderBy(fieldPath, descending: descending);
    var queryCursor = $queryCursor;

    if (startAtDocument != null) {
      queryCursor = queryCursor.copyWith(
        startAt: const [],
        startAtDocumentSnapshot: startAtDocument.snapshot,
      );
    }
    if (startAfterDocument != null) {
      queryCursor = queryCursor.copyWith(
        startAfter: const [],
        startAfterDocumentSnapshot: startAfterDocument.snapshot,
      );
    }
    if (endAtDocument != null) {
      queryCursor = queryCursor.copyWith(
        endAt: const [],
        endAtDocumentSnapshot: endAtDocument.snapshot,
      );
    }
    if (endBeforeDocument != null) {
      queryCursor = queryCursor.copyWith(
        endBefore: const [],
        endBeforeDocumentSnapshot: endBeforeDocument.snapshot,
      );
    }

    if (startAt != _sentinel) {
      queryCursor = queryCursor.copyWith(
        startAt: [...queryCursor.startAt, startAt],
        startAtDocumentSnapshot: null,
      );
    }
    if (startAfter != _sentinel) {
      queryCursor = queryCursor.copyWith(
        startAfter: [...queryCursor.startAfter, startAfter],
        startAfterDocumentSnapshot: null,
      );
    }
    if (endAt != _sentinel) {
      queryCursor = queryCursor.copyWith(
        endAt: [...queryCursor.endAt, endAt],
        endAtDocumentSnapshot: null,
      );
    }
    if (endBefore != _sentinel) {
      queryCursor = queryCursor.copyWith(
        endBefore: [...queryCursor.endBefore, endBefore],
        endBeforeDocumentSnapshot: null,
      );
    }
    return _$ThisIsACustomPrefixQuery(
      _collection,
      $referenceWithoutCursor: query,
      $queryCursor: queryCursor,
    );
  }

  ThisIsACustomPrefixQuery whereFieldPath(
    FieldPath fieldPath, {
    Object? isEqualTo,
    Object? isNotEqualTo,
    Object? isLessThan,
    Object? isLessThanOrEqualTo,
    Object? isGreaterThan,
    Object? isGreaterThanOrEqualTo,
    Object? arrayContains,
    List<Object?>? arrayContainsAny,
    List<Object?>? whereIn,
    List<Object?>? whereNotIn,
    bool? isNull,
  }) {
    return _$ThisIsACustomPrefixQuery(
      _collection,
      $referenceWithoutCursor: $referenceWithoutCursor.where(
        fieldPath,
        isEqualTo: isEqualTo,
        isNotEqualTo: isNotEqualTo,
        isLessThan: isLessThan,
        isLessThanOrEqualTo: isLessThanOrEqualTo,
        isGreaterThan: isGreaterThan,
        isGreaterThanOrEqualTo: isGreaterThanOrEqualTo,
        arrayContains: arrayContains,
        arrayContainsAny: arrayContainsAny,
        whereIn: whereIn,
        whereNotIn: whereNotIn,
        isNull: isNull,
      ),
      $queryCursor: $queryCursor,
    );
  }

  ThisIsACustomPrefixQuery whereDocumentId({
    String? isEqualTo,
    String? isNotEqualTo,
    String? isLessThan,
    String? isLessThanOrEqualTo,
    String? isGreaterThan,
    String? isGreaterThanOrEqualTo,
    bool? isNull,
    List<String>? whereIn,
    List<String>? whereNotIn,
  }) {
    return _$ThisIsACustomPrefixQuery(
      _collection,
      $referenceWithoutCursor: $referenceWithoutCursor.where(
        FieldPath.documentId,
        isEqualTo: isEqualTo,
        isNotEqualTo: isNotEqualTo,
        isLessThan: isLessThan,
        isLessThanOrEqualTo: isLessThanOrEqualTo,
        isGreaterThan: isGreaterThan,
        isGreaterThanOrEqualTo: isGreaterThanOrEqualTo,
        isNull: isNull,
        whereIn: whereIn,
        whereNotIn: whereNotIn,
      ),
      $queryCursor: $queryCursor,
    );
  }

  ThisIsACustomPrefixQuery whereValue({
    num? isEqualTo,
    num? isNotEqualTo,
    num? isLessThan,
    num? isLessThanOrEqualTo,
    num? isGreaterThan,
    num? isGreaterThanOrEqualTo,
    bool? isNull,
    List<num>? whereIn,
    List<num>? whereNotIn,
  }) {
    return _$ThisIsACustomPrefixQuery(
      _collection,
      $referenceWithoutCursor: $referenceWithoutCursor.where(
        _$CustomClassPrefixFieldMap['value']!,
        isEqualTo: isEqualTo,
        isNotEqualTo: isNotEqualTo,
        isLessThan: isLessThan,
        isLessThanOrEqualTo: isLessThanOrEqualTo,
        isGreaterThan: isGreaterThan,
        isGreaterThanOrEqualTo: isGreaterThanOrEqualTo,
        isNull: isNull,
        whereIn: whereIn,
        whereNotIn: whereNotIn,
      ),
      $queryCursor: $queryCursor,
    );
  }

  ThisIsACustomPrefixQuery orderByDocumentId({
    bool descending = false,
    Object? startAt = _sentinel,
    Object? startAfter = _sentinel,
    Object? endAt = _sentinel,
    Object? endBefore = _sentinel,
    ThisIsACustomPrefixDocumentSnapshot? startAtDocument,
    ThisIsACustomPrefixDocumentSnapshot? endAtDocument,
    ThisIsACustomPrefixDocumentSnapshot? endBeforeDocument,
    ThisIsACustomPrefixDocumentSnapshot? startAfterDocument,
  }) {
    final query = $referenceWithoutCursor.orderBy(FieldPath.documentId,
        descending: descending);
    var queryCursor = $queryCursor;

    if (startAtDocument != null) {
      queryCursor = queryCursor.copyWith(
        startAt: const [],
        startAtDocumentSnapshot: startAtDocument.snapshot,
      );
    }
    if (startAfterDocument != null) {
      queryCursor = queryCursor.copyWith(
        startAfter: const [],
        startAfterDocumentSnapshot: startAfterDocument.snapshot,
      );
    }
    if (endAtDocument != null) {
      queryCursor = queryCursor.copyWith(
        endAt: const [],
        endAtDocumentSnapshot: endAtDocument.snapshot,
      );
    }
    if (endBeforeDocument != null) {
      queryCursor = queryCursor.copyWith(
        endBefore: const [],
        endBeforeDocumentSnapshot: endBeforeDocument.snapshot,
      );
    }

    if (startAt != _sentinel) {
      queryCursor = queryCursor.copyWith(
        startAt: [...queryCursor.startAt, startAt],
        startAtDocumentSnapshot: null,
      );
    }
    if (startAfter != _sentinel) {
      queryCursor = queryCursor.copyWith(
        startAfter: [...queryCursor.startAfter, startAfter],
        startAfterDocumentSnapshot: null,
      );
    }
    if (endAt != _sentinel) {
      queryCursor = queryCursor.copyWith(
        endAt: [...queryCursor.endAt, endAt],
        endAtDocumentSnapshot: null,
      );
    }
    if (endBefore != _sentinel) {
      queryCursor = queryCursor.copyWith(
        endBefore: [...queryCursor.endBefore, endBefore],
        endBeforeDocumentSnapshot: null,
      );
    }

    return _$ThisIsACustomPrefixQuery(
      _collection,
      $referenceWithoutCursor: query,
      $queryCursor: queryCursor,
    );
  }

  ThisIsACustomPrefixQuery orderByValue({
    bool descending = false,
    Object? startAt = _sentinel,
    Object? startAfter = _sentinel,
    Object? endAt = _sentinel,
    Object? endBefore = _sentinel,
    ThisIsACustomPrefixDocumentSnapshot? startAtDocument,
    ThisIsACustomPrefixDocumentSnapshot? endAtDocument,
    ThisIsACustomPrefixDocumentSnapshot? endBeforeDocument,
    ThisIsACustomPrefixDocumentSnapshot? startAfterDocument,
  }) {
    final query = $referenceWithoutCursor
        .orderBy(_$CustomClassPrefixFieldMap['value']!, descending: descending);
    var queryCursor = $queryCursor;

    if (startAtDocument != null) {
      queryCursor = queryCursor.copyWith(
        startAt: const [],
        startAtDocumentSnapshot: startAtDocument.snapshot,
      );
    }
    if (startAfterDocument != null) {
      queryCursor = queryCursor.copyWith(
        startAfter: const [],
        startAfterDocumentSnapshot: startAfterDocument.snapshot,
      );
    }
    if (endAtDocument != null) {
      queryCursor = queryCursor.copyWith(
        endAt: const [],
        endAtDocumentSnapshot: endAtDocument.snapshot,
      );
    }
    if (endBeforeDocument != null) {
      queryCursor = queryCursor.copyWith(
        endBefore: const [],
        endBeforeDocumentSnapshot: endBeforeDocument.snapshot,
      );
    }

    if (startAt != _sentinel) {
      queryCursor = queryCursor.copyWith(
        startAt: [...queryCursor.startAt, startAt],
        startAtDocumentSnapshot: null,
      );
    }
    if (startAfter != _sentinel) {
      queryCursor = queryCursor.copyWith(
        startAfter: [...queryCursor.startAfter, startAfter],
        startAfterDocumentSnapshot: null,
      );
    }
    if (endAt != _sentinel) {
      queryCursor = queryCursor.copyWith(
        endAt: [...queryCursor.endAt, endAt],
        endAtDocumentSnapshot: null,
      );
    }
    if (endBefore != _sentinel) {
      queryCursor = queryCursor.copyWith(
        endBefore: [...queryCursor.endBefore, endBefore],
        endBeforeDocumentSnapshot: null,
      );
    }

    return _$ThisIsACustomPrefixQuery(
      _collection,
      $referenceWithoutCursor: query,
      $queryCursor: queryCursor,
    );
  }

  @override
  bool operator ==(Object other) {
    return other is _$ThisIsACustomPrefixQuery &&
        other.runtimeType == runtimeType &&
        other.reference == reference;
  }

  @override
  int get hashCode => Object.hash(runtimeType, reference);
}

class ThisIsACustomPrefixDocumentSnapshot
    extends FirestoreDocumentSnapshot<CustomClassPrefix> {
  ThisIsACustomPrefixDocumentSnapshot._(this.snapshot) : data = snapshot.data();

  @override
  final DocumentSnapshot<CustomClassPrefix> snapshot;

  @override
  ThisIsACustomPrefixDocumentReference get reference {
    return ThisIsACustomPrefixDocumentReference(
      snapshot.reference,
    );
  }

  @override
  final CustomClassPrefix? data;
}

class ThisIsACustomPrefixQuerySnapshot extends FirestoreQuerySnapshot<
    CustomClassPrefix, ThisIsACustomPrefixQueryDocumentSnapshot> {
  ThisIsACustomPrefixQuerySnapshot._(
    this.snapshot,
    this.docs,
    this.docChanges,
  );

  factory ThisIsACustomPrefixQuerySnapshot._fromQuerySnapshot(
    QuerySnapshot<CustomClassPrefix> snapshot,
  ) {
    final docs =
        snapshot.docs.map(ThisIsACustomPrefixQueryDocumentSnapshot._).toList();

    final docChanges = snapshot.docChanges.map((change) {
      return _decodeDocumentChange(
        change,
        ThisIsACustomPrefixDocumentSnapshot._,
      );
    }).toList();

    return ThisIsACustomPrefixQuerySnapshot._(
      snapshot,
      docs,
      docChanges,
    );
  }

  static FirestoreDocumentChange<ThisIsACustomPrefixDocumentSnapshot>
      _decodeDocumentChange<T>(
    DocumentChange<T> docChange,
    ThisIsACustomPrefixDocumentSnapshot Function(DocumentSnapshot<T> doc)
        decodeDoc,
  ) {
    return FirestoreDocumentChange<ThisIsACustomPrefixDocumentSnapshot>(
      type: docChange.type,
      oldIndex: docChange.oldIndex,
      newIndex: docChange.newIndex,
      doc: decodeDoc(docChange.doc),
    );
  }

  final QuerySnapshot<CustomClassPrefix> snapshot;

  @override
  final List<ThisIsACustomPrefixQueryDocumentSnapshot> docs;

  @override
  final List<FirestoreDocumentChange<ThisIsACustomPrefixDocumentSnapshot>>
      docChanges;
}

class ThisIsACustomPrefixQueryDocumentSnapshot
    extends FirestoreQueryDocumentSnapshot<CustomClassPrefix>
    implements ThisIsACustomPrefixDocumentSnapshot {
  ThisIsACustomPrefixQueryDocumentSnapshot._(this.snapshot)
      : data = snapshot.data();

  @override
  final QueryDocumentSnapshot<CustomClassPrefix> snapshot;

  @override
  final CustomClassPrefix data;

  @override
  ThisIsACustomPrefixDocumentReference get reference {
    return ThisIsACustomPrefixDocumentReference(snapshot.reference);
  }
}

/// A collection reference object can be used for adding documents,
/// getting document references, and querying for documents
/// (using the methods inherited from Query).
abstract class ExplicitPathCollectionReference
    implements
        ExplicitPathQuery,
        FirestoreCollectionReference<ExplicitPath, ExplicitPathQuerySnapshot> {
  factory ExplicitPathCollectionReference([
    FirebaseFirestore? firestore,
  ]) = _$ExplicitPathCollectionReference;

  static ExplicitPath fromFirestore(
    DocumentSnapshot<Map<String, Object?>> snapshot,
    SnapshotOptions? options,
  ) {
    return ExplicitPath.fromJson(snapshot.data()!);
  }

  static Map<String, Object?> toFirestore(
    ExplicitPath value,
    SetOptions? options,
  ) {
    return value.toJson();
  }

  @override
  CollectionReference<ExplicitPath> get reference;

  @override
  ExplicitPathDocumentReference doc([String? id]);

  /// Add a new document to this collection with the specified data,
  /// assigning it a document ID automatically.
  Future<ExplicitPathDocumentReference> add(ExplicitPath value);
}

class _$ExplicitPathCollectionReference extends _$ExplicitPathQuery
    implements ExplicitPathCollectionReference {
  factory _$ExplicitPathCollectionReference([FirebaseFirestore? firestore]) {
    firestore ??= FirebaseFirestore.instance;

    return _$ExplicitPathCollectionReference._(
      firestore.collection('root/doc/path').withConverter(
            fromFirestore: ExplicitPathCollectionReference.fromFirestore,
            toFirestore: ExplicitPathCollectionReference.toFirestore,
          ),
    );
  }

  _$ExplicitPathCollectionReference._(
    CollectionReference<ExplicitPath> reference,
  ) : super(reference, $referenceWithoutCursor: reference);

  String get path => reference.path;

  @override
  CollectionReference<ExplicitPath> get reference =>
      super.reference as CollectionReference<ExplicitPath>;

  @override
  ExplicitPathDocumentReference doc([String? id]) {
    assert(
      id == null || id.split('/').length == 1,
      'The document ID cannot be from a different collection',
    );
    return ExplicitPathDocumentReference(
      reference.doc(id),
    );
  }

  @override
  Future<ExplicitPathDocumentReference> add(ExplicitPath value) {
    return reference
        .add(value)
        .then((ref) => ExplicitPathDocumentReference(ref));
  }

  @override
  bool operator ==(Object other) {
    return other is _$ExplicitPathCollectionReference &&
        other.runtimeType == runtimeType &&
        other.reference == reference;
  }

  @override
  int get hashCode => Object.hash(runtimeType, reference);
}

abstract class ExplicitPathDocumentReference extends FirestoreDocumentReference<
    ExplicitPath, ExplicitPathDocumentSnapshot> {
  factory ExplicitPathDocumentReference(
          DocumentReference<ExplicitPath> reference) =
      _$ExplicitPathDocumentReference;

  DocumentReference<ExplicitPath> get reference;

  /// A reference to the [ExplicitPathCollectionReference] containing this document.
  ExplicitPathCollectionReference get parent {
    return _$ExplicitPathCollectionReference(reference.firestore);
  }

  late final ExplicitSubPathCollectionReference sub =
      _$ExplicitSubPathCollectionReference(
    reference,
  );

  @override
  Stream<ExplicitPathDocumentSnapshot> snapshots();

  @override
  Future<ExplicitPathDocumentSnapshot> get([GetOptions? options]);

  @override
  Future<void> delete();

  /// Updates data on the document. Data will be merged with any existing
  /// document data.
  ///
  /// If no document exists yet, the update will fail.
  Future<void> update({
    num value,
    FieldValue valueFieldValue,
  });

  /// Updates fields in the current document using the transaction API.
  ///
  /// The update will fail if applied to a document that does not exist.
  void transactionUpdate(
    Transaction transaction, {
    num value,
    FieldValue valueFieldValue,
  });
}

class _$ExplicitPathDocumentReference extends FirestoreDocumentReference<
    ExplicitPath,
    ExplicitPathDocumentSnapshot> implements ExplicitPathDocumentReference {
  _$ExplicitPathDocumentReference(this.reference);

  @override
  final DocumentReference<ExplicitPath> reference;

  /// A reference to the [ExplicitPathCollectionReference] containing this document.
  ExplicitPathCollectionReference get parent {
    return _$ExplicitPathCollectionReference(reference.firestore);
  }

  late final ExplicitSubPathCollectionReference sub =
      _$ExplicitSubPathCollectionReference(
    reference,
  );

  @override
  Stream<ExplicitPathDocumentSnapshot> snapshots() {
    return reference.snapshots().map(ExplicitPathDocumentSnapshot._);
  }

  @override
  Future<ExplicitPathDocumentSnapshot> get([GetOptions? options]) {
    return reference.get(options).then(ExplicitPathDocumentSnapshot._);
  }

  @override
  Future<ExplicitPathDocumentSnapshot> transactionGet(Transaction transaction) {
    return transaction.get(reference).then(ExplicitPathDocumentSnapshot._);
  }

  Future<void> update({
    Object? value = _sentinel,
    FieldValue? valueFieldValue,
  }) async {
    assert(
      value == _sentinel || valueFieldValue == null,
      "Cannot specify both value and valueFieldValue",
    );
    final json = {
      if (value != _sentinel) _$ExplicitPathFieldMap['value']!: value as num,
      if (valueFieldValue != null)
        _$ExplicitPathFieldMap['value']!: valueFieldValue,
    };

    return reference.update(json);
  }

  void transactionUpdate(
    Transaction transaction, {
    Object? value = _sentinel,
    FieldValue? valueFieldValue,
  }) {
    assert(
      value == _sentinel || valueFieldValue == null,
      "Cannot specify both value and valueFieldValue",
    );
    final json = {
      if (value != _sentinel) _$ExplicitPathFieldMap['value']!: value as num,
      if (valueFieldValue != null)
        _$ExplicitPathFieldMap['value']!: valueFieldValue,
    };

    transaction.update(reference, json);
  }

  @override
  bool operator ==(Object other) {
    return other is ExplicitPathDocumentReference &&
        other.runtimeType == runtimeType &&
        other.parent == parent &&
        other.id == id;
  }

  @override
  int get hashCode => Object.hash(runtimeType, parent, id);
}

abstract class ExplicitPathQuery
    implements QueryReference<ExplicitPath, ExplicitPathQuerySnapshot> {
  @override
  ExplicitPathQuery limit(int limit);

  @override
  ExplicitPathQuery limitToLast(int limit);

  /// Perform an order query based on a [FieldPath].
  ///
  /// This method is considered unsafe as it does check that the field path
  /// maps to a valid property or that parameters such as [isEqualTo] receive
  /// a value of the correct type.
  ///
  /// If possible, instead use the more explicit variant of order queries:
  ///
  /// **AVOID**:
  /// ```dart
  /// collection.orderByFieldPath(
  ///   FieldPath.fromString('title'),
  ///   startAt: 'title',
  /// );
  /// ```
  ///
  /// **PREFER**:
  /// ```dart
  /// collection.orderByTitle(startAt: 'title');
  /// ```
  ExplicitPathQuery orderByFieldPath(
    FieldPath fieldPath, {
    bool descending = false,
    Object? startAt,
    Object? startAfter,
    Object? endAt,
    Object? endBefore,
    ExplicitPathDocumentSnapshot? startAtDocument,
    ExplicitPathDocumentSnapshot? endAtDocument,
    ExplicitPathDocumentSnapshot? endBeforeDocument,
    ExplicitPathDocumentSnapshot? startAfterDocument,
  });

  /// Perform a where query based on a [FieldPath].
  ///
  /// This method is considered unsafe as it does check that the field path
  /// maps to a valid property or that parameters such as [isEqualTo] receive
  /// a value of the correct type.
  ///
  /// If possible, instead use the more explicit variant of where queries:
  ///
  /// **AVOID**:
  /// ```dart
  /// collection.whereFieldPath(FieldPath.fromString('title'), isEqualTo: 'title');
  /// ```
  ///
  /// **PREFER**:
  /// ```dart
  /// collection.whereTitle(isEqualTo: 'title');
  /// ```
  ExplicitPathQuery whereFieldPath(
    FieldPath fieldPath, {
    Object? isEqualTo,
    Object? isNotEqualTo,
    Object? isLessThan,
    Object? isLessThanOrEqualTo,
    Object? isGreaterThan,
    Object? isGreaterThanOrEqualTo,
    Object? arrayContains,
    List<Object?>? arrayContainsAny,
    List<Object?>? whereIn,
    List<Object?>? whereNotIn,
    bool? isNull,
  });

  ExplicitPathQuery whereDocumentId({
    String? isEqualTo,
    String? isNotEqualTo,
    String? isLessThan,
    String? isLessThanOrEqualTo,
    String? isGreaterThan,
    String? isGreaterThanOrEqualTo,
    bool? isNull,
    List<String>? whereIn,
    List<String>? whereNotIn,
  });
  ExplicitPathQuery whereValue({
    num? isEqualTo,
    num? isNotEqualTo,
    num? isLessThan,
    num? isLessThanOrEqualTo,
    num? isGreaterThan,
    num? isGreaterThanOrEqualTo,
    bool? isNull,
    List<num>? whereIn,
    List<num>? whereNotIn,
  });

  ExplicitPathQuery orderByDocumentId({
    bool descending = false,
    String startAt,
    String startAfter,
    String endAt,
    String endBefore,
    ExplicitPathDocumentSnapshot? startAtDocument,
    ExplicitPathDocumentSnapshot? endAtDocument,
    ExplicitPathDocumentSnapshot? endBeforeDocument,
    ExplicitPathDocumentSnapshot? startAfterDocument,
  });

  ExplicitPathQuery orderByValue({
    bool descending = false,
    num startAt,
    num startAfter,
    num endAt,
    num endBefore,
    ExplicitPathDocumentSnapshot? startAtDocument,
    ExplicitPathDocumentSnapshot? endAtDocument,
    ExplicitPathDocumentSnapshot? endBeforeDocument,
    ExplicitPathDocumentSnapshot? startAfterDocument,
  });
}

class _$ExplicitPathQuery
    extends QueryReference<ExplicitPath, ExplicitPathQuerySnapshot>
    implements ExplicitPathQuery {
  _$ExplicitPathQuery(
    this._collection, {
    required Query<ExplicitPath> $referenceWithoutCursor,
    $QueryCursor $queryCursor = const $QueryCursor(),
  }) : super(
          $referenceWithoutCursor: $referenceWithoutCursor,
          $queryCursor: $queryCursor,
        );

  final CollectionReference<Object?> _collection;

  @override
  Stream<ExplicitPathQuerySnapshot> snapshots([SnapshotOptions? options]) {
    return reference
        .snapshots()
        .map(ExplicitPathQuerySnapshot._fromQuerySnapshot);
  }

  @override
  Future<ExplicitPathQuerySnapshot> get([GetOptions? options]) {
    return reference
        .get(options)
        .then(ExplicitPathQuerySnapshot._fromQuerySnapshot);
  }

  @override
  ExplicitPathQuery limit(int limit) {
    return _$ExplicitPathQuery(
      _collection,
      $referenceWithoutCursor: $referenceWithoutCursor.limit(limit),
      $queryCursor: $queryCursor,
    );
  }

  @override
  ExplicitPathQuery limitToLast(int limit) {
    return _$ExplicitPathQuery(
      _collection,
      $referenceWithoutCursor: $referenceWithoutCursor.limitToLast(limit),
      $queryCursor: $queryCursor,
    );
  }

  ExplicitPathQuery orderByFieldPath(
    FieldPath fieldPath, {
    bool descending = false,
    Object? startAt = _sentinel,
    Object? startAfter = _sentinel,
    Object? endAt = _sentinel,
    Object? endBefore = _sentinel,
    ExplicitPathDocumentSnapshot? startAtDocument,
    ExplicitPathDocumentSnapshot? endAtDocument,
    ExplicitPathDocumentSnapshot? endBeforeDocument,
    ExplicitPathDocumentSnapshot? startAfterDocument,
  }) {
    final query =
        $referenceWithoutCursor.orderBy(fieldPath, descending: descending);
    var queryCursor = $queryCursor;

    if (startAtDocument != null) {
      queryCursor = queryCursor.copyWith(
        startAt: const [],
        startAtDocumentSnapshot: startAtDocument.snapshot,
      );
    }
    if (startAfterDocument != null) {
      queryCursor = queryCursor.copyWith(
        startAfter: const [],
        startAfterDocumentSnapshot: startAfterDocument.snapshot,
      );
    }
    if (endAtDocument != null) {
      queryCursor = queryCursor.copyWith(
        endAt: const [],
        endAtDocumentSnapshot: endAtDocument.snapshot,
      );
    }
    if (endBeforeDocument != null) {
      queryCursor = queryCursor.copyWith(
        endBefore: const [],
        endBeforeDocumentSnapshot: endBeforeDocument.snapshot,
      );
    }

    if (startAt != _sentinel) {
      queryCursor = queryCursor.copyWith(
        startAt: [...queryCursor.startAt, startAt],
        startAtDocumentSnapshot: null,
      );
    }
    if (startAfter != _sentinel) {
      queryCursor = queryCursor.copyWith(
        startAfter: [...queryCursor.startAfter, startAfter],
        startAfterDocumentSnapshot: null,
      );
    }
    if (endAt != _sentinel) {
      queryCursor = queryCursor.copyWith(
        endAt: [...queryCursor.endAt, endAt],
        endAtDocumentSnapshot: null,
      );
    }
    if (endBefore != _sentinel) {
      queryCursor = queryCursor.copyWith(
        endBefore: [...queryCursor.endBefore, endBefore],
        endBeforeDocumentSnapshot: null,
      );
    }
    return _$ExplicitPathQuery(
      _collection,
      $referenceWithoutCursor: query,
      $queryCursor: queryCursor,
    );
  }

  ExplicitPathQuery whereFieldPath(
    FieldPath fieldPath, {
    Object? isEqualTo,
    Object? isNotEqualTo,
    Object? isLessThan,
    Object? isLessThanOrEqualTo,
    Object? isGreaterThan,
    Object? isGreaterThanOrEqualTo,
    Object? arrayContains,
    List<Object?>? arrayContainsAny,
    List<Object?>? whereIn,
    List<Object?>? whereNotIn,
    bool? isNull,
  }) {
    return _$ExplicitPathQuery(
      _collection,
      $referenceWithoutCursor: $referenceWithoutCursor.where(
        fieldPath,
        isEqualTo: isEqualTo,
        isNotEqualTo: isNotEqualTo,
        isLessThan: isLessThan,
        isLessThanOrEqualTo: isLessThanOrEqualTo,
        isGreaterThan: isGreaterThan,
        isGreaterThanOrEqualTo: isGreaterThanOrEqualTo,
        arrayContains: arrayContains,
        arrayContainsAny: arrayContainsAny,
        whereIn: whereIn,
        whereNotIn: whereNotIn,
        isNull: isNull,
      ),
      $queryCursor: $queryCursor,
    );
  }

  ExplicitPathQuery whereDocumentId({
    String? isEqualTo,
    String? isNotEqualTo,
    String? isLessThan,
    String? isLessThanOrEqualTo,
    String? isGreaterThan,
    String? isGreaterThanOrEqualTo,
    bool? isNull,
    List<String>? whereIn,
    List<String>? whereNotIn,
  }) {
    return _$ExplicitPathQuery(
      _collection,
      $referenceWithoutCursor: $referenceWithoutCursor.where(
        FieldPath.documentId,
        isEqualTo: isEqualTo,
        isNotEqualTo: isNotEqualTo,
        isLessThan: isLessThan,
        isLessThanOrEqualTo: isLessThanOrEqualTo,
        isGreaterThan: isGreaterThan,
        isGreaterThanOrEqualTo: isGreaterThanOrEqualTo,
        isNull: isNull,
        whereIn: whereIn,
        whereNotIn: whereNotIn,
      ),
      $queryCursor: $queryCursor,
    );
  }

  ExplicitPathQuery whereValue({
    num? isEqualTo,
    num? isNotEqualTo,
    num? isLessThan,
    num? isLessThanOrEqualTo,
    num? isGreaterThan,
    num? isGreaterThanOrEqualTo,
    bool? isNull,
    List<num>? whereIn,
    List<num>? whereNotIn,
  }) {
    return _$ExplicitPathQuery(
      _collection,
      $referenceWithoutCursor: $referenceWithoutCursor.where(
        _$ExplicitPathFieldMap['value']!,
        isEqualTo: isEqualTo,
        isNotEqualTo: isNotEqualTo,
        isLessThan: isLessThan,
        isLessThanOrEqualTo: isLessThanOrEqualTo,
        isGreaterThan: isGreaterThan,
        isGreaterThanOrEqualTo: isGreaterThanOrEqualTo,
        isNull: isNull,
        whereIn: whereIn,
        whereNotIn: whereNotIn,
      ),
      $queryCursor: $queryCursor,
    );
  }

  ExplicitPathQuery orderByDocumentId({
    bool descending = false,
    Object? startAt = _sentinel,
    Object? startAfter = _sentinel,
    Object? endAt = _sentinel,
    Object? endBefore = _sentinel,
    ExplicitPathDocumentSnapshot? startAtDocument,
    ExplicitPathDocumentSnapshot? endAtDocument,
    ExplicitPathDocumentSnapshot? endBeforeDocument,
    ExplicitPathDocumentSnapshot? startAfterDocument,
  }) {
    final query = $referenceWithoutCursor.orderBy(FieldPath.documentId,
        descending: descending);
    var queryCursor = $queryCursor;

    if (startAtDocument != null) {
      queryCursor = queryCursor.copyWith(
        startAt: const [],
        startAtDocumentSnapshot: startAtDocument.snapshot,
      );
    }
    if (startAfterDocument != null) {
      queryCursor = queryCursor.copyWith(
        startAfter: const [],
        startAfterDocumentSnapshot: startAfterDocument.snapshot,
      );
    }
    if (endAtDocument != null) {
      queryCursor = queryCursor.copyWith(
        endAt: const [],
        endAtDocumentSnapshot: endAtDocument.snapshot,
      );
    }
    if (endBeforeDocument != null) {
      queryCursor = queryCursor.copyWith(
        endBefore: const [],
        endBeforeDocumentSnapshot: endBeforeDocument.snapshot,
      );
    }

    if (startAt != _sentinel) {
      queryCursor = queryCursor.copyWith(
        startAt: [...queryCursor.startAt, startAt],
        startAtDocumentSnapshot: null,
      );
    }
    if (startAfter != _sentinel) {
      queryCursor = queryCursor.copyWith(
        startAfter: [...queryCursor.startAfter, startAfter],
        startAfterDocumentSnapshot: null,
      );
    }
    if (endAt != _sentinel) {
      queryCursor = queryCursor.copyWith(
        endAt: [...queryCursor.endAt, endAt],
        endAtDocumentSnapshot: null,
      );
    }
    if (endBefore != _sentinel) {
      queryCursor = queryCursor.copyWith(
        endBefore: [...queryCursor.endBefore, endBefore],
        endBeforeDocumentSnapshot: null,
      );
    }

    return _$ExplicitPathQuery(
      _collection,
      $referenceWithoutCursor: query,
      $queryCursor: queryCursor,
    );
  }

  ExplicitPathQuery orderByValue({
    bool descending = false,
    Object? startAt = _sentinel,
    Object? startAfter = _sentinel,
    Object? endAt = _sentinel,
    Object? endBefore = _sentinel,
    ExplicitPathDocumentSnapshot? startAtDocument,
    ExplicitPathDocumentSnapshot? endAtDocument,
    ExplicitPathDocumentSnapshot? endBeforeDocument,
    ExplicitPathDocumentSnapshot? startAfterDocument,
  }) {
    final query = $referenceWithoutCursor
        .orderBy(_$ExplicitPathFieldMap['value']!, descending: descending);
    var queryCursor = $queryCursor;

    if (startAtDocument != null) {
      queryCursor = queryCursor.copyWith(
        startAt: const [],
        startAtDocumentSnapshot: startAtDocument.snapshot,
      );
    }
    if (startAfterDocument != null) {
      queryCursor = queryCursor.copyWith(
        startAfter: const [],
        startAfterDocumentSnapshot: startAfterDocument.snapshot,
      );
    }
    if (endAtDocument != null) {
      queryCursor = queryCursor.copyWith(
        endAt: const [],
        endAtDocumentSnapshot: endAtDocument.snapshot,
      );
    }
    if (endBeforeDocument != null) {
      queryCursor = queryCursor.copyWith(
        endBefore: const [],
        endBeforeDocumentSnapshot: endBeforeDocument.snapshot,
      );
    }

    if (startAt != _sentinel) {
      queryCursor = queryCursor.copyWith(
        startAt: [...queryCursor.startAt, startAt],
        startAtDocumentSnapshot: null,
      );
    }
    if (startAfter != _sentinel) {
      queryCursor = queryCursor.copyWith(
        startAfter: [...queryCursor.startAfter, startAfter],
        startAfterDocumentSnapshot: null,
      );
    }
    if (endAt != _sentinel) {
      queryCursor = queryCursor.copyWith(
        endAt: [...queryCursor.endAt, endAt],
        endAtDocumentSnapshot: null,
      );
    }
    if (endBefore != _sentinel) {
      queryCursor = queryCursor.copyWith(
        endBefore: [...queryCursor.endBefore, endBefore],
        endBeforeDocumentSnapshot: null,
      );
    }

    return _$ExplicitPathQuery(
      _collection,
      $referenceWithoutCursor: query,
      $queryCursor: queryCursor,
    );
  }

  @override
  bool operator ==(Object other) {
    return other is _$ExplicitPathQuery &&
        other.runtimeType == runtimeType &&
        other.reference == reference;
  }

  @override
  int get hashCode => Object.hash(runtimeType, reference);
}

class ExplicitPathDocumentSnapshot
    extends FirestoreDocumentSnapshot<ExplicitPath> {
  ExplicitPathDocumentSnapshot._(this.snapshot) : data = snapshot.data();

  @override
  final DocumentSnapshot<ExplicitPath> snapshot;

  @override
  ExplicitPathDocumentReference get reference {
    return ExplicitPathDocumentReference(
      snapshot.reference,
    );
  }

  @override
  final ExplicitPath? data;
}

class ExplicitPathQuerySnapshot extends FirestoreQuerySnapshot<ExplicitPath,
    ExplicitPathQueryDocumentSnapshot> {
  ExplicitPathQuerySnapshot._(
    this.snapshot,
    this.docs,
    this.docChanges,
  );

  factory ExplicitPathQuerySnapshot._fromQuerySnapshot(
    QuerySnapshot<ExplicitPath> snapshot,
  ) {
    final docs =
        snapshot.docs.map(ExplicitPathQueryDocumentSnapshot._).toList();

    final docChanges = snapshot.docChanges.map((change) {
      return _decodeDocumentChange(
        change,
        ExplicitPathDocumentSnapshot._,
      );
    }).toList();

    return ExplicitPathQuerySnapshot._(
      snapshot,
      docs,
      docChanges,
    );
  }

  static FirestoreDocumentChange<ExplicitPathDocumentSnapshot>
      _decodeDocumentChange<T>(
    DocumentChange<T> docChange,
    ExplicitPathDocumentSnapshot Function(DocumentSnapshot<T> doc) decodeDoc,
  ) {
    return FirestoreDocumentChange<ExplicitPathDocumentSnapshot>(
      type: docChange.type,
      oldIndex: docChange.oldIndex,
      newIndex: docChange.newIndex,
      doc: decodeDoc(docChange.doc),
    );
  }

  final QuerySnapshot<ExplicitPath> snapshot;

  @override
  final List<ExplicitPathQueryDocumentSnapshot> docs;

  @override
  final List<FirestoreDocumentChange<ExplicitPathDocumentSnapshot>> docChanges;
}

class ExplicitPathQueryDocumentSnapshot
    extends FirestoreQueryDocumentSnapshot<ExplicitPath>
    implements ExplicitPathDocumentSnapshot {
  ExplicitPathQueryDocumentSnapshot._(this.snapshot) : data = snapshot.data();

  @override
  final QueryDocumentSnapshot<ExplicitPath> snapshot;

  @override
  final ExplicitPath data;

  @override
  ExplicitPathDocumentReference get reference {
    return ExplicitPathDocumentReference(snapshot.reference);
  }
}

/// A collection reference object can be used for adding documents,
/// getting document references, and querying for documents
/// (using the methods inherited from Query).
abstract class ExplicitSubPathCollectionReference
    implements
        ExplicitSubPathQuery,
        FirestoreCollectionReference<ExplicitSubPath,
            ExplicitSubPathQuerySnapshot> {
  factory ExplicitSubPathCollectionReference(
    DocumentReference<ExplicitPath> parent,
  ) = _$ExplicitSubPathCollectionReference;

  static ExplicitSubPath fromFirestore(
    DocumentSnapshot<Map<String, Object?>> snapshot,
    SnapshotOptions? options,
  ) {
    return ExplicitSubPath.fromJson(snapshot.data()!);
  }

  static Map<String, Object?> toFirestore(
    ExplicitSubPath value,
    SetOptions? options,
  ) {
    return value.toJson();
  }

  @override
  CollectionReference<ExplicitSubPath> get reference;

  /// A reference to the containing [ExplicitPathDocumentReference] if this is a subcollection.
  ExplicitPathDocumentReference get parent;

  @override
  ExplicitSubPathDocumentReference doc([String? id]);

  /// Add a new document to this collection with the specified data,
  /// assigning it a document ID automatically.
  Future<ExplicitSubPathDocumentReference> add(ExplicitSubPath value);
}

class _$ExplicitSubPathCollectionReference extends _$ExplicitSubPathQuery
    implements ExplicitSubPathCollectionReference {
  factory _$ExplicitSubPathCollectionReference(
    DocumentReference<ExplicitPath> parent,
  ) {
    return _$ExplicitSubPathCollectionReference._(
      ExplicitPathDocumentReference(parent),
      parent.collection('sub').withConverter(
            fromFirestore: ExplicitSubPathCollectionReference.fromFirestore,
            toFirestore: ExplicitSubPathCollectionReference.toFirestore,
          ),
    );
  }

  _$ExplicitSubPathCollectionReference._(
    this.parent,
    CollectionReference<ExplicitSubPath> reference,
  ) : super(reference, $referenceWithoutCursor: reference);

  @override
  final ExplicitPathDocumentReference parent;

  String get path => reference.path;

  @override
  CollectionReference<ExplicitSubPath> get reference =>
      super.reference as CollectionReference<ExplicitSubPath>;

  @override
  ExplicitSubPathDocumentReference doc([String? id]) {
    assert(
      id == null || id.split('/').length == 1,
      'The document ID cannot be from a different collection',
    );
    return ExplicitSubPathDocumentReference(
      reference.doc(id),
    );
  }

  @override
  Future<ExplicitSubPathDocumentReference> add(ExplicitSubPath value) {
    return reference
        .add(value)
        .then((ref) => ExplicitSubPathDocumentReference(ref));
  }

  @override
  bool operator ==(Object other) {
    return other is _$ExplicitSubPathCollectionReference &&
        other.runtimeType == runtimeType &&
        other.reference == reference;
  }

  @override
  int get hashCode => Object.hash(runtimeType, reference);
}

abstract class ExplicitSubPathDocumentReference
    extends FirestoreDocumentReference<ExplicitSubPath,
        ExplicitSubPathDocumentSnapshot> {
  factory ExplicitSubPathDocumentReference(
          DocumentReference<ExplicitSubPath> reference) =
      _$ExplicitSubPathDocumentReference;

  DocumentReference<ExplicitSubPath> get reference;

  /// A reference to the [ExplicitSubPathCollectionReference] containing this document.
  ExplicitSubPathCollectionReference get parent {
    return _$ExplicitSubPathCollectionReference(
      reference.parent.parent!.withConverter<ExplicitPath>(
        fromFirestore: ExplicitPathCollectionReference.fromFirestore,
        toFirestore: ExplicitPathCollectionReference.toFirestore,
      ),
    );
  }

  @override
  Stream<ExplicitSubPathDocumentSnapshot> snapshots();

  @override
  Future<ExplicitSubPathDocumentSnapshot> get([GetOptions? options]);

  @override
  Future<void> delete();

  /// Updates data on the document. Data will be merged with any existing
  /// document data.
  ///
  /// If no document exists yet, the update will fail.
  Future<void> update({
    num value,
    FieldValue valueFieldValue,
  });

  /// Updates fields in the current document using the transaction API.
  ///
  /// The update will fail if applied to a document that does not exist.
  void transactionUpdate(
    Transaction transaction, {
    num value,
    FieldValue valueFieldValue,
  });
}

class _$ExplicitSubPathDocumentReference extends FirestoreDocumentReference<
        ExplicitSubPath, ExplicitSubPathDocumentSnapshot>
    implements ExplicitSubPathDocumentReference {
  _$ExplicitSubPathDocumentReference(this.reference);

  @override
  final DocumentReference<ExplicitSubPath> reference;

  /// A reference to the [ExplicitSubPathCollectionReference] containing this document.
  ExplicitSubPathCollectionReference get parent {
    return _$ExplicitSubPathCollectionReference(
      reference.parent.parent!.withConverter<ExplicitPath>(
        fromFirestore: ExplicitPathCollectionReference.fromFirestore,
        toFirestore: ExplicitPathCollectionReference.toFirestore,
      ),
    );
  }

  @override
  Stream<ExplicitSubPathDocumentSnapshot> snapshots() {
    return reference.snapshots().map(ExplicitSubPathDocumentSnapshot._);
  }

  @override
  Future<ExplicitSubPathDocumentSnapshot> get([GetOptions? options]) {
    return reference.get(options).then(ExplicitSubPathDocumentSnapshot._);
  }

  @override
  Future<ExplicitSubPathDocumentSnapshot> transactionGet(
      Transaction transaction) {
    return transaction.get(reference).then(ExplicitSubPathDocumentSnapshot._);
  }

  Future<void> update({
    Object? value = _sentinel,
    FieldValue? valueFieldValue,
  }) async {
    assert(
      value == _sentinel || valueFieldValue == null,
      "Cannot specify both value and valueFieldValue",
    );
    final json = {
      if (value != _sentinel) _$ExplicitSubPathFieldMap['value']!: value as num,
      if (valueFieldValue != null)
        _$ExplicitSubPathFieldMap['value']!: valueFieldValue,
    };

    return reference.update(json);
  }

  void transactionUpdate(
    Transaction transaction, {
    Object? value = _sentinel,
    FieldValue? valueFieldValue,
  }) {
    assert(
      value == _sentinel || valueFieldValue == null,
      "Cannot specify both value and valueFieldValue",
    );
    final json = {
      if (value != _sentinel) _$ExplicitSubPathFieldMap['value']!: value as num,
      if (valueFieldValue != null)
        _$ExplicitSubPathFieldMap['value']!: valueFieldValue,
    };

    transaction.update(reference, json);
  }

  @override
  bool operator ==(Object other) {
    return other is ExplicitSubPathDocumentReference &&
        other.runtimeType == runtimeType &&
        other.parent == parent &&
        other.id == id;
  }

  @override
  int get hashCode => Object.hash(runtimeType, parent, id);
}

abstract class ExplicitSubPathQuery
    implements QueryReference<ExplicitSubPath, ExplicitSubPathQuerySnapshot> {
  @override
  ExplicitSubPathQuery limit(int limit);

  @override
  ExplicitSubPathQuery limitToLast(int limit);

  /// Perform an order query based on a [FieldPath].
  ///
  /// This method is considered unsafe as it does check that the field path
  /// maps to a valid property or that parameters such as [isEqualTo] receive
  /// a value of the correct type.
  ///
  /// If possible, instead use the more explicit variant of order queries:
  ///
  /// **AVOID**:
  /// ```dart
  /// collection.orderByFieldPath(
  ///   FieldPath.fromString('title'),
  ///   startAt: 'title',
  /// );
  /// ```
  ///
  /// **PREFER**:
  /// ```dart
  /// collection.orderByTitle(startAt: 'title');
  /// ```
  ExplicitSubPathQuery orderByFieldPath(
    FieldPath fieldPath, {
    bool descending = false,
    Object? startAt,
    Object? startAfter,
    Object? endAt,
    Object? endBefore,
    ExplicitSubPathDocumentSnapshot? startAtDocument,
    ExplicitSubPathDocumentSnapshot? endAtDocument,
    ExplicitSubPathDocumentSnapshot? endBeforeDocument,
    ExplicitSubPathDocumentSnapshot? startAfterDocument,
  });

  /// Perform a where query based on a [FieldPath].
  ///
  /// This method is considered unsafe as it does check that the field path
  /// maps to a valid property or that parameters such as [isEqualTo] receive
  /// a value of the correct type.
  ///
  /// If possible, instead use the more explicit variant of where queries:
  ///
  /// **AVOID**:
  /// ```dart
  /// collection.whereFieldPath(FieldPath.fromString('title'), isEqualTo: 'title');
  /// ```
  ///
  /// **PREFER**:
  /// ```dart
  /// collection.whereTitle(isEqualTo: 'title');
  /// ```
  ExplicitSubPathQuery whereFieldPath(
    FieldPath fieldPath, {
    Object? isEqualTo,
    Object? isNotEqualTo,
    Object? isLessThan,
    Object? isLessThanOrEqualTo,
    Object? isGreaterThan,
    Object? isGreaterThanOrEqualTo,
    Object? arrayContains,
    List<Object?>? arrayContainsAny,
    List<Object?>? whereIn,
    List<Object?>? whereNotIn,
    bool? isNull,
  });

  ExplicitSubPathQuery whereDocumentId({
    String? isEqualTo,
    String? isNotEqualTo,
    String? isLessThan,
    String? isLessThanOrEqualTo,
    String? isGreaterThan,
    String? isGreaterThanOrEqualTo,
    bool? isNull,
    List<String>? whereIn,
    List<String>? whereNotIn,
  });
  ExplicitSubPathQuery whereValue({
    num? isEqualTo,
    num? isNotEqualTo,
    num? isLessThan,
    num? isLessThanOrEqualTo,
    num? isGreaterThan,
    num? isGreaterThanOrEqualTo,
    bool? isNull,
    List<num>? whereIn,
    List<num>? whereNotIn,
  });

  ExplicitSubPathQuery orderByDocumentId({
    bool descending = false,
    String startAt,
    String startAfter,
    String endAt,
    String endBefore,
    ExplicitSubPathDocumentSnapshot? startAtDocument,
    ExplicitSubPathDocumentSnapshot? endAtDocument,
    ExplicitSubPathDocumentSnapshot? endBeforeDocument,
    ExplicitSubPathDocumentSnapshot? startAfterDocument,
  });

  ExplicitSubPathQuery orderByValue({
    bool descending = false,
    num startAt,
    num startAfter,
    num endAt,
    num endBefore,
    ExplicitSubPathDocumentSnapshot? startAtDocument,
    ExplicitSubPathDocumentSnapshot? endAtDocument,
    ExplicitSubPathDocumentSnapshot? endBeforeDocument,
    ExplicitSubPathDocumentSnapshot? startAfterDocument,
  });
}

class _$ExplicitSubPathQuery
    extends QueryReference<ExplicitSubPath, ExplicitSubPathQuerySnapshot>
    implements ExplicitSubPathQuery {
  _$ExplicitSubPathQuery(
    this._collection, {
    required Query<ExplicitSubPath> $referenceWithoutCursor,
    $QueryCursor $queryCursor = const $QueryCursor(),
  }) : super(
          $referenceWithoutCursor: $referenceWithoutCursor,
          $queryCursor: $queryCursor,
        );

  final CollectionReference<Object?> _collection;

  @override
  Stream<ExplicitSubPathQuerySnapshot> snapshots([SnapshotOptions? options]) {
    return reference
        .snapshots()
        .map(ExplicitSubPathQuerySnapshot._fromQuerySnapshot);
  }

  @override
  Future<ExplicitSubPathQuerySnapshot> get([GetOptions? options]) {
    return reference
        .get(options)
        .then(ExplicitSubPathQuerySnapshot._fromQuerySnapshot);
  }

  @override
  ExplicitSubPathQuery limit(int limit) {
    return _$ExplicitSubPathQuery(
      _collection,
      $referenceWithoutCursor: $referenceWithoutCursor.limit(limit),
      $queryCursor: $queryCursor,
    );
  }

  @override
  ExplicitSubPathQuery limitToLast(int limit) {
    return _$ExplicitSubPathQuery(
      _collection,
      $referenceWithoutCursor: $referenceWithoutCursor.limitToLast(limit),
      $queryCursor: $queryCursor,
    );
  }

  ExplicitSubPathQuery orderByFieldPath(
    FieldPath fieldPath, {
    bool descending = false,
    Object? startAt = _sentinel,
    Object? startAfter = _sentinel,
    Object? endAt = _sentinel,
    Object? endBefore = _sentinel,
    ExplicitSubPathDocumentSnapshot? startAtDocument,
    ExplicitSubPathDocumentSnapshot? endAtDocument,
    ExplicitSubPathDocumentSnapshot? endBeforeDocument,
    ExplicitSubPathDocumentSnapshot? startAfterDocument,
  }) {
    final query =
        $referenceWithoutCursor.orderBy(fieldPath, descending: descending);
    var queryCursor = $queryCursor;

    if (startAtDocument != null) {
      queryCursor = queryCursor.copyWith(
        startAt: const [],
        startAtDocumentSnapshot: startAtDocument.snapshot,
      );
    }
    if (startAfterDocument != null) {
      queryCursor = queryCursor.copyWith(
        startAfter: const [],
        startAfterDocumentSnapshot: startAfterDocument.snapshot,
      );
    }
    if (endAtDocument != null) {
      queryCursor = queryCursor.copyWith(
        endAt: const [],
        endAtDocumentSnapshot: endAtDocument.snapshot,
      );
    }
    if (endBeforeDocument != null) {
      queryCursor = queryCursor.copyWith(
        endBefore: const [],
        endBeforeDocumentSnapshot: endBeforeDocument.snapshot,
      );
    }

    if (startAt != _sentinel) {
      queryCursor = queryCursor.copyWith(
        startAt: [...queryCursor.startAt, startAt],
        startAtDocumentSnapshot: null,
      );
    }
    if (startAfter != _sentinel) {
      queryCursor = queryCursor.copyWith(
        startAfter: [...queryCursor.startAfter, startAfter],
        startAfterDocumentSnapshot: null,
      );
    }
    if (endAt != _sentinel) {
      queryCursor = queryCursor.copyWith(
        endAt: [...queryCursor.endAt, endAt],
        endAtDocumentSnapshot: null,
      );
    }
    if (endBefore != _sentinel) {
      queryCursor = queryCursor.copyWith(
        endBefore: [...queryCursor.endBefore, endBefore],
        endBeforeDocumentSnapshot: null,
      );
    }
    return _$ExplicitSubPathQuery(
      _collection,
      $referenceWithoutCursor: query,
      $queryCursor: queryCursor,
    );
  }

  ExplicitSubPathQuery whereFieldPath(
    FieldPath fieldPath, {
    Object? isEqualTo,
    Object? isNotEqualTo,
    Object? isLessThan,
    Object? isLessThanOrEqualTo,
    Object? isGreaterThan,
    Object? isGreaterThanOrEqualTo,
    Object? arrayContains,
    List<Object?>? arrayContainsAny,
    List<Object?>? whereIn,
    List<Object?>? whereNotIn,
    bool? isNull,
  }) {
    return _$ExplicitSubPathQuery(
      _collection,
      $referenceWithoutCursor: $referenceWithoutCursor.where(
        fieldPath,
        isEqualTo: isEqualTo,
        isNotEqualTo: isNotEqualTo,
        isLessThan: isLessThan,
        isLessThanOrEqualTo: isLessThanOrEqualTo,
        isGreaterThan: isGreaterThan,
        isGreaterThanOrEqualTo: isGreaterThanOrEqualTo,
        arrayContains: arrayContains,
        arrayContainsAny: arrayContainsAny,
        whereIn: whereIn,
        whereNotIn: whereNotIn,
        isNull: isNull,
      ),
      $queryCursor: $queryCursor,
    );
  }

  ExplicitSubPathQuery whereDocumentId({
    String? isEqualTo,
    String? isNotEqualTo,
    String? isLessThan,
    String? isLessThanOrEqualTo,
    String? isGreaterThan,
    String? isGreaterThanOrEqualTo,
    bool? isNull,
    List<String>? whereIn,
    List<String>? whereNotIn,
  }) {
    return _$ExplicitSubPathQuery(
      _collection,
      $referenceWithoutCursor: $referenceWithoutCursor.where(
        FieldPath.documentId,
        isEqualTo: isEqualTo,
        isNotEqualTo: isNotEqualTo,
        isLessThan: isLessThan,
        isLessThanOrEqualTo: isLessThanOrEqualTo,
        isGreaterThan: isGreaterThan,
        isGreaterThanOrEqualTo: isGreaterThanOrEqualTo,
        isNull: isNull,
        whereIn: whereIn,
        whereNotIn: whereNotIn,
      ),
      $queryCursor: $queryCursor,
    );
  }

  ExplicitSubPathQuery whereValue({
    num? isEqualTo,
    num? isNotEqualTo,
    num? isLessThan,
    num? isLessThanOrEqualTo,
    num? isGreaterThan,
    num? isGreaterThanOrEqualTo,
    bool? isNull,
    List<num>? whereIn,
    List<num>? whereNotIn,
  }) {
    return _$ExplicitSubPathQuery(
      _collection,
      $referenceWithoutCursor: $referenceWithoutCursor.where(
        _$ExplicitSubPathFieldMap['value']!,
        isEqualTo: isEqualTo,
        isNotEqualTo: isNotEqualTo,
        isLessThan: isLessThan,
        isLessThanOrEqualTo: isLessThanOrEqualTo,
        isGreaterThan: isGreaterThan,
        isGreaterThanOrEqualTo: isGreaterThanOrEqualTo,
        isNull: isNull,
        whereIn: whereIn,
        whereNotIn: whereNotIn,
      ),
      $queryCursor: $queryCursor,
    );
  }

  ExplicitSubPathQuery orderByDocumentId({
    bool descending = false,
    Object? startAt = _sentinel,
    Object? startAfter = _sentinel,
    Object? endAt = _sentinel,
    Object? endBefore = _sentinel,
    ExplicitSubPathDocumentSnapshot? startAtDocument,
    ExplicitSubPathDocumentSnapshot? endAtDocument,
    ExplicitSubPathDocumentSnapshot? endBeforeDocument,
    ExplicitSubPathDocumentSnapshot? startAfterDocument,
  }) {
    final query = $referenceWithoutCursor.orderBy(FieldPath.documentId,
        descending: descending);
    var queryCursor = $queryCursor;

    if (startAtDocument != null) {
      queryCursor = queryCursor.copyWith(
        startAt: const [],
        startAtDocumentSnapshot: startAtDocument.snapshot,
      );
    }
    if (startAfterDocument != null) {
      queryCursor = queryCursor.copyWith(
        startAfter: const [],
        startAfterDocumentSnapshot: startAfterDocument.snapshot,
      );
    }
    if (endAtDocument != null) {
      queryCursor = queryCursor.copyWith(
        endAt: const [],
        endAtDocumentSnapshot: endAtDocument.snapshot,
      );
    }
    if (endBeforeDocument != null) {
      queryCursor = queryCursor.copyWith(
        endBefore: const [],
        endBeforeDocumentSnapshot: endBeforeDocument.snapshot,
      );
    }

    if (startAt != _sentinel) {
      queryCursor = queryCursor.copyWith(
        startAt: [...queryCursor.startAt, startAt],
        startAtDocumentSnapshot: null,
      );
    }
    if (startAfter != _sentinel) {
      queryCursor = queryCursor.copyWith(
        startAfter: [...queryCursor.startAfter, startAfter],
        startAfterDocumentSnapshot: null,
      );
    }
    if (endAt != _sentinel) {
      queryCursor = queryCursor.copyWith(
        endAt: [...queryCursor.endAt, endAt],
        endAtDocumentSnapshot: null,
      );
    }
    if (endBefore != _sentinel) {
      queryCursor = queryCursor.copyWith(
        endBefore: [...queryCursor.endBefore, endBefore],
        endBeforeDocumentSnapshot: null,
      );
    }

    return _$ExplicitSubPathQuery(
      _collection,
      $referenceWithoutCursor: query,
      $queryCursor: queryCursor,
    );
  }

  ExplicitSubPathQuery orderByValue({
    bool descending = false,
    Object? startAt = _sentinel,
    Object? startAfter = _sentinel,
    Object? endAt = _sentinel,
    Object? endBefore = _sentinel,
    ExplicitSubPathDocumentSnapshot? startAtDocument,
    ExplicitSubPathDocumentSnapshot? endAtDocument,
    ExplicitSubPathDocumentSnapshot? endBeforeDocument,
    ExplicitSubPathDocumentSnapshot? startAfterDocument,
  }) {
    final query = $referenceWithoutCursor
        .orderBy(_$ExplicitSubPathFieldMap['value']!, descending: descending);
    var queryCursor = $queryCursor;

    if (startAtDocument != null) {
      queryCursor = queryCursor.copyWith(
        startAt: const [],
        startAtDocumentSnapshot: startAtDocument.snapshot,
      );
    }
    if (startAfterDocument != null) {
      queryCursor = queryCursor.copyWith(
        startAfter: const [],
        startAfterDocumentSnapshot: startAfterDocument.snapshot,
      );
    }
    if (endAtDocument != null) {
      queryCursor = queryCursor.copyWith(
        endAt: const [],
        endAtDocumentSnapshot: endAtDocument.snapshot,
      );
    }
    if (endBeforeDocument != null) {
      queryCursor = queryCursor.copyWith(
        endBefore: const [],
        endBeforeDocumentSnapshot: endBeforeDocument.snapshot,
      );
    }

    if (startAt != _sentinel) {
      queryCursor = queryCursor.copyWith(
        startAt: [...queryCursor.startAt, startAt],
        startAtDocumentSnapshot: null,
      );
    }
    if (startAfter != _sentinel) {
      queryCursor = queryCursor.copyWith(
        startAfter: [...queryCursor.startAfter, startAfter],
        startAfterDocumentSnapshot: null,
      );
    }
    if (endAt != _sentinel) {
      queryCursor = queryCursor.copyWith(
        endAt: [...queryCursor.endAt, endAt],
        endAtDocumentSnapshot: null,
      );
    }
    if (endBefore != _sentinel) {
      queryCursor = queryCursor.copyWith(
        endBefore: [...queryCursor.endBefore, endBefore],
        endBeforeDocumentSnapshot: null,
      );
    }

    return _$ExplicitSubPathQuery(
      _collection,
      $referenceWithoutCursor: query,
      $queryCursor: queryCursor,
    );
  }

  @override
  bool operator ==(Object other) {
    return other is _$ExplicitSubPathQuery &&
        other.runtimeType == runtimeType &&
        other.reference == reference;
  }

  @override
  int get hashCode => Object.hash(runtimeType, reference);
}

class ExplicitSubPathDocumentSnapshot
    extends FirestoreDocumentSnapshot<ExplicitSubPath> {
  ExplicitSubPathDocumentSnapshot._(this.snapshot) : data = snapshot.data();

  @override
  final DocumentSnapshot<ExplicitSubPath> snapshot;

  @override
  ExplicitSubPathDocumentReference get reference {
    return ExplicitSubPathDocumentReference(
      snapshot.reference,
    );
  }

  @override
  final ExplicitSubPath? data;
}

class ExplicitSubPathQuerySnapshot extends FirestoreQuerySnapshot<
    ExplicitSubPath, ExplicitSubPathQueryDocumentSnapshot> {
  ExplicitSubPathQuerySnapshot._(
    this.snapshot,
    this.docs,
    this.docChanges,
  );

  factory ExplicitSubPathQuerySnapshot._fromQuerySnapshot(
    QuerySnapshot<ExplicitSubPath> snapshot,
  ) {
    final docs =
        snapshot.docs.map(ExplicitSubPathQueryDocumentSnapshot._).toList();

    final docChanges = snapshot.docChanges.map((change) {
      return _decodeDocumentChange(
        change,
        ExplicitSubPathDocumentSnapshot._,
      );
    }).toList();

    return ExplicitSubPathQuerySnapshot._(
      snapshot,
      docs,
      docChanges,
    );
  }

  static FirestoreDocumentChange<ExplicitSubPathDocumentSnapshot>
      _decodeDocumentChange<T>(
    DocumentChange<T> docChange,
    ExplicitSubPathDocumentSnapshot Function(DocumentSnapshot<T> doc) decodeDoc,
  ) {
    return FirestoreDocumentChange<ExplicitSubPathDocumentSnapshot>(
      type: docChange.type,
      oldIndex: docChange.oldIndex,
      newIndex: docChange.newIndex,
      doc: decodeDoc(docChange.doc),
    );
  }

  final QuerySnapshot<ExplicitSubPath> snapshot;

  @override
  final List<ExplicitSubPathQueryDocumentSnapshot> docs;

  @override
  final List<FirestoreDocumentChange<ExplicitSubPathDocumentSnapshot>>
      docChanges;
}

class ExplicitSubPathQueryDocumentSnapshot
    extends FirestoreQueryDocumentSnapshot<ExplicitSubPath>
    implements ExplicitSubPathDocumentSnapshot {
  ExplicitSubPathQueryDocumentSnapshot._(this.snapshot)
      : data = snapshot.data();

  @override
  final QueryDocumentSnapshot<ExplicitSubPath> snapshot;

  @override
  final ExplicitSubPath data;

  @override
  ExplicitSubPathDocumentReference get reference {
    return ExplicitSubPathDocumentReference(snapshot.reference);
  }
}

// **************************************************************************
// ValidatorGenerator
// **************************************************************************

void _$assertMinValidation(MinValidation instance) {
  const Min(0).validate(instance.intNbr, 'intNbr');
  const Max(42).validate(instance.intNbr, 'intNbr');
  const Min(10).validate(instance.doubleNbr, 'doubleNbr');
  const Min(-10).validate(instance.numNbr, 'numNbr');
}

// **************************************************************************
// JsonSerializableGenerator
// **************************************************************************

IgnoredGetter _$IgnoredGetterFromJson(Map<String, dynamic> json) =>
    IgnoredGetter(
      json['value'] as int,
    );

const _$IgnoredGetterFieldMap = <String, String>{
  'value': 'value',
  'count3': 'count3',
};

Map<String, dynamic> _$IgnoredGetterToJson(IgnoredGetter instance) =>
    <String, dynamic>{
      'value': instance.value,
      'count3': instance.count3,
    };

Model _$ModelFromJson(Map<String, dynamic> json) => Model(
      json['value'] as String,
    );

const _$ModelFieldMap = <String, String>{
  'value': 'value',
};

Map<String, dynamic> _$ModelToJson(Model instance) => <String, dynamic>{
      'value': instance.value,
    };

Nested _$NestedFromJson(Map<String, dynamic> json) => Nested(
      value: json['value'] == null
          ? null
          : Nested.fromJson(json['value'] as Map<String, dynamic>),
      simple: json['simple'] as int?,
      valueList: (json['valueList'] as List<dynamic>?)
          ?.map((e) => Nested.fromJson(e as Map<String, dynamic>))
          .toList(),
      boolList:
          (json['boolList'] as List<dynamic>?)?.map((e) => e as bool).toList(),
      stringList: (json['stringList'] as List<dynamic>?)
          ?.map((e) => e as String)
          .toList(),
      numList:
          (json['numList'] as List<dynamic>?)?.map((e) => e as num).toList(),
      objectList: json['objectList'] as List<dynamic>?,
      dynamicList: json['dynamicList'] as List<dynamic>?,
<<<<<<< HEAD
      enumValue: $enumDecode(_$TestEnumEnumMap, json['enumValue']),
      nullableEnumValue:
          $enumDecodeNullable(_$TestEnumEnumMap, json['nullableEnumValue']),
      enumList: (json['enumList'] as List<dynamic>)
          .map((e) => $enumDecode(_$TestEnumEnumMap, e))
          .toList(),
      nullableEnumList: (json['nullableEnumList'] as List<dynamic>?)
          ?.map((e) => $enumDecode(_$TestEnumEnumMap, e))
          .toList(),
=======
      boolSet:
          (json['boolSet'] as List<dynamic>?)?.map((e) => e as bool).toSet(),
>>>>>>> 26ee5ed1
    );

const _$NestedFieldMap = <String, String>{
  'value': 'value',
  'simple': 'simple',
  'valueList': 'valueList',
  'boolList': 'boolList',
  'stringList': 'stringList',
  'numList': 'numList',
  'objectList': 'objectList',
  'dynamicList': 'dynamicList',
<<<<<<< HEAD
  'enumValue': 'enumValue',
  'nullableEnumValue': 'nullableEnumValue',
  'enumList': 'enumList',
  'nullableEnumList': 'nullableEnumList',
=======
  'boolSet': 'boolSet',
>>>>>>> 26ee5ed1
};

// ignore: unused_element
abstract class _$NestedPerFieldToJson {
  // ignore: unused_element
  static Object? value(Nested? instance) => instance;
  // ignore: unused_element
  static Object? simple(int? instance) => instance;
  // ignore: unused_element
  static Object? valueList(List<Nested>? instance) => instance;
  // ignore: unused_element
  static Object? boolList(List<bool>? instance) => instance;
  // ignore: unused_element
  static Object? stringList(List<String>? instance) => instance;
  // ignore: unused_element
  static Object? numList(List<num>? instance) => instance;
  // ignore: unused_element
  static Object? objectList(List<Object?>? instance) => instance;
  // ignore: unused_element
  static Object? dynamicList(List<dynamic>? instance) => instance;
  // ignore: unused_element
  static Object? enumValue(TestEnum instance) => _$TestEnumEnumMap[instance]!;
  // ignore: unused_element
  static Object? nullableEnumValue(TestEnum? instance) =>
      _$TestEnumEnumMap[instance];
  // ignore: unused_element
  static Object? enumList(List<TestEnum> instance) =>
      instance.map((e) => _$TestEnumEnumMap[e]!).toList();
  // ignore: unused_element
  static Object? nullableEnumList(List<TestEnum>? instance) =>
      instance?.map((e) => _$TestEnumEnumMap[e]!).toList();
}

Map<String, dynamic> _$NestedToJson(Nested instance) => <String, dynamic>{
      'value': instance.value,
      'simple': instance.simple,
      'valueList': instance.valueList,
      'boolList': instance.boolList,
      'stringList': instance.stringList,
      'numList': instance.numList,
      'objectList': instance.objectList,
      'dynamicList': instance.dynamicList,
<<<<<<< HEAD
      'enumValue': _$TestEnumEnumMap[instance.enumValue]!,
      'nullableEnumValue': _$TestEnumEnumMap[instance.nullableEnumValue],
      'enumList': instance.enumList.map((e) => _$TestEnumEnumMap[e]!).toList(),
      'nullableEnumList':
          instance.nullableEnumList?.map((e) => _$TestEnumEnumMap[e]!).toList(),
=======
      'boolSet': instance.boolSet?.toList(),
>>>>>>> 26ee5ed1
    };

const _$TestEnumEnumMap = {
  TestEnum.one: 'one',
  TestEnum.two: 'two',
  TestEnum.three: 'three',
};

EmptyModel _$EmptyModelFromJson(Map<String, dynamic> json) => EmptyModel();

const _$EmptyModelFieldMap = <String, String>{};

Map<String, dynamic> _$EmptyModelToJson(EmptyModel instance) =>
    <String, dynamic>{};

MinValidation _$MinValidationFromJson(Map<String, dynamic> json) =>
    MinValidation(
      json['intNbr'] as int,
      (json['doubleNbr'] as num).toDouble(),
      json['numNbr'] as num,
    );

const _$MinValidationFieldMap = <String, String>{
  'intNbr': 'intNbr',
  'doubleNbr': 'doubleNbr',
  'numNbr': 'numNbr',
};

Map<String, dynamic> _$MinValidationToJson(MinValidation instance) =>
    <String, dynamic>{
      'intNbr': instance.intNbr,
      'doubleNbr': instance.doubleNbr,
      'numNbr': instance.numNbr,
    };

Root _$RootFromJson(Map<String, dynamic> json) => Root(
      json['nonNullable'] as String,
      json['nullable'] as int?,
    );

const _$RootFieldMap = <String, String>{
  'nonNullable': 'nonNullable',
  'nullable': 'nullable',
};

Map<String, dynamic> _$RootToJson(Root instance) => <String, dynamic>{
      'nonNullable': instance.nonNullable,
      'nullable': instance.nullable,
    };

OptionalJson _$OptionalJsonFromJson(Map<String, dynamic> json) => OptionalJson(
      json['value'] as int,
    );

const _$OptionalJsonFieldMap = <String, String>{
  'value': 'value',
};

Map<String, dynamic> _$OptionalJsonToJson(OptionalJson instance) =>
    <String, dynamic>{
      'value': instance.value,
    };

MixedJson _$MixedJsonFromJson(Map<String, dynamic> json) => MixedJson(
      json['value'] as int,
    );

const _$MixedJsonFieldMap = <String, String>{
  'value': 'value',
};

Map<String, dynamic> _$MixedJsonToJson(MixedJson instance) => <String, dynamic>{
      'value': instance.value,
    };

Sub _$SubFromJson(Map<String, dynamic> json) => Sub(
      json['nonNullable'] as String,
      json['nullable'] as int?,
    );

const _$SubFieldMap = <String, String>{
  'nonNullable': 'nonNullable',
  'nullable': 'nullable',
};

Map<String, dynamic> _$SubToJson(Sub instance) => <String, dynamic>{
      'nonNullable': instance.nonNullable,
      'nullable': instance.nullable,
    };

CustomSubName _$CustomSubNameFromJson(Map<String, dynamic> json) =>
    CustomSubName(
      json['value'] as num,
    );

const _$CustomSubNameFieldMap = <String, String>{
  'value': 'value',
};

Map<String, dynamic> _$CustomSubNameToJson(CustomSubName instance) =>
    <String, dynamic>{
      'value': instance.value,
    };

AsCamelCase _$AsCamelCaseFromJson(Map<String, dynamic> json) => AsCamelCase(
      json['value'] as num,
    );

const _$AsCamelCaseFieldMap = <String, String>{
  'value': 'value',
};

Map<String, dynamic> _$AsCamelCaseToJson(AsCamelCase instance) =>
    <String, dynamic>{
      'value': instance.value,
    };

CustomClassPrefix _$CustomClassPrefixFromJson(Map<String, dynamic> json) =>
    CustomClassPrefix(
      json['value'] as num,
    );

const _$CustomClassPrefixFieldMap = <String, String>{
  'value': 'value',
};

Map<String, dynamic> _$CustomClassPrefixToJson(CustomClassPrefix instance) =>
    <String, dynamic>{
      'value': instance.value,
    };

ExplicitPath _$ExplicitPathFromJson(Map<String, dynamic> json) => ExplicitPath(
      json['value'] as num,
    );

const _$ExplicitPathFieldMap = <String, String>{
  'value': 'value',
};

Map<String, dynamic> _$ExplicitPathToJson(ExplicitPath instance) =>
    <String, dynamic>{
      'value': instance.value,
    };

ExplicitSubPath _$ExplicitSubPathFromJson(Map<String, dynamic> json) =>
    ExplicitSubPath(
      json['value'] as num,
    );

const _$ExplicitSubPathFieldMap = <String, String>{
  'value': 'value',
};

Map<String, dynamic> _$ExplicitSubPathToJson(ExplicitSubPath instance) =>
    <String, dynamic>{
      'value': instance.value,
    };<|MERGE_RESOLUTION|>--- conflicted
+++ resolved
@@ -1678,7 +1678,8 @@
     FieldValue objectListFieldValue,
     List<dynamic>? dynamicList,
     FieldValue dynamicListFieldValue,
-<<<<<<< HEAD
+    Set<bool>? boolSet,
+    FieldValue boolSetFieldValue,
     TestEnum enumValue,
     FieldValue enumValueFieldValue,
     TestEnum? nullableEnumValue,
@@ -1687,10 +1688,6 @@
     FieldValue enumListFieldValue,
     List<TestEnum>? nullableEnumList,
     FieldValue nullableEnumListFieldValue,
-=======
-    Set<bool>? boolSet,
-    FieldValue boolSetFieldValue,
->>>>>>> 26ee5ed1
   });
 
   /// Updates fields in the current document using the transaction API.
@@ -1710,7 +1707,8 @@
     FieldValue objectListFieldValue,
     List<dynamic>? dynamicList,
     FieldValue dynamicListFieldValue,
-<<<<<<< HEAD
+    Set<bool>? boolSet,
+    FieldValue boolSetFieldValue,
     TestEnum enumValue,
     FieldValue enumValueFieldValue,
     TestEnum? nullableEnumValue,
@@ -1719,10 +1717,6 @@
     FieldValue enumListFieldValue,
     List<TestEnum>? nullableEnumList,
     FieldValue nullableEnumListFieldValue,
-=======
-    Set<bool>? boolSet,
-    FieldValue boolSetFieldValue,
->>>>>>> 26ee5ed1
   });
 }
 
@@ -1767,7 +1761,8 @@
     FieldValue? objectListFieldValue,
     Object? dynamicList = _sentinel,
     FieldValue? dynamicListFieldValue,
-<<<<<<< HEAD
+    Object? boolSet = _sentinel,
+    FieldValue? boolSetFieldValue,
     Object? enumValue = _sentinel,
     FieldValue? enumValueFieldValue,
     Object? nullableEnumValue = _sentinel,
@@ -1776,10 +1771,6 @@
     FieldValue? enumListFieldValue,
     Object? nullableEnumList = _sentinel,
     FieldValue? nullableEnumListFieldValue,
-=======
-    Object? boolSet = _sentinel,
-    FieldValue? boolSetFieldValue,
->>>>>>> 26ee5ed1
   }) async {
     assert(
       simple == _sentinel || simpleFieldValue == null,
@@ -1806,7 +1797,10 @@
       "Cannot specify both dynamicList and dynamicListFieldValue",
     );
     assert(
-<<<<<<< HEAD
+      boolSet == _sentinel || boolSetFieldValue == null,
+      "Cannot specify both boolSet and boolSetFieldValue",
+    );
+    assert(
       enumValue == _sentinel || enumValueFieldValue == null,
       "Cannot specify both enumValue and enumValueFieldValue",
     );
@@ -1821,10 +1815,6 @@
     assert(
       nullableEnumList == _sentinel || nullableEnumListFieldValue == null,
       "Cannot specify both nullableEnumList and nullableEnumListFieldValue",
-=======
-      boolSet == _sentinel || boolSetFieldValue == null,
-      "Cannot specify both boolSet and boolSetFieldValue",
->>>>>>> 26ee5ed1
     );
     final json = {
       if (simple != _sentinel)
@@ -1857,7 +1847,11 @@
             _$NestedPerFieldToJson.dynamicList(dynamicList as List<dynamic>?),
       if (dynamicListFieldValue != null)
         _$NestedFieldMap['dynamicList']!: dynamicListFieldValue,
-<<<<<<< HEAD
+      if (boolSet != _sentinel)
+        _$NestedFieldMap['boolSet']!:
+            _$NestedPerFieldToJson.boolSet(boolSet as Set<bool>?),
+      if (boolSetFieldValue != null)
+        _$NestedFieldMap['boolSet']!: boolSetFieldValue,
       if (enumValue != _sentinel)
         _$NestedFieldMap['enumValue']!:
             _$NestedPerFieldToJson.enumValue(enumValue as TestEnum),
@@ -1878,12 +1872,6 @@
             .nullableEnumList(nullableEnumList as List<TestEnum>?),
       if (nullableEnumListFieldValue != null)
         _$NestedFieldMap['nullableEnumList']!: nullableEnumListFieldValue,
-=======
-      if (boolSet != _sentinel)
-        _$NestedFieldMap['boolSet']!: boolSet as Set<bool>?,
-      if (boolSetFieldValue != null)
-        _$NestedFieldMap['boolSet']!: boolSetFieldValue,
->>>>>>> 26ee5ed1
     };
 
     return reference.update(json);
@@ -1903,7 +1891,8 @@
     FieldValue? objectListFieldValue,
     Object? dynamicList = _sentinel,
     FieldValue? dynamicListFieldValue,
-<<<<<<< HEAD
+    Object? boolSet = _sentinel,
+    FieldValue? boolSetFieldValue,
     Object? enumValue = _sentinel,
     FieldValue? enumValueFieldValue,
     Object? nullableEnumValue = _sentinel,
@@ -1912,10 +1901,6 @@
     FieldValue? enumListFieldValue,
     Object? nullableEnumList = _sentinel,
     FieldValue? nullableEnumListFieldValue,
-=======
-    Object? boolSet = _sentinel,
-    FieldValue? boolSetFieldValue,
->>>>>>> 26ee5ed1
   }) {
     assert(
       simple == _sentinel || simpleFieldValue == null,
@@ -1942,7 +1927,10 @@
       "Cannot specify both dynamicList and dynamicListFieldValue",
     );
     assert(
-<<<<<<< HEAD
+      boolSet == _sentinel || boolSetFieldValue == null,
+      "Cannot specify both boolSet and boolSetFieldValue",
+    );
+    assert(
       enumValue == _sentinel || enumValueFieldValue == null,
       "Cannot specify both enumValue and enumValueFieldValue",
     );
@@ -1957,10 +1945,6 @@
     assert(
       nullableEnumList == _sentinel || nullableEnumListFieldValue == null,
       "Cannot specify both nullableEnumList and nullableEnumListFieldValue",
-=======
-      boolSet == _sentinel || boolSetFieldValue == null,
-      "Cannot specify both boolSet and boolSetFieldValue",
->>>>>>> 26ee5ed1
     );
     final json = {
       if (simple != _sentinel)
@@ -1993,7 +1977,11 @@
             _$NestedPerFieldToJson.dynamicList(dynamicList as List<dynamic>?),
       if (dynamicListFieldValue != null)
         _$NestedFieldMap['dynamicList']!: dynamicListFieldValue,
-<<<<<<< HEAD
+      if (boolSet != _sentinel)
+        _$NestedFieldMap['boolSet']!:
+            _$NestedPerFieldToJson.boolSet(boolSet as Set<bool>?),
+      if (boolSetFieldValue != null)
+        _$NestedFieldMap['boolSet']!: boolSetFieldValue,
       if (enumValue != _sentinel)
         _$NestedFieldMap['enumValue']!:
             _$NestedPerFieldToJson.enumValue(enumValue as TestEnum),
@@ -2014,12 +2002,6 @@
             .nullableEnumList(nullableEnumList as List<TestEnum>?),
       if (nullableEnumListFieldValue != null)
         _$NestedFieldMap['nullableEnumList']!: nullableEnumListFieldValue,
-=======
-      if (boolSet != _sentinel)
-        _$NestedFieldMap['boolSet']!: boolSet as Set<bool>?,
-      if (boolSetFieldValue != null)
-        _$NestedFieldMap['boolSet']!: boolSetFieldValue,
->>>>>>> 26ee5ed1
     };
 
     transaction.update(reference, json);
@@ -2187,7 +2169,17 @@
     dynamic arrayContains,
     List<dynamic>? arrayContainsAny,
   });
-<<<<<<< HEAD
+  NestedQuery whereBoolSet({
+    Set<bool>? isEqualTo,
+    Set<bool>? isNotEqualTo,
+    Set<bool>? isLessThan,
+    Set<bool>? isLessThanOrEqualTo,
+    Set<bool>? isGreaterThan,
+    Set<bool>? isGreaterThanOrEqualTo,
+    bool? isNull,
+    bool? arrayContains,
+    Set<bool>? arrayContainsAny,
+  });
   NestedQuery whereEnumValue({
     TestEnum? isEqualTo,
     TestEnum? isNotEqualTo,
@@ -2231,18 +2223,6 @@
     bool? isNull,
     TestEnum? arrayContains,
     List<TestEnum>? arrayContainsAny,
-=======
-  NestedQuery whereBoolSet({
-    Set<bool>? isEqualTo,
-    Set<bool>? isNotEqualTo,
-    Set<bool>? isLessThan,
-    Set<bool>? isLessThanOrEqualTo,
-    Set<bool>? isGreaterThan,
-    Set<bool>? isGreaterThanOrEqualTo,
-    bool? isNull,
-    bool? arrayContains,
-    Set<bool>? arrayContainsAny,
->>>>>>> 26ee5ed1
   });
 
   NestedQuery orderByDocumentId({
@@ -2329,7 +2309,18 @@
     NestedDocumentSnapshot? startAfterDocument,
   });
 
-<<<<<<< HEAD
+  NestedQuery orderByBoolSet({
+    bool descending = false,
+    Set<bool>? startAt,
+    Set<bool>? startAfter,
+    Set<bool>? endAt,
+    Set<bool>? endBefore,
+    NestedDocumentSnapshot? startAtDocument,
+    NestedDocumentSnapshot? endAtDocument,
+    NestedDocumentSnapshot? endBeforeDocument,
+    NestedDocumentSnapshot? startAfterDocument,
+  });
+
   NestedQuery orderByEnumValue({
     bool descending = false,
     TestEnum startAt,
@@ -2372,14 +2363,6 @@
     List<TestEnum>? startAfter,
     List<TestEnum>? endAt,
     List<TestEnum>? endBefore,
-=======
-  NestedQuery orderByBoolSet({
-    bool descending = false,
-    Set<bool>? startAt,
-    Set<bool>? startAfter,
-    Set<bool>? endAt,
-    Set<bool>? endBefore,
->>>>>>> 26ee5ed1
     NestedDocumentSnapshot? startAtDocument,
     NestedDocumentSnapshot? endAtDocument,
     NestedDocumentSnapshot? endBeforeDocument,
@@ -2829,6 +2812,52 @@
             : null,
         arrayContainsAny: arrayContainsAny != null
             ? _$NestedPerFieldToJson.dynamicList(arrayContainsAny)
+                as Iterable<Object>?
+            : null,
+      ),
+      $queryCursor: $queryCursor,
+    );
+  }
+
+  NestedQuery whereBoolSet({
+    Set<bool>? isEqualTo,
+    Set<bool>? isNotEqualTo,
+    Set<bool>? isLessThan,
+    Set<bool>? isLessThanOrEqualTo,
+    Set<bool>? isGreaterThan,
+    Set<bool>? isGreaterThanOrEqualTo,
+    bool? isNull,
+    bool? arrayContains,
+    Set<bool>? arrayContainsAny,
+  }) {
+    return _$NestedQuery(
+      _collection,
+      $referenceWithoutCursor: $referenceWithoutCursor.where(
+        _$NestedFieldMap['boolSet']!,
+        isEqualTo: isEqualTo != null
+            ? _$NestedPerFieldToJson.boolSet(isEqualTo)
+            : null,
+        isNotEqualTo: isNotEqualTo != null
+            ? _$NestedPerFieldToJson.boolSet(isNotEqualTo)
+            : null,
+        isLessThan: isLessThan != null
+            ? _$NestedPerFieldToJson.boolSet(isLessThan)
+            : null,
+        isLessThanOrEqualTo: isLessThanOrEqualTo != null
+            ? _$NestedPerFieldToJson.boolSet(isLessThanOrEqualTo)
+            : null,
+        isGreaterThan: isGreaterThan != null
+            ? _$NestedPerFieldToJson.boolSet(isGreaterThan)
+            : null,
+        isGreaterThanOrEqualTo: isGreaterThanOrEqualTo != null
+            ? _$NestedPerFieldToJson.boolSet(isGreaterThanOrEqualTo)
+            : null,
+        isNull: isNull,
+        arrayContains: arrayContains != null
+            ? (_$NestedPerFieldToJson.boolSet([arrayContains]) as List?)!.first
+            : null,
+        arrayContainsAny: arrayContainsAny != null
+            ? _$NestedPerFieldToJson.boolSet(arrayContainsAny)
                 as Iterable<Object>?
             : null,
       ),
@@ -3014,35 +3043,6 @@
     );
   }
 
-  NestedQuery whereBoolSet({
-    Set<bool>? isEqualTo,
-    Set<bool>? isNotEqualTo,
-    Set<bool>? isLessThan,
-    Set<bool>? isLessThanOrEqualTo,
-    Set<bool>? isGreaterThan,
-    Set<bool>? isGreaterThanOrEqualTo,
-    bool? isNull,
-    bool? arrayContains,
-    Set<bool>? arrayContainsAny,
-  }) {
-    return _$NestedQuery(
-      _collection,
-      $referenceWithoutCursor: $referenceWithoutCursor.where(
-        _$NestedFieldMap['boolSet']!,
-        isEqualTo: isEqualTo,
-        isNotEqualTo: isNotEqualTo,
-        isLessThan: isLessThan,
-        isLessThanOrEqualTo: isLessThanOrEqualTo,
-        isGreaterThan: isGreaterThan,
-        isGreaterThanOrEqualTo: isGreaterThanOrEqualTo,
-        isNull: isNull,
-        arrayContains: arrayContains,
-        arrayContainsAny: arrayContainsAny,
-      ),
-      $queryCursor: $queryCursor,
-    );
-  }
-
   NestedQuery orderByDocumentId({
     bool descending = false,
     Object? startAt = _sentinel,
@@ -3547,11 +3547,7 @@
     );
   }
 
-<<<<<<< HEAD
-  NestedQuery orderByEnumValue({
-=======
   NestedQuery orderByBoolSet({
->>>>>>> 26ee5ed1
     bool descending = false,
     Object? startAt = _sentinel,
     Object? startAfter = _sentinel,
@@ -3562,7 +3558,78 @@
     NestedDocumentSnapshot? endBeforeDocument,
     NestedDocumentSnapshot? startAfterDocument,
   }) {
-<<<<<<< HEAD
+    final query = $referenceWithoutCursor.orderBy(_$NestedFieldMap['boolSet']!,
+        descending: descending);
+    var queryCursor = $queryCursor;
+
+    if (startAtDocument != null) {
+      queryCursor = queryCursor.copyWith(
+        startAt: const [],
+        startAtDocumentSnapshot: startAtDocument.snapshot,
+      );
+    }
+    if (startAfterDocument != null) {
+      queryCursor = queryCursor.copyWith(
+        startAfter: const [],
+        startAfterDocumentSnapshot: startAfterDocument.snapshot,
+      );
+    }
+    if (endAtDocument != null) {
+      queryCursor = queryCursor.copyWith(
+        endAt: const [],
+        endAtDocumentSnapshot: endAtDocument.snapshot,
+      );
+    }
+    if (endBeforeDocument != null) {
+      queryCursor = queryCursor.copyWith(
+        endBefore: const [],
+        endBeforeDocumentSnapshot: endBeforeDocument.snapshot,
+      );
+    }
+
+    if (startAt != _sentinel) {
+      queryCursor = queryCursor.copyWith(
+        startAt: [...queryCursor.startAt, startAt],
+        startAtDocumentSnapshot: null,
+      );
+    }
+    if (startAfter != _sentinel) {
+      queryCursor = queryCursor.copyWith(
+        startAfter: [...queryCursor.startAfter, startAfter],
+        startAfterDocumentSnapshot: null,
+      );
+    }
+    if (endAt != _sentinel) {
+      queryCursor = queryCursor.copyWith(
+        endAt: [...queryCursor.endAt, endAt],
+        endAtDocumentSnapshot: null,
+      );
+    }
+    if (endBefore != _sentinel) {
+      queryCursor = queryCursor.copyWith(
+        endBefore: [...queryCursor.endBefore, endBefore],
+        endBeforeDocumentSnapshot: null,
+      );
+    }
+
+    return _$NestedQuery(
+      _collection,
+      $referenceWithoutCursor: query,
+      $queryCursor: queryCursor,
+    );
+  }
+
+  NestedQuery orderByEnumValue({
+    bool descending = false,
+    Object? startAt = _sentinel,
+    Object? startAfter = _sentinel,
+    Object? endAt = _sentinel,
+    Object? endBefore = _sentinel,
+    NestedDocumentSnapshot? startAtDocument,
+    NestedDocumentSnapshot? endAtDocument,
+    NestedDocumentSnapshot? endBeforeDocument,
+    NestedDocumentSnapshot? startAfterDocument,
+  }) {
     final query = $referenceWithoutCursor
         .orderBy(_$NestedFieldMap['enumValue']!, descending: descending);
     var queryCursor = $queryCursor;
@@ -3709,9 +3776,6 @@
     NestedDocumentSnapshot? startAfterDocument,
   }) {
     final query = $referenceWithoutCursor.orderBy(_$NestedFieldMap['enumList']!,
-=======
-    final query = $referenceWithoutCursor.orderBy(_$NestedFieldMap['boolSet']!,
->>>>>>> 26ee5ed1
         descending: descending);
     var queryCursor = $queryCursor;
 
@@ -3772,7 +3836,6 @@
     );
   }
 
-<<<<<<< HEAD
   NestedQuery orderByNullableEnumList({
     bool descending = false,
     Object? startAt = _sentinel,
@@ -3845,8 +3908,6 @@
     );
   }
 
-=======
->>>>>>> 26ee5ed1
   @override
   bool operator ==(Object other) {
     return other is _$NestedQuery &&
@@ -12588,7 +12649,8 @@
           (json['numList'] as List<dynamic>?)?.map((e) => e as num).toList(),
       objectList: json['objectList'] as List<dynamic>?,
       dynamicList: json['dynamicList'] as List<dynamic>?,
-<<<<<<< HEAD
+      boolSet:
+          (json['boolSet'] as List<dynamic>?)?.map((e) => e as bool).toSet(),
       enumValue: $enumDecode(_$TestEnumEnumMap, json['enumValue']),
       nullableEnumValue:
           $enumDecodeNullable(_$TestEnumEnumMap, json['nullableEnumValue']),
@@ -12598,10 +12660,6 @@
       nullableEnumList: (json['nullableEnumList'] as List<dynamic>?)
           ?.map((e) => $enumDecode(_$TestEnumEnumMap, e))
           .toList(),
-=======
-      boolSet:
-          (json['boolSet'] as List<dynamic>?)?.map((e) => e as bool).toSet(),
->>>>>>> 26ee5ed1
     );
 
 const _$NestedFieldMap = <String, String>{
@@ -12613,14 +12671,11 @@
   'numList': 'numList',
   'objectList': 'objectList',
   'dynamicList': 'dynamicList',
-<<<<<<< HEAD
+  'boolSet': 'boolSet',
   'enumValue': 'enumValue',
   'nullableEnumValue': 'nullableEnumValue',
   'enumList': 'enumList',
   'nullableEnumList': 'nullableEnumList',
-=======
-  'boolSet': 'boolSet',
->>>>>>> 26ee5ed1
 };
 
 // ignore: unused_element
@@ -12642,6 +12697,8 @@
   // ignore: unused_element
   static Object? dynamicList(List<dynamic>? instance) => instance;
   // ignore: unused_element
+  static Object? boolSet(Set<bool>? instance) => instance?.toList();
+  // ignore: unused_element
   static Object? enumValue(TestEnum instance) => _$TestEnumEnumMap[instance]!;
   // ignore: unused_element
   static Object? nullableEnumValue(TestEnum? instance) =>
@@ -12663,15 +12720,12 @@
       'numList': instance.numList,
       'objectList': instance.objectList,
       'dynamicList': instance.dynamicList,
-<<<<<<< HEAD
+      'boolSet': instance.boolSet?.toList(),
       'enumValue': _$TestEnumEnumMap[instance.enumValue]!,
       'nullableEnumValue': _$TestEnumEnumMap[instance.nullableEnumValue],
       'enumList': instance.enumList.map((e) => _$TestEnumEnumMap[e]!).toList(),
       'nullableEnumList':
           instance.nullableEnumList?.map((e) => _$TestEnumEnumMap[e]!).toList(),
-=======
-      'boolSet': instance.boolSet?.toList(),
->>>>>>> 26ee5ed1
     };
 
 const _$TestEnumEnumMap = {
