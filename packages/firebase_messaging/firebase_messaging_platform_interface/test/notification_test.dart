--- conflicted
+++ resolved
@@ -6,12 +6,6 @@
 import 'package:flutter_test/flutter_test.dart';
 
 void main() {
-<<<<<<< HEAD
-=======
-  late Map<String, dynamic> mockNotificationMap;
-  late Map<String, dynamic> mockNullNotificationMap;
-
->>>>>>> 271d78e1
   group('RemoteNotification', () {
     test('"RemoteNotification.fromMap" with every possible property expected',
         () {
@@ -26,21 +20,6 @@
         'apple': {},
       };
 
-<<<<<<< HEAD
-=======
-      mockNullNotificationMap = {
-        'title': null,
-        'titleLocKey': null,
-        'body': null,
-        'bodyLocKey': null,
-        'android': null,
-        'apple': null,
-      };
-    });
-
-    test('"RemoteNotification.fromMap" with every possible property expected',
-        () {
->>>>>>> 271d78e1
       RemoteNotification notification =
           RemoteNotification.fromMap(mockNotificationMap);
 
@@ -95,7 +74,6 @@
       RemoteNotification notification = RemoteNotification(
           android: const AndroidNotification(),
           apple: const AppleNotification(),
-<<<<<<< HEAD
           title: mockNotificationMap['title'],
           titleLocArgs: mockNotificationMap['titleLocArgs'],
           titleLocKey: mockNotificationMap['titleLocKey'],
@@ -109,21 +87,6 @@
       expect(notification.body, mockNotificationMap['body']);
       expect(notification.bodyLocArgs, mockNotificationMap['bodyLocArgs']);
       expect(notification.bodyLocKey, mockNotificationMap['bodyLocKey']);
-=======
-          title: mockNotificationMap!['title'],
-          titleLocArgs: mockNotificationMap!['titleLocArgs'],
-          titleLocKey: mockNotificationMap!['titleLocKey'],
-          body: mockNotificationMap!['body'],
-          bodyLocArgs: mockNotificationMap!['bodyLocArgs'],
-          bodyLocKey: mockNotificationMap!['bodyLocKey'],);
-
-      expect(notification.title, mockNotificationMap!['title']);
-      expect(notification.titleLocArgs, mockNotificationMap!['titleLocArgs']);
-      expect(notification.titleLocKey, mockNotificationMap!['titleLocKey']);
-      expect(notification.body, mockNotificationMap!['body']);
-      expect(notification.bodyLocArgs, mockNotificationMap!['bodyLocArgs']);
-      expect(notification.bodyLocKey, mockNotificationMap!['bodyLocKey']);
->>>>>>> 271d78e1
       expect(notification.android, isA<AndroidNotification>());
       expect(notification.apple, isA<AppleNotification>());
     });
@@ -162,21 +125,24 @@
       };
 
       AndroidNotification notification = AndroidNotification(
-          channelId: mockAndroidNotificationMap['channelId'],
-          clickAction: mockAndroidNotificationMap['clickAction'],
-          color: mockAndroidNotificationMap['color'],
-          count: mockAndroidNotificationMap['count'],
-          imageUrl: mockAndroidNotificationMap['imageUrl'],
-          link: mockAndroidNotificationMap['link'],
-          priority: mockAndroidNotificationMap['priority'],
-          smallIcon: mockAndroidNotificationMap['smallIcon'],
-          sound: mockAndroidNotificationMap['sound'],
-          ticker: mockAndroidNotificationMap['ticker'],
-          visibility: mockAndroidNotificationMap['visibility'],);
+        channelId: mockAndroidNotificationMap['channelId'],
+        clickAction: mockAndroidNotificationMap['clickAction'],
+        color: mockAndroidNotificationMap['color'],
+        count: mockAndroidNotificationMap['count'],
+        imageUrl: mockAndroidNotificationMap['imageUrl'],
+        link: mockAndroidNotificationMap['link'],
+        priority: mockAndroidNotificationMap['priority'],
+        smallIcon: mockAndroidNotificationMap['smallIcon'],
+        sound: mockAndroidNotificationMap['sound'],
+        ticker: mockAndroidNotificationMap['ticker'],
+        visibility: mockAndroidNotificationMap['visibility'],
+      );
 
       expect(notification.channelId, mockAndroidNotificationMap['channelId']);
       expect(
-          notification.clickAction, mockAndroidNotificationMap['clickAction'],);
+        notification.clickAction,
+        mockAndroidNotificationMap['clickAction'],
+      );
       expect(notification.color, mockAndroidNotificationMap['color']);
       expect(notification.count, mockAndroidNotificationMap['count']);
       expect(notification.imageUrl, mockAndroidNotificationMap['imageUrl']);
