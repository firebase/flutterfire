--- conflicted
+++ resolved
@@ -1,5 +1,3 @@
-<<<<<<< HEAD
-=======
 ## 4.7.0
 
  - **FEAT**(messaging): remove deprecated functions ([#17563](https://github.com/firebase/flutterfire/issues/17563)). ([1b716261](https://github.com/firebase/flutterfire/commit/1b7162619311e24b7f13a3e3b8c603fb1e05477b))
@@ -8,7 +6,6 @@
 
  - Update a dependency to the latest release.
 
->>>>>>> 59fd5727
 ## 4.6.9
 
  - Update a dependency to the latest release.
