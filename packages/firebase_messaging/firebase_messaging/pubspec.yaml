name: firebase_messaging
description: Flutter plugin for Firebase Cloud Messaging, a cross-platform
  messaging solution that lets you reliably deliver messages on Android and iOS.
homepage: https://firebase.google.com/docs/cloud-messaging
repository: https://github.com/firebase/flutterfire/tree/master/packages/firebase_messaging/firebase_messaging
<<<<<<< HEAD
version: 14.6.8
=======
version: 14.6.9
>>>>>>> daf7836b

false_secrets:
  - example/**

environment:
  sdk: '>=2.18.0 <4.0.0'
  flutter: '>=3.3.0'

dependencies:
<<<<<<< HEAD
  firebase_core: ^2.16.0
  firebase_core_platform_interface: ^4.8.0
  firebase_messaging_platform_interface: ^4.5.7
  firebase_messaging_web: ^3.5.7
=======
  firebase_core: ^2.17.0
  firebase_core_platform_interface: ^4.8.0
  firebase_messaging_platform_interface: ^4.5.8
  firebase_messaging_web: ^3.5.8
>>>>>>> daf7836b
  flutter:
    sdk: flutter
  meta: ^1.8.0

dev_dependencies:
  async: ^2.5.0
  flutter_test:
    sdk: flutter
  mockito: ^5.0.0
  plugin_platform_interface: ^2.1.3

flutter:
  plugin:
    platforms:
      android:
        package: io.flutter.plugins.firebase.messaging
        pluginClass: FlutterFirebaseMessagingPlugin
      ios:
        pluginClass: FLTFirebaseMessagingPlugin
      macos:
        pluginClass: FLTFirebaseMessagingPlugin
      web:
        default_package: firebase_messaging_web<|MERGE_RESOLUTION|>--- conflicted
+++ resolved
@@ -3,11 +3,7 @@
   messaging solution that lets you reliably deliver messages on Android and iOS.
 homepage: https://firebase.google.com/docs/cloud-messaging
 repository: https://github.com/firebase/flutterfire/tree/master/packages/firebase_messaging/firebase_messaging
-<<<<<<< HEAD
-version: 14.6.8
-=======
 version: 14.6.9
->>>>>>> daf7836b
 
 false_secrets:
   - example/**
@@ -17,17 +13,10 @@
   flutter: '>=3.3.0'
 
 dependencies:
-<<<<<<< HEAD
-  firebase_core: ^2.16.0
-  firebase_core_platform_interface: ^4.8.0
-  firebase_messaging_platform_interface: ^4.5.7
-  firebase_messaging_web: ^3.5.7
-=======
   firebase_core: ^2.17.0
   firebase_core_platform_interface: ^4.8.0
   firebase_messaging_platform_interface: ^4.5.8
   firebase_messaging_web: ^3.5.8
->>>>>>> daf7836b
   flutter:
     sdk: flutter
   meta: ^1.8.0
