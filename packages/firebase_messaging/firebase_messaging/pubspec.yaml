--- conflicted
+++ resolved
@@ -14,14 +14,9 @@
     sdk: flutter
   firebase_core: ^0.7.0
   firebase_core_platform_interface: ^3.0.1
-<<<<<<< HEAD
-  firebase_messaging_platform_interface: ^1.0.0-dev.9
-  firebase_messaging_web: ^0.1.0-dev.4
-
-=======
   firebase_messaging_platform_interface: ^1.0.0-dev.10
   firebase_messaging_web: ^0.1.0-dev.5
->>>>>>> 7f9f9573
+
 dev_dependencies:
   pedantic: ^1.8.0
   flutter_test:
