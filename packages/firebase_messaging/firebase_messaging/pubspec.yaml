--- conflicted
+++ resolved
@@ -3,11 +3,7 @@
   messaging solution that lets you reliably deliver messages on Android and iOS.
 homepage: https://firebase.flutter.dev/docs/messaging/overview
 repository: https://github.com/FirebaseExtended/flutterfire/tree/master/packages/firebase_messaging/firebase_messaging
-<<<<<<< HEAD
-version: 11.2.14
-=======
 version: 11.3.0
->>>>>>> afe60ad4
 
 false_secrets:
   - example/**
@@ -18,15 +14,9 @@
 
 dependencies:
   firebase_core: ^1.10.0
-<<<<<<< HEAD
-  firebase_core_platform_interface: ^4.2.5
-  firebase_messaging_platform_interface: ^3.3.0
-  firebase_messaging_web: ^2.2.12
-=======
   firebase_core_platform_interface: ^4.3.0
   firebase_messaging_platform_interface: ^3.4.0
   firebase_messaging_web: ^2.3.0
->>>>>>> afe60ad4
   flutter:
     sdk: flutter
   meta: ^1.3.0
