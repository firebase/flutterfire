// Copyright 2020, the Chromium project authors.  Please see the AUTHORS file
// for details. All rights reserved. Use of this source code is governed by a
// BSD-style license that can be found in the LICENSE file.

part of firebase_messaging;

/// The [FirebaseMessaging] entry point.
///
/// To get a new instance, call [FirebaseMessaging.instance].
class FirebaseMessaging extends FirebasePluginPlatform {
  // Cached and lazily loaded instance of [FirebaseMessagingPlatform] to avoid
  // creating a [MethodChannelFirebaseMessaging] when not needed or creating an
  // instance with the default app before a user specifies an app.
  FirebaseMessagingPlatform _delegatePackingProperty;

  FirebaseMessagingPlatform get _delegate {
    if (_delegatePackingProperty == null) {
      _delegatePackingProperty = FirebaseMessagingPlatform.instanceFor(
          app: app, pluginConstants: pluginConstants);
    }
    return _delegatePackingProperty;
  }

  /// The [FirebaseApp] for this current [FirebaseMessaging] instance.
  FirebaseApp app;

  FirebaseMessaging._({this.app})
      : super(app.name, 'plugins.flutter.io/firebase_messaging');

  /// Returns an instance using the default [FirebaseApp].
  static FirebaseMessaging get instance {
    return FirebaseMessaging._(app: Firebase.app());
  }

  /// Returns an instance using a specified [FirebaseApp]
  ///
  /// If [app] is not provided, the default Firebase app will be used.
  static FirebaseMessaging instanceFor({
    FirebaseApp app,
  }) {
    app ??= Firebase.app();
    assert(app != null);

    String key = '${app.name}';
    if (_cachedInstances.containsKey(key)) {
      return _cachedInstances[key];
    }

    FirebaseMessaging newInstance = FirebaseMessaging._(app: app);
    _cachedInstances[key] = newInstance;

    return newInstance;
  }

  static final Map<String, FirebaseMessaging> _cachedInstances = {};

  /// Returns a Stream that is called when an incoming FCM payload is received whilst
  /// the Flutter instance is in the foreground.
  ///
  /// The Stream contains the [RemoteMessage].
  ///
  /// To handle messages whilst the app is in the background or terminated,
  /// see [onBackgroundMessage].
  static Stream<RemoteMessage> get onMessage {
    Stream<RemoteMessage> onMessageStream = FirebaseMessagingPlatform.onMessage;

    StreamController<RemoteMessage> streamController;
    streamController = StreamController<RemoteMessage>.broadcast(onListen: () {
      onMessageStream.pipe(streamController);
    });

    return streamController.stream;
  }

  /// Returns a Stream that is called when a message being sent to FCM (via [sendMessage])
  /// has successfully been sent.
  ///
  /// The Stream contains a [String] representing a message ID.
  ///
  /// See [onSendError] to handle sending failures.
  static Stream<SentMessage> get onMessageSent {
    Stream<SentMessage> onMessageSentStream =
        FirebaseMessagingPlatform.onMessageSent;

    StreamController<SentMessage> streamController;
    streamController = StreamController<SentMessage>.broadcast(onListen: () {
      onMessageSentStream.pipe(streamController);
    });

    return streamController.stream;
  }

  /// Returns a [Stream] that is called when a user presses a notification displayed
  /// via FCM.
  ///
  /// A Stream event will be sent if the app has opened from a background state
  /// (not terminated).
  ///
  /// If your app is opened via a notification whilst the app is terminated,
  /// see [initialNotification].
  static Stream<RemoteMessage> get onNotificationOpenedApp {
    Stream<RemoteMessage> onNotificationOpenedAppStream =
        FirebaseMessagingPlatform.onNotificationOpenedApp;

    StreamController<RemoteMessage> streamController;
    streamController = StreamController<RemoteMessage>.broadcast(onListen: () {
      onNotificationOpenedAppStream.pipe(streamController);
    });

    return streamController.stream;
  }

  /// Returns a Stream which is called when the FCM server deletes pending messages.
  ///
  /// This may be due to:
  ///
  /// 1.  Too many messages stored on the FCM server. This can occur when an
  /// app's servers sends many non-collapsible messages to FCM servers while
  /// the device is offline.
  ///
  /// 2. he device hasn't connected in a long time and the app server has recently
  /// (within the last 4 weeks) sent a message to the app on that device.
  static Stream<void> get onDeletedMessages {
    Stream<void> onDeletedMessagesStream =
        FirebaseMessagingPlatform.onDeletedMessages;

    StreamController<void> streamController;
    streamController = StreamController<void>.broadcast(onListen: () {
      onDeletedMessagesStream.pipe(streamController);
    });

    return streamController.stream;
  }

<<<<<<< HEAD
  /// Set a message handler function which is called when the app is in the
  /// background or terminated.
  ///
  /// This provided handler must be a top-level function and cannot be
  /// anonymous otherwise an [ArgumentError] will be thrown.
=======
  /// Set a message handler function which is called when the app is in the background or terminated.
  ///
  /// In Android, a headless task is created, allowing you to access the React Native environment to perform tasks such as updating local storage, or sending a network request.
>>>>>>> 7b917396
  static void onBackgroundMessage(RemoteMessageHandler handler) {
    FirebaseMessagingPlatform.onBackgroundMessage = handler;
  }

<<<<<<< HEAD
=======
  /// Sets up handlers for various messaging events.
  @Deprecated('''
Calling [configure] is deprecated in favor of calling specific static methods:

- [onMessage]
- [onMessageSent]
- [onNotificationOpenedApp]
- [onSendError]
- [onDeletedMessages]
- [onBackgroundMessage]

This has been deprecated to avoid unwanted side effects when [configure] was called
multiple times.
  ''')
  static void configure({
    RemoteMessageHandler onMessage,
    RemoteMessageHandler onBackgroundMessage,
    RemoteMessageHandler onLaunch, // deprecate
    RemoteMessageHandler onResume, // deprecate
  }) {
    FirebaseMessaging.onMessage(onMessage);
    FirebaseMessaging.onBackgroundMessage(onBackgroundMessage);
    if (onLaunch != null || onResume != null) {
      FirebaseMessaging.onNotificationOpenedApp((message) {
        onLaunch?.call(message);
        onResume?.call(message);
      });
    }
  }

>>>>>>> 7b917396
  // ignore: public_member_api_docs
  @Deprecated(
      "Constructing Messaging is deprecated, use 'FirebaseMessaging.instance' instead")
  factory FirebaseMessaging() {
    return FirebaseMessaging.instance;
  }

  /// Returns whether messaging auto initialization is enabled or disabled for the device.
  bool get isAutoInitEnabled {
    return _delegate.isAutoInitEnabled;
  }

  /// If the application has been opened from a terminated state via a [Notification],
  /// it will be returned, otherwise it will be `null`.
  ///
  /// Once the [Notification] has been consumed, it will be removed and further
  /// calls to [initialNotification] will be `null`.
  ///
  /// This should be used to determine whether specific notification interaction
  /// should open the app with a specific purpose (e.g. opening a chat message,
  /// specific screen etc).
  Notification get initialNotification {
    return _delegate.initialNotification;
  }

  /// Removes access to an FCM token previously authorized by it's scope.
  ///
  /// Messages sent by the server to this token will fail.
  /// authorizedEntity The messaging sender ID. In most cases this will be the current default app.
  /// scope The scope to assign when token will be deleted.
  Future<void> deleteToken({
    String authorizedEntity,
    String scope,
  }) {
    return _delegate.deleteToken(
      authorizedEntity: authorizedEntity ?? app.options.messagingSenderId,
      scope: scope ?? 'FCM',
    );
  }

  /// On iOS, it is possible to get the users APNs token.
  ///
  /// This may be required if you want to send messages to your iOS/MacOS devices
  /// without using the FCM service.
  ///
  /// On Android & web, this returns `null`.
  Future<String> getAPNSToken() {
    return _delegate.getAPNSToken();
  }

  /// Returns an FCM token for this device.
  ///
  /// Optionally you can specify a custom authorized entity or scope to tailor
  /// tokens to your own use-case.
  Future<String> getToken({
    String authorizedEntity,
    String scope,
    String vapidKey,
  }) {
    return _delegate.getToken(
      authorizedEntity: authorizedEntity ?? app.options.messagingSenderId,
      scope: scope ?? 'FCM',
      vapidKey: vapidKey,
    );
  }

  /// Fires when a new FCM token is generated.
  Stream<String> get onTokenRefresh {
    return _delegate.onTokenRefresh;
  }

  /// Returns the current [NotificationSettings].
  ///
  /// To request permissions, call [requestPermission].
  Future<NotificationSettings> getNotificationSettings() {
    return _delegate.getNotificationSettings();
  }

  /// Prompts the user for notification permissions.
  ///
  /// On iOS, a dialog is shown requesting the users permission.
  /// If [provisional] is set to `true`, silent notification permissions will be
  /// automatically granted. When notifications are delivered to the device, the
  /// user will be presented with an option to disable notifications, keep receiving
  /// them silently or enable prominent notifications.
  ///
  /// On Android, is it not required to call this method. If called however,
  /// a [NotificationSettings] class will be returned with
  /// [NotificationSettings.authorizationStatus] returning
  /// [AuthorizationStatus.authorized].
  ///
  /// On Web, a popup requesting the users permission is shown using the native
  /// browser API.
  Future<NotificationSettings> requestPermission({
    /// Request permission to display alerts. Defaults to `true`.
    ///
    /// iOS only.
    bool alert = true,

    /// Request permission for Siri to automatically read out notification messages over AirPods.
    /// Defaults to `false`.
    ///
    /// iOS only.
    bool announcement = false,

    /// Request permission to update the application badge. Defaults to `true`.
    ///
    /// iOS only.
    bool badge = true,

    /// Request permission to display notifications in a CarPlay environment.
    /// Defaults to `false`.
    ///
    /// iOS only.
    bool carPlay = false,

    /// Request permission for critical alerts. Defaults to `false`.
    ///
    /// Note; your application must explicitly state reasoning for enabling
    /// critical alerts during the App Store review process or your may be
    /// rejected.
    ///
    /// iOS only.
    bool criticalAlert = false,

    /// Request permission to provisionally create non-interrupting notifications.
    /// Defaults to `false`.
    ///
    /// iOS only.
    bool provisional = false,

    /// Request permission to play sounds. Defaults to `true`.
    ///
    /// iOS only.
    bool sound = true,
  }) {
    return _delegate.requestPermission(
      alert: alert,
      announcement: announcement,
      badge: badge,
      carPlay: carPlay,
      criticalAlert: criticalAlert,
      provisional: provisional,
      sound: sound,
    );
  }

  /// Prompts the user for notification permissions.
  ///
  /// On iOS, a dialog is shown requesting the users permission.
  ///
  /// On Android, permissions are not required and `true` is returned.
  ///
  /// On Web, a popup requesting the users permission is shown using the native
  /// browser API.
  @Deprecated(
      "requestNotificationPermissions() is deprecated in favor of requestPermission()")
  Future<bool> requestNotificationPermissions(
      [IosNotificationSettings iosSettings]) async {
    iosSettings ??= const IosNotificationSettings();
    AuthorizationStatus status = (await requestPermission(
      sound: iosSettings.sound,
      alert: iosSettings.alert,
      badge: iosSettings.badge,
      provisional: iosSettings.provisional,
    ))
        .authorizationStatus;

    return status == AuthorizationStatus.authorized ||
        status == AuthorizationStatus.provisional;
  }

  /// On Apple platforms, if your app wants to receive remote messages from FCM
  /// (via APNs), you must explicitly register with APNs if auto-registration
  /// has been disabled or [unregisterDeviceForRemoteMessages] has been called.
  Future<void> registerDeviceForRemoteMessages() {
    return _delegate.registerDeviceForRemoteMessages();
  }

  /// Unregisters the app from receiving remote notifications.
  Future<void> unregisterDeviceForRemoteMessages() {
    return _delegate.unregisterDeviceForRemoteMessages();
  }

  /// Send a new [RemoteMessage] to the FCM server.
  Future<void> sendMessage({
    String senderId,
    Map<String, String> data,
    String collapseKey,
    String messageId,
    String messageType,
    int ttl,
  }) {
    if (ttl != null) {
      assert(ttl >= 0);
    }
    return _delegate.sendMessage(
      senderId:
          senderId ?? '${app.options.messagingSenderId}@fcm.googleapis.com',
      data: data,
      collapseKey: collapseKey,
      messageId: messageId,
      messageType: messageType,
      ttl: ttl,
    );
  }

  /// Enable or disable auto-initialization of Firebase Cloud Messaging.
  Future<void> setAutoInitEnabled(bool enabled) async {
    assert(enabled != null);
    return _delegate.setAutoInitEnabled(enabled);
  }

  /// Subscribe to topic in background.
  ///
  /// [topic] must match the following regular expression:
  /// "[a-zA-Z0-9-_.~%]{1,900}".
  Future<void> subscribeToTopic(String topic) {
    _assertTopicName(topic);
    return _delegate.subscribeToTopic(topic);
  }

  /// Unsubscribe from topic in background.
  Future<void> unsubscribeFromTopic(String topic) {
    _assertTopicName(topic);
    return _delegate.unsubscribeFromTopic(topic);
  }

  /// Resets Instance ID and revokes all tokens.
  ///
  /// A new Instance ID is generated asynchronously if Firebase Cloud Messaging
  /// auto-init is enabled.
  ///
  /// Returns `true` if the operations executed successfully and `false` if
  /// an error occurred.
  @Deprecated('Use [deleteToken] instead.')
  Future<bool> deleteInstanceID() async {
    try {
      await deleteToken();
      return true;
    } catch (e) {
      return false;
    }
  }

  /// Determine whether FCM auto-initialization is enabled or disabled.
  @Deprecated(
      "autoInitEnabled() is deprecated. Use [isAutoInitEnabled] instead")
  Future<bool> autoInitEnabled() async {
    return isAutoInitEnabled;
  }
}

_assertTopicName(String topic) {
  assert(topic != null);

  bool isValidTopic = RegExp(r"^[a-zA-Z0-9-_.~%]{1,900}$").hasMatch(topic);

  assert(isValidTopic);
}<|MERGE_RESOLUTION|>--- conflicted
+++ resolved
@@ -132,54 +132,15 @@
     return streamController.stream;
   }
 
-<<<<<<< HEAD
   /// Set a message handler function which is called when the app is in the
   /// background or terminated.
   ///
   /// This provided handler must be a top-level function and cannot be
   /// anonymous otherwise an [ArgumentError] will be thrown.
-=======
-  /// Set a message handler function which is called when the app is in the background or terminated.
-  ///
-  /// In Android, a headless task is created, allowing you to access the React Native environment to perform tasks such as updating local storage, or sending a network request.
->>>>>>> 7b917396
   static void onBackgroundMessage(RemoteMessageHandler handler) {
     FirebaseMessagingPlatform.onBackgroundMessage = handler;
   }
 
-<<<<<<< HEAD
-=======
-  /// Sets up handlers for various messaging events.
-  @Deprecated('''
-Calling [configure] is deprecated in favor of calling specific static methods:
-
-- [onMessage]
-- [onMessageSent]
-- [onNotificationOpenedApp]
-- [onSendError]
-- [onDeletedMessages]
-- [onBackgroundMessage]
-
-This has been deprecated to avoid unwanted side effects when [configure] was called
-multiple times.
-  ''')
-  static void configure({
-    RemoteMessageHandler onMessage,
-    RemoteMessageHandler onBackgroundMessage,
-    RemoteMessageHandler onLaunch, // deprecate
-    RemoteMessageHandler onResume, // deprecate
-  }) {
-    FirebaseMessaging.onMessage(onMessage);
-    FirebaseMessaging.onBackgroundMessage(onBackgroundMessage);
-    if (onLaunch != null || onResume != null) {
-      FirebaseMessaging.onNotificationOpenedApp((message) {
-        onLaunch?.call(message);
-        onResume?.call(message);
-      });
-    }
-  }
-
->>>>>>> 7b917396
   // ignore: public_member_api_docs
   @Deprecated(
       "Constructing Messaging is deprecated, use 'FirebaseMessaging.instance' instead")
