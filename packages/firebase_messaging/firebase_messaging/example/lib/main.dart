// Copyright 2019 The Chromium Authors. All rights reserved.
// Use of this source code is governed by a BSD-style license that can be
// found in the LICENSE file.

import 'dart:async';
import 'dart:convert';

import 'package:firebase_core/firebase_core.dart';
import 'package:firebase_messaging/firebase_messaging.dart';
import 'package:firebase_messaging_example/firebase_config.dart';
import 'package:flutter/foundation.dart';
import 'package:flutter/material.dart';
import 'package:flutter_local_notifications/flutter_local_notifications.dart';
import 'package:http/http.dart' as http;

import 'message.dart';
import 'message_list.dart';
import 'permissions.dart';
import 'token_monitor.dart';

/// Define a top-level named handler which background/terminated messages will
/// call.
///
/// To verify things are working, check out the native platform logs.
Future<void> _firebaseMessagingBackgroundHandler(RemoteMessage message) async {
  // If you're going to use other Firebase services in the background, such as Firestore,
  // make sure you call `initializeApp` before using other Firebase services.
<<<<<<< HEAD
  await Firebase.initializeApp(
    options: const FirebaseOptions(
        apiKey: 'AIzaSyAgUhHU8wSJgO5MVNy95tMT07NEjzMOfz0',
        authDomain: 'react-native-firebase-testing.firebaseapp.com',
        databaseURL: 'https://react-native-firebase-testing.firebaseio.com',
        projectId: 'react-native-firebase-testing',
        storageBucket: 'react-native-firebase-testing.appspot.com',
        messagingSenderId: '448618578101',
        appId: '1:448618578101:web:772d484dc9eb15e9ac3efc',
        measurementId: 'G-0N1G9FLDZE'),
  );
=======
  await Firebase.initializeApp(options: DefaultFirebaseConfig.platformOptions);
>>>>>>> 9303f715
  print('Handling a background message ${message.messageId}');
}

/// Create a [AndroidNotificationChannel] for heads up notifications
late AndroidNotificationChannel channel;

/// Initialize the [FlutterLocalNotificationsPlugin] package.
late FlutterLocalNotificationsPlugin flutterLocalNotificationsPlugin;

Future<void> main() async {
  WidgetsFlutterBinding.ensureInitialized();
  await Firebase.initializeApp(
    options: const FirebaseOptions(
      apiKey: 'AIzaSyAHAsf51D0A407EklG1bs-5wA7EbyfNFg0',
      appId: '1:448618578101:ios:2bc5c1fe2ec336f8ac3efc',
      messagingSenderId: '448618578101',
      projectId: 'react-native-firebase-testing',
    ),
  );

  // Set the background messaging handler early on, as a named top-level function
  FirebaseMessaging.onBackgroundMessage(_firebaseMessagingBackgroundHandler);

  if (!kIsWeb) {
    channel = const AndroidNotificationChannel(
      'high_importance_channel', // id
      'High Importance Notifications', // title
      'This channel is used for important notifications.', // description
      importance: Importance.high,
    );

    flutterLocalNotificationsPlugin = FlutterLocalNotificationsPlugin();

    /// Create an Android Notification Channel.
    ///
    /// We use this channel in the `AndroidManifest.xml` file to override the
    /// default FCM channel to enable heads up notifications.
    await flutterLocalNotificationsPlugin
        .resolvePlatformSpecificImplementation<
            AndroidFlutterLocalNotificationsPlugin>()
        ?.createNotificationChannel(channel);

    /// Update the iOS foreground notification presentation options to allow
    /// heads up notifications.
    await FirebaseMessaging.instance
        .setForegroundNotificationPresentationOptions(
      alert: true,
      badge: true,
      sound: true,
    );
  }

  runApp(MessagingExampleApp());
}

/// Entry point for the example application.
class MessagingExampleApp extends StatelessWidget {
  @override
  Widget build(BuildContext context) {
    return MaterialApp(
      title: 'Messaging Example App',
      theme: ThemeData.dark(),
      routes: {
        '/': (context) => Application(),
        '/message': (context) => MessageView(),
      },
    );
  }
}

// Crude counter to make messages unique
int _messageCount = 0;

/// The API endpoint here accepts a raw FCM payload for demonstration purposes.
String constructFCMPayload(String? token) {
  _messageCount++;
  return jsonEncode({
    'token': token,
    'data': {
      'via': 'FlutterFire Cloud Messaging!!!',
      'count': _messageCount.toString(),
    },
    'notification': {
      'title': 'Hello FlutterFire!',
      'body': 'This notification (#$_messageCount) was created via FCM!',
    },
  });
}

/// Renders the example application.
class Application extends StatefulWidget {
  @override
  State<StatefulWidget> createState() => _Application();
}

class _Application extends State<Application> {
  String? _token;

  @override
  void initState() {
    super.initState();
    FirebaseMessaging.instance
        .getInitialMessage()
        .then((RemoteMessage? message) {
      if (message != null) {
        Navigator.pushNamed(
          context,
          '/message',
          arguments: MessageArguments(message, true),
        );
      }
    });

    FirebaseMessaging.onMessage.listen((RemoteMessage message) {
      RemoteNotification? notification = message.notification;
      AndroidNotification? android = message.notification?.android;
      if (notification != null && android != null && !kIsWeb) {
        flutterLocalNotificationsPlugin.show(
          notification.hashCode,
          notification.title,
          notification.body,
          NotificationDetails(
            android: AndroidNotificationDetails(
              channel.id,
              channel.name,
              channel.description,
              // TODO add a proper drawable resource to android, for now using
              //      one that already exists in example app.
              icon: 'launch_background',
            ),
          ),
        );
      }
    });

    FirebaseMessaging.onMessageOpenedApp.listen((RemoteMessage message) {
      print('A new onMessageOpenedApp event was published!');
      Navigator.pushNamed(
        context,
        '/message',
        arguments: MessageArguments(message, true),
      );
    });
  }

  Future<void> sendPushMessage() async {
    if (_token == null) {
      print('Unable to send FCM message, no token exists.');
      return;
    }

    try {
      await http.post(
        Uri.parse('https://api.rnfirebase.io/messaging/send'),
        headers: <String, String>{
          'Content-Type': 'application/json; charset=UTF-8',
        },
        body: constructFCMPayload(_token),
      );
      print('FCM request for device sent!');
    } catch (e) {
      print(e);
    }
  }

  Future<void> onActionSelected(String value) async {
    switch (value) {
      case 'subscribe':
        {
          print(
            'FlutterFire Messaging Example: Subscribing to topic "fcm_test".',
          );
          await FirebaseMessaging.instance.subscribeToTopic('fcm_test');
          print(
            'FlutterFire Messaging Example: Subscribing to topic "fcm_test" successful.',
          );
        }
        break;
      case 'unsubscribe':
        {
          print(
            'FlutterFire Messaging Example: Unsubscribing from topic "fcm_test".',
          );
          await FirebaseMessaging.instance.unsubscribeFromTopic('fcm_test');
          print(
            'FlutterFire Messaging Example: Unsubscribing from topic "fcm_test" successful.',
          );
        }
        break;
      case 'get_apns_token':
        {
          if (defaultTargetPlatform == TargetPlatform.iOS ||
              defaultTargetPlatform == TargetPlatform.macOS) {
            print('FlutterFire Messaging Example: Getting APNs token...');
            String? token = await FirebaseMessaging.instance.getAPNSToken();
            print('FlutterFire Messaging Example: Got APNs token: $token');
          } else {
            print(
              'FlutterFire Messaging Example: Getting an APNs token is only supported on iOS and macOS platforms.',
            );
          }
        }
        break;
      default:
        break;
    }
  }

  @override
  Widget build(BuildContext context) {
    return Scaffold(
      appBar: AppBar(
        title: const Text('Cloud Messaging'),
        actions: <Widget>[
          PopupMenuButton(
            onSelected: onActionSelected,
            itemBuilder: (BuildContext context) {
              return [
                const PopupMenuItem(
                  value: 'subscribe',
                  child: Text('Subscribe to topic'),
                ),
                const PopupMenuItem(
                  value: 'unsubscribe',
                  child: Text('Unsubscribe to topic'),
                ),
                const PopupMenuItem(
                  value: 'get_apns_token',
                  child: Text('Get APNs token (Apple only)'),
                ),
              ];
            },
          ),
        ],
      ),
      floatingActionButton: Builder(
        builder: (context) => FloatingActionButton(
          onPressed: sendPushMessage,
          backgroundColor: Colors.white,
          child: const Icon(Icons.send),
        ),
      ),
      body: SingleChildScrollView(
        child: Column(
          children: [
            MetaCard('Permissions', Permissions()),
            MetaCard(
              'FCM Token',
              TokenMonitor((token) {
                _token = token;
                return token == null
                    ? const CircularProgressIndicator()
                    : Text(token, style: const TextStyle(fontSize: 12));
              }),
            ),
            MetaCard('Message Stream', MessageList()),
          ],
        ),
      ),
    );
  }
}

/// UI Widget for displaying metadata.
class MetaCard extends StatelessWidget {
  final String _title;
  final Widget _children;

  // ignore: public_member_api_docs
  MetaCard(this._title, this._children);

  @override
  Widget build(BuildContext context) {
    return Container(
      width: double.infinity,
      margin: const EdgeInsets.only(left: 8, right: 8, top: 8),
      child: Card(
        child: Padding(
          padding: const EdgeInsets.all(16),
          child: Column(
            children: [
              Container(
                margin: const EdgeInsets.only(bottom: 16),
                child: Text(_title, style: const TextStyle(fontSize: 18)),
              ),
              _children,
            ],
          ),
        ),
      ),
    );
  }
}<|MERGE_RESOLUTION|>--- conflicted
+++ resolved
@@ -10,8 +10,8 @@
 import 'package:firebase_messaging_example/firebase_config.dart';
 import 'package:flutter/foundation.dart';
 import 'package:flutter/material.dart';
+import 'package:http/http.dart' as http;
 import 'package:flutter_local_notifications/flutter_local_notifications.dart';
-import 'package:http/http.dart' as http;
 
 import 'message.dart';
 import 'message_list.dart';
@@ -25,21 +25,7 @@
 Future<void> _firebaseMessagingBackgroundHandler(RemoteMessage message) async {
   // If you're going to use other Firebase services in the background, such as Firestore,
   // make sure you call `initializeApp` before using other Firebase services.
-<<<<<<< HEAD
-  await Firebase.initializeApp(
-    options: const FirebaseOptions(
-        apiKey: 'AIzaSyAgUhHU8wSJgO5MVNy95tMT07NEjzMOfz0',
-        authDomain: 'react-native-firebase-testing.firebaseapp.com',
-        databaseURL: 'https://react-native-firebase-testing.firebaseio.com',
-        projectId: 'react-native-firebase-testing',
-        storageBucket: 'react-native-firebase-testing.appspot.com',
-        messagingSenderId: '448618578101',
-        appId: '1:448618578101:web:772d484dc9eb15e9ac3efc',
-        measurementId: 'G-0N1G9FLDZE'),
-  );
-=======
   await Firebase.initializeApp(options: DefaultFirebaseConfig.platformOptions);
->>>>>>> 9303f715
   print('Handling a background message ${message.messageId}');
 }
 
