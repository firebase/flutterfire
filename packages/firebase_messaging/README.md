--- conflicted
+++ resolved
@@ -25,11 +25,7 @@
 ```
 dependencies {
   // Example existing classpath
-<<<<<<< HEAD
-  classpath 'com.android.tools.build:gradle:3.5.1'
-=======
   classpath 'com.android.tools.build:gradle:3.5.3'
->>>>>>> 1e2f1730
   // Add the google services classpath
   classpath 'com.google.gms:google-services:4.3.2'
 }
