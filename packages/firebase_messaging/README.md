# Firebase Cloud Messaging for Flutter

[![pub package](https://img.shields.io/pub/v/firebase_messaging.svg)](https://pub.dartlang.org/packages/firebase_messaging)

A Flutter plugin to use the [Firebase Cloud Messaging (FCM) API](https://firebase.google.com/docs/cloud-messaging/).

With this plugin, your Flutter app can receive and process push notifications as well as data messages on Android and iOS. Read Firebase's [About FCM Messages](https://firebase.google.com/docs/cloud-messaging/concept-options) to learn more about the differences between notification messages and data messages.

For Flutter plugins for other Firebase products, see [README.md](https://github.com/FirebaseExtended/flutterfire/blob/master/README.md).

*Note*: This plugin is still under development, and some APIs might not be available yet. [Feedback](https://github.com/FirebaseExtended/flutterfire/issues) and [Pull Requests](https://github.com/FirebaseExtended/flutterfire/pulls) are most welcome!

## Usage
To use this plugin, add `firebase_messaging` as a [dependency in your pubspec.yaml file](https://flutter.io/platform-plugins/).

## Getting Started

Check out the `example` directory for a sample app using Firebase Cloud Messaging.

### Android Integration

To integrate your plugin into the Android part of your app, follow these steps:

1. Using the [Firebase Console](https://console.firebase.google.com/) add an Android app to your project: Follow the assistant, download the generated `google-services.json` file and place it inside `android/app`.

2. Add the classpath to the `[project]/android/build.gradle` file.
```
dependencies {
  // Example existing classpath
  classpath 'com.android.tools.build:gradle:3.2.1'
  // Add the google services classpath
  classpath 'com.google.gms:google-services:4.3.0'
}
```
3. Add the apply plugin to the `[project]/android/app/build.gradle` file.
```
// ADD THIS AT THE BOTTOM
apply plugin: 'com.google.gms.google-services'
```

Note: If this section is not completed you will get an error like this:
```
java.lang.IllegalStateException:
Default FirebaseApp is not initialized in this process [package name].
Make sure to call FirebaseApp.initializeApp(Context) first.
```

Note: When you are debugging on Android, use a device or AVD with Google Play services. Otherwise you will not be able to authenticate.

4. (optional, but recommended) If want to be notified in your app (via `onResume` and `onLaunch`, see below) when the user clicks on a notification in the system tray include the following `intent-filter` within the `<activity>` tag of your `android/app/src/main/AndroidManifest.xml`:
  ```xml
  <intent-filter>
      <action android:name="FLUTTER_NOTIFICATION_CLICK" />
      <category android:name="android.intent.category.DEFAULT" />
  </intent-filter>
  ```
<<<<<<< HEAD

#### Optionally handle background messages

 >Background message handling is intended to be performed quickly. Do not perform
long running tasks as they may not be allowed to finish by the Android system.
See [Background Execution Limits](https://developer.android.com/about/versions/oreo/background)
for more.
 By default background messaging is not enabled. To handle messages in the background:

 1. For Android add an Application.java class to your app

     ```
=======
#### Optionally handle background messages

>Background message handling is intended to be performed quickly. Do not perform
long running tasks as they may not be allowed to finish by the Android system.
See [Background Execution Limits](https://developer.android.com/about/versions/oreo/background)
for more.

By default background messaging is not enabled. To handle messages in the background:

1. Add an Application.java class to your app

    ```
>>>>>>> f73f7ea0
    package io.flutter.plugins.firebasemessagingexample;
    
    import io.flutter.app.FlutterApplication;
    import io.flutter.plugin.common.PluginRegistry;
    import io.flutter.plugin.common.PluginRegistry.PluginRegistrantCallback;
    import io.flutter.plugins.GeneratedPluginRegistrant;
    import io.flutter.plugins.firebasemessaging.FlutterFirebaseMessagingService;
    
    public class Application extends FlutterApplication implements PluginRegistrantCallback {
      @Override
      public void onCreate() {
        super.onCreate();
        FlutterFirebaseMessagingService.setPluginRegistrant(this);
      }
    
      @Override
      public void registerWith(PluginRegistry registry) {
        GeneratedPluginRegistrant.registerWith(registry);
      }
    }
    ```
1. Set name property of application in `AndroidManifest.xml`
    ```
    <application android:name=".Application" ...>
    ```
<<<<<<< HEAD
1. For iOS (Swift)
    ```
    func callback(registry: FlutterPluginRegistry) {
        GeneratedPluginRegistrant.register(with: registry)
    }
    
    FLTFirebaseMessagingPlugin.setPluginRegistrantCallback(callback)
    ```

=======
>>>>>>> f73f7ea0
1. Define a top level Dart method to handle background messages
    ```
    Future<dynamic> myBackgroundMessageHandler(Map<String, dynamic> message) {
      if (message.containsKey('data')) {
        // Handle data message
<<<<<<< HEAD
        dynamic data = message['data'];
=======
        final dynamic data = message['data'];
>>>>>>> f73f7ea0
      }
    
      if (message.containsKey('notification')) {
        // Handle notification message
<<<<<<< HEAD
        dynamic notification = message['notification'];
=======
        final dynamic notification = message['notification'];
>>>>>>> f73f7ea0
      }
    
      // Or do other work.
    }
    ```
   Note: the protocol of `data` and `notification` are in line with the
   fields defined by a [RemoteMessage](https://firebase.google.com/docs/reference/android/com/google/firebase/messaging/RemoteMessage). 
1. Set `onBackgroundMessage` handler when calling `configure`
    ```
    _firebaseMessaging.configure(
          onMessage: (Map<String, dynamic> message) async {
            print("onMessage: $message");
            _showItemDialog(message);
          },
          onBackgroundMessage: myBackgroundMessageHandler,
          onLaunch: (Map<String, dynamic> message) async {
            print("onLaunch: $message");
            _navigateToItemDetail(message);
          },
          onResume: (Map<String, dynamic> message) async {
            print("onResume: $message");
            _navigateToItemDetail(message);
          },
        );
    ```
   Note: `configure` should be called early in the lifecycle of your application
   so that it can be ready to receive messages as early as possible. See the
   example app for a demonstration.

### iOS Integration

To integrate your plugin into the iOS part of your app, follow these steps:

1. Generate the certificates required by Apple for receiving push notifications following [this guide](https://firebase.google.com/docs/cloud-messaging/ios/certs) in the Firebase docs. You can skip the section titled "Create the Provisioning Profile".

1. Using the [Firebase Console](https://console.firebase.google.com/) add an iOS app to your project: Follow the assistant, download the generated `GoogleService-Info.plist` file, open `ios/Runner.xcworkspace` with Xcode, and within Xcode place the file inside `ios/Runner`. **Don't** follow the steps named "Add Firebase SDK" and "Add initialization code" in the Firebase assistant.

1. In Xcode, select `Runner` in the Project Navigator. In the Capabilities Tab turn on `Push Notifications` and `Background Modes`, and enable `Background fetch` and `Remote notifications` under `Background Modes`.

1. Follow the steps in the "[Upload your APNs certificate](https://firebase.google.com/docs/cloud-messaging/ios/client#upload_your_apns_certificate)" section of the Firebase docs.

### Dart/Flutter Integration

From your Dart code, you need to import the plugin and instantiate it:

```dart
import 'package:firebase_messaging/firebase_messaging.dart';

final FirebaseMessaging _firebaseMessaging = FirebaseMessaging();
```

Next, you should probably request permissions for receiving Push Notifications. For this, call `_firebaseMessaging.requestNotificationPermissions()`. This will bring up a permissions dialog for the user to confirm on iOS. It's a no-op on Android. Last, but not least, register `onMessage`, `onResume`, and `onLaunch` callbacks via `_firebaseMessaging.configure()` to listen for incoming messages (see table below for more information).

## Receiving Messages

Messages are sent to your Flutter app via the `onMessage`, `onLaunch`, and `onResume` callbacks that you configured with the plugin during setup. Here is how different message types are delivered on the supported platforms:

|                             | App in Foreground | App in Background | App Terminated |
| --------------------------: | ----------------- | ----------------- | -------------- |
| **Notification on Android** | `onMessage` | Notification is delivered to system tray. When the user clicks on it to open app `onResume` fires if `click_action: FLUTTER_NOTIFICATION_CLICK` is set (see below). | Notification is delivered to system tray. When the user clicks on it to open app `onLaunch` fires if `click_action: FLUTTER_NOTIFICATION_CLICK` is set (see below). |
| **Notification on iOS** | `onMessage` | Notification is delivered to system tray. When the user clicks on it to open app `onResume` fires. | Notification is delivered to system tray. When the user clicks on it to open app `onLaunch` fires. |
| **Data Message on Android** | `onMessage` | `onMessage` while app stays in the background. | *not supported by plugin, message is lost* |
| **Data Message on iOS**     | `onMessage` | Message is stored by FCM and delivered to app via `onMessage` when the app is brought back to foreground. | Message is stored by FCM and delivered to app via `onMessage` when the app is brought back to foreground. |

Additional reading: Firebase's [About FCM Messages](https://firebase.google.com/docs/cloud-messaging/concept-options).

## Notification messages with additional data
It is possible to include additional data in notification messages by adding them to the `"data"`-field of the message.

On Android, the message contains an additional field `data` containing the data. On iOS, the data is directly appended to the message and the additional `data`-field is omitted.

To receive the data on both platforms:

````dart
Future<void> _handleNotification (Map<dynamic, dynamic> message, bool dialog) async {
    var data = message['data'] ?? message;
    String expectedAttribute = data['expectedAttribute'];
    /// [...]
}
````

## Sending Messages
Refer to the [Firebase documentation](https://firebase.google.com/docs/cloud-messaging/) about FCM for all the details about sending messages to your app. When sending a notification message to an Android device, you need to make sure to set the `click_action` property of the message to `FLUTTER_NOTIFICATION_CLICK`. Otherwise the plugin will be unable to deliver the notification to your app when the users clicks on it in the system tray.

For testing purposes, the simplest way to send a notification is via the [Firebase Console](https://firebase.google.com/docs/cloud-messaging/send-with-console). Make sure to include `click_action: FLUTTER_NOTIFICATION_CLICK` as a "Custom data" key-value-pair (under "Advanced options") when targeting an Android device. The Firebase Console does not support sending data messages.

Alternatively, a notification or data message can be sent from a terminal:

```shell
DATA='{"notification": {"body": "this is a body","title": "this is a title"}, "priority": "high", "data": {"click_action": "FLUTTER_NOTIFICATION_CLICK", "id": "1", "status": "done"}, "to": "<FCM TOKEN>"}'
curl https://fcm.googleapis.com/fcm/send -H "Content-Type:application/json" -X POST -d "$DATA" -H "Authorization: key=<FCM SERVER KEY>"
```

Remove the `notification` property in `DATA` to send a data message.<|MERGE_RESOLUTION|>--- conflicted
+++ resolved
@@ -54,20 +54,6 @@
       <category android:name="android.intent.category.DEFAULT" />
   </intent-filter>
   ```
-<<<<<<< HEAD
-
-#### Optionally handle background messages
-
- >Background message handling is intended to be performed quickly. Do not perform
-long running tasks as they may not be allowed to finish by the Android system.
-See [Background Execution Limits](https://developer.android.com/about/versions/oreo/background)
-for more.
- By default background messaging is not enabled. To handle messages in the background:
-
- 1. For Android add an Application.java class to your app
-
-     ```
-=======
 #### Optionally handle background messages
 
 >Background message handling is intended to be performed quickly. Do not perform
@@ -80,7 +66,6 @@
 1. Add an Application.java class to your app
 
     ```
->>>>>>> f73f7ea0
     package io.flutter.plugins.firebasemessagingexample;
     
     import io.flutter.app.FlutterApplication;
@@ -106,37 +91,17 @@
     ```
     <application android:name=".Application" ...>
     ```
-<<<<<<< HEAD
-1. For iOS (Swift)
-    ```
-    func callback(registry: FlutterPluginRegistry) {
-        GeneratedPluginRegistrant.register(with: registry)
-    }
-    
-    FLTFirebaseMessagingPlugin.setPluginRegistrantCallback(callback)
-    ```
-
-=======
->>>>>>> f73f7ea0
 1. Define a top level Dart method to handle background messages
     ```
     Future<dynamic> myBackgroundMessageHandler(Map<String, dynamic> message) {
       if (message.containsKey('data')) {
         // Handle data message
-<<<<<<< HEAD
-        dynamic data = message['data'];
-=======
         final dynamic data = message['data'];
->>>>>>> f73f7ea0
       }
     
       if (message.containsKey('notification')) {
         // Handle notification message
-<<<<<<< HEAD
-        dynamic notification = message['notification'];
-=======
         final dynamic notification = message['notification'];
->>>>>>> f73f7ea0
       }
     
       // Or do other work.
