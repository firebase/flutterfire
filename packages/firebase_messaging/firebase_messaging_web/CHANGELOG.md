<<<<<<< HEAD
=======
## 2.3.0

 - **FEAT**: retrieve `timeSensitiveSetting` for iOS 15+. (#8532). ([14b38da3](https://github.com/FirebaseExtended/flutterfire/commit/14b38da31f364ad35be20c5df9cd633c613d8067))

## 2.2.13

 - Update a dependency to the latest release.

>>>>>>> afe60ad4
## 2.2.12

 - Update a dependency to the latest release.

## 2.2.11

 - Update a dependency to the latest release.

## 2.2.10

 - Update a dependency to the latest release.

## 2.2.9

 - **FIX**: update all Dart SDK version constraints to Dart >= 2.16.0 (#8184). ([df4a5bab](https://github.com/FirebaseExtended/flutterfire/commit/df4a5bab3c029399b4f257a5dd658d302efe3908))

## 2.2.8

 - Update a dependency to the latest release.

## 2.2.7

 - **FIX**: Make Web `deleteToken()` API a Future so it resolves only when completed. (#7687). ([cf59bd38](https://github.com/FirebaseExtended/flutterfire/commit/cf59bd380a495a0390d8c14a63498ba1600f9f12))

## 2.2.6

 - Update a dependency to the latest release.

## 2.2.5

 - Update a dependency to the latest release.

## 2.2.4

 - **FIX**: messaging `isSupported()` check on web should be used lazily in `_delegate` (fixes #7511). ([9a3d1d93](https://github.com/FirebaseExtended/flutterfire/commit/9a3d1d9300c49ccdffa90b8193269badd79d2c9b))

## 2.2.3

 - Update a dependency to the latest release.

## 2.2.2

 - Update a dependency to the latest release.

## 2.2.1

 - Update a dependency to the latest release.

## 2.2.0

 - **FEAT**: automatically inject Firebase JS SDKs (#7359).

## 2.1.0

 - **FEAT**: support initializing default `FirebaseApp` instances from Dart (#6549).

## 2.0.8

 - Update a dependency to the latest release.

## 2.0.7

 - Update a dependency to the latest release.

## 2.0.6

 - Update a dependency to the latest release.

## 2.0.5

 - Update a dependency to the latest release.

## 2.0.4

 - Update a dependency to the latest release.

## 2.0.3

 - Update a dependency to the latest release.

## 2.0.2

 - Update a dependency to the latest release.

## 2.0.1

 - Update a dependency to the latest release.

## 2.0.0

> Note: This release has breaking changes.

 - **FEAT**: implement isSupported for web (#6109).
 - **BREAKING** **REFACTOR**: remove support for `senderId` named argument on `getToken` & `deleteToken` methods since the native Firebase SDKs no longer support it cross-platform.

## 1.0.7

 - **DOCS**: Add missing homepage/repository links (#6054).

## 1.0.6

 - Update a dependency to the latest release.

## 1.0.5

 - **REFACTOR**: Share guard functions accross plugins (#5783).

## 1.0.4

 - Update a dependency to the latest release.

## 1.0.3

 - **FIX**: Fix broken homepage link (#4713).
 - **CHORE**: bump min Dart SDK constraint to 2.12.0 (#5430).
 - **CHORE**: publish packages (#5429).

## 1.0.2

 - **FIX**: Fix broken homepage link (#4713).

## 1.0.1

 - Update a dependency to the latest release.

## 1.0.0

 - Graduate package to a stable release. See pre-releases prior to this version for changelog entries.

## 1.0.0-1.0.nullsafety.0

 - Bump "firebase_messaging_web" to `1.0.0-1.0.nullsafety.0`.

## 0.2.0-1.0.nullsafety.1

 - Update a dependency to the latest release.

## 0.2.0-1.0.nullsafety.0

> Note: This release has breaking changes.

 - **BREAKING** **REFACTOR**: migrate to NNBD (#4909).
 - **BREAKING**: the following deprecated APIs have been removed:
   - `iOSNotificationSettings`.
   - `requestNotificationPermissions` - use `requestPermission` instead.
   - `autoInitEnabled()` - use `setAutoInitEnabled()` instead.
   - `deleteInstanceID()` - use `deleteToken()` instead.
   - `FirebaseMessaging()` - use `FirebaseMessaging.instance` instead.

## 0.1.0-dev.5

 - **FIX**: check is supported before init web (#4644).

## 0.1.0-dev.4

 - **FIX**: null check notification jsObject (#4624).

## 0.1.0-dev.3

 - Update a dependency to the latest release.

## 0.1.0-dev.2

 - **REFACTOR**: initial web release as pre-release version (changelog).
 - **REFACTOR**: initial web release as pre-release version.
 - **FEAT**: web implementation (#4206).
 - **CHORE**: add no-op ios podspec for web plugin.
 - **CHORE**: publish packages.

## 0.1.0-dev.1

- Initial release of `firebase_messaging_web`.<|MERGE_RESOLUTION|>--- conflicted
+++ resolved
@@ -1,5 +1,3 @@
-<<<<<<< HEAD
-=======
 ## 2.3.0
 
  - **FEAT**: retrieve `timeSensitiveSetting` for iOS 15+. (#8532). ([14b38da3](https://github.com/FirebaseExtended/flutterfire/commit/14b38da31f364ad35be20c5df9cd633c613d8067))
@@ -8,7 +6,6 @@
 
  - Update a dependency to the latest release.
 
->>>>>>> afe60ad4
 ## 2.2.12
 
  - Update a dependency to the latest release.
