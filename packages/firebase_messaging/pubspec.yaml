--- conflicted
+++ resolved
@@ -2,11 +2,7 @@
 description: Flutter plugin for Firebase Cloud Messaging, a cross-platform
   messaging solution that lets you reliably deliver messages on Android and iOS.
 homepage: https://github.com/FirebaseExtended/flutterfire/tree/master/packages/firebase_messaging
-<<<<<<< HEAD
-version: 7.0.1
-=======
-version: 7.0.3
->>>>>>> 2273334b
+version: 7.0.4
 
 flutter:
   plugin:
