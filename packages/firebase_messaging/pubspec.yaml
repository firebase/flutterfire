name: firebase_messaging
description: Flutter plugin for Firebase Cloud Messaging, a cross-platform
  messaging solution that lets you reliably deliver messages on Android and iOS.
author: Flutter Team <flutter-dev@googlegroups.com>
homepage: https://github.com/FirebaseExtended/flutterfire/tree/master/packages/firebase_messaging
<<<<<<< HEAD
version: 5.1.7
=======
version: 5.1.8
>>>>>>> c2294202

flutter:
  plugin:
    androidPackage: io.flutter.plugins.firebasemessaging
    iosPrefix: FLT
    pluginClass: FirebaseMessagingPlugin

dependencies:
  meta: ^1.0.4
  platform: ^2.0.0
  flutter:
    sdk: flutter

dev_dependencies:
  test: ^1.3.0
  mockito: ^3.0.0
  flutter_test:
    sdk: flutter
  firebase_core: ^0.4.0
  flutter_driver:
    sdk: flutter

environment:
  sdk: ">=2.0.0-dev.28.0 <3.0.0"
  flutter: ">=1.5.0 <2.0.0"<|MERGE_RESOLUTION|>--- conflicted
+++ resolved
@@ -3,11 +3,7 @@
   messaging solution that lets you reliably deliver messages on Android and iOS.
 author: Flutter Team <flutter-dev@googlegroups.com>
 homepage: https://github.com/FirebaseExtended/flutterfire/tree/master/packages/firebase_messaging
-<<<<<<< HEAD
-version: 5.1.7
-=======
-version: 5.1.8
->>>>>>> c2294202
+version: 5.1.9
 
 flutter:
   plugin:
