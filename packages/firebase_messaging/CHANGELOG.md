<<<<<<< HEAD
## 6.0.7

* Update Android Gradle plugin dependency to 3.5.3, update documentation and example.
* Update google-services Android gradle plugin to 4.3.2 in documentation and examples.
=======
## 6.0.8

* Support for provisional notifications for iOS version >= 12.

## 6.0.7

* Remove the deprecated `author:` field from pubspec.yaml
* Migrate the plugin to the pubspec platforms manifest.
* Bump the minimum Flutter version to 1.10.0.
>>>>>>> 689cf35b

## 6.0.6

* Updated README instructions for Android.

## 6.0.5

* Add import for UserNotifications on iOS.

## 6.0.4

* Support the v2 Android embedding.

## 6.0.3

* Fix bug where `onIosSettingsRegistered` wasn't streamed on iOS >= 10.

## 6.0.2

* Fixed a build warning caused by availability check.

## 6.0.1

* `FirebaseMessaging.configure` will throw an `ArgumentError` when `onBackgroundMessage` parameter
is not a top-level or static function.

## 6.0.0

* Use `UNUserNotificationCenter` to receive messages on iOS version >= 10.
* **Breaking Change** For iOS versions >= 10, this will cause any other plugin that specifies a
  `UNUserNotificationCenterDelegate` to `[UNUserNotificationCenter currentNotificationCenter]` to
  stop receiving notifications. To have this plugin work with plugins that specify their own
  `UNUserNotificationCenterDelegate`, you can remove the line
  ```objectivec
  [UNUserNotificationCenter currentNotificationCenter].delegate = // plugin specified delegate
  ```

  and add this line to your iOS project `AppDelegate.m`

  ```swift
  if (@available(iOS 10.0, *)) {
    [UNUserNotificationCenter currentNotificationCenter].delegate = (id<UNUserNotificationCenterDelegate>) self;
  }
  ```

## 5.1.9

* Fix strict compilation errors.

## 5.1.8

* Updated README instructions for contributing for consistency with other Flutterfire plugins.

## 5.1.7

* Remove AndroidX warning.

## 5.1.6

* Fix warnings when compiling on Android.

## 5.1.5

* Enable background message handling on Android.

## 5.1.4

* Update documentation to reflect new repository location.
* Update unit tests to call `TestWidgetsFlutterBinding.ensureInitialized`.

## 5.1.3

* Update google-services Android gradle plugin to 4.3.0 in documentation and examples.

## 5.1.2

* Updates to README and example with explanations of differences in data format.

## 5.1.1

* Update README with more detailed integration instructions.

## 5.1.0

* Changed the return type of `subscribeToTopic` and `unsubscribeFromTopic` to
  `Future<void>`.

## 5.0.6

* Additional integration tests.

## 5.0.5

* On Android, fix crash when calling `deleteInstanceID` with latest Flutter engine.

## 5.0.4

* Automatically use version from pubspec.yaml when reporting usage to Firebase.

## 5.0.3

* Update Dart code to conform to current Dart formatter.

## 5.0.2

* Add missing template type parameter to `invokeMethod` calls.
* Bump minimum Flutter version to 1.5.0.
* Replace invokeMethod with invokeMapMethod wherever necessary.
 
## 5.0.1+1

* Enable support for `onMessage` on iOS using `shouldEstablishDirectChannel`.

## 5.0.1

* Fix error in the logs on startup if unable to retrieve token on startup on Android.

## 5.0.0

* Update Android dependencies to latest.

## 4.0.0+4

* Remove obsolete `use_frameworks!` instruction.

## 4.0.0+3

* Update iOS configuration documentation.

## 4.0.0+2

* Fix example app's floating action button that stopped working due to a breaking change.

## 4.0.0+1

* Log messages about automatic configuration of the default app are now less confusing.

## 4.0.0

*  **Breaking Change** Update message structure for onMessage to match onLaunch and onResume

## 3.0.1

* Log a more detailed warning at build time about the previous AndroidX
  migration.

## 3.0.0

* **Breaking change**. Migrate from the deprecated original Android Support
  Library to AndroidX. This shouldn't result in any functional changes, but it
  requires any Android apps using this plugin to [also
  migrate](https://developer.android.com/jetpack/androidx/migrate) if they're
  using the original support library.

  This was originally incorrectly pushed in the `2.2.0` update.

## 2.2.0+1

* **Revert the breaking 2.2.0 update**. 2.2.0 was known to be breaking and
  should have incremented the major version number instead of the minor. This
  revert is in and of itself breaking for anyone that has already migrated
  however. Anyone who has already migrated their app to AndroidX should
  immediately update to `3.0.0` instead. That's the correctly versioned new push
  of `2.2.0`.

## 2.2.0

* **BAD**. This was a breaking change that was incorrectly published on a minor
  version upgrade, should never have happened. Reverted by `2.2.0+1`.

* **Breaking change**. Migrate from the deprecated original Android Support
  Library to AndroidX. This shouldn't result in any functional changes, but it
  requires any Android apps using this plugin to [also
  migrate](https://developer.android.com/jetpack/androidx/migrate) if they're
  using the original support library.

## 2.1.0

* Adding support for deleteInstanceID(), autoInitEnabled() and setAutoInitEnabled().

## 2.0.3

* Removing local cache of getToken() in the dart part of the plugin. Now getToken() calls directly its counterparts in the iOS and Android implementations. This enables obtaining its value without calling configure() or having to wait for a new token refresh.

## 2.0.2

* Use boolean values when checking for notification types on iOS.

## 2.0.1

* Bump Android dependencies to latest.

## 2.0.0

* Updated Android to send Remote Message's title and body to Dart.

## 1.0.5

* Bumped test and mockito versions to pick up Dart 2 support.

## 1.0.4

* Bump Android and Firebase dependency versions.

## 1.0.3

* Updated iOS token hook from 'didRefreshRegistrationToken' to 'didReceiveRegistrationToken'

## 1.0.2

* Updated Gradle tooling to match Android Studio 3.2.2.

## 1.0.1

* Fix for Android where the onLaunch event is not triggered when the Activity is killed by the OS (or if the Don't keep activities toggle is enabled)

## 1.0.0

* Bump to released version

## 0.2.5

* Fixed Dart 2 type error.

## 0.2.4

* Updated Google Play Services dependencies to version 15.0.0.

## 0.2.3

* Updated package channel name

## 0.2.2

* Simplified podspec for Cocoapods 1.5.0, avoiding link issues in app archives.

## 0.2.1

* Fixed Dart 2 type errors.

## 0.2.0

* **Breaking change**. Set SDK constraints to match the Flutter beta release.

## 0.1.4

* Fixed Dart 2 type error in example project.

## 0.1.3

* Enabled use in Swift projects.

## 0.2.2

* Fix for APNS not being correctly registered on iOS when reinstalling application.

## 0.1.1

* Simplified and upgraded Android project template to Android SDK 27.
* Updated package description.

## 0.1.0

* **Breaking change**. Upgraded to Gradle 4.1 and Android Studio Gradle plugin
  3.0.1. Older Flutter projects need to upgrade their Gradle setup as well in
  order to use this version of the plugin. Instructions can be found
  [here](https://github.com/flutter/flutter/wiki/Updating-Flutter-projects-to-Gradle-4.1-and-Android-Studio-Gradle-plugin-3.0.1).
* Relaxed GMS dependency to [11.4.0,12.0[

## 0.0.8

* Added FLT prefix to iOS types
* Change GMS dependency to 11.4.+

## 0.0.7

In FirebaseMessagingPlugin.m:
* moved logic from 'tokenRefreshNotification' to 'didRefreshRegistrationToken'
* removed 'tokenRefreshNotification' as well as observer registration
* removed 'connectToFcm' method and related calls
* removed unnecessary FIRMessaging disconnect

## 0.0.6

* Change GMS dependency to 11.+

## 0.0.5+2

* Fixed README example for "click_action"

## 0.0.5+1

* Aligned author name with rest of repo.

## 0.0.5

* Updated to Firebase SDK to always use latest patch version for 11.0.x builds

## 0.0.4

* Updated to Firebase SDK Version 11.0.1

## 0.0.3

* Updated README.md
* Bumped buildToolsVersion to 25.0.3

## 0.0.2+2

* Updated README.md

## 0.0.2+1

* Added workaround for https://github.com/flutter/flutter/issues/9694 to README
* Moved code to https://github.com/FirebaseExtended/flutterfire

## 0.0.2

* Updated to latest plugin API

## 0.0.2.2

* Downgraded gradle dependency for example app to make `flutter run` happy

## 0.0.1+1

* Updated README with installation instructions
* Added CHANGELOG

## 0.0.1

* Initial Release<|MERGE_RESOLUTION|>--- conflicted
+++ resolved
@@ -1,9 +1,8 @@
-<<<<<<< HEAD
-## 6.0.7
+## 6.0.9
 
 * Update Android Gradle plugin dependency to 3.5.3, update documentation and example.
 * Update google-services Android gradle plugin to 4.3.2 in documentation and examples.
-=======
+
 ## 6.0.8
 
 * Support for provisional notifications for iOS version >= 12.
@@ -13,7 +12,6 @@
 * Remove the deprecated `author:` field from pubspec.yaml
 * Migrate the plugin to the pubspec platforms manifest.
 * Bump the minimum Flutter version to 1.10.0.
->>>>>>> 689cf35b
 
 ## 6.0.6
 
