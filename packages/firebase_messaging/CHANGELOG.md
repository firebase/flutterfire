<<<<<<< HEAD
## 6.1.0
* Implement `UNUserNotificationCenterDelegate` methods to allow plugin to work when method swizzling is disabled
* **Breaking change** Applications now only need to their iOS project's `AppDelegate` when method swizzling is disabled
* **Breaking change** Applications that need to use `firebase_messaging` with other notification plugins will
  will need to add the following to their iOS project's `Info.plist` file
  ```xml
  <key>FirebaseAppDelegateProxyEnabled</key>
  <false/>
  ```
=======
## 6.0.12

* Replace deprecated `getFlutterEngine` call on Android.

## 6.0.11

* Make the pedantic dev_dependency explicit.
>>>>>>> ac5ddec3

## 6.0.10

* Update README to explain how to correctly implement Android background message handling with the new v2 embedding. 

## 6.0.9

* Update Android Gradle plugin dependency to 3.5.3, update documentation and example.
* Update google-services Android gradle plugin to 4.3.2 in documentation and examples.

## 6.0.8

* Support for provisional notifications for iOS version >= 12.

## 6.0.7

* Remove the deprecated `author:` field from pubspec.yaml
* Migrate the plugin to the pubspec platforms manifest.
* Bump the minimum Flutter version to 1.10.0.

## 6.0.6

* Updated README instructions for Android.

## 6.0.5

* Add import for UserNotifications on iOS.

## 6.0.4

* Support the v2 Android embedding.

## 6.0.3

* Fix bug where `onIosSettingsRegistered` wasn't streamed on iOS >= 10.

## 6.0.2

* Fixed a build warning caused by availability check.

## 6.0.1

* `FirebaseMessaging.configure` will throw an `ArgumentError` when `onBackgroundMessage` parameter
is not a top-level or static function.

## 6.0.0

* Use `UNUserNotificationCenter` to receive messages on iOS version >= 10.
* **Breaking Change** For iOS versions >= 10, this will cause any other plugin that specifies a
  `UNUserNotificationCenterDelegate` to `[UNUserNotificationCenter currentNotificationCenter]` to
  stop receiving notifications. To have this plugin work with plugins that specify their own
  `UNUserNotificationCenterDelegate`, you can remove the line
  ```objectivec
  [UNUserNotificationCenter currentNotificationCenter].delegate = // plugin specified delegate
  ```

  and add this line to your iOS project `AppDelegate.m`

  ```swift
  if (@available(iOS 10.0, *)) {
    [UNUserNotificationCenter currentNotificationCenter].delegate = (id<UNUserNotificationCenterDelegate>) self;
  }
  ```

## 5.1.9

* Fix strict compilation errors.

## 5.1.8

* Updated README instructions for contributing for consistency with other Flutterfire plugins.

## 5.1.7

* Remove AndroidX warning.

## 5.1.6

* Fix warnings when compiling on Android.

## 5.1.5

* Enable background message handling on Android.

## 5.1.4

* Update documentation to reflect new repository location.
* Update unit tests to call `TestWidgetsFlutterBinding.ensureInitialized`.

## 5.1.3

* Update google-services Android gradle plugin to 4.3.0 in documentation and examples.

## 5.1.2

* Updates to README and example with explanations of differences in data format.

## 5.1.1

* Update README with more detailed integration instructions.

## 5.1.0

* Changed the return type of `subscribeToTopic` and `unsubscribeFromTopic` to
  `Future<void>`.

## 5.0.6

* Additional integration tests.

## 5.0.5

* On Android, fix crash when calling `deleteInstanceID` with latest Flutter engine.

## 5.0.4

* Automatically use version from pubspec.yaml when reporting usage to Firebase.

## 5.0.3

* Update Dart code to conform to current Dart formatter.

## 5.0.2

* Add missing template type parameter to `invokeMethod` calls.
* Bump minimum Flutter version to 1.5.0.
* Replace invokeMethod with invokeMapMethod wherever necessary.
 
## 5.0.1+1

* Enable support for `onMessage` on iOS using `shouldEstablishDirectChannel`.

## 5.0.1

* Fix error in the logs on startup if unable to retrieve token on startup on Android.

## 5.0.0

* Update Android dependencies to latest.

## 4.0.0+4

* Remove obsolete `use_frameworks!` instruction.

## 4.0.0+3

* Update iOS configuration documentation.

## 4.0.0+2

* Fix example app's floating action button that stopped working due to a breaking change.

## 4.0.0+1

* Log messages about automatic configuration of the default app are now less confusing.

## 4.0.0

*  **Breaking Change** Update message structure for onMessage to match onLaunch and onResume

## 3.0.1

* Log a more detailed warning at build time about the previous AndroidX
  migration.

## 3.0.0

* **Breaking change**. Migrate from the deprecated original Android Support
  Library to AndroidX. This shouldn't result in any functional changes, but it
  requires any Android apps using this plugin to [also
  migrate](https://developer.android.com/jetpack/androidx/migrate) if they're
  using the original support library.

  This was originally incorrectly pushed in the `2.2.0` update.

## 2.2.0+1

* **Revert the breaking 2.2.0 update**. 2.2.0 was known to be breaking and
  should have incremented the major version number instead of the minor. This
  revert is in and of itself breaking for anyone that has already migrated
  however. Anyone who has already migrated their app to AndroidX should
  immediately update to `3.0.0` instead. That's the correctly versioned new push
  of `2.2.0`.

## 2.2.0

* **BAD**. This was a breaking change that was incorrectly published on a minor
  version upgrade, should never have happened. Reverted by `2.2.0+1`.

* **Breaking change**. Migrate from the deprecated original Android Support
  Library to AndroidX. This shouldn't result in any functional changes, but it
  requires any Android apps using this plugin to [also
  migrate](https://developer.android.com/jetpack/androidx/migrate) if they're
  using the original support library.

## 2.1.0

* Adding support for deleteInstanceID(), autoInitEnabled() and setAutoInitEnabled().

## 2.0.3

* Removing local cache of getToken() in the dart part of the plugin. Now getToken() calls directly its counterparts in the iOS and Android implementations. This enables obtaining its value without calling configure() or having to wait for a new token refresh.

## 2.0.2

* Use boolean values when checking for notification types on iOS.

## 2.0.1

* Bump Android dependencies to latest.

## 2.0.0

* Updated Android to send Remote Message's title and body to Dart.

## 1.0.5

* Bumped test and mockito versions to pick up Dart 2 support.

## 1.0.4

* Bump Android and Firebase dependency versions.

## 1.0.3

* Updated iOS token hook from 'didRefreshRegistrationToken' to 'didReceiveRegistrationToken'

## 1.0.2

* Updated Gradle tooling to match Android Studio 3.2.2.

## 1.0.1

* Fix for Android where the onLaunch event is not triggered when the Activity is killed by the OS (or if the Don't keep activities toggle is enabled)

## 1.0.0

* Bump to released version

## 0.2.5

* Fixed Dart 2 type error.

## 0.2.4

* Updated Google Play Services dependencies to version 15.0.0.

## 0.2.3

* Updated package channel name

## 0.2.2

* Simplified podspec for Cocoapods 1.5.0, avoiding link issues in app archives.

## 0.2.1

* Fixed Dart 2 type errors.

## 0.2.0

* **Breaking change**. Set SDK constraints to match the Flutter beta release.

## 0.1.4

* Fixed Dart 2 type error in example project.

## 0.1.3

* Enabled use in Swift projects.

## 0.2.2

* Fix for APNS not being correctly registered on iOS when reinstalling application.

## 0.1.1

* Simplified and upgraded Android project template to Android SDK 27.
* Updated package description.

## 0.1.0

* **Breaking change**. Upgraded to Gradle 4.1 and Android Studio Gradle plugin
  3.0.1. Older Flutter projects need to upgrade their Gradle setup as well in
  order to use this version of the plugin. Instructions can be found
  [here](https://github.com/flutter/flutter/wiki/Updating-Flutter-projects-to-Gradle-4.1-and-Android-Studio-Gradle-plugin-3.0.1).
* Relaxed GMS dependency to [11.4.0,12.0[

## 0.0.8

* Added FLT prefix to iOS types
* Change GMS dependency to 11.4.+

## 0.0.7

In FirebaseMessagingPlugin.m:
* moved logic from 'tokenRefreshNotification' to 'didRefreshRegistrationToken'
* removed 'tokenRefreshNotification' as well as observer registration
* removed 'connectToFcm' method and related calls
* removed unnecessary FIRMessaging disconnect

## 0.0.6

* Change GMS dependency to 11.+

## 0.0.5+2

* Fixed README example for "click_action"

## 0.0.5+1

* Aligned author name with rest of repo.

## 0.0.5

* Updated to Firebase SDK to always use latest patch version for 11.0.x builds

## 0.0.4

* Updated to Firebase SDK Version 11.0.1

## 0.0.3

* Updated README.md
* Bumped buildToolsVersion to 25.0.3

## 0.0.2+2

* Updated README.md

## 0.0.2+1

* Added workaround for https://github.com/flutter/flutter/issues/9694 to README
* Moved code to https://github.com/FirebaseExtended/flutterfire

## 0.0.2

* Updated to latest plugin API

## 0.0.2.2

* Downgraded gradle dependency for example app to make `flutter run` happy

## 0.0.1+1

* Updated README with installation instructions
* Added CHANGELOG

## 0.0.1

* Initial Release<|MERGE_RESOLUTION|>--- conflicted
+++ resolved
@@ -1,5 +1,5 @@
-<<<<<<< HEAD
 ## 6.1.0
+
 * Implement `UNUserNotificationCenterDelegate` methods to allow plugin to work when method swizzling is disabled
 * **Breaking change** Applications now only need to their iOS project's `AppDelegate` when method swizzling is disabled
 * **Breaking change** Applications that need to use `firebase_messaging` with other notification plugins will
@@ -8,7 +8,7 @@
   <key>FirebaseAppDelegateProxyEnabled</key>
   <false/>
   ```
-=======
+
 ## 6.0.12
 
 * Replace deprecated `getFlutterEngine` call on Android.
@@ -16,7 +16,6 @@
 ## 6.0.11
 
 * Make the pedantic dev_dependency explicit.
->>>>>>> ac5ddec3
 
 ## 6.0.10
 
