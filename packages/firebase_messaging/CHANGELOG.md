--- conflicted
+++ resolved
@@ -1,7 +1,7 @@
-<<<<<<< HEAD
-## 6.0.17
+## 7.0.1
+
 * Added iOS support for background message handling.
-=======
+
 ## 7.0.0
 
 * Depend on `firebase_core` and migrate plugin to use `firebase_core` native SDK versioning features;
@@ -12,7 +12,6 @@
 ## 6.0.16
 
 * Fix push notifications clearing after app launch on iOS.
->>>>>>> 6e182fc2
 
 ## 6.0.16
 
