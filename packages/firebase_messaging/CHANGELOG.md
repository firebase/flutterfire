## 6.0.3

<<<<<<< HEAD
* Support for provisional notifications for iOS version >= 12.
=======
* Fix bug where `onIosSettingsRegistered` wasn't streamed on iOS >= 10.
>>>>>>> 1a71ec26

## 6.0.2

* Fixed a build warning caused by availability check.

## 6.0.1

* `FirebaseMessaging.configure` will throw an `ArgumentError` when `onBackgroundMessage` parameter
is not a top-level or static function.

## 6.0.0

* Use `UNUserNotificationCenter` to receive messages on iOS version >= 10.
* **Breaking Change** For iOS versions >= 10, this will cause any other plugin that specifies a
  `UNUserNotificationCenterDelegate` to `[UNUserNotificationCenter currentNotificationCenter]` to
  stop receiving notifications. To have this plugin work with plugins that specify their own
  `UNUserNotificationCenterDelegate`, you can remove the line
  ```objectivec
  [UNUserNotificationCenter currentNotificationCenter].delegate = // plugin specified delegate
  ```

  and add this line to your iOS project `AppDelegate.m`

  ```swift
  if (@available(iOS 10.0, *)) {
    [UNUserNotificationCenter currentNotificationCenter].delegate = (id<UNUserNotificationCenterDelegate>) self;
  }
  ```

## 5.1.9

* Fix strict compilation errors.

## 5.1.8

* Updated README instructions for contributing for consistency with other Flutterfire plugins.

## 5.1.7

* Remove AndroidX warning.

## 5.1.6

* Fix warnings when compiling on Android.

## 5.1.5

* Enable background message handling on Android.

## 5.1.4

* Update documentation to reflect new repository location.
* Update unit tests to call `TestWidgetsFlutterBinding.ensureInitialized`.

## 5.1.3

* Update google-services Android gradle plugin to 4.3.0 in documentation and examples.

## 5.1.2

* Updates to README and example with explanations of differences in data format.

## 5.1.1

* Update README with more detailed integration instructions.

## 5.1.0

* Changed the return type of `subscribeToTopic` and `unsubscribeFromTopic` to
  `Future<void>`.

## 5.0.6

* Additional integration tests.

## 5.0.5

* On Android, fix crash when calling `deleteInstanceID` with latest Flutter engine.

## 5.0.4

* Automatically use version from pubspec.yaml when reporting usage to Firebase.

## 5.0.3

* Update Dart code to conform to current Dart formatter.

## 5.0.2

* Add missing template type parameter to `invokeMethod` calls.
* Bump minimum Flutter version to 1.5.0.
* Replace invokeMethod with invokeMapMethod wherever necessary.
 
## 5.0.1+1

* Enable support for `onMessage` on iOS using `shouldEstablishDirectChannel`.

## 5.0.1

* Fix error in the logs on startup if unable to retrieve token on startup on Android.

## 5.0.0

* Update Android dependencies to latest.

## 4.0.0+4

* Remove obsolete `use_frameworks!` instruction.

## 4.0.0+3

* Update iOS configuration documentation.

## 4.0.0+2

* Fix example app's floating action button that stopped working due to a breaking change.

## 4.0.0+1

* Log messages about automatic configuration of the default app are now less confusing.

## 4.0.0

*  **Breaking Change** Update message structure for onMessage to match onLaunch and onResume

## 3.0.1

* Log a more detailed warning at build time about the previous AndroidX
  migration.

## 3.0.0

* **Breaking change**. Migrate from the deprecated original Android Support
  Library to AndroidX. This shouldn't result in any functional changes, but it
  requires any Android apps using this plugin to [also
  migrate](https://developer.android.com/jetpack/androidx/migrate) if they're
  using the original support library.

  This was originally incorrectly pushed in the `2.2.0` update.

## 2.2.0+1

* **Revert the breaking 2.2.0 update**. 2.2.0 was known to be breaking and
  should have incremented the major version number instead of the minor. This
  revert is in and of itself breaking for anyone that has already migrated
  however. Anyone who has already migrated their app to AndroidX should
  immediately update to `3.0.0` instead. That's the correctly versioned new push
  of `2.2.0`.

## 2.2.0

* **BAD**. This was a breaking change that was incorrectly published on a minor
  version upgrade, should never have happened. Reverted by `2.2.0+1`.

* **Breaking change**. Migrate from the deprecated original Android Support
  Library to AndroidX. This shouldn't result in any functional changes, but it
  requires any Android apps using this plugin to [also
  migrate](https://developer.android.com/jetpack/androidx/migrate) if they're
  using the original support library.

## 2.1.0

* Adding support for deleteInstanceID(), autoInitEnabled() and setAutoInitEnabled().

## 2.0.3

* Removing local cache of getToken() in the dart part of the plugin. Now getToken() calls directly its counterparts in the iOS and Android implementations. This enables obtaining its value without calling configure() or having to wait for a new token refresh.

## 2.0.2

* Use boolean values when checking for notification types on iOS.

## 2.0.1

* Bump Android dependencies to latest.

## 2.0.0

* Updated Android to send Remote Message's title and body to Dart.

## 1.0.5

* Bumped test and mockito versions to pick up Dart 2 support.

## 1.0.4

* Bump Android and Firebase dependency versions.

## 1.0.3

* Updated iOS token hook from 'didRefreshRegistrationToken' to 'didReceiveRegistrationToken'

## 1.0.2

* Updated Gradle tooling to match Android Studio 3.2.2.

## 1.0.1

* Fix for Android where the onLaunch event is not triggered when the Activity is killed by the OS (or if the Don't keep activities toggle is enabled)

## 1.0.0

* Bump to released version

## 0.2.5

* Fixed Dart 2 type error.

## 0.2.4

* Updated Google Play Services dependencies to version 15.0.0.

## 0.2.3

* Updated package channel name

## 0.2.2

* Simplified podspec for Cocoapods 1.5.0, avoiding link issues in app archives.

## 0.2.1

* Fixed Dart 2 type errors.

## 0.2.0

* **Breaking change**. Set SDK constraints to match the Flutter beta release.

## 0.1.4

* Fixed Dart 2 type error in example project.

## 0.1.3

* Enabled use in Swift projects.

## 0.2.2

* Fix for APNS not being correctly registered on iOS when reinstalling application.

## 0.1.1

* Simplified and upgraded Android project template to Android SDK 27.
* Updated package description.

## 0.1.0

* **Breaking change**. Upgraded to Gradle 4.1 and Android Studio Gradle plugin
  3.0.1. Older Flutter projects need to upgrade their Gradle setup as well in
  order to use this version of the plugin. Instructions can be found
  [here](https://github.com/flutter/flutter/wiki/Updating-Flutter-projects-to-Gradle-4.1-and-Android-Studio-Gradle-plugin-3.0.1).
* Relaxed GMS dependency to [11.4.0,12.0[

## 0.0.8

* Added FLT prefix to iOS types
* Change GMS dependency to 11.4.+

## 0.0.7

In FirebaseMessagingPlugin.m:
* moved logic from 'tokenRefreshNotification' to 'didRefreshRegistrationToken'
* removed 'tokenRefreshNotification' as well as observer registration
* removed 'connectToFcm' method and related calls
* removed unnecessary FIRMessaging disconnect

## 0.0.6

* Change GMS dependency to 11.+

## 0.0.5+2

* Fixed README example for "click_action"

## 0.0.5+1

* Aligned author name with rest of repo.

## 0.0.5

* Updated to Firebase SDK to always use latest patch version for 11.0.x builds

## 0.0.4

* Updated to Firebase SDK Version 11.0.1

## 0.0.3

* Updated README.md
* Bumped buildToolsVersion to 25.0.3

## 0.0.2+2

* Updated README.md

## 0.0.2+1

* Added workaround for https://github.com/flutter/flutter/issues/9694 to README
* Moved code to https://github.com/FirebaseExtended/flutterfire

## 0.0.2

* Updated to latest plugin API

## 0.0.2.2

* Downgraded gradle dependency for example app to make `flutter run` happy

## 0.0.1+1

* Updated README with installation instructions
* Added CHANGELOG

## 0.0.1

* Initial Release<|MERGE_RESOLUTION|>--- conflicted
+++ resolved
@@ -1,10 +1,10 @@
+## 6.0.4
+
+* Support for provisional notifications for iOS version >= 12.
+
 ## 6.0.3
 
-<<<<<<< HEAD
-* Support for provisional notifications for iOS version >= 12.
-=======
 * Fix bug where `onIosSettingsRegistered` wasn't streamed on iOS >= 10.
->>>>>>> 1a71ec26
 
 ## 6.0.2
 
