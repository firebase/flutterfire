--- conflicted
+++ resolved
@@ -1,16 +1,10 @@
-<<<<<<< HEAD
+## 5.1.6
+
+* Fix warnings when compiling on Android.
+
 ## 5.1.5
 
-* Updates to README instructions for adding gradle dependencies implementation.
-=======
-## 5.1.6
-
-* Fix warnings when compiling on Android.
-
-## 5.1.5
-
 * Enable background message handling on Android.
->>>>>>> b97b7206
 
 ## 5.1.4
 
