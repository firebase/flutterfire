--- conflicted
+++ resolved
@@ -1,12 +1,12 @@
+## 6.0.8
+
+* Support for provisional notifications for iOS version >= 12.
+
 ## 6.0.7
 
-<<<<<<< HEAD
-* Support for provisional notifications for iOS version >= 12.
-=======
 * Remove the deprecated `author:` field from pubspec.yaml
 * Migrate the plugin to the pubspec platforms manifest.
 * Bump the minimum Flutter version to 1.10.0.
->>>>>>> fcdb7528
 
 ## 6.0.6
 
