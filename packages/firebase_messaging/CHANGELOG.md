--- conflicted
+++ resolved
@@ -1,10 +1,10 @@
+## 6.0.3
+
+* Support for provisional notifications for iOS version >= 12.
+
 ## 6.0.2
-<<<<<<< HEAD
-Support for provisional notifications for iOS version >= 12.
-=======
 
 * Fixed a build warning caused by availability check.
->>>>>>> ccb260ac
 
 ## 6.0.1
 
