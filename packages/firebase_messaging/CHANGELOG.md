<<<<<<< HEAD
## 6.0.15

* Added iOS support for background message handling.
=======
## 6.0.16

* Update lower bound of dart dependency to 2.0.0.

## 6.0.15

* Fix - register `pluginRegistrantCallback` on every `FcmDartService#start` call.
>>>>>>> 5e380cf8

## 6.0.14

* Fix for missing UserAgent.h compilation failures.

## 6.0.13

* Implement `UNUserNotificationCenterDelegate` methods to allow plugin to work when method swizzling is disabled.
* Applications now only need to update their iOS project's `AppDelegate` when method swizzling is disabled.
* Applications that need to use `firebase_messaging` with other notification plugins will need to
  add the following to their iOS project's `Info.plist` file:
  ```xml
  <key>FirebaseAppDelegateProxyEnabled</key>
  <false/>
  ```

## 6.0.12

* Replace deprecated `getFlutterEngine` call on Android.

## 6.0.11

* Make the pedantic dev_dependency explicit.

## 6.0.10

* Update README to explain how to correctly implement Android background message handling with the new v2 embedding. 

## 6.0.9

* Update Android Gradle plugin dependency to 3.5.3, update documentation and example.
* Update google-services Android gradle plugin to 4.3.2 in documentation and examples.

## 6.0.8

* Support for provisional notifications for iOS version >= 12.

## 6.0.7

* Remove the deprecated `author:` field from pubspec.yaml
* Migrate the plugin to the pubspec platforms manifest.
* Bump the minimum Flutter version to 1.10.0.

## 6.0.6

* Updated README instructions for Android.

## 6.0.5

* Add import for UserNotifications on iOS.

## 6.0.4

* Support the v2 Android embedding.

## 6.0.3

* Fix bug where `onIosSettingsRegistered` wasn't streamed on iOS >= 10.

## 6.0.2

* Fixed a build warning caused by availability check.

## 6.0.1

* `FirebaseMessaging.configure` will throw an `ArgumentError` when `onBackgroundMessage` parameter
is not a top-level or static function.

## 6.0.0

* Use `UNUserNotificationCenter` to receive messages on iOS version >= 10.
* **Breaking Change** For iOS versions >= 10, this will cause any other plugin that specifies a
  `UNUserNotificationCenterDelegate` to `[UNUserNotificationCenter currentNotificationCenter]` to
  stop receiving notifications. To have this plugin work with plugins that specify their own
  `UNUserNotificationCenterDelegate`, you can remove the line
  ```objectivec
  [UNUserNotificationCenter currentNotificationCenter].delegate = // plugin specified delegate
  ```

  and add this line to your iOS project `AppDelegate.m`

  ```swift
  if (@available(iOS 10.0, *)) {
    [UNUserNotificationCenter currentNotificationCenter].delegate = (id<UNUserNotificationCenterDelegate>) self;
  }
  ```

## 5.1.9

* Fix strict compilation errors.

## 5.1.8

* Updated README instructions for contributing for consistency with other Flutterfire plugins.

## 5.1.7

* Remove AndroidX warning.

## 5.1.6

* Fix warnings when compiling on Android.

## 5.1.5

* Enable background message handling on Android.

## 5.1.4

* Update documentation to reflect new repository location.
* Update unit tests to call `TestWidgetsFlutterBinding.ensureInitialized`.

## 5.1.3

* Update google-services Android gradle plugin to 4.3.0 in documentation and examples.

## 5.1.2

* Updates to README and example with explanations of differences in data format.

## 5.1.1

* Update README with more detailed integration instructions.

## 5.1.0

* Changed the return type of `subscribeToTopic` and `unsubscribeFromTopic` to
  `Future<void>`.

## 5.0.6

* Additional integration tests.

## 5.0.5

* On Android, fix crash when calling `deleteInstanceID` with latest Flutter engine.

## 5.0.4

* Automatically use version from pubspec.yaml when reporting usage to Firebase.

## 5.0.3

* Update Dart code to conform to current Dart formatter.

## 5.0.2

* Add missing template type parameter to `invokeMethod` calls.
* Bump minimum Flutter version to 1.5.0.
* Replace invokeMethod with invokeMapMethod wherever necessary.
 
## 5.0.1+1

* Enable support for `onMessage` on iOS using `shouldEstablishDirectChannel`.

## 5.0.1

* Fix error in the logs on startup if unable to retrieve token on startup on Android.

## 5.0.0

* Update Android dependencies to latest.

## 4.0.0+4

* Remove obsolete `use_frameworks!` instruction.

## 4.0.0+3

* Update iOS configuration documentation.

## 4.0.0+2

* Fix example app's floating action button that stopped working due to a breaking change.

## 4.0.0+1

* Log messages about automatic configuration of the default app are now less confusing.

## 4.0.0

*  **Breaking Change** Update message structure for onMessage to match onLaunch and onResume

## 3.0.1

* Log a more detailed warning at build time about the previous AndroidX
  migration.

## 3.0.0

* **Breaking change**. Migrate from the deprecated original Android Support
  Library to AndroidX. This shouldn't result in any functional changes, but it
  requires any Android apps using this plugin to [also
  migrate](https://developer.android.com/jetpack/androidx/migrate) if they're
  using the original support library.

  This was originally incorrectly pushed in the `2.2.0` update.

## 2.2.0+1

* **Revert the breaking 2.2.0 update**. 2.2.0 was known to be breaking and
  should have incremented the major version number instead of the minor. This
  revert is in and of itself breaking for anyone that has already migrated
  however. Anyone who has already migrated their app to AndroidX should
  immediately update to `3.0.0` instead. That's the correctly versioned new push
  of `2.2.0`.

## 2.2.0

* **BAD**. This was a breaking change that was incorrectly published on a minor
  version upgrade, should never have happened. Reverted by `2.2.0+1`.

* **Breaking change**. Migrate from the deprecated original Android Support
  Library to AndroidX. This shouldn't result in any functional changes, but it
  requires any Android apps using this plugin to [also
  migrate](https://developer.android.com/jetpack/androidx/migrate) if they're
  using the original support library.

## 2.1.0

* Adding support for deleteInstanceID(), autoInitEnabled() and setAutoInitEnabled().

## 2.0.3

* Removing local cache of getToken() in the dart part of the plugin. Now getToken() calls directly its counterparts in the iOS and Android implementations. This enables obtaining its value without calling configure() or having to wait for a new token refresh.

## 2.0.2

* Use boolean values when checking for notification types on iOS.

## 2.0.1

* Bump Android dependencies to latest.

## 2.0.0

* Updated Android to send Remote Message's title and body to Dart.

## 1.0.5

* Bumped test and mockito versions to pick up Dart 2 support.

## 1.0.4

* Bump Android and Firebase dependency versions.

## 1.0.3

* Updated iOS token hook from 'didRefreshRegistrationToken' to 'didReceiveRegistrationToken'

## 1.0.2

* Updated Gradle tooling to match Android Studio 3.2.2.

## 1.0.1

* Fix for Android where the onLaunch event is not triggered when the Activity is killed by the OS (or if the Don't keep activities toggle is enabled)

## 1.0.0

* Bump to released version

## 0.2.5

* Fixed Dart 2 type error.

## 0.2.4

* Updated Google Play Services dependencies to version 15.0.0.

## 0.2.3

* Updated package channel name

## 0.2.2

* Simplified podspec for Cocoapods 1.5.0, avoiding link issues in app archives.

## 0.2.1

* Fixed Dart 2 type errors.

## 0.2.0

* **Breaking change**. Set SDK constraints to match the Flutter beta release.

## 0.1.4

* Fixed Dart 2 type error in example project.

## 0.1.3

* Enabled use in Swift projects.

## 0.2.2

* Fix for APNS not being correctly registered on iOS when reinstalling application.

## 0.1.1

* Simplified and upgraded Android project template to Android SDK 27.
* Updated package description.

## 0.1.0

* **Breaking change**. Upgraded to Gradle 4.1 and Android Studio Gradle plugin
  3.0.1. Older Flutter projects need to upgrade their Gradle setup as well in
  order to use this version of the plugin. Instructions can be found
  [here](https://github.com/flutter/flutter/wiki/Updating-Flutter-projects-to-Gradle-4.1-and-Android-Studio-Gradle-plugin-3.0.1).
* Relaxed GMS dependency to [11.4.0,12.0[

## 0.0.8

* Added FLT prefix to iOS types
* Change GMS dependency to 11.4.+

## 0.0.7

In FirebaseMessagingPlugin.m:
* moved logic from 'tokenRefreshNotification' to 'didRefreshRegistrationToken'
* removed 'tokenRefreshNotification' as well as observer registration
* removed 'connectToFcm' method and related calls
* removed unnecessary FIRMessaging disconnect

## 0.0.6

* Change GMS dependency to 11.+

## 0.0.5+2

* Fixed README example for "click_action"

## 0.0.5+1

* Aligned author name with rest of repo.

## 0.0.5

* Updated to Firebase SDK to always use latest patch version for 11.0.x builds

## 0.0.4

* Updated to Firebase SDK Version 11.0.1

## 0.0.3

* Updated README.md
* Bumped buildToolsVersion to 25.0.3

## 0.0.2+2

* Updated README.md

## 0.0.2+1

* Added workaround for https://github.com/flutter/flutter/issues/9694 to README
* Moved code to https://github.com/FirebaseExtended/flutterfire

## 0.0.2

* Updated to latest plugin API

## 0.0.2.2

* Downgraded gradle dependency for example app to make `flutter run` happy

## 0.0.1+1

* Updated README with installation instructions
* Added CHANGELOG

## 0.0.1

* Initial Release<|MERGE_RESOLUTION|>--- conflicted
+++ resolved
@@ -1,16 +1,13 @@
-<<<<<<< HEAD
+## 6.0.17
+* Added iOS support for background message handling.
+
+## 6.0.16
+
+* Update lower bound of dart dependency to 2.0.0.
+
 ## 6.0.15
 
-* Added iOS support for background message handling.
-=======
-## 6.0.16
-
-* Update lower bound of dart dependency to 2.0.0.
-
-## 6.0.15
-
 * Fix - register `pluginRegistrantCallback` on every `FcmDartService#start` call.
->>>>>>> 5e380cf8
 
 ## 6.0.14
 
