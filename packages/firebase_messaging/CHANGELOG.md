--- conflicted
+++ resolved
@@ -1,20 +1,18 @@
-<<<<<<< HEAD
+## 6.0.7
+
+* Support for provisional notifications for iOS version >= 12.
+
+## 6.0.6
+
+* Updated README instructions for Android.
+
+## 6.0.5
+
+* Add import for UserNotifications on iOS.
+
 ## 6.0.4
 
-* Support for provisional notifications for iOS version >= 12.
-=======
-## 6.0.6
-
-* Updated README instructions for Android.
-
-## 6.0.5
-
-* Add import for UserNotifications on iOS.
-
-## 6.0.4
-
 * Support the v2 Android embedding.
->>>>>>> ef19bbae
 
 ## 6.0.3
 
