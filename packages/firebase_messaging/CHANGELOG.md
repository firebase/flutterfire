## 5.1.5

<<<<<<< HEAD
 * Enable background message handling on iOS.
=======
* Enable background message handling on Android.
>>>>>>> f73f7ea0

## 5.1.4

* Update documentation to reflect new repository location.
* Update unit tests to call `TestWidgetsFlutterBinding.ensureInitialized`.

## 5.1.3

* Update google-services Android gradle plugin to 4.3.0 in documentation and examples.

## 5.1.2

* Updates to README and example with explanations of differences in data format.

## 5.1.1

* Update README with more detailed integration instructions.

## 5.1.0

* Changed the return type of `subscribeToTopic` and `unsubscribeFromTopic` to
  `Future<void>`.

## 5.0.6

* Additional integration tests.

## 5.0.5

* On Android, fix crash when calling `deleteInstanceID` with latest Flutter engine.

## 5.0.4

* Automatically use version from pubspec.yaml when reporting usage to Firebase.

## 5.0.3

* Update Dart code to conform to current Dart formatter.

## 5.0.2

* Add missing template type parameter to `invokeMethod` calls.
* Bump minimum Flutter version to 1.5.0.
* Replace invokeMethod with invokeMapMethod wherever necessary.
 
## 5.0.1+1

* Enable support for `onMessage` on iOS using `shouldEstablishDirectChannel`.

## 5.0.1

* Fix error in the logs on startup if unable to retrieve token on startup on Android.

## 5.0.0

* Update Android dependencies to latest.

## 4.0.0+4

* Remove obsolete `use_frameworks!` instruction.

## 4.0.0+3

* Update iOS configuration documentation.

## 4.0.0+2

* Fix example app's floating action button that stopped working due to a breaking change.

## 4.0.0+1

* Log messages about automatic configuration of the default app are now less confusing.

## 4.0.0

*  **Breaking Change** Update message structure for onMessage to match onLaunch and onResume

## 3.0.1

* Log a more detailed warning at build time about the previous AndroidX
  migration.

## 3.0.0

* **Breaking change**. Migrate from the deprecated original Android Support
  Library to AndroidX. This shouldn't result in any functional changes, but it
  requires any Android apps using this plugin to [also
  migrate](https://developer.android.com/jetpack/androidx/migrate) if they're
  using the original support library.

  This was originally incorrectly pushed in the `2.2.0` update.

## 2.2.0+1

* **Revert the breaking 2.2.0 update**. 2.2.0 was known to be breaking and
  should have incremented the major version number instead of the minor. This
  revert is in and of itself breaking for anyone that has already migrated
  however. Anyone who has already migrated their app to AndroidX should
  immediately update to `3.0.0` instead. That's the correctly versioned new push
  of `2.2.0`.

## 2.2.0

* **BAD**. This was a breaking change that was incorrectly published on a minor
  version upgrade, should never have happened. Reverted by `2.2.0+1`.

* **Breaking change**. Migrate from the deprecated original Android Support
  Library to AndroidX. This shouldn't result in any functional changes, but it
  requires any Android apps using this plugin to [also
  migrate](https://developer.android.com/jetpack/androidx/migrate) if they're
  using the original support library.

## 2.1.0

* Adding support for deleteInstanceID(), autoInitEnabled() and setAutoInitEnabled().

## 2.0.3

* Removing local cache of getToken() in the dart part of the plugin. Now getToken() calls directly its counterparts in the iOS and Android implementations. This enables obtaining its value without calling configure() or having to wait for a new token refresh.

## 2.0.2

* Use boolean values when checking for notification types on iOS.

## 2.0.1

* Bump Android dependencies to latest.

## 2.0.0

* Updated Android to send Remote Message's title and body to Dart.

## 1.0.5

* Bumped test and mockito versions to pick up Dart 2 support.

## 1.0.4

* Bump Android and Firebase dependency versions.

## 1.0.3

* Updated iOS token hook from 'didRefreshRegistrationToken' to 'didReceiveRegistrationToken'

## 1.0.2

* Updated Gradle tooling to match Android Studio 3.2.2.

## 1.0.1

* Fix for Android where the onLaunch event is not triggered when the Activity is killed by the OS (or if the Don't keep activities toggle is enabled)

## 1.0.0

* Bump to released version

## 0.2.5

* Fixed Dart 2 type error.

## 0.2.4

* Updated Google Play Services dependencies to version 15.0.0.

## 0.2.3

* Updated package channel name

## 0.2.2

* Simplified podspec for Cocoapods 1.5.0, avoiding link issues in app archives.

## 0.2.1

* Fixed Dart 2 type errors.

## 0.2.0

* **Breaking change**. Set SDK constraints to match the Flutter beta release.

## 0.1.4

* Fixed Dart 2 type error in example project.

## 0.1.3

* Enabled use in Swift projects.

## 0.2.2

* Fix for APNS not being correctly registered on iOS when reinstalling application.

## 0.1.1

* Simplified and upgraded Android project template to Android SDK 27.
* Updated package description.

## 0.1.0

* **Breaking change**. Upgraded to Gradle 4.1 and Android Studio Gradle plugin
  3.0.1. Older Flutter projects need to upgrade their Gradle setup as well in
  order to use this version of the plugin. Instructions can be found
  [here](https://github.com/flutter/flutter/wiki/Updating-Flutter-projects-to-Gradle-4.1-and-Android-Studio-Gradle-plugin-3.0.1).
* Relaxed GMS dependency to [11.4.0,12.0[

## 0.0.8

* Added FLT prefix to iOS types
* Change GMS dependency to 11.4.+

## 0.0.7

In FirebaseMessagingPlugin.m:
* moved logic from 'tokenRefreshNotification' to 'didRefreshRegistrationToken'
* removed 'tokenRefreshNotification' as well as observer registration
* removed 'connectToFcm' method and related calls
* removed unnecessary FIRMessaging disconnect

## 0.0.6

* Change GMS dependency to 11.+

## 0.0.5+2

* Fixed README example for "click_action"

## 0.0.5+1

* Aligned author name with rest of repo.

## 0.0.5

* Updated to Firebase SDK to always use latest patch version for 11.0.x builds

## 0.0.4

* Updated to Firebase SDK Version 11.0.1

## 0.0.3

* Updated README.md
* Bumped buildToolsVersion to 25.0.3

## 0.0.2+2

* Updated README.md

## 0.0.2+1

* Added workaround for https://github.com/flutter/flutter/issues/9694 to README
* Moved code to https://github.com/FirebaseExtended/flutterfire

## 0.0.2

* Updated to latest plugin API

## 0.0.2.2

* Downgraded gradle dependency for example app to make `flutter run` happy

## 0.0.1+1

* Updated README with installation instructions
* Added CHANGELOG

## 0.0.1

* Initial Release<|MERGE_RESOLUTION|>--- conflicted
+++ resolved
@@ -1,10 +1,6 @@
 ## 5.1.5
 
-<<<<<<< HEAD
- * Enable background message handling on iOS.
-=======
 * Enable background message handling on Android.
->>>>>>> f73f7ea0
 
 ## 5.1.4
 
