--- conflicted
+++ resolved
@@ -1,16 +1,14 @@
-<<<<<<< HEAD
+## 5.1.9
+
+* Fix strict compilation errors.
+
+## 5.1.8
+
+* Updated README instructions for contributing for consistency with other Flutterfire plugins.
+
 ## 5.1.7
 
-* Fix strict compilation errors.
-=======
-## 5.1.8
-
-* Updated README instructions for contributing for consistency with other Flutterfire plugins.
-
-## 5.1.7
-
 * Remove AndroidX warning.
->>>>>>> c2294202
 
 ## 5.1.6
 
