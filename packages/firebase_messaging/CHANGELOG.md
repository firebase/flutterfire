--- conflicted
+++ resolved
@@ -1,11 +1,11 @@
+## 5.1.5
+
+* Updates to README instructions for adding gradle dependencies implementation.
+
 ## 5.1.4
 
-<<<<<<< HEAD
-* Updates to README instructions for adding gradle dependencies implementation.
-=======
 * Update documentation to reflect new repository location.
 * Update unit tests to call `TestWidgetsFlutterBinding.ensureInitialized`.
->>>>>>> cc946c9c
 
 ## 5.1.3
 
