<<<<<<< HEAD
## 6.1.0

* Refactors the Android portion for background messages. It is now using a
  `FlutterEngine` internally, which does removes the requirement to manually
  register a plugin registrant or include FCM dependencies in the host App.
=======
## 6.0.16

* Update lower bound of dart dependency to 2.0.0.
>>>>>>> ecab0e32

## 6.0.15

* Fix - register `pluginRegistrantCallback` on every `FcmDartService#start` call.

## 6.0.14

* Fix for missing UserAgent.h compilation failures.

## 6.0.13

* Implement `UNUserNotificationCenterDelegate` methods to allow plugin to work when method swizzling is disabled.
* Applications now only need to update their iOS project's `AppDelegate` when method swizzling is disabled.
* Applications that need to use `firebase_messaging` with other notification plugins will need to
  add the following to their iOS project's `Info.plist` file:
  ```xml
  <key>FirebaseAppDelegateProxyEnabled</key>
  <false/>
  ```

## 6.0.12

* Replace deprecated `getFlutterEngine` call on Android.

## 6.0.11

* Make the pedantic dev_dependency explicit.

## 6.0.10

* Update README to explain how to correctly implement Android background message handling with the new v2 embedding. 

## 6.0.9

* Update Android Gradle plugin dependency to 3.5.3, update documentation and example.
* Update google-services Android gradle plugin to 4.3.2 in documentation and examples.

## 6.0.8

* Support for provisional notifications for iOS version >= 12.

## 6.0.7

* Remove the deprecated `author:` field from pubspec.yaml
* Migrate the plugin to the pubspec platforms manifest.
* Bump the minimum Flutter version to 1.10.0.

## 6.0.6

* Updated README instructions for Android.

## 6.0.5

* Add import for UserNotifications on iOS.

## 6.0.4

* Support the v2 Android embedding.

## 6.0.3

* Fix bug where `onIosSettingsRegistered` wasn't streamed on iOS >= 10.

## 6.0.2

* Fixed a build warning caused by availability check.

## 6.0.1

* `FirebaseMessaging.configure` will throw an `ArgumentError` when `onBackgroundMessage` parameter
is not a top-level or static function.

## 6.0.0

* Use `UNUserNotificationCenter` to receive messages on iOS version >= 10.
* **Breaking Change** For iOS versions >= 10, this will cause any other plugin that specifies a
  `UNUserNotificationCenterDelegate` to `[UNUserNotificationCenter currentNotificationCenter]` to
  stop receiving notifications. To have this plugin work with plugins that specify their own
  `UNUserNotificationCenterDelegate`, you can remove the line
  ```objectivec
  [UNUserNotificationCenter currentNotificationCenter].delegate = // plugin specified delegate
  ```

  and add this line to your iOS project `AppDelegate.m`

  ```swift
  if (@available(iOS 10.0, *)) {
    [UNUserNotificationCenter currentNotificationCenter].delegate = (id<UNUserNotificationCenterDelegate>) self;
  }
  ```

## 5.1.9

* Fix strict compilation errors.

## 5.1.8

* Updated README instructions for contributing for consistency with other Flutterfire plugins.

## 5.1.7

* Remove AndroidX warning.

## 5.1.6

* Fix warnings when compiling on Android.

## 5.1.5

* Enable background message handling on Android.

## 5.1.4

* Update documentation to reflect new repository location.
* Update unit tests to call `TestWidgetsFlutterBinding.ensureInitialized`.

## 5.1.3

* Update google-services Android gradle plugin to 4.3.0 in documentation and examples.

## 5.1.2

* Updates to README and example with explanations of differences in data format.

## 5.1.1

* Update README with more detailed integration instructions.

## 5.1.0

* Changed the return type of `subscribeToTopic` and `unsubscribeFromTopic` to
  `Future<void>`.

## 5.0.6

* Additional integration tests.

## 5.0.5

* On Android, fix crash when calling `deleteInstanceID` with latest Flutter engine.

## 5.0.4

* Automatically use version from pubspec.yaml when reporting usage to Firebase.

## 5.0.3

* Update Dart code to conform to current Dart formatter.

## 5.0.2

* Add missing template type parameter to `invokeMethod` calls.
* Bump minimum Flutter version to 1.5.0.
* Replace invokeMethod with invokeMapMethod wherever necessary.
 
## 5.0.1+1

* Enable support for `onMessage` on iOS using `shouldEstablishDirectChannel`.

## 5.0.1

* Fix error in the logs on startup if unable to retrieve token on startup on Android.

## 5.0.0

* Update Android dependencies to latest.

## 4.0.0+4

* Remove obsolete `use_frameworks!` instruction.

## 4.0.0+3

* Update iOS configuration documentation.

## 4.0.0+2

* Fix example app's floating action button that stopped working due to a breaking change.

## 4.0.0+1

* Log messages about automatic configuration of the default app are now less confusing.

## 4.0.0

*  **Breaking Change** Update message structure for onMessage to match onLaunch and onResume

## 3.0.1

* Log a more detailed warning at build time about the previous AndroidX
  migration.

## 3.0.0

* **Breaking change**. Migrate from the deprecated original Android Support
  Library to AndroidX. This shouldn't result in any functional changes, but it
  requires any Android apps using this plugin to [also
  migrate](https://developer.android.com/jetpack/androidx/migrate) if they're
  using the original support library.

  This was originally incorrectly pushed in the `2.2.0` update.

## 2.2.0+1

* **Revert the breaking 2.2.0 update**. 2.2.0 was known to be breaking and
  should have incremented the major version number instead of the minor. This
  revert is in and of itself breaking for anyone that has already migrated
  however. Anyone who has already migrated their app to AndroidX should
  immediately update to `3.0.0` instead. That's the correctly versioned new push
  of `2.2.0`.

## 2.2.0

* **BAD**. This was a breaking change that was incorrectly published on a minor
  version upgrade, should never have happened. Reverted by `2.2.0+1`.

* **Breaking change**. Migrate from the deprecated original Android Support
  Library to AndroidX. This shouldn't result in any functional changes, but it
  requires any Android apps using this plugin to [also
  migrate](https://developer.android.com/jetpack/androidx/migrate) if they're
  using the original support library.

## 2.1.0

* Adding support for deleteInstanceID(), autoInitEnabled() and setAutoInitEnabled().

## 2.0.3

* Removing local cache of getToken() in the dart part of the plugin. Now getToken() calls directly its counterparts in the iOS and Android implementations. This enables obtaining its value without calling configure() or having to wait for a new token refresh.

## 2.0.2

* Use boolean values when checking for notification types on iOS.

## 2.0.1

* Bump Android dependencies to latest.

## 2.0.0

* Updated Android to send Remote Message's title and body to Dart.

## 1.0.5

* Bumped test and mockito versions to pick up Dart 2 support.

## 1.0.4

* Bump Android and Firebase dependency versions.

## 1.0.3

* Updated iOS token hook from 'didRefreshRegistrationToken' to 'didReceiveRegistrationToken'

## 1.0.2

* Updated Gradle tooling to match Android Studio 3.2.2.

## 1.0.1

* Fix for Android where the onLaunch event is not triggered when the Activity is killed by the OS (or if the Don't keep activities toggle is enabled)

## 1.0.0

* Bump to released version

## 0.2.5

* Fixed Dart 2 type error.

## 0.2.4

* Updated Google Play Services dependencies to version 15.0.0.

## 0.2.3

* Updated package channel name

## 0.2.2

* Simplified podspec for Cocoapods 1.5.0, avoiding link issues in app archives.

## 0.2.1

* Fixed Dart 2 type errors.

## 0.2.0

* **Breaking change**. Set SDK constraints to match the Flutter beta release.

## 0.1.4

* Fixed Dart 2 type error in example project.

## 0.1.3

* Enabled use in Swift projects.

## 0.2.2

* Fix for APNS not being correctly registered on iOS when reinstalling application.

## 0.1.1

* Simplified and upgraded Android project template to Android SDK 27.
* Updated package description.

## 0.1.0

* **Breaking change**. Upgraded to Gradle 4.1 and Android Studio Gradle plugin
  3.0.1. Older Flutter projects need to upgrade their Gradle setup as well in
  order to use this version of the plugin. Instructions can be found
  [here](https://github.com/flutter/flutter/wiki/Updating-Flutter-projects-to-Gradle-4.1-and-Android-Studio-Gradle-plugin-3.0.1).
* Relaxed GMS dependency to [11.4.0,12.0[

## 0.0.8

* Added FLT prefix to iOS types
* Change GMS dependency to 11.4.+

## 0.0.7

In FirebaseMessagingPlugin.m:
* moved logic from 'tokenRefreshNotification' to 'didRefreshRegistrationToken'
* removed 'tokenRefreshNotification' as well as observer registration
* removed 'connectToFcm' method and related calls
* removed unnecessary FIRMessaging disconnect

## 0.0.6

* Change GMS dependency to 11.+

## 0.0.5+2

* Fixed README example for "click_action"

## 0.0.5+1

* Aligned author name with rest of repo.

## 0.0.5

* Updated to Firebase SDK to always use latest patch version for 11.0.x builds

## 0.0.4

* Updated to Firebase SDK Version 11.0.1

## 0.0.3

* Updated README.md
* Bumped buildToolsVersion to 25.0.3

## 0.0.2+2

* Updated README.md

## 0.0.2+1

* Added workaround for https://github.com/flutter/flutter/issues/9694 to README
* Moved code to https://github.com/FirebaseExtended/flutterfire

## 0.0.2

* Updated to latest plugin API

## 0.0.2.2

* Downgraded gradle dependency for example app to make `flutter run` happy

## 0.0.1+1

* Updated README with installation instructions
* Added CHANGELOG

## 0.0.1

* Initial Release<|MERGE_RESOLUTION|>--- conflicted
+++ resolved
@@ -1,14 +1,12 @@
-<<<<<<< HEAD
 ## 6.1.0
 
 * Refactors the Android portion for background messages. It is now using a
   `FlutterEngine` internally, which does removes the requirement to manually
   register a plugin registrant or include FCM dependencies in the host App.
-=======
+
 ## 6.0.16
 
 * Update lower bound of dart dependency to 2.0.0.
->>>>>>> ecab0e32
 
 ## 6.0.15
 
