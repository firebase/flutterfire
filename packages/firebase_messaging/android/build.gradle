--- conflicted
+++ resolved
@@ -8,11 +8,7 @@
     }
 
     dependencies {
-<<<<<<< HEAD
-        classpath 'com.android.tools.build:gradle:3.5.1'
-=======
-        classpath 'com.android.tools.build:gradle:3.5.2'
->>>>>>> ef19bbae
+        classpath 'com.android.tools.build:gradle:3.5.3'
     }
 }
 
