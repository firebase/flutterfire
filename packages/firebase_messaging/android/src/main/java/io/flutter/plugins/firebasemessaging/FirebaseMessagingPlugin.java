// Copyright 2017 The Chromium Authors. All rights reserved.
// Use of this source code is governed by a BSD-style license that can be
// found in the LICENSE file.

package io.flutter.plugins.firebasemessaging;

import android.app.Activity;
import android.content.BroadcastReceiver;
import android.content.Context;
import android.content.Intent;
import android.content.IntentFilter;
import android.os.Bundle;
import android.util.Log;
import androidx.annotation.NonNull;
import androidx.localbroadcastmanager.content.LocalBroadcastManager;
import com.google.android.gms.tasks.OnCompleteListener;
import com.google.android.gms.tasks.Task;
import com.google.firebase.FirebaseApp;
import com.google.firebase.iid.FirebaseInstanceId;
import com.google.firebase.iid.InstanceIdResult;
import com.google.firebase.messaging.FirebaseMessaging;
import com.google.firebase.messaging.RemoteMessage;
import io.flutter.embedding.engine.plugins.FlutterPlugin;
import io.flutter.embedding.engine.plugins.activity.ActivityAware;
import io.flutter.embedding.engine.plugins.activity.ActivityPluginBinding;
import io.flutter.plugin.common.BinaryMessenger;
import io.flutter.plugin.common.MethodCall;
import io.flutter.plugin.common.MethodChannel;
import io.flutter.plugin.common.MethodChannel.MethodCallHandler;
import io.flutter.plugin.common.MethodChannel.Result;
import io.flutter.plugin.common.PluginRegistry.NewIntentListener;
import io.flutter.plugin.common.PluginRegistry.Registrar;
import io.flutter.plugin.common.PluginRegistry.ViewDestroyListener;
import io.flutter.view.FlutterNativeView;
import java.io.IOException;
import java.util.HashMap;
import java.util.Map;

/** FirebaseMessagingPlugin */
public class FirebaseMessagingPlugin extends BroadcastReceiver
    implements MethodCallHandler, NewIntentListener, FlutterPlugin, ActivityAware {

  private static final String CLICK_ACTION_VALUE = "FLUTTER_NOTIFICATION_CLICK";
  private static final String TAG = "FirebaseMessagingPlugin";

  private MethodChannel channel;
  private Context applicationContext;
  private Activity mainActivity;

  public static void registerWith(Registrar registrar) {
<<<<<<< HEAD
    final MethodChannel channel =
        new MethodChannel(registrar.messenger(), "plugins.flutter.io/firebase_messaging");
    final FirebaseMessagingPlugin plugin = new FirebaseMessagingPlugin(registrar, channel);
    registrar.addNewIntentListener(plugin);
    channel.setMethodCallHandler(plugin);
    registrar.addViewDestroyListener(
        new ViewDestroyListener() {
          @Override
          public boolean onViewDestroy(FlutterNativeView view) {
            plugin.release();
            return false;
          }
        });
  }

  private FirebaseMessagingPlugin(Registrar registrar, MethodChannel channel) {
    this.registrar = registrar;
    this.channel = channel;
    FirebaseApp.initializeApp(registrar.context());
=======
    FirebaseMessagingPlugin instance = new FirebaseMessagingPlugin();
    instance.setActivity(registrar.activity());
    registrar.addNewIntentListener(instance);
    instance.onAttachedToEngine(registrar.context(), registrar.messenger());
  }

  private void onAttachedToEngine(Context context, BinaryMessenger binaryMessenger) {
    this.applicationContext = context;
    FirebaseApp.initializeApp(applicationContext);
    channel = new MethodChannel(binaryMessenger, "plugins.flutter.io/firebase_messaging");
    final MethodChannel backgroundCallbackChannel =
        new MethodChannel(binaryMessenger, "plugins.flutter.io/firebase_messaging_background");

    channel.setMethodCallHandler(this);
    backgroundCallbackChannel.setMethodCallHandler(this);
    FlutterFirebaseMessagingService.setBackgroundChannel(backgroundCallbackChannel);
>>>>>>> 1e2f1730

    // Register broadcast receiver
    IntentFilter intentFilter = new IntentFilter();
    intentFilter.addAction(FlutterFirebaseMessagingService.ACTION_TOKEN);
    intentFilter.addAction(FlutterFirebaseMessagingService.ACTION_REMOTE_MESSAGE);
    LocalBroadcastManager manager = LocalBroadcastManager.getInstance(applicationContext);
    manager.registerReceiver(this, intentFilter);
  }

<<<<<<< HEAD
  private void release() {
    LocalBroadcastManager manager = LocalBroadcastManager.getInstance(registrar.context());
    manager.unregisterReceiver(this);
=======
  private void setActivity(Activity flutterActivity) {
    this.mainActivity = flutterActivity;
  }

  @Override
  public void onAttachedToEngine(FlutterPluginBinding binding) {
    onAttachedToEngine(binding.getApplicationContext(), binding.getBinaryMessenger());
  }

  @Override
  public void onDetachedFromEngine(FlutterPluginBinding binding) {
    LocalBroadcastManager.getInstance(binding.getApplicationContext()).unregisterReceiver(this);
  }

  @Override
  public void onAttachedToActivity(ActivityPluginBinding binding) {
    binding.addOnNewIntentListener(this);
    this.mainActivity = binding.getActivity();
  }

  @Override
  public void onDetachedFromActivityForConfigChanges() {
    this.mainActivity = null;
  }

  @Override
  public void onReattachedToActivityForConfigChanges(ActivityPluginBinding binding) {
    binding.addOnNewIntentListener(this);
    this.mainActivity = binding.getActivity();
  }

  @Override
  public void onDetachedFromActivity() {
    this.mainActivity = null;
>>>>>>> 1e2f1730
  }

  // BroadcastReceiver implementation.
  @Override
  public void onReceive(Context context, Intent intent) {
    String action = intent.getAction();

    if (action == null) {
      return;
    }

    if (action.equals(FlutterFirebaseMessagingService.ACTION_TOKEN)) {
      String token = intent.getStringExtra(FlutterFirebaseMessagingService.EXTRA_TOKEN);
      channel.invokeMethod("onToken", token);
    } else if (action.equals(FlutterFirebaseMessagingService.ACTION_REMOTE_MESSAGE)) {
      RemoteMessage message =
          intent.getParcelableExtra(FlutterFirebaseMessagingService.EXTRA_REMOTE_MESSAGE);
      Map<String, Object> content = parseRemoteMessage(message);
      channel.invokeMethod("onMessage", content);
    }
  }

  @NonNull
  private Map<String, Object> parseRemoteMessage(RemoteMessage message) {
    Map<String, Object> content = new HashMap<>();
    content.put("data", message.getData());

    RemoteMessage.Notification notification = message.getNotification();

    Map<String, Object> notificationMap = new HashMap<>();

    String title = notification != null ? notification.getTitle() : null;
    notificationMap.put("title", title);

    String body = notification != null ? notification.getBody() : null;
    notificationMap.put("body", body);

    content.put("notification", notificationMap);
    return content;
  }

  @Override
  public void onMethodCall(final MethodCall call, final Result result) {
    /*  Even when the app is not active the `FirebaseMessagingService` extended by
     *  `FlutterFirebaseMessagingService` allows incoming FCM messages to be handled.
     *
     *  `FcmDartService#start` and `FcmDartService#initialized` are the two methods used
     *  to optionally setup handling messages received while the app is not active.
     *
     *  `FcmDartService#start` sets up the plumbing that allows messages received while
     *  the app is not active to be handled by a background isolate.
     *
     *  `FcmDartService#initialized` is called by the Dart side when the plumbing for
     *  background message handling is complete.
     */
    if ("FcmDartService#start".equals(call.method)) {
      long setupCallbackHandle = 0;
      long backgroundMessageHandle = 0;
      try {
        @SuppressWarnings("unchecked")
        Map<String, Long> callbacks = ((Map<String, Long>) call.arguments);
        setupCallbackHandle = callbacks.get("setupHandle");
        backgroundMessageHandle = callbacks.get("backgroundHandle");
      } catch (Exception e) {
        Log.e(TAG, "There was an exception when getting callback handle from Dart side");
        e.printStackTrace();
      }
      FlutterFirebaseMessagingService.setBackgroundSetupHandle(mainActivity, setupCallbackHandle);
      FlutterFirebaseMessagingService.startBackgroundIsolate(mainActivity, setupCallbackHandle);
      FlutterFirebaseMessagingService.setBackgroundMessageHandle(
          mainActivity, backgroundMessageHandle);
      result.success(true);
    } else if ("configure".equals(call.method)) {
      FirebaseInstanceId.getInstance()
          .getInstanceId()
          .addOnCompleteListener(
              new OnCompleteListener<InstanceIdResult>() {
                @Override
                public void onComplete(@NonNull Task<InstanceIdResult> task) {
                  if (!task.isSuccessful()) {
                    Log.w(TAG, "getToken, error fetching instanceID: ", task.getException());
                    return;
                  }
                  channel.invokeMethod("onToken", task.getResult().getToken());
                }
              });
      if (mainActivity != null) {
        sendMessageFromIntent("onLaunch", mainActivity.getIntent());
      }
      result.success(null);
    } else if ("subscribeToTopic".equals(call.method)) {
      String topic = call.arguments();
      FirebaseMessaging.getInstance()
          .subscribeToTopic(topic)
          .addOnCompleteListener(
              new OnCompleteListener<Void>() {
                @Override
                public void onComplete(@NonNull Task<Void> task) {
                  if (!task.isSuccessful()) {
                    Exception e = task.getException();
                    Log.w(TAG, "subscribeToTopic error", e);
                    result.error("subscribeToTopic", e.getMessage(), null);
                    return;
                  }
                  result.success(null);
                }
              });
    } else if ("unsubscribeFromTopic".equals(call.method)) {
      String topic = call.arguments();
      FirebaseMessaging.getInstance()
          .unsubscribeFromTopic(topic)
          .addOnCompleteListener(
              new OnCompleteListener<Void>() {
                @Override
                public void onComplete(@NonNull Task<Void> task) {
                  if (!task.isSuccessful()) {
                    Exception e = task.getException();
                    Log.w(TAG, "unsubscribeFromTopic error", e);
                    result.error("unsubscribeFromTopic", e.getMessage(), null);
                    return;
                  }
                  result.success(null);
                }
              });
    } else if ("getToken".equals(call.method)) {
      FirebaseInstanceId.getInstance()
          .getInstanceId()
          .addOnCompleteListener(
              new OnCompleteListener<InstanceIdResult>() {
                @Override
                public void onComplete(@NonNull Task<InstanceIdResult> task) {
                  if (!task.isSuccessful()) {
                    Log.w(TAG, "getToken, error fetching instanceID: ", task.getException());
                    result.success(null);
                    return;
                  }

                  result.success(task.getResult().getToken());
                }
              });
    } else if ("deleteInstanceID".equals(call.method)) {
      new Thread(
              new Runnable() {
                @Override
                public void run() {
                  try {
                    FirebaseInstanceId.getInstance().deleteInstanceId();
                    if (mainActivity != null) {
                      mainActivity.runOnUiThread(
                          new Runnable() {
                            @Override
                            public void run() {
                              result.success(true);
                            }
                          });
                    }
                  } catch (IOException ex) {
                    Log.e(TAG, "deleteInstanceID, error:", ex);
                    if (mainActivity != null) {
                      mainActivity.runOnUiThread(
                          new Runnable() {
                            @Override
                            public void run() {
                              result.success(false);
                            }
                          });
                    }
                  }
                }
              })
          .start();
    } else if ("autoInitEnabled".equals(call.method)) {
      result.success(FirebaseMessaging.getInstance().isAutoInitEnabled());
    } else if ("setAutoInitEnabled".equals(call.method)) {
      Boolean isEnabled = (Boolean) call.arguments();
      FirebaseMessaging.getInstance().setAutoInitEnabled(isEnabled);
      result.success(null);
    } else {
      result.notImplemented();
    }
  }

  @Override
  public boolean onNewIntent(Intent intent) {
    boolean res = sendMessageFromIntent("onResume", intent);
    if (res && mainActivity != null) {
      mainActivity.setIntent(intent);
    }
    return res;
  }

  /** @return true if intent contained a message to send. */
  private boolean sendMessageFromIntent(String method, Intent intent) {
    if (CLICK_ACTION_VALUE.equals(intent.getAction())
        || CLICK_ACTION_VALUE.equals(intent.getStringExtra("click_action"))) {
      Map<String, Object> message = new HashMap<>();
      Bundle extras = intent.getExtras();

      if (extras == null) {
        return false;
      }

      Map<String, Object> notificationMap = new HashMap<>();
      Map<String, Object> dataMap = new HashMap<>();

      for (String key : extras.keySet()) {
        Object extra = extras.get(key);
        if (extra != null) {
          dataMap.put(key, extra);
        }
      }

      message.put("notification", notificationMap);
      message.put("data", dataMap);

      channel.invokeMethod(method, message);
      return true;
    }
    return false;
  }
}<|MERGE_RESOLUTION|>--- conflicted
+++ resolved
@@ -48,27 +48,6 @@
   private Activity mainActivity;
 
   public static void registerWith(Registrar registrar) {
-<<<<<<< HEAD
-    final MethodChannel channel =
-        new MethodChannel(registrar.messenger(), "plugins.flutter.io/firebase_messaging");
-    final FirebaseMessagingPlugin plugin = new FirebaseMessagingPlugin(registrar, channel);
-    registrar.addNewIntentListener(plugin);
-    channel.setMethodCallHandler(plugin);
-    registrar.addViewDestroyListener(
-        new ViewDestroyListener() {
-          @Override
-          public boolean onViewDestroy(FlutterNativeView view) {
-            plugin.release();
-            return false;
-          }
-        });
-  }
-
-  private FirebaseMessagingPlugin(Registrar registrar, MethodChannel channel) {
-    this.registrar = registrar;
-    this.channel = channel;
-    FirebaseApp.initializeApp(registrar.context());
-=======
     FirebaseMessagingPlugin instance = new FirebaseMessagingPlugin();
     instance.setActivity(registrar.activity());
     registrar.addNewIntentListener(instance);
@@ -85,7 +64,6 @@
     channel.setMethodCallHandler(this);
     backgroundCallbackChannel.setMethodCallHandler(this);
     FlutterFirebaseMessagingService.setBackgroundChannel(backgroundCallbackChannel);
->>>>>>> 1e2f1730
 
     // Register broadcast receiver
     IntentFilter intentFilter = new IntentFilter();
@@ -95,11 +73,6 @@
     manager.registerReceiver(this, intentFilter);
   }
 
-<<<<<<< HEAD
-  private void release() {
-    LocalBroadcastManager manager = LocalBroadcastManager.getInstance(registrar.context());
-    manager.unregisterReceiver(this);
-=======
   private void setActivity(Activity flutterActivity) {
     this.mainActivity = flutterActivity;
   }
@@ -134,7 +107,6 @@
   @Override
   public void onDetachedFromActivity() {
     this.mainActivity = null;
->>>>>>> 1e2f1730
   }
 
   // BroadcastReceiver implementation.
