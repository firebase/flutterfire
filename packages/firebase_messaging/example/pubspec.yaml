name: firebase_messaging_example
description: Demonstrates how to use the firebase_messaging plugin.

dependencies:
  firebase_analytics: any
  flutter:
    sdk: flutter
  firebase_messaging:
    path: ../
  firebase_core: 
    path: ../../firebase_core/firebase_core

dependency_overrides:
  firebase_core:
    path: ../../firebase_core/firebase_core

dev_dependencies:
  pedantic: ^1.8.0
  flutter_test:
    sdk: flutter
<<<<<<< HEAD
  e2e: ^0.4.2
=======
  e2e: ^0.6.1
>>>>>>> cfd9a0e0
  flutter_driver:
    sdk: flutter
  test: any

flutter:
  uses-material-design: true<|MERGE_RESOLUTION|>--- conflicted
+++ resolved
@@ -18,11 +18,7 @@
   pedantic: ^1.8.0
   flutter_test:
     sdk: flutter
-<<<<<<< HEAD
-  e2e: ^0.4.2
-=======
   e2e: ^0.6.1
->>>>>>> cfd9a0e0
   flutter_driver:
     sdk: flutter
   test: any
