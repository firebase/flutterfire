--- conflicted
+++ resolved
@@ -1,11 +1,7 @@
 name: firebase_ml_vision
 description: Flutter plugin for Firebase machine learning vision services.
 homepage: https://github.com/FirebaseExtended/flutterfire/tree/master/packages/firebase_ml_vision
-<<<<<<< HEAD
 version: 0.9.6+2
-=======
-version: 0.9.6+1
->>>>>>> bbbdf252
 
 dependencies:
   flutter:
@@ -13,11 +9,6 @@
 
 dev_dependencies:
   pedantic: ^1.8.0
-<<<<<<< HEAD
-  e2e: ^0.4.3+1
-  image_picker: ^0.5.0
-=======
->>>>>>> bbbdf252
   flutter_test:
     sdk: flutter
   firebase_core: ^0.4.5
@@ -26,6 +17,7 @@
   test: any
   path: ^1.6.2
   path_provider: ^0.5.0+1
+  e2e: ^0.6.1
 
 flutter:
   plugin:
