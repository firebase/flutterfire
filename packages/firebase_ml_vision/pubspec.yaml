--- conflicted
+++ resolved
@@ -15,10 +15,7 @@
   firebase_core: ^1.0.4
 
 dev_dependencies:
-<<<<<<< HEAD
-=======
   firebase_core: ^1.1.1
->>>>>>> 1d065c2e
   flutter_driver:
     sdk: flutter
   flutter_test:
