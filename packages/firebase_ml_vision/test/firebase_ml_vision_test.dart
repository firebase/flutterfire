--- conflicted
+++ resolved
@@ -95,15 +95,9 @@
     });
 
     group('$BarcodeDetector', () {
-<<<<<<< HEAD
-      BarcodeDetector detector;
-      FirebaseVisionImage image;
-      List<Map<Object, dynamic>> returnBarcodes;
-=======
       late BarcodeDetector detector;
       late FirebaseVisionImage image;
-      List<dynamic>? returnBarcodes;
->>>>>>> 4e866a63
+      List<Map>? returnBarcodes;
 
       setUp(() {
         detector = FirebaseVision.instance.barcodeDetector();
@@ -744,12 +738,8 @@
       });
 
       test('processImage with null landmark', () async {
-<<<<<<< HEAD
         // ignore: avoid_dynamic_calls
-        testFaces[0]['landmarks']['bottomMouth'] = null;
-=======
         testFaces![0]['landmarks']['bottomMouth'] = null;
->>>>>>> 4e866a63
         returnValue = testFaces;
 
         final FaceDetector detector = FirebaseVision.instance.faceDetector(
