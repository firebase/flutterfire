--- conflicted
+++ resolved
@@ -146,18 +146,12 @@
 
         final Barcode barcode = barcodes[0];
         expect(barcode.valueType, BarcodeValueType.unknown);
-<<<<<<< HEAD
-        // TODO(jackson): Use const Rect when available in minimum Flutter SDK
-        // ignore: prefer_const_constructors
-        expect(barcode.boundingBox, Rect.fromLTWH(1.0, 2.0, 3.0, 4.0));
+
+        expect(barcode.boundingBox, const Rect.fromLTWH(1, 2, 3, 4));
         expect(
           barcode.rawBytes,
           Uint8List.fromList([104, 101, 108, 108, 58, 114, 97, 119]),
         );
-=======
-
-        expect(barcode.boundingBox, const Rect.fromLTWH(1, 2, 3, 4));
->>>>>>> 727cafd9
         expect(barcode.rawValue, 'hello:raw');
         expect(barcode.displayValue, 'hello:display');
         expect(barcode.cornerPoints, const <Offset>[
