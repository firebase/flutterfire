// Copyright 2019 The Chromium Authors. All rights reserved.
// Use of this source code is governed by a BSD-style license that can be
// found in the LICENSE file.

#import "FLTFirebaseMlVisionPlugin.h"

@interface BarcodeDetector ()
@property FIRVisionBarcodeDetector *detector;
@end

@implementation BarcodeDetector
- (instancetype)initWithVision:(FIRVision *)vision options:(NSDictionary *)options {
  self = [super init];
  if (self) {
    _detector = [vision barcodeDetectorWithOptions:[BarcodeDetector parseOptions:options]];
  }
  return self;
}

- (void)handleDetection:(FIRVisionImage *)image result:(FlutterResult)result {
  [_detector detectInImage:image
                completion:^(NSArray<FIRVisionBarcode *> *barcodes, NSError *error) {
                  if (error) {
                    [FLTFirebaseMlVisionPlugin handleError:error result:result];
                    return;
                  } else if (!barcodes) {
                    result(@[]);
                    return;
                  }

                  NSMutableArray *ret = [NSMutableArray array];
                  for (FIRVisionBarcode *barcode in barcodes) {
                    [ret addObject:visionBarcodeToDictionary(barcode)];
                  }
                  result(ret);
                }];
}

NSDictionary *visionBarcodeToDictionary(FIRVisionBarcode *barcode) {
  __block NSMutableArray<NSArray *> *points = [NSMutableArray array];

  for (NSValue *point in barcode.cornerPoints) {
    [points addObject:@[ @(point.CGPointValue.x), @(point.CGPointValue.y) ]];
  }
  return @{
<<<<<<< HEAD
    @"rawBytes" : barcode.rawData,
    @"rawValue" : barcode.rawValue,
    @"displayValue" : barcode.displayValue ? barcode.displayValue : [NSNull null],
=======
    @"rawValue" : barcode.rawValue ?: [NSNull null],
    @"displayValue" : barcode.displayValue ?: [NSNull null],
>>>>>>> 727cafd9
    @"left" : @(barcode.frame.origin.x),
    @"top" : @(barcode.frame.origin.y),
    @"width" : @(barcode.frame.size.width),
    @"height" : @(barcode.frame.size.height),
    @"format" : @(barcode.format),
    @"valueType" : @(barcode.valueType),
    @"points" : points,
    @"wifi" : barcode.wifi ? visionBarcodeWiFiToDictionary(barcode.wifi) : [NSNull null],
    @"email" : barcode.email ? visionBarcodeEmailToDictionary(barcode.email) : [NSNull null],
    @"phone" : barcode.phone ? visionBarcodePhoneToDictionary(barcode.phone) : [NSNull null],
    @"sms" : barcode.sms ? visionBarcodeSMSToDictionary(barcode.sms) : [NSNull null],
    @"url" : barcode.URL ? visionBarcodeURLToDictionary(barcode.URL) : [NSNull null],
    @"geoPoint" : barcode.geoPoint ? visionBarcodeGeoPointToDictionary(barcode.geoPoint)
                                   : [NSNull null],
    @"contactInfo" : barcode.contactInfo ? barcodeContactInfoToDictionary(barcode.contactInfo)
                                         : [NSNull null],
    @"calendarEvent" : barcode.calendarEvent ? calendarEventToDictionary(barcode.calendarEvent)
                                             : [NSNull null],
    @"driverLicense" : barcode.driverLicense ? driverLicenseToDictionary(barcode.driverLicense)
                                             : [NSNull null]
  };
}

NSDictionary *visionBarcodeWiFiToDictionary(FIRVisionBarcodeWiFi *wifi) {
  return @{
    @"ssid" : wifi.ssid ?: [NSNull null],
    @"password" : wifi.password ?: [NSNull null],
    @"encryptionType" : @(wifi.type)
  };
}

NSDictionary *visionBarcodeEmailToDictionary(FIRVisionBarcodeEmail *email) {
  return @{
    @"address" : email.address ?: [NSNull null],
    @"body" : email.body ?: [NSNull null],
    @"subject" : email.subject ?: [NSNull null],
    @"type" : @(email.type)
  };
}

NSDictionary *visionBarcodePhoneToDictionary(FIRVisionBarcodePhone *phone) {
  return @{@"number" : phone.number ?: [NSNull null], @"type" : @(phone.type)};
}

NSDictionary *visionBarcodeSMSToDictionary(FIRVisionBarcodeSMS *sms) {
  return @{
    @"phoneNumber" : sms.phoneNumber ?: [NSNull null],
    @"message" : sms.message ?: [NSNull null]
  };
}

NSDictionary *visionBarcodeURLToDictionary(FIRVisionBarcodeURLBookmark *url) {
  return @{@"title" : url.title ?: [NSNull null], @"url" : url.url ?: [NSNull null]};
}

NSDictionary *visionBarcodeGeoPointToDictionary(FIRVisionBarcodeGeoPoint *geo) {
  return @{@"longitude" : @(geo.longitude), @"latitude" : @(geo.latitude)};
}

NSDictionary *barcodeContactInfoToDictionary(FIRVisionBarcodeContactInfo *contact) {
  __block NSMutableArray<NSDictionary *> *addresses = [NSMutableArray array];
  [contact.addresses enumerateObjectsUsingBlock:^(FIRVisionBarcodeAddress *_Nonnull address,
                                                  NSUInteger idx, BOOL *_Nonnull stop) {
    __block NSMutableArray<NSString *> *addressLines = [NSMutableArray array];
    [address.addressLines enumerateObjectsUsingBlock:^(NSString *_Nonnull addressLine,
                                                       NSUInteger idx, BOOL *_Nonnull stop) {
      [addressLines addObject:addressLine];
    }];
    [addresses addObject:@{@"addressLines" : addressLines, @"type" : @(address.type)}];
  }];

  __block NSMutableArray<NSDictionary *> *emails = [NSMutableArray array];
  [contact.emails enumerateObjectsUsingBlock:^(FIRVisionBarcodeEmail *_Nonnull email,
                                               NSUInteger idx, BOOL *_Nonnull stop) {
    [emails addObject:@{
      @"address" : email.address ?: [NSNull null],
      @"body" : email.body ?: [NSNull null],
      @"subject" : email.subject ?: [NSNull null],
      @"type" : @(email.type)
    }];
  }];

  __block NSMutableArray<NSDictionary *> *phones = [NSMutableArray array];
  [contact.phones enumerateObjectsUsingBlock:^(FIRVisionBarcodePhone *_Nonnull phone,
                                               NSUInteger idx, BOOL *_Nonnull stop) {
    [phones addObject:@{@"number" : phone.number ?: [NSNull null], @"type" : @(phone.type)}];
  }];

  __block NSMutableArray<NSString *> *urls = [NSMutableArray array];
  [contact.urls
      enumerateObjectsUsingBlock:^(NSString *_Nonnull url, NSUInteger idx, BOOL *_Nonnull stop) {
        [urls addObject:url];
      }];
  return @{
    @"addresses" : addresses,
    @"emails" : emails,
    @"phones" : phones,
    @"urls" : urls,
    @"name" : @{
      @"formattedName" : contact.name.formattedName ?: [NSNull null],
      @"first" : contact.name.first ?: [NSNull null],
      @"last" : contact.name.last ?: [NSNull null],
      @"middle" : contact.name.middle ?: [NSNull null],
      @"prefix" : contact.name.prefix ?: [NSNull null],
      @"pronunciation" : contact.name.pronounciation ?: [NSNull null],
      @"suffix" : contact.name.suffix ?: [NSNull null],
    },
    @"jobTitle" : contact.jobTitle ?: [NSNull null],
    @"organization" : contact.organization ?: [NSNull null]
  };
}

NSDictionary *calendarEventToDictionary(FIRVisionBarcodeCalendarEvent *calendar) {
  NSDateFormatter *dateFormatter = [[NSDateFormatter alloc] init];
  dateFormatter.locale = [[NSLocale alloc] initWithLocaleIdentifier:@"en_US_POSIX"];
  dateFormatter.dateFormat = @"yyyy'-'MM'-'dd'T'HH':'mm':'ss'Z'";
  dateFormatter.timeZone = [NSTimeZone timeZoneForSecondsFromGMT:0];
  return @{
    @"eventDescription" : calendar.eventDescription ?: [NSNull null],
    @"location" : calendar.location ?: [NSNull null],
    @"organizer" : calendar.organizer ?: [NSNull null],
    @"status" : calendar.status ?: [NSNull null],
    @"summary" : calendar.summary ?: [NSNull null],
    @"start" : [dateFormatter stringFromDate:calendar.start],
    @"end" : [dateFormatter stringFromDate:calendar.end]
  };
}

NSDictionary *driverLicenseToDictionary(FIRVisionBarcodeDriverLicense *license) {
  return @{
    @"firstName" : license.firstName ?: [NSNull null],
    @"middleName" : license.middleName ?: [NSNull null],
    @"lastName" : license.lastName ?: [NSNull null],
    @"gender" : license.gender ?: [NSNull null],
    @"addressCity" : license.addressCity ?: [NSNull null],
    @"addressStreet" : license.addressStreet ?: [NSNull null],
    @"addressState" : license.addressState ?: [NSNull null],
    @"addressZip" : license.addressZip ?: [NSNull null],
    @"birthDate" : license.birthDate ?: [NSNull null],
    @"documentType" : license.documentType ?: [NSNull null],
    @"licenseNumber" : license.licenseNumber ?: [NSNull null],
    @"expiryDate" : license.expiryDate ?: [NSNull null],
    @"issuingDate" : license.issuingDate ?: [NSNull null],
    @"issuingCountry" : license.issuingCountry ?: [NSNull null]
  };
}

+ (FIRVisionBarcodeDetectorOptions *)parseOptions:(NSDictionary *)optionsData {
  NSNumber *barcodeFormat = optionsData[@"barcodeFormats"];
  return [[FIRVisionBarcodeDetectorOptions alloc]
      initWithFormats:(FIRVisionBarcodeFormat)barcodeFormat.intValue];
}
@end<|MERGE_RESOLUTION|>--- conflicted
+++ resolved
@@ -43,14 +43,9 @@
     [points addObject:@[ @(point.CGPointValue.x), @(point.CGPointValue.y) ]];
   }
   return @{
-<<<<<<< HEAD
-    @"rawBytes" : barcode.rawData,
-    @"rawValue" : barcode.rawValue,
-    @"displayValue" : barcode.displayValue ? barcode.displayValue : [NSNull null],
-=======
+    @"rawBytes" : barcode.rawData ?: [NSNull null],
     @"rawValue" : barcode.rawValue ?: [NSNull null],
     @"displayValue" : barcode.displayValue ?: [NSNull null],
->>>>>>> 727cafd9
     @"left" : @(barcode.frame.origin.x),
     @"top" : @(barcode.frame.origin.y),
     @"width" : @(barcode.frame.size.width),
