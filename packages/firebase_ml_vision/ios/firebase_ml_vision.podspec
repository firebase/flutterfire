--- conflicted
+++ resolved
@@ -33,13 +33,8 @@
   s.source_files = 'Classes/**/*'
   s.public_header_files = 'Classes/**/*.h'
   s.dependency 'Flutter'
-<<<<<<< HEAD
   s.dependency 'Firebase/Core'
   s.dependency 'Firebase/MLVision'
-=======
-  s.dependency 'firebase_core'
-  s.dependency 'Firebase/MLVision', firebase_sdk_version
->>>>>>> 355792c9
   s.ios.deployment_target = '10.0'
   s.static_framework = true
 
