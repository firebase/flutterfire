--- conflicted
+++ resolved
@@ -1,9 +1,9 @@
+## 0.10.1
+
+* Add `rawBytes` property to `Barcode`.
+
 ## 0.10.0
 
-<<<<<<< HEAD
-* **Breaking Change** Update Android firebase-ml-vision dependencies to latest.
-* Add `rawBytes` property to `Barcode`.
-=======
 > Note: This release has breaking changes.
 
  - **FIX**: Add missing sdk version constraints inside pubspec.yaml (#4604).
@@ -18,7 +18,6 @@
  - **FEAT**: bump android `com.android.tools.build` & `'com.google.gms:google-services` versions (#4269).
  - **CHORE**: Migrate iOS example projects (#4222).
  - **CHORE**: bump gradle wrapper to 5.6.4 (#4158).
->>>>>>> 5fc14240
 
 ## 0.9.9
 
