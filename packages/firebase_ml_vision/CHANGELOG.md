<<<<<<< HEAD
## 0.10.0

* **Breaking Change** Update Android firebase-ml-vision dependencies to latest.
* Add `rawBytes` property to `Barcode`.
=======
## 0.9.3+8

* Replace deprecated `getFlutterEngine` call on Android.

## 0.9.3+7

* Make the pedantic dev_dependency explicit.

## 0.9.3+6

* Replace deprecated text theme fields in example app.
>>>>>>> 4d7b2bdd

## 0.9.3+5

* Remove the deprecated `author:` field from pubspec.yaml
* Migrate the plugin to the pubspec platforms manifest.
* Bump the minimum Flutter version to 1.10.0.

## 0.9.3+4

* Formatted member documentations.

## 0.9.3+3

* Updated README instructions for contributing for consistency with other Flutterfire plugins.

## 0.9.3+2

* Remove AndroidX warning.

## 0.9.3+1

* Skip e2e test on Android.

## 0.9.3

* Support v2 embedding. This plugin will remain compatible with the original embedding and won't
require app migration.


## 0.9.2+3

* Use `BoxDecoration` `const` constructor in example app.
* Use a clearer test image for contact QR barcode.

## 0.9.2+2

* Update deployment target of iOS example app to 9.0.

## 0.9.2+1

* Update documentation to reflect new repository location.
* Update unit tests to call `TestWidgetsFlutterBinding.ensureInitialized`.

## 0.9.2

* Add detection of `FaceContour`s when using the `FaceDetector`. See `README.md` for more information.

## 0.9.1+1

* Update google-services Android gradle plugin to 4.3.0 in documentation and examples.

## 0.9.1

* Add support for cloud text recognizer.

## 0.9.0+3

* Automatically use version from pubspec.yaml when reporting usage to Firebase.

## 0.9.0+2

* Fix bug causing memory leak with iOS images.

## 0.9.0+1

* Update example app Podfile to match latest Flutter template and support new Xcode build system.

## 0.9.0

* **Breaking Change** Add capability to release resources held by detectors with `close()` method.
You should now call `detector.close()` when a detector will no longer be used.

## 0.8.0+3

* Add missing template type parameter to `invokeMethod` calls.
* Bump minimum Flutter version to 1.5.0.
* Replace invokeMethod with invokeMapMethod wherever necessary.

## 0.8.0+2

* Fix crash when passing contact info from barcode.

## 0.8.0+1

* Update the sample to use the new ImageStreamListener API introduced in https://github.com/flutter/flutter/pull/32936.

## 0.8.0

* Update Android dependencies to latest.

## 0.7.0+2

* Fix analyzer warnings about `const Rect` in tests.

## 0.7.0+1

* Update README to match latest version.

## 0.7.0

* **Breaking Change** Unified and enhanced on-device and cloud image-labeling API.
  `iOS` now requires minimum deployment target of 9.0. Add `platform :ios, '9.0'` in your `Podfile`.
  Updated to latest version of `Firebase/MLVision` on `iOS`. Please run `pod update` in directory containing your `iOS` project `Podfile`.
  `Label` renamed to `ImageLabel`.
  `LabelDetector` renamed to `ImageLabeler`.
  Removed `CloudLabelDetector` and replaced it with a cloud `ImageLabeler`.

## 0.6.0+2

* Update README.md
* Fix crash when receiving barcode urls on iOS.

## 0.6.0+1

* Log messages about automatic configuration of the default app are now less confusing.

## 0.6.0

* **Breaking Change** Removed on-device model dependencies from plugin.
  `Android` now requires adding the on-device label detector dependency manually.
  `iOS` now requires adding the on-device barcode/face/label/text detector dependencies manually.
  See the `README.md` for more details. https://pub.dartlang.org/packages/firebase_ml_vision#-readme-tab-

## 0.5.1+2

* Fixes bug where image file needs to be rotated.

## 0.5.1+1

* Remove categories.

## 0.5.1

* iOS now handles non-planar buffers from `FirebaseVisionImage.fromBytes()`.

## 0.5.0+1

* Fixes `FIRAnalyticsVersionMismatch` compilation error on iOS. Please run `pod update` in directory
  containing `Podfile`.

## 0.5.0

* **Breaking Change** Change `Rectangle<int>` to `Rect` in Text/Face/Barcode results.
* **Breaking Change** Change `Point<int>`/`Point<double>` to `Offset` in Text/Face/Barcode results.

* Fixed bug where there were no corner points for `VisionText` or `Barcode` on iOS.

## 0.4.0+1

* Log a more detailed warning at build time about the previous AndroidX
  migration.

## 0.4.0

* **Breaking Change** Removal of base detector class `FirebaseVisionDetector`.
* **Breaking Change** Removal of `TextRecognizer.detectInImage()`. Please use
  `TextRecognizer.processImage()`.
* **Breaking Change** Changed `FaceDetector.detectInImage()` to `FaceDetector.processImage()`.

## 0.3.0

* **Breaking change**. Migrate from the deprecated original Android Support
  Library to AndroidX. This shouldn't result in any functional changes, but it
  requires any Android apps using this plugin to [also
  migrate](https://developer.android.com/jetpack/androidx/migrate) if they're
  using the original support library.

## 0.2.1

* Add capability to create image from bytes.

## 0.2.0+2

* Fix bug with empty text object.
* Fix bug with crash from passing nil to map.

## 0.2.0+1

Bump Android dependencies to latest.

## 0.2.0

* **Breaking Change** Update TextDetector to TextRecognizer for android mlkit '17.0.0' and
firebase-ios-sdk '5.6.0'.
* Added CloudLabelDetector.

## 0.1.2

* Fix example imports so that publishing will be warning-free.

## 0.1.1

* Set pod version of Firebase/MLVision to avoid breaking changes.

## 0.1.0

* **Breaking Change** Add Barcode, Face, and Label on-device detectors.
* Remove close method.

## 0.0.2

* Bump Android and Firebase dependency versions.

## 0.0.1

* Initial release with text detector.<|MERGE_RESOLUTION|>--- conflicted
+++ resolved
@@ -1,9 +1,8 @@
-<<<<<<< HEAD
 ## 0.10.0
 
 * **Breaking Change** Update Android firebase-ml-vision dependencies to latest.
 * Add `rawBytes` property to `Barcode`.
-=======
+
 ## 0.9.3+8
 
 * Replace deprecated `getFlutterEngine` call on Android.
@@ -15,7 +14,6 @@
 ## 0.9.3+6
 
 * Replace deprecated text theme fields in example app.
->>>>>>> 4d7b2bdd
 
 ## 0.9.3+5
 
