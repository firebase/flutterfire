## 0.9.3+1

<<<<<<< HEAD
* Remove AndroidX warning.
=======
* Skip e2e test on Android.
>>>>>>> 693c39fc

## 0.9.3

* Support v2 embedding. This plugin will remain compatible with the original embedding and won't
require app migration.

## 0.9.2+3

* Use `BoxDecoration` `const` constructor in example app.
* Use a clearer test image for contact QR barcode.

## 0.9.2+2

* Update deployment target of iOS example app to 9.0.

## 0.9.2+1

* Update documentation to reflect new repository location.
* Update unit tests to call `TestWidgetsFlutterBinding.ensureInitialized`.

## 0.9.2

* Add detection of `FaceContour`s when using the `FaceDetector`. See `README.md` for more information.

## 0.9.1+1

* Update google-services Android gradle plugin to 4.3.0 in documentation and examples.

## 0.9.1

* Add support for cloud text recognizer.

## 0.9.0+3

* Automatically use version from pubspec.yaml when reporting usage to Firebase.

## 0.9.0+2

* Fix bug causing memory leak with iOS images.

## 0.9.0+1

* Update example app Podfile to match latest Flutter template and support new Xcode build system.

## 0.9.0

* **Breaking Change** Add capability to release resources held by detectors with `close()` method.
You should now call `detector.close()` when a detector will no longer be used.

## 0.8.0+3

* Add missing template type parameter to `invokeMethod` calls.
* Bump minimum Flutter version to 1.5.0.
* Replace invokeMethod with invokeMapMethod wherever necessary.

## 0.8.0+2

* Fix crash when passing contact info from barcode.

## 0.8.0+1

* Update the sample to use the new ImageStreamListener API introduced in https://github.com/flutter/flutter/pull/32936.

## 0.8.0

* Update Android dependencies to latest.

## 0.7.0+2

* Fix analyzer warnings about `const Rect` in tests.

## 0.7.0+1

* Update README to match latest version.

## 0.7.0

* **Breaking Change** Unified and enhanced on-device and cloud image-labeling API.
  `iOS` now requires minimum deployment target of 9.0. Add `platform :ios, '9.0'` in your `Podfile`.
  Updated to latest version of `Firebase/MLVision` on `iOS`. Please run `pod update` in directory containing your `iOS` project `Podfile`.
  `Label` renamed to `ImageLabel`.
  `LabelDetector` renamed to `ImageLabeler`.
  Removed `CloudLabelDetector` and replaced it with a cloud `ImageLabeler`.

## 0.6.0+2

* Update README.md
* Fix crash when receiving barcode urls on iOS.

## 0.6.0+1

* Log messages about automatic configuration of the default app are now less confusing.

## 0.6.0

* **Breaking Change** Removed on-device model dependencies from plugin.
  `Android` now requires adding the on-device label detector dependency manually.
  `iOS` now requires adding the on-device barcode/face/label/text detector dependencies manually.
  See the `README.md` for more details. https://pub.dartlang.org/packages/firebase_ml_vision#-readme-tab-

## 0.5.1+2

* Fixes bug where image file needs to be rotated.

## 0.5.1+1

* Remove categories.

## 0.5.1

* iOS now handles non-planar buffers from `FirebaseVisionImage.fromBytes()`.

## 0.5.0+1

* Fixes `FIRAnalyticsVersionMismatch` compilation error on iOS. Please run `pod update` in directory
  containing `Podfile`.

## 0.5.0

* **Breaking Change** Change `Rectangle<int>` to `Rect` in Text/Face/Barcode results.
* **Breaking Change** Change `Point<int>`/`Point<double>` to `Offset` in Text/Face/Barcode results.

* Fixed bug where there were no corner points for `VisionText` or `Barcode` on iOS.

## 0.4.0+1

* Log a more detailed warning at build time about the previous AndroidX
  migration.

## 0.4.0

* **Breaking Change** Removal of base detector class `FirebaseVisionDetector`.
* **Breaking Change** Removal of `TextRecognizer.detectInImage()`. Please use
  `TextRecognizer.processImage()`.
* **Breaking Change** Changed `FaceDetector.detectInImage()` to `FaceDetector.processImage()`.

## 0.3.0

* **Breaking change**. Migrate from the deprecated original Android Support
  Library to AndroidX. This shouldn't result in any functional changes, but it
  requires any Android apps using this plugin to [also
  migrate](https://developer.android.com/jetpack/androidx/migrate) if they're
  using the original support library.

## 0.2.1

* Add capability to create image from bytes.

## 0.2.0+2

* Fix bug with empty text object.
* Fix bug with crash from passing nil to map.

## 0.2.0+1

Bump Android dependencies to latest.

## 0.2.0

* **Breaking Change** Update TextDetector to TextRecognizer for android mlkit '17.0.0' and
firebase-ios-sdk '5.6.0'.
* Added CloudLabelDetector.

## 0.1.2

* Fix example imports so that publishing will be warning-free.

## 0.1.1

* Set pod version of Firebase/MLVision to avoid breaking changes.

## 0.1.0

* **Breaking Change** Add Barcode, Face, and Label on-device detectors.
* Remove close method.

## 0.0.2

* Bump Android and Firebase dependency versions.

## 0.0.1

* Initial release with text detector.<|MERGE_RESOLUTION|>--- conflicted
+++ resolved
@@ -1,10 +1,10 @@
+## 0.9.3+2
+
+* Remove AndroidX warning.
+
 ## 0.9.3+1
 
-<<<<<<< HEAD
-* Remove AndroidX warning.
-=======
 * Skip e2e test on Android.
->>>>>>> 693c39fc
 
 ## 0.9.3
 
