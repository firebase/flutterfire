## 0.9.3+7

<<<<<<< HEAD
* Replace deprecated `getFlutterEngine` call on Android.
=======
* Make the pedantic dev_dependency explicit.
>>>>>>> ca7eb263

## 0.9.3+6

* Replace deprecated text theme fields in example app.

## 0.9.3+5

* Remove the deprecated `author:` field from pubspec.yaml
* Migrate the plugin to the pubspec platforms manifest.
* Bump the minimum Flutter version to 1.10.0.

## 0.9.3+4

* Formatted member documentations.

## 0.9.3+3

* Updated README instructions for contributing for consistency with other Flutterfire plugins.

## 0.9.3+2

* Remove AndroidX warning.

## 0.9.3+1

* Skip e2e test on Android.

## 0.9.3

* Support v2 embedding. This plugin will remain compatible with the original embedding and won't
require app migration.


## 0.9.2+3

* Use `BoxDecoration` `const` constructor in example app.
* Use a clearer test image for contact QR barcode.

## 0.9.2+2

* Update deployment target of iOS example app to 9.0.

## 0.9.2+1

* Update documentation to reflect new repository location.
* Update unit tests to call `TestWidgetsFlutterBinding.ensureInitialized`.

## 0.9.2

* Add detection of `FaceContour`s when using the `FaceDetector`. See `README.md` for more information.

## 0.9.1+1

* Update google-services Android gradle plugin to 4.3.0 in documentation and examples.

## 0.9.1

* Add support for cloud text recognizer.

## 0.9.0+3

* Automatically use version from pubspec.yaml when reporting usage to Firebase.

## 0.9.0+2

* Fix bug causing memory leak with iOS images.

## 0.9.0+1

* Update example app Podfile to match latest Flutter template and support new Xcode build system.

## 0.9.0

* **Breaking Change** Add capability to release resources held by detectors with `close()` method.
You should now call `detector.close()` when a detector will no longer be used.

## 0.8.0+3

* Add missing template type parameter to `invokeMethod` calls.
* Bump minimum Flutter version to 1.5.0.
* Replace invokeMethod with invokeMapMethod wherever necessary.

## 0.8.0+2

* Fix crash when passing contact info from barcode.

## 0.8.0+1

* Update the sample to use the new ImageStreamListener API introduced in https://github.com/flutter/flutter/pull/32936.

## 0.8.0

* Update Android dependencies to latest.

## 0.7.0+2

* Fix analyzer warnings about `const Rect` in tests.

## 0.7.0+1

* Update README to match latest version.

## 0.7.0

* **Breaking Change** Unified and enhanced on-device and cloud image-labeling API.
  `iOS` now requires minimum deployment target of 9.0. Add `platform :ios, '9.0'` in your `Podfile`.
  Updated to latest version of `Firebase/MLVision` on `iOS`. Please run `pod update` in directory containing your `iOS` project `Podfile`.
  `Label` renamed to `ImageLabel`.
  `LabelDetector` renamed to `ImageLabeler`.
  Removed `CloudLabelDetector` and replaced it with a cloud `ImageLabeler`.

## 0.6.0+2

* Update README.md
* Fix crash when receiving barcode urls on iOS.

## 0.6.0+1

* Log messages about automatic configuration of the default app are now less confusing.

## 0.6.0

* **Breaking Change** Removed on-device model dependencies from plugin.
  `Android` now requires adding the on-device label detector dependency manually.
  `iOS` now requires adding the on-device barcode/face/label/text detector dependencies manually.
  See the `README.md` for more details. https://pub.dartlang.org/packages/firebase_ml_vision#-readme-tab-

## 0.5.1+2

* Fixes bug where image file needs to be rotated.

## 0.5.1+1

* Remove categories.

## 0.5.1

* iOS now handles non-planar buffers from `FirebaseVisionImage.fromBytes()`.

## 0.5.0+1

* Fixes `FIRAnalyticsVersionMismatch` compilation error on iOS. Please run `pod update` in directory
  containing `Podfile`.

## 0.5.0

* **Breaking Change** Change `Rectangle<int>` to `Rect` in Text/Face/Barcode results.
* **Breaking Change** Change `Point<int>`/`Point<double>` to `Offset` in Text/Face/Barcode results.

* Fixed bug where there were no corner points for `VisionText` or `Barcode` on iOS.

## 0.4.0+1

* Log a more detailed warning at build time about the previous AndroidX
  migration.

## 0.4.0

* **Breaking Change** Removal of base detector class `FirebaseVisionDetector`.
* **Breaking Change** Removal of `TextRecognizer.detectInImage()`. Please use
  `TextRecognizer.processImage()`.
* **Breaking Change** Changed `FaceDetector.detectInImage()` to `FaceDetector.processImage()`.

## 0.3.0

* **Breaking change**. Migrate from the deprecated original Android Support
  Library to AndroidX. This shouldn't result in any functional changes, but it
  requires any Android apps using this plugin to [also
  migrate](https://developer.android.com/jetpack/androidx/migrate) if they're
  using the original support library.

## 0.2.1

* Add capability to create image from bytes.

## 0.2.0+2

* Fix bug with empty text object.
* Fix bug with crash from passing nil to map.

## 0.2.0+1

Bump Android dependencies to latest.

## 0.2.0

* **Breaking Change** Update TextDetector to TextRecognizer for android mlkit '17.0.0' and
firebase-ios-sdk '5.6.0'.
* Added CloudLabelDetector.

## 0.1.2

* Fix example imports so that publishing will be warning-free.

## 0.1.1

* Set pod version of Firebase/MLVision to avoid breaking changes.

## 0.1.0

* **Breaking Change** Add Barcode, Face, and Label on-device detectors.
* Remove close method.

## 0.0.2

* Bump Android and Firebase dependency versions.

## 0.0.1

* Initial release with text detector.<|MERGE_RESOLUTION|>--- conflicted
+++ resolved
@@ -1,10 +1,10 @@
+## 0.9.3+8
+
+* Replace deprecated `getFlutterEngine` call on Android.
+
 ## 0.9.3+7
 
-<<<<<<< HEAD
-* Replace deprecated `getFlutterEngine` call on Android.
-=======
 * Make the pedantic dev_dependency explicit.
->>>>>>> ca7eb263
 
 ## 0.9.3+6
 
