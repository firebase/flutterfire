<<<<<<< HEAD
## 0.9.6+2

* Add options for cloud document text recognition.

=======
>>>>>>> bbbdf252
## 0.9.6+1

* Add options for cloud text recognition.

## 0.9.6

* Add recognition of text in document images through `DocumentTextRecognizer`. See `README.md` for more information.

## 0.9.5+1

* Add options for cloud text recognition.

## 0.9.5

* Fix for error if confidence is 1 or 0.

## 0.9.4

* Update lower bound of dart dependency to 2.0.0.

## 0.9.3+9

* Fix for missing UserAgent.h compilation failures.

## 0.9.3+8

* Replace deprecated `getFlutterEngine` call on Android.

## 0.9.3+7

* Make the pedantic dev_dependency explicit.

## 0.9.3+6

* Replace deprecated text theme fields in example app.

## 0.9.3+5

* Remove the deprecated `author:` field from pubspec.yaml
* Migrate the plugin to the pubspec platforms manifest.
* Bump the minimum Flutter version to 1.10.0.

## 0.9.3+4

* Formatted member documentations.

## 0.9.3+3

* Updated README instructions for contributing for consistency with other Flutterfire plugins.

## 0.9.3+2

* Remove AndroidX warning.

## 0.9.3+1

* Skip e2e test on Android.

## 0.9.3

* Support v2 embedding. This plugin will remain compatible with the original embedding and won't
require app migration.


## 0.9.2+3

* Use `BoxDecoration` `const` constructor in example app.
* Use a clearer test image for contact QR barcode.

## 0.9.2+2

* Update deployment target of iOS example app to 9.0.

## 0.9.2+1

* Update documentation to reflect new repository location.
* Update unit tests to call `TestWidgetsFlutterBinding.ensureInitialized`.

## 0.9.2

* Add detection of `FaceContour`s when using the `FaceDetector`. See `README.md` for more information.

## 0.9.1+1

* Update google-services Android gradle plugin to 4.3.0 in documentation and examples.

## 0.9.1

* Add support for cloud text recognizer.

## 0.9.0+3

* Automatically use version from pubspec.yaml when reporting usage to Firebase.

## 0.9.0+2

* Fix bug causing memory leak with iOS images.

## 0.9.0+1

* Update example app Podfile to match latest Flutter template and support new Xcode build system.

## 0.9.0

* **Breaking Change** Add capability to release resources held by detectors with `close()` method.
You should now call `detector.close()` when a detector will no longer be used.

## 0.8.0+3

* Add missing template type parameter to `invokeMethod` calls.
* Bump minimum Flutter version to 1.5.0.
* Replace invokeMethod with invokeMapMethod wherever necessary.

## 0.8.0+2

* Fix crash when passing contact info from barcode.

## 0.8.0+1

* Update the sample to use the new ImageStreamListener API introduced in https://github.com/flutter/flutter/pull/32936.

## 0.8.0

* Update Android dependencies to latest.

## 0.7.0+2

* Fix analyzer warnings about `const Rect` in tests.

## 0.7.0+1

* Update README to match latest version.

## 0.7.0

* **Breaking Change** Unified and enhanced on-device and cloud image-labeling API.
  `iOS` now requires minimum deployment target of 9.0. Add `platform :ios, '9.0'` in your `Podfile`.
  Updated to latest version of `Firebase/MLVision` on `iOS`. Please run `pod update` in directory containing your `iOS` project `Podfile`.
  `Label` renamed to `ImageLabel`.
  `LabelDetector` renamed to `ImageLabeler`.
  Removed `CloudLabelDetector` and replaced it with a cloud `ImageLabeler`.

## 0.6.0+2

* Update README.md
* Fix crash when receiving barcode urls on iOS.

## 0.6.0+1

* Log messages about automatic configuration of the default app are now less confusing.

## 0.6.0

* **Breaking Change** Removed on-device model dependencies from plugin.
  `Android` now requires adding the on-device label detector dependency manually.
  `iOS` now requires adding the on-device barcode/face/label/text detector dependencies manually.
  See the `README.md` for more details. https://pub.dartlang.org/packages/firebase_ml_vision#-readme-tab-

## 0.5.1+2

* Fixes bug where image file needs to be rotated.

## 0.5.1+1

* Remove categories.

## 0.5.1

* iOS now handles non-planar buffers from `FirebaseVisionImage.fromBytes()`.

## 0.5.0+1

* Fixes `FIRAnalyticsVersionMismatch` compilation error on iOS. Please run `pod update` in directory
  containing `Podfile`.

## 0.5.0

* **Breaking Change** Change `Rectangle<int>` to `Rect` in Text/Face/Barcode results.
* **Breaking Change** Change `Point<int>`/`Point<double>` to `Offset` in Text/Face/Barcode results.

* Fixed bug where there were no corner points for `VisionText` or `Barcode` on iOS.

## 0.4.0+1

* Log a more detailed warning at build time about the previous AndroidX
  migration.

## 0.4.0

* **Breaking Change** Removal of base detector class `FirebaseVisionDetector`.
* **Breaking Change** Removal of `TextRecognizer.detectInImage()`. Please use
  `TextRecognizer.processImage()`.
* **Breaking Change** Changed `FaceDetector.detectInImage()` to `FaceDetector.processImage()`.

## 0.3.0

* **Breaking change**. Migrate from the deprecated original Android Support
  Library to AndroidX. This shouldn't result in any functional changes, but it
  requires any Android apps using this plugin to [also
  migrate](https://developer.android.com/jetpack/androidx/migrate) if they're
  using the original support library.

## 0.2.1

* Add capability to create image from bytes.

## 0.2.0+2

* Fix bug with empty text object.
* Fix bug with crash from passing nil to map.

## 0.2.0+1

Bump Android dependencies to latest.

## 0.2.0

* **Breaking Change** Update TextDetector to TextRecognizer for android mlkit '17.0.0' and
firebase-ios-sdk '5.6.0'.
* Added CloudLabelDetector.

## 0.1.2

* Fix example imports so that publishing will be warning-free.

## 0.1.1

* Set pod version of Firebase/MLVision to avoid breaking changes.

## 0.1.0

* **Breaking Change** Add Barcode, Face, and Label on-device detectors.
* Remove close method.

## 0.0.2

* Bump Android and Firebase dependency versions.

## 0.0.1

* Initial release with text detector.<|MERGE_RESOLUTION|>--- conflicted
+++ resolved
@@ -1,10 +1,7 @@
-<<<<<<< HEAD
 ## 0.9.6+2
 
 * Add options for cloud document text recognition.
 
-=======
->>>>>>> bbbdf252
 ## 0.9.6+1
 
 * Add options for cloud text recognition.
