<<<<<<< HEAD
## 0.9.3+6

* Added NSNull validation to driverLicenseDictionary to prevent errors when NSArray:addObject is called
=======
## 0.9.3+9

* Fix for missing UserAgent.h compilation failures.

## 0.9.3+8

* Replace deprecated `getFlutterEngine` call on Android.

## 0.9.3+7

* Make the pedantic dev_dependency explicit.

## 0.9.3+6

* Replace deprecated text theme fields in example app.
>>>>>>> bdb95fca

## 0.9.3+5

* Remove the deprecated `author:` field from pubspec.yaml
* Migrate the plugin to the pubspec platforms manifest.
* Bump the minimum Flutter version to 1.10.0.

## 0.9.3+4

* Formatted member documentations.

## 0.9.3+3

* Updated README instructions for contributing for consistency with other Flutterfire plugins.

## 0.9.3+2

* Remove AndroidX warning.

## 0.9.3+1

* Skip e2e test on Android.

## 0.9.3

* Support v2 embedding. This plugin will remain compatible with the original embedding and won't
require app migration.


## 0.9.2+3

* Use `BoxDecoration` `const` constructor in example app.
* Use a clearer test image for contact QR barcode.

## 0.9.2+2

* Update deployment target of iOS example app to 9.0.

## 0.9.2+1

* Update documentation to reflect new repository location.
* Update unit tests to call `TestWidgetsFlutterBinding.ensureInitialized`.

## 0.9.2

* Add detection of `FaceContour`s when using the `FaceDetector`. See `README.md` for more information.

## 0.9.1+1

* Update google-services Android gradle plugin to 4.3.0 in documentation and examples.

## 0.9.1

* Add support for cloud text recognizer.

## 0.9.0+3

* Automatically use version from pubspec.yaml when reporting usage to Firebase.

## 0.9.0+2

* Fix bug causing memory leak with iOS images.

## 0.9.0+1

* Update example app Podfile to match latest Flutter template and support new Xcode build system.

## 0.9.0

* **Breaking Change** Add capability to release resources held by detectors with `close()` method.
You should now call `detector.close()` when a detector will no longer be used.

## 0.8.0+3

* Add missing template type parameter to `invokeMethod` calls.
* Bump minimum Flutter version to 1.5.0.
* Replace invokeMethod with invokeMapMethod wherever necessary.

## 0.8.0+2

* Fix crash when passing contact info from barcode.

## 0.8.0+1

* Update the sample to use the new ImageStreamListener API introduced in https://github.com/flutter/flutter/pull/32936.

## 0.8.0

* Update Android dependencies to latest.

## 0.7.0+2

* Fix analyzer warnings about `const Rect` in tests.

## 0.7.0+1

* Update README to match latest version.

## 0.7.0

* **Breaking Change** Unified and enhanced on-device and cloud image-labeling API.
  `iOS` now requires minimum deployment target of 9.0. Add `platform :ios, '9.0'` in your `Podfile`.
  Updated to latest version of `Firebase/MLVision` on `iOS`. Please run `pod update` in directory containing your `iOS` project `Podfile`.
  `Label` renamed to `ImageLabel`.
  `LabelDetector` renamed to `ImageLabeler`.
  Removed `CloudLabelDetector` and replaced it with a cloud `ImageLabeler`.

## 0.6.0+2

* Update README.md
* Fix crash when receiving barcode urls on iOS.

## 0.6.0+1

* Log messages about automatic configuration of the default app are now less confusing.

## 0.6.0

* **Breaking Change** Removed on-device model dependencies from plugin.
  `Android` now requires adding the on-device label detector dependency manually.
  `iOS` now requires adding the on-device barcode/face/label/text detector dependencies manually.
  See the `README.md` for more details. https://pub.dartlang.org/packages/firebase_ml_vision#-readme-tab-

## 0.5.1+2

* Fixes bug where image file needs to be rotated.

## 0.5.1+1

* Remove categories.

## 0.5.1

* iOS now handles non-planar buffers from `FirebaseVisionImage.fromBytes()`.

## 0.5.0+1

* Fixes `FIRAnalyticsVersionMismatch` compilation error on iOS. Please run `pod update` in directory
  containing `Podfile`.

## 0.5.0

* **Breaking Change** Change `Rectangle<int>` to `Rect` in Text/Face/Barcode results.
* **Breaking Change** Change `Point<int>`/`Point<double>` to `Offset` in Text/Face/Barcode results.

* Fixed bug where there were no corner points for `VisionText` or `Barcode` on iOS.

## 0.4.0+1

* Log a more detailed warning at build time about the previous AndroidX
  migration.

## 0.4.0

* **Breaking Change** Removal of base detector class `FirebaseVisionDetector`.
* **Breaking Change** Removal of `TextRecognizer.detectInImage()`. Please use
  `TextRecognizer.processImage()`.
* **Breaking Change** Changed `FaceDetector.detectInImage()` to `FaceDetector.processImage()`.

## 0.3.0

* **Breaking change**. Migrate from the deprecated original Android Support
  Library to AndroidX. This shouldn't result in any functional changes, but it
  requires any Android apps using this plugin to [also
  migrate](https://developer.android.com/jetpack/androidx/migrate) if they're
  using the original support library.

## 0.2.1

* Add capability to create image from bytes.

## 0.2.0+2

* Fix bug with empty text object.
* Fix bug with crash from passing nil to map.

## 0.2.0+1

Bump Android dependencies to latest.

## 0.2.0

* **Breaking Change** Update TextDetector to TextRecognizer for android mlkit '17.0.0' and
firebase-ios-sdk '5.6.0'.
* Added CloudLabelDetector.

## 0.1.2

* Fix example imports so that publishing will be warning-free.

## 0.1.1

* Set pod version of Firebase/MLVision to avoid breaking changes.

## 0.1.0

* **Breaking Change** Add Barcode, Face, and Label on-device detectors.
* Remove close method.

## 0.0.2

* Bump Android and Firebase dependency versions.

## 0.0.1

* Initial release with text detector.<|MERGE_RESOLUTION|>--- conflicted
+++ resolved
@@ -1,24 +1,22 @@
-<<<<<<< HEAD
+## 0.9.3+10
+
+* Added NSNull validation to driverLicenseDictionary to prevent errors when NSArray:addObject is called
+
+## 0.9.3+9
+
+* Fix for missing UserAgent.h compilation failures.
+
+## 0.9.3+8
+
+* Replace deprecated `getFlutterEngine` call on Android.
+
+## 0.9.3+7
+
+* Make the pedantic dev_dependency explicit.
+
 ## 0.9.3+6
 
-* Added NSNull validation to driverLicenseDictionary to prevent errors when NSArray:addObject is called
-=======
-## 0.9.3+9
-
-* Fix for missing UserAgent.h compilation failures.
-
-## 0.9.3+8
-
-* Replace deprecated `getFlutterEngine` call on Android.
-
-## 0.9.3+7
-
-* Make the pedantic dev_dependency explicit.
-
-## 0.9.3+6
-
 * Replace deprecated text theme fields in example app.
->>>>>>> bdb95fca
 
 ## 0.9.3+5
 
