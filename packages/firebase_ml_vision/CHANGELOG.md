--- conflicted
+++ resolved
@@ -1,13 +1,11 @@
-<<<<<<< HEAD
 ## 0.10.0
 
 * **Breaking Change** Update Android firebase-ml-vision dependencies to latest.
 * Add `rawBytes` property to `Barcode`.
-=======
+
 ## 0.9.3+9
 
 * Fix for missing UserAgent.h compilation failures.
->>>>>>> bdb95fca
 
 ## 0.9.3+8
 
