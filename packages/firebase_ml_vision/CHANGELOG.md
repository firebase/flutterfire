<<<<<<< HEAD
## 0.9.2+4

* Formatted member documentations.
=======
## 0.9.3+3

* Updated README instructions for contributing for consistency with other Flutterfire plugins.

## 0.9.3+2

* Remove AndroidX warning.

## 0.9.3+1

* Skip e2e test on Android.

## 0.9.3

* Support v2 embedding. This plugin will remain compatible with the original embedding and won't
require app migration.
>>>>>>> 61bccb39

## 0.9.2+3

* Use `BoxDecoration` `const` constructor in example app.
* Use a clearer test image for contact QR barcode.

## 0.9.2+2

* Update deployment target of iOS example app to 9.0.

## 0.9.2+1

* Update documentation to reflect new repository location.
* Update unit tests to call `TestWidgetsFlutterBinding.ensureInitialized`.

## 0.9.2

* Add detection of `FaceContour`s when using the `FaceDetector`. See `README.md` for more information.

## 0.9.1+1

* Update google-services Android gradle plugin to 4.3.0 in documentation and examples.

## 0.9.1

* Add support for cloud text recognizer.

## 0.9.0+3

* Automatically use version from pubspec.yaml when reporting usage to Firebase.

## 0.9.0+2

* Fix bug causing memory leak with iOS images.

## 0.9.0+1

* Update example app Podfile to match latest Flutter template and support new Xcode build system.

## 0.9.0

* **Breaking Change** Add capability to release resources held by detectors with `close()` method.
You should now call `detector.close()` when a detector will no longer be used.

## 0.8.0+3

* Add missing template type parameter to `invokeMethod` calls.
* Bump minimum Flutter version to 1.5.0.
* Replace invokeMethod with invokeMapMethod wherever necessary.

## 0.8.0+2

* Fix crash when passing contact info from barcode.

## 0.8.0+1

* Update the sample to use the new ImageStreamListener API introduced in https://github.com/flutter/flutter/pull/32936.

## 0.8.0

* Update Android dependencies to latest.

## 0.7.0+2

* Fix analyzer warnings about `const Rect` in tests.

## 0.7.0+1

* Update README to match latest version.

## 0.7.0

* **Breaking Change** Unified and enhanced on-device and cloud image-labeling API.
  `iOS` now requires minimum deployment target of 9.0. Add `platform :ios, '9.0'` in your `Podfile`.
  Updated to latest version of `Firebase/MLVision` on `iOS`. Please run `pod update` in directory containing your `iOS` project `Podfile`.
  `Label` renamed to `ImageLabel`.
  `LabelDetector` renamed to `ImageLabeler`.
  Removed `CloudLabelDetector` and replaced it with a cloud `ImageLabeler`.

## 0.6.0+2

* Update README.md
* Fix crash when receiving barcode urls on iOS.

## 0.6.0+1

* Log messages about automatic configuration of the default app are now less confusing.

## 0.6.0

* **Breaking Change** Removed on-device model dependencies from plugin.
  `Android` now requires adding the on-device label detector dependency manually.
  `iOS` now requires adding the on-device barcode/face/label/text detector dependencies manually.
  See the `README.md` for more details. https://pub.dartlang.org/packages/firebase_ml_vision#-readme-tab-

## 0.5.1+2

* Fixes bug where image file needs to be rotated.

## 0.5.1+1

* Remove categories.

## 0.5.1

* iOS now handles non-planar buffers from `FirebaseVisionImage.fromBytes()`.

## 0.5.0+1

* Fixes `FIRAnalyticsVersionMismatch` compilation error on iOS. Please run `pod update` in directory
  containing `Podfile`.

## 0.5.0

* **Breaking Change** Change `Rectangle<int>` to `Rect` in Text/Face/Barcode results.
* **Breaking Change** Change `Point<int>`/`Point<double>` to `Offset` in Text/Face/Barcode results.

* Fixed bug where there were no corner points for `VisionText` or `Barcode` on iOS.

## 0.4.0+1

* Log a more detailed warning at build time about the previous AndroidX
  migration.

## 0.4.0

* **Breaking Change** Removal of base detector class `FirebaseVisionDetector`.
* **Breaking Change** Removal of `TextRecognizer.detectInImage()`. Please use
  `TextRecognizer.processImage()`.
* **Breaking Change** Changed `FaceDetector.detectInImage()` to `FaceDetector.processImage()`.

## 0.3.0

* **Breaking change**. Migrate from the deprecated original Android Support
  Library to AndroidX. This shouldn't result in any functional changes, but it
  requires any Android apps using this plugin to [also
  migrate](https://developer.android.com/jetpack/androidx/migrate) if they're
  using the original support library.

## 0.2.1

* Add capability to create image from bytes.

## 0.2.0+2

* Fix bug with empty text object.
* Fix bug with crash from passing nil to map.

## 0.2.0+1

Bump Android dependencies to latest.

## 0.2.0

* **Breaking Change** Update TextDetector to TextRecognizer for android mlkit '17.0.0' and
firebase-ios-sdk '5.6.0'.
* Added CloudLabelDetector.

## 0.1.2

* Fix example imports so that publishing will be warning-free.

## 0.1.1

* Set pod version of Firebase/MLVision to avoid breaking changes.

## 0.1.0

* **Breaking Change** Add Barcode, Face, and Label on-device detectors.
* Remove close method.

## 0.0.2

* Bump Android and Firebase dependency versions.

## 0.0.1

* Initial release with text detector.<|MERGE_RESOLUTION|>--- conflicted
+++ resolved
@@ -1,8 +1,7 @@
-<<<<<<< HEAD
-## 0.9.2+4
+## 0.9.3+4
 
 * Formatted member documentations.
-=======
+
 ## 0.9.3+3
 
 * Updated README instructions for contributing for consistency with other Flutterfire plugins.
@@ -19,7 +18,7 @@
 
 * Support v2 embedding. This plugin will remain compatible with the original embedding and won't
 require app migration.
->>>>>>> 61bccb39
+
 
 ## 0.9.2+3
 
