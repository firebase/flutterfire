<<<<<<< HEAD
## 0.9.7+1

 - **FIX**: Added nil check to visionBarcodeEmailToDictionary(#3506).
=======
## 0.9.9

 - **FEAT**: bump compileSdkVersion to 29 (#3975).
 - **FEAT**: bump `compileSdkVersion` to 29 in preparation for upcoming Play Store requirement.
 - **CHORE**: publish packages.
 - **CHORE**: publish packages.

## 0.9.8

 - **FEAT**: bump compileSdkVersion to 29 (#3975).
>>>>>>> 61fb6351

## 0.9.7

 - **FEAT**: rework (#3612).
 - **DOCS**: fix typo in the documentation of firebase_ml_vision(#3603).

## 0.9.6+3

 - **FIX**: local dependencies in example apps (#3319).

## 0.9.6+2

* Add options for cloud document text recognition.

## 0.9.6+1

* Add options for cloud text recognition.

## 0.9.6

* Add recognition of text in document images through `DocumentTextRecognizer`. See `README.md` for more information.

## 0.9.5+1

* Add options for cloud text recognition.

## 0.9.5

* Fix for error if confidence is 1 or 0.

## 0.9.4

* Update lower bound of dart dependency to 2.0.0.

## 0.9.3+9

* Fix for missing UserAgent.h compilation failures.

## 0.9.3+8

* Replace deprecated `getFlutterEngine` call on Android.

## 0.9.3+7

* Make the pedantic dev_dependency explicit.

## 0.9.3+6

* Replace deprecated text theme fields in example app.

## 0.9.3+5

* Remove the deprecated `author:` field from pubspec.yaml
* Migrate the plugin to the pubspec platforms manifest.
* Bump the minimum Flutter version to 1.10.0.

## 0.9.3+4

* Formatted member documentations.

## 0.9.3+3

* Updated README instructions for contributing for consistency with other Flutterfire plugins.

## 0.9.3+2

* Remove AndroidX warning.

## 0.9.3+1

* Skip e2e test on Android.

## 0.9.3

* Support v2 embedding. This plugin will remain compatible with the original embedding and won't
require app migration.


## 0.9.2+3

* Use `BoxDecoration` `const` constructor in example app.
* Use a clearer test image for contact QR barcode.

## 0.9.2+2

* Update deployment target of iOS example app to 9.0.

## 0.9.2+1

* Update documentation to reflect new repository location.
* Update unit tests to call `TestWidgetsFlutterBinding.ensureInitialized`.

## 0.9.2

* Add detection of `FaceContour`s when using the `FaceDetector`. See `README.md` for more information.

## 0.9.1+1

* Update google-services Android gradle plugin to 4.3.0 in documentation and examples.

## 0.9.1

* Add support for cloud text recognizer.

## 0.9.0+3

* Automatically use version from pubspec.yaml when reporting usage to Firebase.

## 0.9.0+2

* Fix bug causing memory leak with iOS images.

## 0.9.0+1

* Update example app Podfile to match latest Flutter template and support new Xcode build system.

## 0.9.0

* **Breaking Change** Add capability to release resources held by detectors with `close()` method.
You should now call `detector.close()` when a detector will no longer be used.

## 0.8.0+3

* Add missing template type parameter to `invokeMethod` calls.
* Bump minimum Flutter version to 1.5.0.
* Replace invokeMethod with invokeMapMethod wherever necessary.

## 0.8.0+2

* Fix crash when passing contact info from barcode.

## 0.8.0+1

* Update the sample to use the new ImageStreamListener API introduced in https://github.com/flutter/flutter/pull/32936.

## 0.8.0

* Update Android dependencies to latest.

## 0.7.0+2

* Fix analyzer warnings about `const Rect` in tests.

## 0.7.0+1

* Update README to match latest version.

## 0.7.0

* **Breaking Change** Unified and enhanced on-device and cloud image-labeling API.
  `iOS` now requires minimum deployment target of 9.0. Add `platform :ios, '9.0'` in your `Podfile`.
  Updated to latest version of `Firebase/MLVision` on `iOS`. Please run `pod update` in directory containing your `iOS` project `Podfile`.
  `Label` renamed to `ImageLabel`.
  `LabelDetector` renamed to `ImageLabeler`.
  Removed `CloudLabelDetector` and replaced it with a cloud `ImageLabeler`.

## 0.6.0+2

* Update README.md
* Fix crash when receiving barcode urls on iOS.

## 0.6.0+1

* Log messages about automatic configuration of the default app are now less confusing.

## 0.6.0

* **Breaking Change** Removed on-device model dependencies from plugin.
  `Android` now requires adding the on-device label detector dependency manually.
  `iOS` now requires adding the on-device barcode/face/label/text detector dependencies manually.
  See the `README.md` for more details. https://pub.dev/packages/firebase_ml_vision#-readme-tab-

## 0.5.1+2

* Fixes bug where image file needs to be rotated.

## 0.5.1+1

* Remove categories.

## 0.5.1

* iOS now handles non-planar buffers from `FirebaseVisionImage.fromBytes()`.

## 0.5.0+1

* Fixes `FIRAnalyticsVersionMismatch` compilation error on iOS. Please run `pod update` in directory
  containing `Podfile`.

## 0.5.0

* **Breaking Change** Change `Rectangle<int>` to `Rect` in Text/Face/Barcode results.
* **Breaking Change** Change `Point<int>`/`Point<double>` to `Offset` in Text/Face/Barcode results.

* Fixed bug where there were no corner points for `VisionText` or `Barcode` on iOS.

## 0.4.0+1

* Log a more detailed warning at build time about the previous AndroidX
  migration.

## 0.4.0

* **Breaking Change** Removal of base detector class `FirebaseVisionDetector`.
* **Breaking Change** Removal of `TextRecognizer.detectInImage()`. Please use
  `TextRecognizer.processImage()`.
* **Breaking Change** Changed `FaceDetector.detectInImage()` to `FaceDetector.processImage()`.

## 0.3.0

* **Breaking change**. Migrate from the deprecated original Android Support
  Library to AndroidX. This shouldn't result in any functional changes, but it
  requires any Android apps using this plugin to [also
  migrate](https://developer.android.com/jetpack/androidx/migrate) if they're
  using the original support library.

## 0.2.1

* Add capability to create image from bytes.

## 0.2.0+2

* Fix bug with empty text object.
* Fix bug with crash from passing nil to map.

## 0.2.0+1

Bump Android dependencies to latest.

## 0.2.0

* **Breaking Change** Update TextDetector to TextRecognizer for android mlkit '17.0.0' and
firebase-ios-sdk '5.6.0'.
* Added CloudLabelDetector.

## 0.1.2

* Fix example imports so that publishing will be warning-free.

## 0.1.1

* Set pod version of Firebase/MLVision to avoid breaking changes.

## 0.1.0

* **Breaking Change** Add Barcode, Face, and Label on-device detectors.
* Remove close method.

## 0.0.2

* Bump Android and Firebase dependency versions.

## 0.0.1

* Initial release with text detector.<|MERGE_RESOLUTION|>--- conflicted
+++ resolved
@@ -1,8 +1,7 @@
-<<<<<<< HEAD
-## 0.9.7+1
+## 0.9.9+1
 
  - **FIX**: Added nil check to visionBarcodeEmailToDictionary(#3506).
-=======
+
 ## 0.9.9
 
  - **FEAT**: bump compileSdkVersion to 29 (#3975).
@@ -13,7 +12,6 @@
 ## 0.9.8
 
  - **FEAT**: bump compileSdkVersion to 29 (#3975).
->>>>>>> 61fb6351
 
 ## 0.9.7
 
