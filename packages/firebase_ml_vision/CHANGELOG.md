<<<<<<< HEAD
## 0.10.0+1

 - **FIX**: Added NSNull validation to `driverLicenseDictionary, visionBarcodeWiFiToDictionary, visionBarcodeEmailToDictionary,
        visionBarcodePhoneToDictionary, visionBarcodeSMSToDictionary, visionBarcodeURLToDictionary` to prevent errors when
        NSArray:addObject is called.
 - **ENHANCEMENT**: Changed ternary notation at `visionBarcodeToDictionary and barcodeContactInfoToDictionary` to improve readability.
 - **DOCS**: Fixed analyze script on docs
=======
## 0.11.0

 - This version is not null-safe but has been created to allow compatibility with other null-safe FlutterFire packages such as `firebase_core`.
>>>>>>> 2e935830

## 0.10.0

> Note: This release has breaking changes.

 - **FIX**: Add missing sdk version constraints inside pubspec.yaml (#4604).
 - **FIX**: build fixes for android BoM 25.13.0.
 - **FEAT**: bump firebase-android-sdk BoM to 25.13.0.
 - **CHORE**: harmonize dependencies and version handling.
 - **BREAKING** **FEAT**: forward port to firebase-ios-sdk v7.3.0.
   - Due to this SDK upgrade, iOS 10 is now the minimum supported version by FlutterFire. Please update your build target version.

## 0.9.10

 - **FEAT**: bump android `com.android.tools.build` & `'com.google.gms:google-services` versions (#4269).
 - **CHORE**: Migrate iOS example projects (#4222).
 - **CHORE**: bump gradle wrapper to 5.6.4 (#4158).

## 0.9.9

- **FEAT**: bump `compileSdkVersion` to 29 in preparation for upcoming Play Store requirement (#3975).
 - **CHORE**: publish packages.
 - **CHORE**: publish packages.

## 0.9.8

 - **FEAT**: bump compileSdkVersion to 29 (#3975).

## 0.9.7

 - **FEAT**: rework (#3612).
 - **DOCS**: fix typo in the documentation of firebase_ml_vision(#3603).

## 0.9.6+3

 - **FIX**: local dependencies in example apps (#3319).

## 0.9.6+2

* Add options for cloud document text recognition.

## 0.9.6+1

* Add options for cloud text recognition.

## 0.9.6

* Add recognition of text in document images through `DocumentTextRecognizer`. See `README.md` for more information.

## 0.9.5+1

* Add options for cloud text recognition.

## 0.9.5

* Fix for error if confidence is 1 or 0.

## 0.9.4

* Update lower bound of dart dependency to 2.0.0.

## 0.9.3+9

* Fix for missing UserAgent.h compilation failures.

## 0.9.3+8

* Replace deprecated `getFlutterEngine` call on Android.

## 0.9.3+7

* Make the pedantic dev_dependency explicit.

## 0.9.3+6

* Replace deprecated text theme fields in example app.

## 0.9.3+5

* Remove the deprecated `author:` field from pubspec.yaml
* Migrate the plugin to the pubspec platforms manifest.
* Bump the minimum Flutter version to 1.10.0.

## 0.9.3+4

* Formatted member documentations.

## 0.9.3+3

* Updated README instructions for contributing for consistency with other Flutterfire plugins.

## 0.9.3+2

* Remove AndroidX warning.

## 0.9.3+1

* Skip e2e test on Android.

## 0.9.3

* Support v2 embedding. This plugin will remain compatible with the original embedding and won't
require app migration.


## 0.9.2+3

* Use `BoxDecoration` `const` constructor in example app.
* Use a clearer test image for contact QR barcode.

## 0.9.2+2

* Update deployment target of iOS example app to 9.0.

## 0.9.2+1

* Update documentation to reflect new repository location.
* Update unit tests to call `TestWidgetsFlutterBinding.ensureInitialized`.

## 0.9.2

* Add detection of `FaceContour`s when using the `FaceDetector`. See `README.md` for more information.

## 0.9.1+1

* Update google-services Android gradle plugin to 4.3.0 in documentation and examples.

## 0.9.1

* Add support for cloud text recognizer.

## 0.9.0+3

* Automatically use version from pubspec.yaml when reporting usage to Firebase.

## 0.9.0+2

* Fix bug causing memory leak with iOS images.

## 0.9.0+1

* Update example app Podfile to match latest Flutter template and support new Xcode build system.

## 0.9.0

* **Breaking Change** Add capability to release resources held by detectors with `close()` method.
You should now call `detector.close()` when a detector will no longer be used.

## 0.8.0+3

* Add missing template type parameter to `invokeMethod` calls.
* Bump minimum Flutter version to 1.5.0.
* Replace invokeMethod with invokeMapMethod wherever necessary.

## 0.8.0+2

* Fix crash when passing contact info from barcode.

## 0.8.0+1

* Update the sample to use the new ImageStreamListener API introduced in https://github.com/flutter/flutter/pull/32936.

## 0.8.0

* Update Android dependencies to latest.

## 0.7.0+2

* Fix analyzer warnings about `const Rect` in tests.

## 0.7.0+1

* Update README to match latest version.

## 0.7.0

* **Breaking Change** Unified and enhanced on-device and cloud image-labeling API.
  `iOS` now requires minimum deployment target of 9.0. Add `platform :ios, '9.0'` in your `Podfile`.
  Updated to latest version of `Firebase/MLVision` on `iOS`. Please run `pod update` in directory containing your `iOS` project `Podfile`.
  `Label` renamed to `ImageLabel`.
  `LabelDetector` renamed to `ImageLabeler`.
  Removed `CloudLabelDetector` and replaced it with a cloud `ImageLabeler`.

## 0.6.0+2

* Update README.md
* Fix crash when receiving barcode urls on iOS.

## 0.6.0+1

* Log messages about automatic configuration of the default app are now less confusing.

## 0.6.0

* **Breaking Change** Removed on-device model dependencies from plugin.
  `Android` now requires adding the on-device label detector dependency manually.
  `iOS` now requires adding the on-device barcode/face/label/text detector dependencies manually.
  See the `README.md` for more details. https://pub.dev/packages/firebase_ml_vision#-readme-tab-

## 0.5.1+2

* Fixes bug where image file needs to be rotated.

## 0.5.1+1

* Remove categories.

## 0.5.1

* iOS now handles non-planar buffers from `FirebaseVisionImage.fromBytes()`.

## 0.5.0+1

* Fixes `FIRAnalyticsVersionMismatch` compilation error on iOS. Please run `pod update` in directory
  containing `Podfile`.

## 0.5.0

* **Breaking Change** Change `Rectangle<int>` to `Rect` in Text/Face/Barcode results.
* **Breaking Change** Change `Point<int>`/`Point<double>` to `Offset` in Text/Face/Barcode results.

* Fixed bug where there were no corner points for `VisionText` or `Barcode` on iOS.

## 0.4.0+1

* Log a more detailed warning at build time about the previous AndroidX
  migration.

## 0.4.0

* **Breaking Change** Removal of base detector class `FirebaseVisionDetector`.
* **Breaking Change** Removal of `TextRecognizer.detectInImage()`. Please use
  `TextRecognizer.processImage()`.
* **Breaking Change** Changed `FaceDetector.detectInImage()` to `FaceDetector.processImage()`.

## 0.3.0

* **Breaking change**. Migrate from the deprecated original Android Support
  Library to AndroidX. This shouldn't result in any functional changes, but it
  requires any Android apps using this plugin to [also
  migrate](https://developer.android.com/jetpack/androidx/migrate) if they're
  using the original support library.

## 0.2.1

* Add capability to create image from bytes.

## 0.2.0+2

* Fix bug with empty text object.
* Fix bug with crash from passing nil to map.

## 0.2.0+1

Bump Android dependencies to latest.

## 0.2.0

* **Breaking Change** Update TextDetector to TextRecognizer for android mlkit '17.0.0' and
firebase-ios-sdk '5.6.0'.
* Added CloudLabelDetector.

## 0.1.2

* Fix example imports so that publishing will be warning-free.

## 0.1.1

* Set pod version of Firebase/MLVision to avoid breaking changes.

## 0.1.0

* **Breaking Change** Add Barcode, Face, and Label on-device detectors.
* Remove close method.

## 0.0.2

* Bump Android and Firebase dependency versions.

## 0.0.1

* Initial release with text detector.<|MERGE_RESOLUTION|>--- conflicted
+++ resolved
@@ -1,16 +1,14 @@
-<<<<<<< HEAD
-## 0.10.0+1
+## 0.11.0+1
 
  - **FIX**: Added NSNull validation to `driverLicenseDictionary, visionBarcodeWiFiToDictionary, visionBarcodeEmailToDictionary,
         visionBarcodePhoneToDictionary, visionBarcodeSMSToDictionary, visionBarcodeURLToDictionary` to prevent errors when
         NSArray:addObject is called.
  - **ENHANCEMENT**: Changed ternary notation at `visionBarcodeToDictionary and barcodeContactInfoToDictionary` to improve readability.
  - **DOCS**: Fixed analyze script on docs
-=======
+
 ## 0.11.0
 
  - This version is not null-safe but has been created to allow compatibility with other null-safe FlutterFire packages such as `firebase_core`.
->>>>>>> 2e935830
 
 ## 0.10.0
 
