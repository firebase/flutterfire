<<<<<<< HEAD
## 0.9.6+3

* Added NSNull validation to driverLicenseDictionary to prevent errors when NSArray:addObject is called
=======
## 0.9.7

 - **FEAT**: rework (#3612).
 - **DOCS**: fix typo in the documentation of firebase_ml_vision(#3603).

## 0.9.6+3

 - **FIX**: local dependencies in example apps (#3319).
>>>>>>> 2273334b

## 0.9.6+2

* Add options for cloud document text recognition.

## 0.9.6+1

* Add options for cloud text recognition.

## 0.9.6

* Add recognition of text in document images through `DocumentTextRecognizer`. See `README.md` for more information.

## 0.9.5+1

* Add options for cloud text recognition.

## 0.9.5

* Fix for error if confidence is 1 or 0.

## 0.9.4

* Update lower bound of dart dependency to 2.0.0.

## 0.9.3+9

* Fix for missing UserAgent.h compilation failures.

## 0.9.3+8

* Replace deprecated `getFlutterEngine` call on Android.

## 0.9.3+7

* Make the pedantic dev_dependency explicit.

## 0.9.3+6

* Replace deprecated text theme fields in example app.

## 0.9.3+5

* Remove the deprecated `author:` field from pubspec.yaml
* Migrate the plugin to the pubspec platforms manifest.
* Bump the minimum Flutter version to 1.10.0.

## 0.9.3+4

* Formatted member documentations.

## 0.9.3+3

* Updated README instructions for contributing for consistency with other Flutterfire plugins.

## 0.9.3+2

* Remove AndroidX warning.

## 0.9.3+1

* Skip e2e test on Android.

## 0.9.3

* Support v2 embedding. This plugin will remain compatible with the original embedding and won't
require app migration.


## 0.9.2+3

* Use `BoxDecoration` `const` constructor in example app.
* Use a clearer test image for contact QR barcode.

## 0.9.2+2

* Update deployment target of iOS example app to 9.0.

## 0.9.2+1

* Update documentation to reflect new repository location.
* Update unit tests to call `TestWidgetsFlutterBinding.ensureInitialized`.

## 0.9.2

* Add detection of `FaceContour`s when using the `FaceDetector`. See `README.md` for more information.

## 0.9.1+1

* Update google-services Android gradle plugin to 4.3.0 in documentation and examples.

## 0.9.1

* Add support for cloud text recognizer.

## 0.9.0+3

* Automatically use version from pubspec.yaml when reporting usage to Firebase.

## 0.9.0+2

* Fix bug causing memory leak with iOS images.

## 0.9.0+1

* Update example app Podfile to match latest Flutter template and support new Xcode build system.

## 0.9.0

* **Breaking Change** Add capability to release resources held by detectors with `close()` method.
You should now call `detector.close()` when a detector will no longer be used.

## 0.8.0+3

* Add missing template type parameter to `invokeMethod` calls.
* Bump minimum Flutter version to 1.5.0.
* Replace invokeMethod with invokeMapMethod wherever necessary.

## 0.8.0+2

* Fix crash when passing contact info from barcode.

## 0.8.0+1

* Update the sample to use the new ImageStreamListener API introduced in https://github.com/flutter/flutter/pull/32936.

## 0.8.0

* Update Android dependencies to latest.

## 0.7.0+2

* Fix analyzer warnings about `const Rect` in tests.

## 0.7.0+1

* Update README to match latest version.

## 0.7.0

* **Breaking Change** Unified and enhanced on-device and cloud image-labeling API.
  `iOS` now requires minimum deployment target of 9.0. Add `platform :ios, '9.0'` in your `Podfile`.
  Updated to latest version of `Firebase/MLVision` on `iOS`. Please run `pod update` in directory containing your `iOS` project `Podfile`.
  `Label` renamed to `ImageLabel`.
  `LabelDetector` renamed to `ImageLabeler`.
  Removed `CloudLabelDetector` and replaced it with a cloud `ImageLabeler`.

## 0.6.0+2

* Update README.md
* Fix crash when receiving barcode urls on iOS.

## 0.6.0+1

* Log messages about automatic configuration of the default app are now less confusing.

## 0.6.0

* **Breaking Change** Removed on-device model dependencies from plugin.
  `Android` now requires adding the on-device label detector dependency manually.
  `iOS` now requires adding the on-device barcode/face/label/text detector dependencies manually.
  See the `README.md` for more details. https://pub.dev/packages/firebase_ml_vision#-readme-tab-

## 0.5.1+2

* Fixes bug where image file needs to be rotated.

## 0.5.1+1

* Remove categories.

## 0.5.1

* iOS now handles non-planar buffers from `FirebaseVisionImage.fromBytes()`.

## 0.5.0+1

* Fixes `FIRAnalyticsVersionMismatch` compilation error on iOS. Please run `pod update` in directory
  containing `Podfile`.

## 0.5.0

* **Breaking Change** Change `Rectangle<int>` to `Rect` in Text/Face/Barcode results.
* **Breaking Change** Change `Point<int>`/`Point<double>` to `Offset` in Text/Face/Barcode results.

* Fixed bug where there were no corner points for `VisionText` or `Barcode` on iOS.

## 0.4.0+1

* Log a more detailed warning at build time about the previous AndroidX
  migration.

## 0.4.0

* **Breaking Change** Removal of base detector class `FirebaseVisionDetector`.
* **Breaking Change** Removal of `TextRecognizer.detectInImage()`. Please use
  `TextRecognizer.processImage()`.
* **Breaking Change** Changed `FaceDetector.detectInImage()` to `FaceDetector.processImage()`.

## 0.3.0

* **Breaking change**. Migrate from the deprecated original Android Support
  Library to AndroidX. This shouldn't result in any functional changes, but it
  requires any Android apps using this plugin to [also
  migrate](https://developer.android.com/jetpack/androidx/migrate) if they're
  using the original support library.

## 0.2.1

* Add capability to create image from bytes.

## 0.2.0+2

* Fix bug with empty text object.
* Fix bug with crash from passing nil to map.

## 0.2.0+1

Bump Android dependencies to latest.

## 0.2.0

* **Breaking Change** Update TextDetector to TextRecognizer for android mlkit '17.0.0' and
firebase-ios-sdk '5.6.0'.
* Added CloudLabelDetector.

## 0.1.2

* Fix example imports so that publishing will be warning-free.

## 0.1.1

* Set pod version of Firebase/MLVision to avoid breaking changes.

## 0.1.0

* **Breaking Change** Add Barcode, Face, and Label on-device detectors.
* Remove close method.

## 0.0.2

* Bump Android and Firebase dependency versions.

## 0.0.1

* Initial release with text detector.<|MERGE_RESOLUTION|>--- conflicted
+++ resolved
@@ -1,8 +1,7 @@
-<<<<<<< HEAD
-## 0.9.6+3
+## 0.9.7+1
 
 * Added NSNull validation to driverLicenseDictionary to prevent errors when NSArray:addObject is called
-=======
+
 ## 0.9.7
 
  - **FEAT**: rework (#3612).
@@ -11,7 +10,6 @@
 ## 0.9.6+3
 
  - **FIX**: local dependencies in example apps (#3319).
->>>>>>> 2273334b
 
 ## 0.9.6+2
 
