--- conflicted
+++ resolved
@@ -1,14 +1,4 @@
-<<<<<<< HEAD
-# NOTE: This is a temporary package
- This plugin should only be used as a replacement for [firebase_ml_vision](https://pub.dev/packages/firebase_ml_vision)
- when needing to acquire the raw bytes from a barcode. [This pull request](https://github.com/FirebaseExtended/flutterfire/pull/2368)
- on the main [firebase_ml_vision](https://pub.dev/packages/firebase_ml_vision) plugin reflects the changes exposed by 
- this temporary plugin. After the Pull Request referred to above has been merge, this plugin is no longer of use.
-
-# ML Kit Vision for Firebase
-=======
 # Machine Learning Vision for Firebase
->>>>>>> 853a7a0f
 
 [![pub package](https://img.shields.io/pub/v/firebase_ml_vision.svg)](https://pub.dev/packages/firebase_ml_vision)
 
