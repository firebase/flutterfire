--- conflicted
+++ resolved
@@ -214,15 +214,9 @@
       imageSize = Size(imageSize.height, imageSize.width);
     }
 
-<<<<<<< HEAD
-    final double imageScale = imageSize.height / maxLogicalHeight;
-    final double halfWidth = imageScale * widget.validRectangle.width / 2;
-    final double halfHeight = imageScale * widget.validRectangle.height / 2;
-=======
     final double imageScale = imageHeight / maxLogicalHeight;
     final double halfWidth = imageScale * widget.validRectangle.width! / 2;
     final double halfHeight = imageScale * widget.validRectangle.height! / 2;
->>>>>>> 95ab31d9
 
     final Offset center = imageSize.center(Offset.zero);
     final Rect validRect = Rect.fromLTRB(
