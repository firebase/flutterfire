--- conflicted
+++ resolved
@@ -154,19 +154,10 @@
     return Container(
       constraints: const BoxConstraints.expand(),
       decoration: BoxDecoration(
-<<<<<<< HEAD
         image: DecorationImage(
           image: Image.file(_imageFile).image,
           fit: BoxFit.cover,
         ),
-=======
-        image: _imageFile == null
-            ? null
-            : DecorationImage(
-                image: Image.file(_imageFile!).image,
-                fit: BoxFit.fill,
-              ),
->>>>>>> 727cafd9
       ),
       child: _imageSize == null || _scanResults == null
           ? const Center(
