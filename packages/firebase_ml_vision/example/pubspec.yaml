name: firebase_ml_vision_example
description: Demonstrates how to use the firebase_ml_vision plugin.
author: Flutter Team <flutter-dev@googlegroups.com>

environment:
  sdk: ">=2.12.0 <3.0.0"
  flutter: ">=1.12.0"

dependencies:
<<<<<<< HEAD
  camera: ^0.8.0
=======
  camera: ^0.8.1
>>>>>>> f2fdb155
  cupertino_icons: ^1.0.2
  firebase_core:
    path: ../../firebase_core/firebase_core
  firebase_ml_vision:
    path: ../
  flutter:
    sdk: flutter
  image_picker: ^0.7.3

dependency_overrides:
  firebase_core:
    path: ../../firebase_core/firebase_core
  firebase_core_platform_interface:
    path: ../../firebase_core/firebase_core_platform_interface
  firebase_core_web:
    path: ../../firebase_core/firebase_core_web

dev_dependencies:
  flutter_driver:
    sdk: flutter
  flutter_test:
    sdk: flutter
  path: ^1.8.0
  path_provider: ^2.0.1
  pedantic: ^1.11.0
  test: any

flutter:
  uses-material-design: true
  assets:
    - assets/test_face.jpg
    - assets/test_barcode.jpg
    - assets/test_contact_barcode.jpg
    - assets/test_text.png
    - assets/span_book.jpg<|MERGE_RESOLUTION|>--- conflicted
+++ resolved
@@ -7,11 +7,7 @@
   flutter: ">=1.12.0"
 
 dependencies:
-<<<<<<< HEAD
-  camera: ^0.8.0
-=======
   camera: ^0.8.1
->>>>>>> f2fdb155
   cupertino_icons: ^1.0.2
   firebase_core:
     path: ../../firebase_core/firebase_core
