name: firebase_ml_model_downloader_example
description: Demonstrates how to use the firebase_ml_model_downloader plugin.

publish_to: 'none'

environment:
  sdk: '>=2.18.0 <4.0.0'

dependencies:
  flutter:
    sdk: flutter

<<<<<<< HEAD
  firebase_ml_model_downloader: ^0.2.3+6
=======
  firebase_ml_model_downloader: ^0.2.3+7
>>>>>>> daf7836b

dev_dependencies:
  flutter_lints: ^1.0.0

flutter:
  uses-material-design: true<|MERGE_RESOLUTION|>--- conflicted
+++ resolved
@@ -10,11 +10,7 @@
   flutter:
     sdk: flutter
 
-<<<<<<< HEAD
-  firebase_ml_model_downloader: ^0.2.3+6
-=======
   firebase_ml_model_downloader: ^0.2.3+7
->>>>>>> daf7836b
 
 dev_dependencies:
   flutter_lints: ^1.0.0
