// Copyright 2019 The Chromium Authors. All rights reserved.
// Use of this source code is governed by a BSD-style license that can be
// found in the LICENSE file.

part of firebase_database;

/// Represents a query over the data at a particular location.
class Query {
  Query._(this._queryPlatform);

  final QueryPlatform _queryPlatform;

  /// Slash-delimited path representing the database location of this query.
  String get path => _queryPlatform.path;

  Map<String, dynamic> buildArguments() {
    return _queryPlatform.buildArguments();
  }

  /// Listens for a single value event and then stops listening.
  Future<DataSnapshot> once() async =>
      DataSnapshot._(await _queryPlatform.once());

  /// Gets the most up-to-date result for this query.
<<<<<<< HEAD
  Future<DataSnapshot?> get() async {
    return DataSnapshot._(await _queryPlatform.get());
=======
  Future<DataSnapshot> get() async {
    final result = await _database._channel.invokeMethod<Map<dynamic, dynamic>>(
      'Query#get',
      <String, dynamic>{
        'app': _database.app?.name,
        'databaseURL': _database.databaseURL,
        'path': path,
      },
    );
    if (result!.containsKey('error') && result['error'] != null) {
      final errorMap = result['error'];
      throw FirebaseException(
        plugin: 'firebase_database',
        code: 'get-failed',
        message: errorMap['details'],
      );
    } else {
      return DataSnapshot._fromJson(result['snapshot'], null);
    }
>>>>>>> c88b5110
  }

  /// Fires when children are added.
  Stream<Event> get onChildAdded => _queryPlatform.onChildAdded
      .handleError((error) => DatabaseError._(error))
      .map((item) => Event._(item));

  /// Fires when children are removed. `previousChildKey` is null.
  Stream<Event> get onChildRemoved => _queryPlatform.onChildRemoved
      .handleError((error) => DatabaseError._(error))
      .map((item) => Event._(item));

  /// Fires when children are changed.
  Stream<Event> get onChildChanged => _queryPlatform.onChildChanged
      .handleError((error) => DatabaseError._(error))
      .map((item) => Event._(item));

  /// Fires when children are moved.
  Stream<Event> get onChildMoved => _queryPlatform.onChildMoved
      .handleError((error) => DatabaseError._(error))
      .map((item) => Event._(item));

  /// Fires when the data at this location is updated. `previousChildKey` is null.
  Stream<Event> get onValue => _queryPlatform.onValue
      .handleError((error) => DatabaseError._(error))
      .map((item) => Event._(item));

  /// Create a query constrained to only return child nodes with a value greater
  /// than or equal to the given value, using the given orderBy directive or
  /// priority as default, and optionally only child nodes with a key greater
  /// than or equal to the given key.
  Query startAt(dynamic value, {String? key}) {
    return Query._(_queryPlatform.startAt(value, key: key));
  }

  /// Create a query constrained to only return child nodes with a value less
  /// than or equal to the given value, using the given orderBy directive or
  /// priority as default, and optionally only child nodes with a key less
  /// than or equal to the given key.
  Query endAt(dynamic value, {String? key}) {
    return Query._(_queryPlatform.endAt(value, key: key));
  }

  /// Create a query constrained to only return child nodes with the given
  /// `value` (and `key`, if provided).
  ///
  /// If a key is provided, there is at most one such child as names are unique.
  Query equalTo(dynamic value, {String? key}) {
    return Query._(_queryPlatform.equalTo(value, key: key));
  }

  /// Create a query with limit and anchor it to the start of the window.
  Query limitToFirst(int limit) {
    return Query._(_queryPlatform.limitToFirst(limit));
  }

  /// Create a query with limit and anchor it to the end of the window.
  Query limitToLast(int limit) {
    return Query._(_queryPlatform.limitToLast(limit));
  }

  /// Generate a view of the data sorted by values of a particular child key.
  ///
  /// Intended to be used in combination with [startAt], [endAt], or
  /// [equalTo].
  Query orderByChild(String key) {
    return Query._(_queryPlatform.orderByChild(key));
  }

  /// Generate a view of the data sorted by key.
  ///
  /// Intended to be used in combination with [startAt], [endAt], or
  /// [equalTo].
  Query orderByKey() {
    return Query._(_queryPlatform.orderByKey());
  }

  /// Generate a view of the data sorted by value.
  ///
  /// Intended to be used in combination with [startAt], [endAt], or
  /// [equalTo].
  Query orderByValue() {
    return Query._(_queryPlatform.orderByValue());
  }

  /// Generate a view of the data sorted by priority.
  ///
  /// Intended to be used in combination with [startAt], [endAt], or
  /// [equalTo].
  Query orderByPriority() {
    return Query._(_queryPlatform.orderByPriority());
  }

  /// Obtains a DatabaseReference corresponding to this query's location.
  DatabaseReference reference() =>
      DatabaseReference._(_queryPlatform.reference());

  /// By calling keepSynced(true) on a location, the data for that location will
  /// automatically be downloaded and kept in sync, even when no listeners are
  /// attached for that location. Additionally, while a location is kept synced,
  /// it will not be evicted from the persistent disk cache.
  Future<void> keepSynced(bool value) {
    return _queryPlatform.keepSynced(value);
  }
}<|MERGE_RESOLUTION|>--- conflicted
+++ resolved
@@ -22,30 +22,8 @@
       DataSnapshot._(await _queryPlatform.once());
 
   /// Gets the most up-to-date result for this query.
-<<<<<<< HEAD
-  Future<DataSnapshot?> get() async {
+  Future<DataSnapshot> get() async {
     return DataSnapshot._(await _queryPlatform.get());
-=======
-  Future<DataSnapshot> get() async {
-    final result = await _database._channel.invokeMethod<Map<dynamic, dynamic>>(
-      'Query#get',
-      <String, dynamic>{
-        'app': _database.app?.name,
-        'databaseURL': _database.databaseURL,
-        'path': path,
-      },
-    );
-    if (result!.containsKey('error') && result['error'] != null) {
-      final errorMap = result['error'];
-      throw FirebaseException(
-        plugin: 'firebase_database',
-        code: 'get-failed',
-        message: errorMap['details'],
-      );
-    } else {
-      return DataSnapshot._fromJson(result['snapshot'], null);
-    }
->>>>>>> c88b5110
   }
 
   /// Fires when children are added.
