--- conflicted
+++ resolved
@@ -3,7 +3,7 @@
   with realtime data syncing across Android and iOS clients, and offline access.
 homepage: https://firebase.flutter.dev/docs/database/overview
 repository: https://github.com/FirebaseExtended/flutterfire/tree/master/packages/firebase_database/firebase_database
-version: 7.2.2
+version: 7.2.1
 
 environment:
   sdk: ">=2.12.0 <3.0.0"
@@ -11,12 +11,8 @@
 
 dependencies:
   firebase_core: ^1.6.0
-<<<<<<< HEAD
-  firebase_database_platform_interface: ^1.0.0
+  firebase_database_platform_interface: ^0.0.1+1
   firebase_database_web: ^0.0.1
-=======
-  firebase_database_platform_interface: ^0.0.1+1
->>>>>>> d35732ad
   flutter:
     sdk: flutter
 
