name: firebase_database
description: Flutter plugin for Firebase Database, a cloud-hosted NoSQL database
  with realtime data syncing across Android and iOS clients, and offline access.
homepage: https://firebase.google.com/docs/database
repository: https://github.com/firebase/flutterfire/tree/main/packages/firebase_database/firebase_database
<<<<<<< HEAD
version: 11.3.6
=======
version: 11.3.9
>>>>>>> 931566ae
topics:
  - firebase
  - database
  - realtime

false_secrets:
  - example/**

environment:
  sdk: '>=3.2.0 <4.0.0'
  flutter: '>=3.3.0'

dependencies:
<<<<<<< HEAD
  firebase_core: ^3.13.1
  firebase_core_platform_interface: ^5.3.1
  firebase_database_platform_interface: ^0.2.6+6
  firebase_database_web: ^0.2.6+12
=======
  firebase_core: ^3.15.1
  firebase_core_platform_interface: ^6.0.0
  firebase_database_platform_interface: ^0.2.6+9
  firebase_database_web: ^0.2.6+15
>>>>>>> 931566ae
  flutter:
    sdk: flutter

dev_dependencies:
  flutter_test:
    sdk: flutter
  mockito: ^5.0.2

flutter:
  plugin:
    platforms:
      android:
        package: io.flutter.plugins.firebase.database
        pluginClass: FirebaseDatabasePlugin
      ios:
        pluginClass: FLTFirebaseDatabasePlugin
      macos:
        pluginClass: FLTFirebaseDatabasePlugin
      web:
        default_package: firebase_database_web<|MERGE_RESOLUTION|>--- conflicted
+++ resolved
@@ -3,11 +3,7 @@
   with realtime data syncing across Android and iOS clients, and offline access.
 homepage: https://firebase.google.com/docs/database
 repository: https://github.com/firebase/flutterfire/tree/main/packages/firebase_database/firebase_database
-<<<<<<< HEAD
-version: 11.3.6
-=======
 version: 11.3.9
->>>>>>> 931566ae
 topics:
   - firebase
   - database
@@ -21,17 +17,10 @@
   flutter: '>=3.3.0'
 
 dependencies:
-<<<<<<< HEAD
-  firebase_core: ^3.13.1
-  firebase_core_platform_interface: ^5.3.1
-  firebase_database_platform_interface: ^0.2.6+6
-  firebase_database_web: ^0.2.6+12
-=======
   firebase_core: ^3.15.1
   firebase_core_platform_interface: ^6.0.0
   firebase_database_platform_interface: ^0.2.6+9
   firebase_database_web: ^0.2.6+15
->>>>>>> 931566ae
   flutter:
     sdk: flutter
 
