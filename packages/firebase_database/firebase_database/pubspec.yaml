name: firebase_database
description: Flutter plugin for Firebase Database, a cloud-hosted NoSQL database
  with realtime data syncing across Android and iOS clients, and offline access.
homepage: https://firebase.flutter.dev/docs/database/overview
repository: https://github.com/FirebaseExtended/flutterfire/tree/master/packages/firebase_database/firebase_database
<<<<<<< HEAD
version: 9.0.12
=======
version: 9.0.13
>>>>>>> afe60ad4

false_secrets:
 - example/**

environment:
  sdk: ">=2.16.0 <3.0.0"
  flutter: ">=1.12.13+hotfix.5"

dependencies:
  firebase_core: ^1.10.0
<<<<<<< HEAD
  firebase_core_platform_interface: ^4.2.5
  firebase_database_platform_interface: ^0.2.1+4
  firebase_database_web: ^0.2.0+11
=======
  firebase_core_platform_interface: ^4.3.0
  firebase_database_platform_interface: ^0.2.1+5
  firebase_database_web: ^0.2.0+12
>>>>>>> afe60ad4
  flutter:
    sdk: flutter

dev_dependencies:
  flutter_test:
    sdk: flutter
  mockito: ^5.0.2
  test: any

flutter:
  plugin:
    platforms:
      android:
        package: io.flutter.plugins.firebase.database
        pluginClass: FirebaseDatabasePlugin
      ios:
        pluginClass: FLTFirebaseDatabasePlugin
      macos:
        pluginClass: FLTFirebaseDatabasePlugin
      web:
        default_package: firebase_database_web<|MERGE_RESOLUTION|>--- conflicted
+++ resolved
@@ -3,11 +3,7 @@
   with realtime data syncing across Android and iOS clients, and offline access.
 homepage: https://firebase.flutter.dev/docs/database/overview
 repository: https://github.com/FirebaseExtended/flutterfire/tree/master/packages/firebase_database/firebase_database
-<<<<<<< HEAD
-version: 9.0.12
-=======
 version: 9.0.13
->>>>>>> afe60ad4
 
 false_secrets:
  - example/**
@@ -18,15 +14,9 @@
 
 dependencies:
   firebase_core: ^1.10.0
-<<<<<<< HEAD
-  firebase_core_platform_interface: ^4.2.5
-  firebase_database_platform_interface: ^0.2.1+4
-  firebase_database_web: ^0.2.0+11
-=======
   firebase_core_platform_interface: ^4.3.0
   firebase_database_platform_interface: ^0.2.1+5
   firebase_database_web: ^0.2.0+12
->>>>>>> afe60ad4
   flutter:
     sdk: flutter
 
