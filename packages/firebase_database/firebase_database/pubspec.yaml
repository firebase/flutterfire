name: firebase_database
description: Flutter plugin for Firebase Database, a cloud-hosted NoSQL database
  with realtime data syncing across Android and iOS clients, and offline access.
homepage: https://firebase.flutter.dev/docs/database/overview
repository: https://github.com/FirebaseExtended/flutterfire/tree/master/packages/firebase_database/firebase_database
version: 8.1.0

environment:
  sdk: ">=2.12.0 <3.0.0"
  flutter: ">=1.12.13+hotfix.5"

dependencies:
<<<<<<< HEAD
  firebase_core: ^1.8.0
  firebase_core_platform_interface: ^4.0.1
  firebase_database_platform_interface: ^0.1.0+1
  firebase_database_web: ^0.1.0+1
=======
  firebase_core: ^1.10.0
  firebase_database_platform_interface: ^0.1.0+3
  firebase_database_web: ^0.1.1
>>>>>>> e00c36ea
  flutter:
    sdk: flutter

dev_dependencies:
<<<<<<< HEAD
=======
  firebase_core_platform_interface: ^4.1.0
>>>>>>> e00c36ea
  flutter_test:
    sdk: flutter
  mockito: ^5.0.2
  test: any

flutter:
  plugin:
    platforms:
      android:
        package: io.flutter.plugins.firebase.database
        pluginClass: FirebaseDatabasePlugin
      ios:
        pluginClass: FLTFirebaseDatabasePlugin
      macos:
        pluginClass: FLTFirebaseDatabasePlugin
      web:
        default_package: firebase_database_web<|MERGE_RESOLUTION|>--- conflicted
+++ resolved
@@ -10,24 +10,14 @@
   flutter: ">=1.12.13+hotfix.5"
 
 dependencies:
-<<<<<<< HEAD
-  firebase_core: ^1.8.0
-  firebase_core_platform_interface: ^4.0.1
-  firebase_database_platform_interface: ^0.1.0+1
-  firebase_database_web: ^0.1.0+1
-=======
   firebase_core: ^1.10.0
   firebase_database_platform_interface: ^0.1.0+3
   firebase_database_web: ^0.1.1
->>>>>>> e00c36ea
   flutter:
     sdk: flutter
 
 dev_dependencies:
-<<<<<<< HEAD
-=======
   firebase_core_platform_interface: ^4.1.0
->>>>>>> e00c36ea
   flutter_test:
     sdk: flutter
   mockito: ^5.0.2
