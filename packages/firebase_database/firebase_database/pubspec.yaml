--- conflicted
+++ resolved
@@ -10,13 +10,9 @@
   flutter: ">=1.12.13+hotfix.5"
 
 dependencies:
-<<<<<<< HEAD
-  firebase_core: ^1.5.0
+  firebase_core: ^1.6.0
   firebase_database_platform_interface:
     path: ../firebase_database_platform_interface
-=======
-  firebase_core: ^1.6.0
->>>>>>> 2287ba08
   flutter:
     sdk: flutter
 
