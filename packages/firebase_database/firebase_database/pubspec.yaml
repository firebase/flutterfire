name: firebase_database
description: Flutter plugin for Firebase Database, a cloud-hosted NoSQL database
  with realtime data syncing across Android and iOS clients, and offline access.
homepage: https://firebase.google.com/docs/database
repository: https://github.com/firebase/flutterfire/tree/master/packages/firebase_database/firebase_database
<<<<<<< HEAD
version: 10.5.7
topics:
  - firebase
  - database
  - realtime
=======
version: 11.0.0
>>>>>>> 859ec1dd

false_secrets:
  - example/**

environment:
  sdk: '>=2.18.0 <4.0.0'
  flutter: '>=3.3.0'

dependencies:
  firebase_core: ^3.0.0
  firebase_core_platform_interface: ^5.0.0
  firebase_database_platform_interface: ^0.2.5+36
  firebase_database_web: ^0.2.5+8
  flutter:
    sdk: flutter

dev_dependencies:
  flutter_test:
    sdk: flutter
  mockito: ^5.0.2

flutter:
  plugin:
    platforms:
      android:
        package: io.flutter.plugins.firebase.database
        pluginClass: FirebaseDatabasePlugin
      ios:
        pluginClass: FLTFirebaseDatabasePlugin
      macos:
        pluginClass: FLTFirebaseDatabasePlugin
      web:
        default_package: firebase_database_web<|MERGE_RESOLUTION|>--- conflicted
+++ resolved
@@ -3,15 +3,11 @@
   with realtime data syncing across Android and iOS clients, and offline access.
 homepage: https://firebase.google.com/docs/database
 repository: https://github.com/firebase/flutterfire/tree/master/packages/firebase_database/firebase_database
-<<<<<<< HEAD
-version: 10.5.7
+version: 11.0.0
 topics:
   - firebase
   - database
   - realtime
-=======
-version: 11.0.0
->>>>>>> 859ec1dd
 
 false_secrets:
   - example/**
