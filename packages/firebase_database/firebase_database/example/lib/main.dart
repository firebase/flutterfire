--- conflicted
+++ resolved
@@ -1,3 +1,4 @@
+// ignore_for_file: require_trailing_commas
 // Copyright 2019 The Chromium Authors. All rights reserved.
 // Use of this source code is governed by a BSD-style license that can be
 // found in the LICENSE file.
@@ -24,16 +25,6 @@
 
 Future<void> main() async {
   WidgetsFlutterBinding.ensureInitialized();
-<<<<<<< HEAD
-  final FirebaseApp app = await Firebase.initializeApp();
-
-  runApp(
-    MaterialApp(
-      title: 'Flutter Database Example',
-      home: MyHomePage(app: app),
-    ),
-  );
-=======
   final FirebaseApp app = await Firebase.initializeApp(
       options: const FirebaseOptions(
     apiKey: 'AIzaSyAHAsf51D0A407EklG1bs-5wA7EbyfNFg0',
@@ -46,7 +37,6 @@
     title: 'Flutter Database Example',
     home: MyHomePage(app: app),
   ));
->>>>>>> e00c36ea
 }
 
 class MyHomePage extends StatefulWidget {
