name: firebase_database_example
description: Demonstrates how to use the firebase_database plugin.

environment:
  sdk: ">=2.12.0 <3.0.0"
  flutter: ">=1.9.1+hotfix.2"

dependencies:
  firebase_core:
    path: ../../../firebase_core/firebase_core
  firebase_database:
    path: ../
  firebase_database_platform_interface:
    path: ../../firebase_database_platform_interface
  flutter:
    sdk: flutter

dependency_overrides:
  firebase_core:
    path: ../../../firebase_core/firebase_core
  firebase_core_platform_interface:
    path: ../../../firebase_core/firebase_core_platform_interface
  firebase_core_web:
    path: ../../../firebase_core/firebase_core_web
<<<<<<< HEAD
  firebase_database_platform_interface:
    path: ../../firebase_database_platform_interface
  firebase_database_web:
      path: ../../firebase_database_web
=======
  firebase_database:
    path: ../
  firebase_database_platform_interface:
    path: ../../firebase_database_platform_interface
>>>>>>> f0e6be7d

dev_dependencies:
  drive: 1.0.0-1.0.nullsafety.0
  flutter_driver:
    sdk: flutter
  test: any

flutter:
  uses-material-design: true<|MERGE_RESOLUTION|>--- conflicted
+++ resolved
@@ -22,17 +22,12 @@
     path: ../../../firebase_core/firebase_core_platform_interface
   firebase_core_web:
     path: ../../../firebase_core/firebase_core_web
-<<<<<<< HEAD
-  firebase_database_platform_interface:
-    path: ../../firebase_database_platform_interface
-  firebase_database_web:
-      path: ../../firebase_database_web
-=======
   firebase_database:
     path: ../
   firebase_database_platform_interface:
     path: ../../firebase_database_platform_interface
->>>>>>> f0e6be7d
+  firebase_database_web:
+    path: ../../firebase_database_web
 
 dev_dependencies:
   drive: 1.0.0-1.0.nullsafety.0
