name: firebase_database_web
description: The web implementation of firebase_database
<<<<<<< HEAD
version: 0.2.6+15
=======
version: 0.2.6+17
>>>>>>> 59fd5727
homepage: https://github.com/firebase/flutterfire/tree/main/packages/firebase_database/firebase_database_web

environment:
  sdk: '>=3.4.0 <4.0.0'
  flutter: '>=3.22.0'

dependencies:
  collection: ^1.18.0
<<<<<<< HEAD
  firebase_core: ^3.15.1
  firebase_core_web: ^2.24.1
  firebase_database_platform_interface: ^0.2.6+9
=======
  firebase_core: ^4.0.0
  firebase_core_web: ^3.0.0
  firebase_database_platform_interface: ^0.2.6+11
>>>>>>> 59fd5727
  flutter:
    sdk: flutter
  flutter_web_plugins:
    sdk: flutter

dev_dependencies:
  firebase_core_platform_interface: ^6.0.0
  flutter_test:
    sdk: flutter
  flutter_lints: ^4.0.0


flutter:
  plugin:
    platforms:
      web:
        pluginClass: FirebaseDatabaseWeb
        fileName: firebase_database_web.dart<|MERGE_RESOLUTION|>--- conflicted
+++ resolved
@@ -1,10 +1,6 @@
 name: firebase_database_web
 description: The web implementation of firebase_database
-<<<<<<< HEAD
-version: 0.2.6+15
-=======
 version: 0.2.6+17
->>>>>>> 59fd5727
 homepage: https://github.com/firebase/flutterfire/tree/main/packages/firebase_database/firebase_database_web
 
 environment:
@@ -13,15 +9,9 @@
 
 dependencies:
   collection: ^1.18.0
-<<<<<<< HEAD
-  firebase_core: ^3.15.1
-  firebase_core_web: ^2.24.1
-  firebase_database_platform_interface: ^0.2.6+9
-=======
   firebase_core: ^4.0.0
   firebase_core_web: ^3.0.0
   firebase_database_platform_interface: ^0.2.6+11
->>>>>>> 59fd5727
   flutter:
     sdk: flutter
   flutter_web_plugins:
