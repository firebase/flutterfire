// Copyright 2017, the Chromium project authors.  Please see the AUTHORS file
// for details. All rights reserved. Use of this source code is governed by a
// BSD-style license that can be found in the LICENSE file.

library firebase_database_web;

import 'dart:async';
import 'dart:js_util' as util;

import 'package:firebase_core/firebase_core.dart';
import 'package:firebase_database_platform_interface/firebase_database_platform_interface.dart';
import 'package:flutter_web_plugins/flutter_web_plugins.dart';

import 'src/interop/database.dart' as database_interop;

part './src/data_snapshot_web.dart';

part './src/database_event_web.dart';

part './src/database_reference_web.dart';

part './src/ondisconnect_web.dart';

part './src/query_web.dart';

part './src/transaction_result_web.dart';

part './src/utils/exception.dart';

part './src/utils/snapshot_utils.dart';

/// Web implementation for [DatabasePlatform]
/// delegates calls to firebase web plugin
class FirebaseDatabaseWeb extends DatabasePlatform {
  /// Instance of Database from web plugin
  database_interop.Database? _firebaseDatabase;

  /// Lazily initialize [_firebaseDatabase] on first method call
  database_interop.Database get _delegate {
    return _firebaseDatabase ??=
        _firebaseDatabase = database_interop.getDatabaseInstance(
      database_interop.getApp(app?.name),
      databaseURL,
    );
  }

  /// Called by PluginRegistry to register this plugin for Flutter Web
  static void registerWith(Registrar registrar) {
    DatabasePlatform.instance = FirebaseDatabaseWeb();
  }

  /// Builds an instance of [DatabaseWeb] with an optional [FirebaseApp] instance
  /// If [app] is null then the created instance will use the default [FirebaseApp]
  FirebaseDatabaseWeb({FirebaseApp? app, String? databaseURL})
      : super(app: app, databaseURL: databaseURL);

  @override
  DatabasePlatform delegateFor(
      {required FirebaseApp app, String? databaseURL}) {
    return FirebaseDatabaseWeb(app: app, databaseURL: databaseURL);
  }

  @override
<<<<<<< HEAD
  DatabaseReferencePlatform ref([String? path]) {
    return DatabaseReferenceWeb(this, _firebaseDatabase.ref(path));
=======
  DatabaseReferencePlatform reference() {
    return DatabaseReferenceWeb(_delegate, this, <String>[]);
>>>>>>> e00c36ea
  }

  /// This is not supported on web. However,
  /// If a client loses its network connection, your app will continue functioning correctly.
  ///
  /// The Firebase Realtime Database web APIs do not persist data offline outside of the session.
  /// In order for writes to be persisted to the server,
  /// the web page must not be closed before the data is written to the server.
  ///
  /// On the web, real-time database offline mode work in Tunnel mode not with airplane mode.
  /// check the https://stackoverflow.com/a/32530269/3452078
  @override
  void setPersistenceEnabled(bool enabled) {
    throw UnsupportedError("setPersistenceEnabled() is not supported for web");
  }

  @override
  void setPersistenceCacheSizeBytes(int cacheSize) {
    throw UnsupportedError(
        "setPersistenceCacheSizeBytes() is not supported for web");
  }

  @override
  void setLoggingEnabled(bool enabled) {
    database_interop.enableLogging(enabled);
  }

  @override
  Future<void> goOnline() async {
<<<<<<< HEAD
    try {
      _firebaseDatabase.goOnline();
    } catch (e, s) {
      throw convertFirebaseDatabaseException(e, s);
    }
=======
    _delegate.goOnline();
>>>>>>> e00c36ea
  }

  @override
  Future<void> goOffline() async {
<<<<<<< HEAD
    try {
      _firebaseDatabase.goOffline();
    } catch (e, s) {
      throw convertFirebaseDatabaseException(e, s);
    }
=======
    _delegate.goOffline();
>>>>>>> e00c36ea
  }

  @override
  Future<void> purgeOutstandingWrites() async {
    throw UnsupportedError("purgeOutstandingWrites() is not supported for web");
  }

  @override
  void useDatabaseEmulator(String host, int port) {
    _firebaseDatabase.useDatabaseEmulator(host, port);
  }
}<|MERGE_RESOLUTION|>--- conflicted
+++ resolved
@@ -61,13 +61,8 @@
   }
 
   @override
-<<<<<<< HEAD
   DatabaseReferencePlatform ref([String? path]) {
-    return DatabaseReferenceWeb(this, _firebaseDatabase.ref(path));
-=======
-  DatabaseReferencePlatform reference() {
-    return DatabaseReferenceWeb(_delegate, this, <String>[]);
->>>>>>> e00c36ea
+    return DatabaseReferenceWeb(this, _delegate.ref(path));
   }
 
   /// This is not supported on web. However,
@@ -97,28 +92,20 @@
 
   @override
   Future<void> goOnline() async {
-<<<<<<< HEAD
     try {
-      _firebaseDatabase.goOnline();
+      _delegate.goOnline();
     } catch (e, s) {
       throw convertFirebaseDatabaseException(e, s);
     }
-=======
-    _delegate.goOnline();
->>>>>>> e00c36ea
   }
 
   @override
   Future<void> goOffline() async {
-<<<<<<< HEAD
     try {
-      _firebaseDatabase.goOffline();
+      _delegate.goOffline();
     } catch (e, s) {
       throw convertFirebaseDatabaseException(e, s);
     }
-=======
-    _delegate.goOffline();
->>>>>>> e00c36ea
   }
 
   @override
@@ -128,6 +115,6 @@
 
   @override
   void useDatabaseEmulator(String host, int port) {
-    _firebaseDatabase.useDatabaseEmulator(host, port);
+    _delegate.useDatabaseEmulator(host, port);
   }
 }