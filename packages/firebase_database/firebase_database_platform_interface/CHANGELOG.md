--- conflicted
+++ resolved
@@ -1,5 +1,3 @@
-<<<<<<< HEAD
-=======
 ## 0.2.6+11
 
  - Update a dependency to the latest release.
@@ -8,7 +6,6 @@
 
  - Update a dependency to the latest release.
 
->>>>>>> 59fd5727
 ## 0.2.6+9
 
  - Update a dependency to the latest release.
