--- conflicted
+++ resolved
@@ -1,10 +1,6 @@
 name: firebase_database_platform_interface
 description: A common platform interface for the firebase_database plugin.
-<<<<<<< HEAD
-version: 0.2.5+6
-=======
 version: 0.2.5+7
->>>>>>> daf7836b
 homepage: https://github.com/firebase/flutterfire/tree/master/packages/firebase_database/firebase_database_platform_interface
 
 environment:
@@ -12,15 +8,9 @@
   flutter: '>=3.3.0'
 
 dependencies:
-<<<<<<< HEAD
-  _flutterfire_internals: ^1.3.6
-  collection: ^1.14.3
-  firebase_core: ^2.16.0
-=======
   _flutterfire_internals: ^1.3.7
   collection: ^1.14.3
   firebase_core: ^2.17.0
->>>>>>> daf7836b
   flutter:
     sdk: flutter
   meta: ^1.8.0
