--- conflicted
+++ resolved
@@ -1,10 +1,10 @@
+## 3.1.3
+
+* Replace deprecated `getFlutterEngine` call on Android.
+
 ## 3.1.2
 
-<<<<<<< HEAD
-* Replace deprecated `getFlutterEngine` call on Android.
-=======
 * Make the pedantic dev_dependency explicit.
->>>>>>> ca7eb263
 
 ## 3.1.1
 
