<<<<<<< HEAD
## 4.0.0-dev.2

* Add support for ServerValue.increment function.

## 4.0.0-dev.1
=======
## 4.0.0
>>>>>>> e42bdc1b

* Add MacOS support.
* Add MacOS example.
* Firebase iOS SDK versions are now locked to use the same version defined in
  `firebase_core`.
* Firebase Android SDK versions are now using the Firebase Bill of Materials (BoM)
  to specify individual SDK versions. BoM version is also sourced from
  `firebase_core`.
* Allow iOS & MacOS plugins to be imported as modules.

## 3.1.6

* Update lower bound of dart dependency to 2.0.0.

## 3.1.5

* Fix (#81) Android setPersistenceCacheSizeBytes crash when Long value was provided.

## 3.1.4

* Fix for missing UserAgent.h compilation failures.

## 3.1.3

* Replace deprecated `getFlutterEngine` call on Android.

## 3.1.2

* Make the pedantic dev_dependency explicit.

## 3.1.1

* Remove the deprecated `author:` field from pubspec.yaml
* Migrate the plugin to the pubspec platforms manifest.
* Bump the minimum Flutter version to 1.10.0.

## 3.1.0

* Support Android V2 embedding.
* Migrate to using the new e2e test binding.

## 3.0.9

* Updated README instructions for contributing for consistency with other Flutterfire plugins.

## 3.0.8

* Remove AndroidX warning.

## 3.0.7

* Fix possible NullPointerException when plugin is registered without a valid Activity.

## 3.0.6

* Update documentation to reflect new repository location.
* Update unit tests to call `TestWidgetsFlutterBinding.ensureInitialized`.
* Remove executable bit on LICENSE file.

## 3.0.5

* Update google-services Android gradle plugin to 4.3.0 in documentation and examples.

## 3.0.4

* Updated transactions implementation on Android for compatibility with
  newer versions of Flutter engine that require channel calls be made
  on the UI thread.

## 3.0.3

* Automatically use version from pubspec.yaml when reporting usage to Firebase.

## 3.0.2

* Add missing template type parameter to `invokeMethod` calls.
* Bump minimum Flutter version to 1.5.0.

## 3.0.1

* Suppress deprecation warning for BinaryMessages. See: https://github.com/flutter/flutter/issues/33446

## 3.0.0

* Update Android dependencies to latest.

## 2.0.3

* Provide a `toString` implementation for `DatabaseError`.

## 2.0.2+1

* Added an integration test for transactions.

## 2.0.2

* Fix the issue that `getDictionaryFromError` always returns non nil result even when the parameter is nil.

## 2.0.1+3

* Fixing DatabaseReference.set unhandled exception which happened when a successful operation was performed.

## 2.0.1+2

* Log messages about automatic configuration of the default app are now less confusing.

## 2.0.1+1

* Remove categories.

## 2.0.1

* Log a more detailed warning at build time about the previous AndroidX
  migration.

## 2.0.0

* **Breaking change**. Migrate from the deprecated original Android Support
  Library to AndroidX. This shouldn't result in any functional changes, but it
  requires any Android apps using this plugin to [also
  migrate](https://developer.android.com/jetpack/androidx/migrate) if they're
  using the original support library.

  This was originally incorrectly pushed in the `1.1.0` update.

## 1.1.0+1

* **Revert the breaking 1.1.0 update**. 1.1.0 was known to be breaking and
  should have incremented the major version number instead of the minor. This
  revert is in and of itself breaking for anyone that has already migrated
  however. Anyone who has already migrated their app to AndroidX should
  immediately update to `2.0.0` instead. That's the correctly versioned new push
  of `1.1.0`.

## 1.1.0

* **BAD**. This was a breaking change that was incorrectly published on a minor
  version upgrade, should never have happened. Reverted by 1.1.0+1.

  "**Breaking change**. Migrate from the deprecated original Android Support
  Library to AndroidX. This shouldn't result in any functional changes, but it
  requires any Android apps using this plugin to [also
  migrate](https://developer.android.com/jetpack/androidx/migrate) if they're
  using the original support library."

## 1.0.5

* Bumped Android dependencies to latest.

## 1.0.4

* Bumped test and mockito versions to pick up Dart 2 support.

## 1.0.3

* Bump Android and Firebase dependency versions.

## 1.0.2

* Add `onDisconnect` support.

## 1.0.1

* Updated Gradle tooling to match Android Studio 3.1.2.

## 1.0.0

* Bump to released version

## 0.4.6

* Allow null value for `startAt`, `endAt` and `equalTo` queries on Android.

## 0.4.5

* Updated Google Play Services dependencies to version 15.0.0.

## 0.4.4

* Updated firebase_core dependency to ^0.2.2

## 0.4.3

* Simplified podspec for Cocoapods 1.5.0, avoiding link issues in app archives.

## 0.4.2

* Updated `firebase_core` dependency.
* Removed `meta` dependency.

## 0.4.1

* Fixes Dart 2 runtime cast error.

## 0.4.0

* **Breaking change**. Set SDK constraints to match the Flutter beta release.

## 0.3.6

* Fixed Dart 2 type errors.

## 0.3.5

* Enabled use in Swift projects.

## 0.3.4

* Allow null values for Query startAt, endAt, and equalTo

## 0.3.3

* Support to specify a database by URL if required

## 0.3.2

* Fix warnings from the Dart 2.0 analyzer.
* Simplified and upgraded Android project template to Android SDK 27.
* Updated package description.

## 0.3.1

* Fix function name collision when using Firebase Database and Cloud Firestore together on iOS.

## 0.3.0

* **Breaking change**. Upgraded to Gradle 4.1 and Android Studio Gradle plugin
  3.0.1. Older Flutter projects need to upgrade their Gradle setup as well in
  order to use this version of the plugin. Instructions can be found
  [here](https://github.com/flutter/flutter/wiki/Updating-Flutter-projects-to-Gradle-4.1-and-Android-Studio-Gradle-plugin-3.0.1).

## 0.2.0

* Support for multiple databases, new dependency on firebase_core
* Relax GMS dependency to 11.+

## 0.1.4

* Add FLT prefix to iOS types
* Avoid error when clearing FirebaseSortedList

## 0.1.3

* Fix memory leak in FirebaseAnimatedList
* Change GMS dependency to 11.4.+

## 0.1.2

* Change GMS dependency to 11.+

## 0.1.1

* Add RTDB transaction support.

## 0.1.0+1

* Aligned author name with rest of repo.

## 0.1.0

* **Breaking Change**: Added current list index to the type signature of itemBuilder for FirebaseAnimatedList.

## 0.0.14

* Fix FirebaseSortedList to show data changes.

## 0.0.13

* Fixed lingering value/child listeners.

## 0.0.12

* Updated to Firebase SDK to always use latest patch version for 11.0.x builds

## 0.0.11

* Fixes startAt/endAt on iOS when used without a key

## 0.0.10

* Added workaround for inconsistent numeric types when using keepSynced on iOS
* Bug fixes to Query handling

## 0.0.9

* Updated to Firebase SDK Version 11.0.1

## 0.0.8

* Added missing offline persistence and query functionality on Android
* Fixed startAt query behavior on iOS
* Persistence methods no longer throw errors on failure, return false instead
* Updates to docs and tests

## 0.0.7

* Fixed offline persistence on iOS

## 0.0.6

* Various APIs added to FirebaseDatabase and Query
* Added removal and priority to DatabaseReference
* Improved documentation
* Added unit tests

## 0.0.5

* Fixed analyzer warnings

## 0.0.4

* Removed stub code and replaced it with support for more event types, paths, auth
* Improved example

## 0.0.3

* Updated README.md
* Bumped buildToolsVersion to 25.0.3
* Added example app

## 0.0.2

* Fix compilation error

## 0.0.1

* Initial Release<|MERGE_RESOLUTION|>--- conflicted
+++ resolved
@@ -1,12 +1,4 @@
-<<<<<<< HEAD
-## 4.0.0-dev.2
-
-* Add support for ServerValue.increment function.
-
-## 4.0.0-dev.1
-=======
 ## 4.0.0
->>>>>>> e42bdc1b
 
 * Add MacOS support.
 * Add MacOS example.
