def localProperties = new Properties()
def localPropertiesFile = rootProject.file('local.properties')
if (localPropertiesFile.exists()) {
  localPropertiesFile.withReader('UTF-8') { reader ->
    localProperties.load(reader)
  }
}

def flutterRoot = localProperties.getProperty('flutter.sdk')
if (flutterRoot == null) {
  throw new GradleException("Flutter SDK not found. Define location with flutter.sdk in the local.properties file.")
}

def flutterVersionCode = localProperties.getProperty('flutter.versionCode')
if (flutterVersionCode == null) {
  flutterVersionCode = '1'
}

def flutterVersionName = localProperties.getProperty('flutter.versionName')
if (flutterVersionName == null) {
  flutterVersionName = '1.0'
}

apply plugin: 'com.android.application'
apply plugin: 'com.google.gms.google-services'
apply from: "$flutterRoot/packages/flutter_tools/gradle/flutter.gradle"

android {
<<<<<<< HEAD
    compileSdkVersion 29

    lintOptions {
        disable 'InvalidPackage'
    }

    defaultConfig {
        applicationId 'com.invertase.testing'
        minSdkVersion 16
        targetSdkVersion 28
        versionCode flutterVersionCode.toInteger()
        versionName flutterVersionName
        testInstrumentationRunner "androidx.test.runner.AndroidJUnitRunner"
    }

    buildTypes {
        release {
            // TODO: Add your own signing config for the release build.
            // Signing with the debug keys for now, so `flutter run --release` works.
            signingConfig signingConfigs.debug
        }
=======
  compileSdkVersion 29

  lintOptions {
    disable 'InvalidPackage'
  }

  defaultConfig {
    applicationId "io.flutter.plugins.firebasedatabaseexample"
    minSdkVersion 16
    targetSdkVersion 29
    versionCode flutterVersionCode.toInteger()
    versionName flutterVersionName
  }

  buildTypes {
    release {
      signingConfig signingConfigs.debug
>>>>>>> 13bda520
    }
  }
}

flutter {
  source '../..'
}<|MERGE_RESOLUTION|>--- conflicted
+++ resolved
@@ -26,29 +26,6 @@
 apply from: "$flutterRoot/packages/flutter_tools/gradle/flutter.gradle"
 
 android {
-<<<<<<< HEAD
-    compileSdkVersion 29
-
-    lintOptions {
-        disable 'InvalidPackage'
-    }
-
-    defaultConfig {
-        applicationId 'com.invertase.testing'
-        minSdkVersion 16
-        targetSdkVersion 28
-        versionCode flutterVersionCode.toInteger()
-        versionName flutterVersionName
-        testInstrumentationRunner "androidx.test.runner.AndroidJUnitRunner"
-    }
-
-    buildTypes {
-        release {
-            // TODO: Add your own signing config for the release build.
-            // Signing with the debug keys for now, so `flutter run --release` works.
-            signingConfig signingConfigs.debug
-        }
-=======
   compileSdkVersion 29
 
   lintOptions {
@@ -56,7 +33,7 @@
   }
 
   defaultConfig {
-    applicationId "io.flutter.plugins.firebasedatabaseexample"
+    applicationId 'com.invertase.testing'
     minSdkVersion 16
     targetSdkVersion 29
     versionCode flutterVersionCode.toInteger()
@@ -66,7 +43,6 @@
   buildTypes {
     release {
       signingConfig signingConfigs.debug
->>>>>>> 13bda520
     }
   }
 }
