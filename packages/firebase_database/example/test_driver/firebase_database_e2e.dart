// @dart = 2.9
import 'package:drive/drive.dart' as drive;
import 'package:firebase_core/firebase_core.dart';
import 'package:firebase_database/firebase_database.dart';
import 'package:flutter_test/flutter_test.dart';

<<<<<<< HEAD
final List<Map<String, Object>> testDocuments = [
  {'ref': 'one', 'value': 23},
  {'ref': 'two', 'value': 56},
  {'ref': 'three', 'value': 9},
  {'ref': 'four', 'value': 40}
];
Future<void> main() async {
  E2EWidgetsFlutterBinding.ensureInitialized();

  group('$FirebaseDatabase', () {
    setUpAll(() async {
=======
void testsMain() {
  group('FirebaseDatabase', () {
    setUp(() async {
>>>>>>> 13bda520
      await Firebase.initializeApp();
      final FirebaseDatabase database = FirebaseDatabase.instance;

      const String orderTestPath = 'ordered/';

      await Future.wait(testDocuments.map((map) {
        String child = map['ref'] as String;
        return database.reference().child('$orderTestPath/$child').set(map);
      }));
    });

    testWidgets('correct order returned from query',
        (WidgetTester tester) async {
      Event event = await FirebaseDatabase.instance
          .reference()
          .child('ordered')
          .orderByChild('value')
          .onValue
          .first;

      final ordered = testDocuments.map((doc) => doc['value'] as int).toList();
      ordered.sort();

      final documents = event.snapshot.value.values
          .map((doc) => doc['value'] as int)
          .toList();

      expect(documents[0], ordered[0]);
      expect(documents[1], ordered[1]);
      expect(documents[2], ordered[2]);
      expect(documents[3], ordered[3]);
    });

    test('runTransaction', () async {
      final FirebaseDatabase database = FirebaseDatabase.instance;
      final DatabaseReference ref = database.reference().child('counter');
      final DataSnapshot snapshot = await ref.once();
      final int value = snapshot.value ?? 0;
      final TransactionResult transactionResult =
          await ref.runTransaction((MutableData mutableData) async {
        mutableData.value = (mutableData.value ?? 0) + 1;
        return mutableData;
      });
      expect(transactionResult.committed, true);
      expect(transactionResult.dataSnapshot.value > value, true);
    });

    test('setPersistenceCacheSizeBytes Integer', () async {
      final FirebaseDatabase database = FirebaseDatabase.instance;

      await database.setPersistenceCacheSizeBytes(2147483647);
    });

    test('setPersistenceCacheSizeBytes Long', () async {
      final FirebaseDatabase database = FirebaseDatabase.instance;
      await database.setPersistenceCacheSizeBytes(2147483648);
    });
  });
}

void main() => drive.main(testsMain);<|MERGE_RESOLUTION|>--- conflicted
+++ resolved
@@ -4,7 +4,6 @@
 import 'package:firebase_database/firebase_database.dart';
 import 'package:flutter_test/flutter_test.dart';
 
-<<<<<<< HEAD
 final List<Map<String, Object>> testDocuments = [
   {'ref': 'one', 'value': 23},
   {'ref': 'two', 'value': 56},
@@ -16,11 +15,6 @@
 
   group('$FirebaseDatabase', () {
     setUpAll(() async {
-=======
-void testsMain() {
-  group('FirebaseDatabase', () {
-    setUp(() async {
->>>>>>> 13bda520
       await Firebase.initializeApp();
       final FirebaseDatabase database = FirebaseDatabase.instance;
 
