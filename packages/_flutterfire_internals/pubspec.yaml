--- conflicted
+++ resolved
@@ -2,11 +2,7 @@
 description: A package hosting Dart code shared between FlutterFire plugins.
 homepage: https://firebase.google.com/docs/firestore
 repository: https://github.com/firebase/flutterfire/tree/master/packages/_flutterfire_internals
-<<<<<<< HEAD
-version: 1.3.6
-=======
 version: 1.3.7
->>>>>>> daf7836b
 
 environment:
   sdk: '>=2.18.0 <4.0.0'
@@ -14,11 +10,7 @@
 
 dependencies:
   collection: ^1.0.0
-<<<<<<< HEAD
-  firebase_core: ^2.16.0
-=======
   firebase_core: ^2.17.0
->>>>>>> daf7836b
   firebase_core_platform_interface: ^4.8.0
   flutter:
     sdk: flutter
