// Copyright 2022, the Chromium project authors.  Please see the AUTHORS file
// for details. All rights reserved. Use of this source code is governed by a
// BSD-style license that can be found in the LICENSE file.

// ignore_for_file: require_trailing_commas
// DO NOT MOVE THIS FILE
//
// Other firebase packages may import `package:firebase_core/src/internals.dart`.
// Moving it would break the imports
//
// This file exports utilities shared between firebase packages, without making
// them public.

import 'dart:js_interop';

import 'package:firebase_core/firebase_core.dart';

import 'src/interop_shimmer.dart'
    if (dart.library.js_interop) 'package:firebase_core_web/firebase_core_web_interop.dart'
    as core_interop;
import 'src/interop_shimmer.dart' if (dart.library.js_interop) 'dart:js_interop'
    as js_interop;

export 'src/exception.dart';

/// An extension that adds utilities for safely casting objects
extension ObjectX<T> on T? {
  /// Transform an object if that value is not null.
  ///
  /// Doing:
  ///
  /// ```dart
  /// Map? json;
  /// var result = json?['key']?.guard((json) => Model.fromJson(json));
  /// ```
  ///
  /// is equivalent to doing:
  ///
  /// ```dart
  /// Map? json;
  /// var key = json?['key'];
  /// var result = key == null ? null : Model.fromJson(key);
  /// ```
  R? guard<R>(R Function(T value) cb) {
    if (this is T) return cb(this as T);
    return null;
  }

  /// Safely cast an object, returning `null` if the casted object does not
  /// match the casted type.
  R? safeCast<R>() {
    if (this is R) return this as R;
    return null;
  }
}

// Necessary because of the conditional import
String _safeConvertFromPossibleJSObject(dynamic value) {
  if (value is js_interop.JSAny) {
    return (value as js_interop.JSString).toDart;
  } else {
    return value as String;
  }
}

FirebaseException _firebaseExceptionFromCoreFirebaseError(
  core_interop.JSError firebaseError, {
  required String plugin,
  required String Function(String) codeParser,
  required String Function(String code, String message)? messageParser,
}) {
<<<<<<< HEAD
  late final String convertCode;
  if ((firebaseError.code) is JSAny) {
    convertCode = (firebaseError.code as JSString).toDart;
  } else {
    // ignore: unnecessary_cast
    convertCode = firebaseError.code as String;
  }
  final code = codeParser(convertCode);

  late final String convertMessage;
  if (firebaseError.message is JSAny) {
    convertMessage = (firebaseError.message as JSString).toDart;
  } else {
    // ignore: unnecessary_cast
    convertMessage = firebaseError.message as String;
  }
=======
  final convertCode = _safeConvertFromPossibleJSObject(firebaseError.code);
  final code = codeParser(convertCode);

  final String convertMessage =
      _safeConvertFromPossibleJSObject(firebaseError.message);
>>>>>>> c42c4cb2
  final message = messageParser != null
      ? messageParser(code, convertMessage)
      : convertMessage.replaceFirst('(${firebaseError.code})', '');

  return FirebaseException(
    plugin: plugin,
    message: message,
    code: code,
  );
}

/// Checks whether a thrown object needs to be mapped using [_mapException] or
/// should be left untouched.
///
/// It is critical to split [_testException] and [_mapException] so that
/// exceptions that should not be transformed preserve their stracktrace.
///
/// See also https://github.com/dart-lang/sdk/issues/30741
bool _testException(Object? objectException) {
  final exception = objectException! as core_interop.JSError;

<<<<<<< HEAD
  late final String message;
  if (exception.message is JSAny) {
    message = (exception.message as JSString).toDart;
  } else {
    // ignore: unnecessary_cast
    message = exception.message as String;
  }
=======
  final message = _safeConvertFromPossibleJSObject(exception.message);
>>>>>>> c42c4cb2
  // Firestore web does not contain `Firebase` in the message so we check the exception itself.
  return message.contains('Firebase') ||
      exception.toString().contains('FirebaseError');
}

/// Transforms internal errors in something more readable for end-users.
Object _mapException(
  Object? exception, {
  required String plugin,
  required String Function(String) codeParser,
  required String Function(String code, String message)? messageParser,
}) {
  assert(_testException(exception));

  if (exception is core_interop.JSError) {
    return _firebaseExceptionFromCoreFirebaseError(
      exception,
      plugin: plugin,
      codeParser: codeParser,
      messageParser: messageParser,
    );
  }

  throw StateError('unrecognized error $exception');
}

/// Will return a [FirebaseException] from a thrown web error.
/// Any other errors will be propagated as normal.
R guardWebExceptions<R>(
  R Function() cb, {
  required String plugin,
  required String Function(String) codeParser,
  String Function(String code, String message)? messageParser,
}) {
  try {
    final value = cb();

    if (value is Future) {
      return value.catchError(
        (err, stack) => Error.throwWithStackTrace(
          _mapException(
            err,
            plugin: plugin,
            codeParser: codeParser,
            messageParser: messageParser,
          ),
          stack,
        ),
        test: _testException,
      ) as R;
    } else if (value is Stream) {
      return value.handleError(
        (err, stack) => Error.throwWithStackTrace(
          _mapException(
            err,
            plugin: plugin,
            codeParser: codeParser,
            messageParser: messageParser,
          ),
          stack,
        ),
        test: _testException,
      ) as R;
    }

    return value;
  } catch (error, stack) {
    if (!_testException(error)) {
      // Make sure to preserve the stacktrace
      rethrow;
    }

    Error.throwWithStackTrace(
      _mapException(
        error,
        plugin: plugin,
        codeParser: codeParser,
        messageParser: messageParser,
      ),
      stack,
    );
  }
}<|MERGE_RESOLUTION|>--- conflicted
+++ resolved
@@ -10,8 +10,6 @@
 //
 // This file exports utilities shared between firebase packages, without making
 // them public.
-
-import 'dart:js_interop';
 
 import 'package:firebase_core/firebase_core.dart';
 
@@ -69,30 +67,11 @@
   required String Function(String) codeParser,
   required String Function(String code, String message)? messageParser,
 }) {
-<<<<<<< HEAD
-  late final String convertCode;
-  if ((firebaseError.code) is JSAny) {
-    convertCode = (firebaseError.code as JSString).toDart;
-  } else {
-    // ignore: unnecessary_cast
-    convertCode = firebaseError.code as String;
-  }
-  final code = codeParser(convertCode);
-
-  late final String convertMessage;
-  if (firebaseError.message is JSAny) {
-    convertMessage = (firebaseError.message as JSString).toDart;
-  } else {
-    // ignore: unnecessary_cast
-    convertMessage = firebaseError.message as String;
-  }
-=======
   final convertCode = _safeConvertFromPossibleJSObject(firebaseError.code);
   final code = codeParser(convertCode);
 
   final String convertMessage =
       _safeConvertFromPossibleJSObject(firebaseError.message);
->>>>>>> c42c4cb2
   final message = messageParser != null
       ? messageParser(code, convertMessage)
       : convertMessage.replaceFirst('(${firebaseError.code})', '');
@@ -114,17 +93,7 @@
 bool _testException(Object? objectException) {
   final exception = objectException! as core_interop.JSError;
 
-<<<<<<< HEAD
-  late final String message;
-  if (exception.message is JSAny) {
-    message = (exception.message as JSString).toDart;
-  } else {
-    // ignore: unnecessary_cast
-    message = exception.message as String;
-  }
-=======
   final message = _safeConvertFromPossibleJSObject(exception.message);
->>>>>>> c42c4cb2
   // Firestore web does not contain `Firebase` in the message so we check the exception itself.
   return message.contains('Firebase') ||
       exception.toString().contains('FirebaseError');
