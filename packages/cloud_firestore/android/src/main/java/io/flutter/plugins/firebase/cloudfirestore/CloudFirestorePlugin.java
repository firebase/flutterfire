--- conflicted
+++ resolved
@@ -283,13 +283,6 @@
           // Invalid type.
         }
       } else if ("array-contains".equals(operator)) {
-<<<<<<< HEAD
-        query = query.whereArrayContains(fieldName, value);
-      } else if ("array-contains-any".equals(operator)) {
-        query = query.whereArrayContainsAny(fieldName, value);
-      } else if ("in".equals(operator)) {
-        query = query.whereIn(fieldName, value);
-=======
         if (fieldName != null) {
           query = query.whereArrayContains(fieldName, value);
         } else if (fieldPath != null) {
@@ -297,7 +290,22 @@
         } else {
           // Invalid type.
         }
->>>>>>> 16ed623b
+      } else if ("array-contains-any".equals(operator)) {
+        if (fieldName != null) {
+          query = query.whereArrayContainsAny(fieldName, value);
+        } else if (fieldPath != null) {
+          query = query.whereArrayContainsAny(fieldPath, value);
+        } else {
+          // Invalid type.
+        }
+      } else if ("in".equals(operator)) {
+        if (fieldName != null) {
+          query = query.whereIn(fieldName, value);
+        } else if (fieldPath != null) {
+          query = query.whereIn(fieldPath, value);
+        } else {
+          // Invalid type.
+        }
       } else {
         // Invalid operator.
       }
