--- conflicted
+++ resolved
@@ -494,13 +494,8 @@
                         result.success(snapshotMap);
                       }
                     });
-<<<<<<< HEAD
-              } catch (final FirebaseFirestoreException e) {
+              } catch (final Exception e) {
                 handler.post(
-=======
-              } catch (final Exception e) {
-                activity.runOnUiThread(
->>>>>>> b79a2cee
                     new Runnable() {
                       @Override
                       public void run() {
@@ -531,13 +526,8 @@
                         result.success(null);
                       }
                     });
-<<<<<<< HEAD
-              } catch (final IllegalStateException e) {
+              } catch (final Exception e) {
                 handler.post(
-=======
-              } catch (final Exception e) {
-                activity.runOnUiThread(
->>>>>>> b79a2cee
                     new Runnable() {
                       @Override
                       public void run() {
@@ -559,19 +549,9 @@
             @Override
             protected Void doInBackground(Void... voids) {
               Map<String, Object> data = (Map<String, Object>) arguments.get("data");
-<<<<<<< HEAD
               transaction.set(getDocumentReference(arguments), data);
-              handler.post(
-                  new Runnable() {
-                    @Override
-                    public void run() {
-                      result.success(null);
-                    }
-                  });
-=======
               try {
-                transaction.set(getDocumentReference(arguments), data);
-                activity.runOnUiThread(
+                handler.post(
                     new Runnable() {
                       @Override
                       public void run() {
@@ -579,7 +559,7 @@
                       }
                     });
               } catch (final Exception e) {
-                activity.runOnUiThread(
+                handler.post(
                     new Runnable() {
                       @Override
                       public void run() {
@@ -587,7 +567,6 @@
                       }
                     });
               }
->>>>>>> b79a2cee
               return null;
             }
           }.execute();
@@ -600,19 +579,9 @@
           new AsyncTask<Void, Void, Void>() {
             @Override
             protected Void doInBackground(Void... voids) {
-<<<<<<< HEAD
-              transaction.delete(getDocumentReference(arguments));
-              handler.post(
-                  new Runnable() {
-                    @Override
-                    public void run() {
-                      result.success(null);
-                    }
-                  });
-=======
               try {
                 transaction.delete(getDocumentReference(arguments));
-                activity.runOnUiThread(
+                handler.post(
                     new Runnable() {
                       @Override
                       public void run() {
@@ -620,7 +589,7 @@
                       }
                     });
               } catch (final Exception e) {
-                activity.runOnUiThread(
+                handler.post(
                     new Runnable() {
                       @Override
                       public void run() {
@@ -628,7 +597,6 @@
                       }
                     });
               }
->>>>>>> b79a2cee
               return null;
             }
           }.execute();
