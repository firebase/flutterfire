// Copyright 2017 The Chromium Authors. All rights reserved.
// Use of this source code is governed by a BSD-style license that can be
// found in the LICENSE file.

#import "CloudFirestorePlugin.h"
#import "UserAgent.h"

#import <Firebase/Firebase.h>

static FlutterError *getFlutterError(NSError *error) {
  if (error == nil) return nil;

  return [FlutterError errorWithCode:[NSString stringWithFormat:@"Error %ld", (long)error.code]
                             message:error.domain
                             details:error.localizedDescription];
}

static FIRFirestore *getFirestore(NSDictionary *arguments) {
  FIRApp *app = [FIRApp appNamed:arguments[@"app"]];
  return [FIRFirestore firestoreForApp:app];
}

static FIRDocumentReference *getDocumentReference(NSDictionary *arguments) {
  return [getFirestore(arguments) documentWithPath:arguments[@"path"]];
}

static NSArray *getDocumentValues(NSDictionary *document, NSArray *orderBy,
                                  BOOL isCollectionGroup) {
  NSMutableArray *values = [[NSMutableArray alloc] init];
  NSDictionary *documentData = document[@"data"];
  if (orderBy) {
    for (id item in orderBy) {
      NSArray *orderByParameters = item;
      NSObject *field = orderByParameters[0];

      if ([field isKindOfClass:[FIRFieldPath class]]) {
        if ([field isEqual:FIRFieldPath.documentID]) {
          // This is also checked by an assertion on the Dart side.
          [NSException
               raise:@"Invalid use of FieldValue.documentId"
              format:
                  @"You cannot order by the document id when using "
                   "{start/end}{At/After/Before}Document as the library will order by the document"
                   " id implicitly in order to to add other fields to the order clause."];
        } else {
          // Unsupported type.
        }
      } else if ([field isKindOfClass:[NSString class]]) {
        NSString *fieldName = orderByParameters[0];
        if ([fieldName rangeOfString:@"."].location != NSNotFound) {
          NSArray *fieldNameParts = [fieldName componentsSeparatedByString:@"."];
          NSDictionary *currentMap = [documentData objectForKey:[fieldNameParts objectAtIndex:0]];
          for (int i = 1; i < [fieldNameParts count] - 1; i++) {
            currentMap = [currentMap objectForKey:[fieldNameParts objectAtIndex:i]];
          }
          [values
              addObject:[currentMap objectForKey:[fieldNameParts
                                                     objectAtIndex:[fieldNameParts count] - 1]]];
        } else {
          [values addObject:[documentData objectForKey:fieldName]];
        }
      } else {
        // Invalid type.
      }
    }
  }
  if (isCollectionGroup) {
    NSString *path = document[@"path"];
    [values addObject:path];
  } else {
    NSString *documentId = document[@"id"];
    [values addObject:documentId];
  }
  return values;
}

static FIRQuery *getQuery(NSDictionary *arguments) {
  NSNumber *data = arguments[@"isCollectionGroup"];
  BOOL isCollectionGroup = data.boolValue;
  FIRQuery *query;
  if (isCollectionGroup) {
    query = [getFirestore(arguments) collectionGroupWithID:arguments[@"path"]];
  } else {
    query = [getFirestore(arguments) collectionWithPath:arguments[@"path"]];
  }
  NSDictionary *parameters = arguments[@"parameters"];
  NSArray *whereConditions = parameters[@"where"];
  for (id item in whereConditions) {
    NSArray *condition = item;

    FIRFieldPath *fieldPath = nil;
    NSString *fieldName = nil;
    NSObject *field = condition[0];

    if ([field isKindOfClass:[NSString class]]) {
      fieldName = (NSString *)field;
    } else if ([field isKindOfClass:[FIRFieldPath class]]) {
      fieldPath = (FIRFieldPath *)field;
    } else {
      // Invalid type.
    }

    NSString *op = condition[1];
    id value = condition[2];
    if ([op isEqualToString:@"=="]) {
      if (fieldName != nil) {
        query = [query queryWhereField:fieldName isEqualTo:value];
      } else if (fieldPath != nil) {
        query = [query queryWhereFieldPath:fieldPath isEqualTo:value];
      } else {
        // Invalid type.
      }
    } else if ([op isEqualToString:@"<"]) {
      if (fieldName != nil) {
        query = [query queryWhereField:fieldName isLessThan:value];
      } else if (fieldPath != nil) {
        query = [query queryWhereFieldPath:fieldPath isLessThan:value];
      } else {
        // Invalid type.
      }
    } else if ([op isEqualToString:@"<="]) {
      if (fieldName != nil) {
        query = [query queryWhereField:fieldName isLessThanOrEqualTo:value];
      } else if (fieldPath != nil) {
        query = [query queryWhereFieldPath:fieldPath isLessThanOrEqualTo:value];
      } else {
        // Invalid type.
      }
    } else if ([op isEqualToString:@">"]) {
      if (fieldName != nil) {
        query = [query queryWhereField:fieldName isGreaterThan:value];
      } else if (fieldPath != nil) {
        query = [query queryWhereFieldPath:fieldPath isGreaterThan:value];
      } else {
        // Invalid type.
      }
    } else if ([op isEqualToString:@">="]) {
      if (fieldName != nil) {
        query = [query queryWhereField:fieldName isGreaterThanOrEqualTo:value];
      } else if (fieldPath != nil) {
        query = [query queryWhereFieldPath:fieldPath isGreaterThanOrEqualTo:value];
      } else {
        // Invalid type.
      }
    } else if ([op isEqualToString:@"array-contains"]) {
<<<<<<< HEAD
      query = [query queryWhereField:fieldName arrayContains:value];
    } else if ([op isEqualToString:@"array-contains-any"]) {
      query = [query queryWhereField:fieldName arrayContainsAny:value];
    } else if ([op isEqualToString:@"in"]) {
      query = [query queryWhereField:fieldName in:value];
=======
      if (fieldName != nil) {
        query = [query queryWhereField:fieldName arrayContains:value];
      } else if (fieldPath != nil) {
        query = [query queryWhereFieldPath:fieldPath arrayContains:value];
      } else {
        // Invalid type.
      }
>>>>>>> 16ed623b
    } else {
      // Unsupported operator
    }
  }
  id limit = parameters[@"limit"];
  if (limit) {
    NSNumber *length = limit;
    query = [query queryLimitedTo:[length intValue]];
  }
  NSArray *orderBy = parameters[@"orderBy"];
  if (orderBy) {
    for (NSArray *orderByParameters in orderBy) {
      FIRFieldPath *fieldPath = nil;
      NSString *fieldName = nil;
      NSObject *field = orderByParameters[0];
      if ([field isKindOfClass:[NSString class]]) {
        fieldName = (NSString *)field;
      } else if ([field isKindOfClass:[FIRFieldPath class]]) {
        fieldPath = (FIRFieldPath *)field;
      } else {
        // Invalid type.
      }

      NSNumber *descending = orderByParameters[1];

      if (fieldName != nil) {
        query = [query queryOrderedByField:fieldName descending:[descending boolValue]];
      } else if (fieldPath != nil) {
        query = [query queryOrderedByFieldPath:fieldPath descending:[descending boolValue]];
      } else {
        // Invalid type.
      }
    }
  }
  id startAt = parameters[@"startAt"];
  if (startAt) {
    NSArray *startAtValues = startAt;
    query = [query queryStartingAtValues:startAtValues];
  }
  id startAtDocument = parameters[@"startAtDocument"];
  id startAfterDocument = parameters[@"startAfterDocument"];
  id endAtDocument = parameters[@"endAtDocument"];
  id endBeforeDocument = parameters[@"endBeforeDocument"];
  if (startAtDocument || startAfterDocument || endAtDocument || endBeforeDocument) {
    if ([orderBy count] == 0) {
      [NSException raise:@"No order by clause specified"
                  format:@"You need to order by at least one field when using {start/end}{At/"
                          "After/Before}Document as you need some value to e.g. start after."];
    }
    NSArray *orderByParameters = [orderBy lastObject];
    NSNumber *descending = orderByParameters[1];
    query = [query queryOrderedByFieldPath:FIRFieldPath.documentID
                                descending:[descending boolValue]];
  }
  if (startAtDocument) {
    query = [query
        queryStartingAtValues:getDocumentValues(startAtDocument, orderBy, isCollectionGroup)];
  }
  id startAfter = parameters[@"startAfter"];
  if (startAfter) {
    NSArray *startAfterValues = startAfter;
    query = [query queryStartingAfterValues:startAfterValues];
  }
  if (startAfterDocument) {
    query = [query
        queryStartingAfterValues:getDocumentValues(startAfterDocument, orderBy, isCollectionGroup)];
  }
  id endAt = parameters[@"endAt"];
  if (endAt) {
    NSArray *endAtValues = endAt;
    query = [query queryEndingAtValues:endAtValues];
  }
  if (endAtDocument) {
    query =
        [query queryEndingAtValues:getDocumentValues(endAtDocument, orderBy, isCollectionGroup)];
  }
  id endBefore = parameters[@"endBefore"];
  if (endBefore) {
    NSArray *endBeforeValues = endBefore;
    query = [query queryEndingBeforeValues:endBeforeValues];
  }
  if (endBeforeDocument) {
    query = [query
        queryEndingBeforeValues:getDocumentValues(endBeforeDocument, orderBy, isCollectionGroup)];
  }
  return query;
}

static FIRFirestoreSource getSource(NSDictionary *arguments) {
  NSString *source = arguments[@"source"];
  if ([@"server" isEqualToString:source]) {
    return FIRFirestoreSourceServer;
  }
  if ([@"cache" isEqualToString:source]) {
    return FIRFirestoreSourceCache;
  }
  return FIRFirestoreSourceDefault;
}

static NSDictionary *parseQuerySnapshot(FIRQuerySnapshot *snapshot) {
  NSMutableArray *paths = [NSMutableArray array];
  NSMutableArray *documents = [NSMutableArray array];
  NSMutableArray *metadatas = [NSMutableArray array];
  for (FIRDocumentSnapshot *document in snapshot.documents) {
    [paths addObject:document.reference.path];
    [documents addObject:document.data];
    [metadatas addObject:@{
      @"hasPendingWrites" : @(document.metadata.hasPendingWrites),
      @"isFromCache" : @(document.metadata.isFromCache),
    }];
  }
  NSMutableArray *documentChanges = [NSMutableArray array];
  for (FIRDocumentChange *documentChange in snapshot.documentChanges) {
    NSString *type;
    switch (documentChange.type) {
      case FIRDocumentChangeTypeAdded:
        type = @"DocumentChangeType.added";
        break;
      case FIRDocumentChangeTypeModified:
        type = @"DocumentChangeType.modified";
        break;
      case FIRDocumentChangeTypeRemoved:
        type = @"DocumentChangeType.removed";
        break;
    }
    [documentChanges addObject:@{
      @"type" : type,
      @"document" : documentChange.document.data,
      @"path" : documentChange.document.reference.path,
      @"oldIndex" : [NSNumber numberWithUnsignedInteger:documentChange.oldIndex],
      @"newIndex" : [NSNumber numberWithUnsignedInteger:documentChange.newIndex],
      @"metadata" : @{
        @"hasPendingWrites" : @(documentChange.document.metadata.hasPendingWrites),
        @"isFromCache" : @(documentChange.document.metadata.isFromCache),
      },
    }];
  }
  return @{
    @"paths" : paths,
    @"documentChanges" : documentChanges,
    @"documents" : documents,
    @"metadatas" : metadatas,
    @"metadata" : @{
      @"hasPendingWrites" : @(snapshot.metadata.hasPendingWrites),
      @"isFromCache" : @(snapshot.metadata.isFromCache),
    }
  };
}

const UInt8 DATE_TIME = 128;
const UInt8 GEO_POINT = 129;
const UInt8 DOCUMENT_REFERENCE = 130;
const UInt8 BLOB = 131;
const UInt8 ARRAY_UNION = 132;
const UInt8 ARRAY_REMOVE = 133;
const UInt8 DELETE = 134;
const UInt8 SERVER_TIMESTAMP = 135;
const UInt8 TIMESTAMP = 136;
const UInt8 INCREMENT_DOUBLE = 137;
const UInt8 INCREMENT_INTEGER = 138;
const UInt8 DOCUMENT_ID = 139;

@interface FirestoreWriter : FlutterStandardWriter
- (void)writeValue:(id)value;
@end

@implementation FirestoreWriter : FlutterStandardWriter
- (void)writeValue:(id)value {
  if ([value isKindOfClass:[NSDate class]]) {
    [self writeByte:DATE_TIME];
    NSDate *date = value;
    NSTimeInterval time = date.timeIntervalSince1970;
    SInt64 ms = (SInt64)(time * 1000.0);
    [self writeBytes:&ms length:8];
  } else if ([value isKindOfClass:[FIRTimestamp class]]) {
    FIRTimestamp *timestamp = value;
    SInt64 seconds = timestamp.seconds;
    int nanoseconds = timestamp.nanoseconds;
    [self writeByte:TIMESTAMP];
    [self writeBytes:(UInt8 *)&seconds length:8];
    [self writeBytes:(UInt8 *)&nanoseconds length:4];
  } else if ([value isKindOfClass:[FIRGeoPoint class]]) {
    FIRGeoPoint *geoPoint = value;
    Float64 latitude = geoPoint.latitude;
    Float64 longitude = geoPoint.longitude;
    [self writeByte:GEO_POINT];
    [self writeAlignment:8];
    [self writeBytes:(UInt8 *)&latitude length:8];
    [self writeBytes:(UInt8 *)&longitude length:8];
  } else if ([value isKindOfClass:[FIRDocumentReference class]]) {
    FIRDocumentReference *document = value;
    NSString *documentPath = [document path];
    [self writeByte:DOCUMENT_REFERENCE];
    [self writeUTF8:document.firestore.app.name];
    [self writeUTF8:documentPath];
  } else if ([value isKindOfClass:[NSData class]]) {
    NSData *blob = value;
    [self writeByte:BLOB];
    [self writeSize:(UInt32)blob.length];
    [self writeData:blob];
  } else {
    [super writeValue:value];
  }
}
@end

@interface FirestoreReader : FlutterStandardReader
- (id)readValueOfType:(UInt8)type;
@end

@implementation FirestoreReader
- (id)readValueOfType:(UInt8)type {
  switch (type) {
    case DATE_TIME: {
      SInt64 value;
      [self readBytes:&value length:8];
      return [NSDate dateWithTimeIntervalSince1970:(value / 1000.0)];
    }
    case TIMESTAMP: {
      SInt64 seconds;
      int nanoseconds;
      [self readBytes:&seconds length:8];
      [self readBytes:&nanoseconds length:4];
      return [[FIRTimestamp alloc] initWithSeconds:seconds nanoseconds:nanoseconds];
    }
    case GEO_POINT: {
      Float64 latitude;
      Float64 longitude;
      [self readAlignment:8];
      [self readBytes:&latitude length:8];
      [self readBytes:&longitude length:8];
      return [[FIRGeoPoint alloc] initWithLatitude:latitude longitude:longitude];
    }
    case DOCUMENT_REFERENCE: {
      NSString *appName = [self readUTF8];
      FIRFirestore *firestore = [FIRFirestore firestoreForApp:[FIRApp appNamed:appName]];
      NSString *documentPath = [self readUTF8];
      return [firestore documentWithPath:documentPath];
    }
    case BLOB: {
      UInt32 elementCount = [self readSize];
      return [self readData:elementCount];
    }
    case ARRAY_UNION: {
      return [FIRFieldValue fieldValueForArrayUnion:[self readValue]];
    }
    case ARRAY_REMOVE: {
      return [FIRFieldValue fieldValueForArrayRemove:[self readValue]];
    }
    case DELETE: {
      return [FIRFieldValue fieldValueForDelete];
    }
    case SERVER_TIMESTAMP: {
      return [FIRFieldValue fieldValueForServerTimestamp];
    }
    case INCREMENT_DOUBLE: {
      NSNumber *value = [self readValue];
      return [FIRFieldValue fieldValueForDoubleIncrement:value.doubleValue];
    }
    case INCREMENT_INTEGER: {
      NSNumber *value = [self readValue];
      return [FIRFieldValue fieldValueForIntegerIncrement:value.intValue];
    }
    case DOCUMENT_ID: {
      return [FIRFieldPath documentID];
    }
    default:
      return [super readValueOfType:type];
  }
}
@end

@interface FirestoreReaderWriter : FlutterStandardReaderWriter
- (FlutterStandardWriter *)writerWithData:(NSMutableData *)data;
- (FlutterStandardReader *)readerWithData:(NSData *)data;
@end

@implementation FirestoreReaderWriter
- (FlutterStandardWriter *)writerWithData:(NSMutableData *)data {
  return [[FirestoreWriter alloc] initWithData:data];
}
- (FlutterStandardReader *)readerWithData:(NSData *)data {
  return [[FirestoreReader alloc] initWithData:data];
}
@end

@interface FLTCloudFirestorePlugin ()
@property(nonatomic, retain) FlutterMethodChannel *channel;
@end

@implementation FLTCloudFirestorePlugin {
  NSMutableDictionary<NSNumber *, id<FIRListenerRegistration>> *_listeners;
  int _nextListenerHandle;
  NSMutableDictionary *transactions;
  NSMutableDictionary *transactionResults;
  NSMutableDictionary<NSNumber *, FIRWriteBatch *> *_batches;
  int _nextBatchHandle;
}

+ (void)registerWithRegistrar:(NSObject<FlutterPluginRegistrar> *)registrar {
  FirestoreReaderWriter *firestoreReaderWriter = [FirestoreReaderWriter new];
  FlutterMethodChannel *channel =
      [FlutterMethodChannel methodChannelWithName:@"plugins.flutter.io/cloud_firestore"
                                  binaryMessenger:[registrar messenger]
                                            codec:[FlutterStandardMethodCodec
                                                      codecWithReaderWriter:firestoreReaderWriter]];
  FLTCloudFirestorePlugin *instance = [[FLTCloudFirestorePlugin alloc] init];
  instance.channel = channel;
  [registrar addMethodCallDelegate:instance channel:channel];

  SEL sel = NSSelectorFromString(@"registerLibrary:withVersion:");
  if ([FIRApp respondsToSelector:sel]) {
    [FIRApp performSelector:sel withObject:LIBRARY_NAME withObject:LIBRARY_VERSION];
  }
}

- (instancetype)init {
  self = [super init];
  if (self) {
    if (![FIRApp appNamed:@"__FIRAPP_DEFAULT"]) {
      NSLog(@"Configuring the default Firebase app...");
      [FIRApp configure];
      NSLog(@"Configured the default Firebase app %@.", [FIRApp defaultApp].name);
    }
    _listeners = [NSMutableDictionary<NSNumber *, id<FIRListenerRegistration>> dictionary];
    _batches = [NSMutableDictionary<NSNumber *, FIRWriteBatch *> dictionary];
    _nextListenerHandle = 0;
    _nextBatchHandle = 0;
    transactions = [NSMutableDictionary<NSNumber *, FIRTransaction *> dictionary];
    transactionResults = [NSMutableDictionary<NSNumber *, id> dictionary];
  }
  return self;
}

- (void)handleMethodCall:(FlutterMethodCall *)call result:(FlutterResult)result {
  __weak __typeof__(self) weakSelf = self;
  void (^defaultCompletionBlock)(NSError *) = ^(NSError *error) {
    result(getFlutterError(error));
  };
  if ([@"Firestore#runTransaction" isEqualToString:call.method]) {
    [getFirestore(call.arguments)
        runTransactionWithBlock:^id(FIRTransaction *transaction, NSError **pError) {
          NSNumber *transactionId = call.arguments[@"transactionId"];
          NSNumber *transactionTimeout = call.arguments[@"transactionTimeout"];

          self->transactions[transactionId] = transaction;

          dispatch_semaphore_t semaphore = dispatch_semaphore_create(0);

          [weakSelf.channel invokeMethod:@"DoTransaction"
                               arguments:call.arguments
                                  result:^(id doTransactionResult) {
                                    FLTCloudFirestorePlugin *currentSelf = weakSelf;
                                    currentSelf->transactionResults[transactionId] =
                                        doTransactionResult;
                                    dispatch_semaphore_signal(semaphore);
                                  }];

          dispatch_semaphore_wait(
              semaphore,
              dispatch_time(DISPATCH_TIME_NOW, [transactionTimeout integerValue] * 1000000));

          return self->transactionResults[transactionId];
        }
        completion:^(id transactionResult, NSError *error) {
          if (error != nil) {
            result([FlutterError errorWithCode:[NSString stringWithFormat:@"%ld", (long)error.code]
                                       message:error.localizedDescription
                                       details:nil]);
          }
          result(transactionResult);
        }];
  } else if ([@"Transaction#get" isEqualToString:call.method]) {
    dispatch_async(dispatch_get_global_queue(DISPATCH_QUEUE_PRIORITY_DEFAULT, 0), ^{
      NSNumber *transactionId = call.arguments[@"transactionId"];
      FIRDocumentReference *document = getDocumentReference(call.arguments);
      FIRTransaction *transaction = self->transactions[transactionId];
      NSError *error = [[NSError alloc] init];

      FIRDocumentSnapshot *snapshot = [transaction getDocument:document error:&error];

      if (error != nil) {
        result([FlutterError errorWithCode:[NSString stringWithFormat:@"%tu", [error code]]
                                   message:[error localizedDescription]
                                   details:nil]);
      } else if (snapshot != nil) {
        result(@{
          @"path" : snapshot.reference.path,
          @"data" : snapshot.exists ? snapshot.data : [NSNull null],
          @"metadata" : @{
            @"hasPendingWrites" : @(snapshot.metadata.hasPendingWrites),
            @"isFromCache" : @(snapshot.metadata.isFromCache),
          },
        });
      } else {
        result(nil);
      }
    });
  } else if ([@"Transaction#update" isEqualToString:call.method]) {
    dispatch_async(dispatch_get_global_queue(DISPATCH_QUEUE_PRIORITY_DEFAULT, 0), ^{
      NSNumber *transactionId = call.arguments[@"transactionId"];
      FIRDocumentReference *document = getDocumentReference(call.arguments);
      FIRTransaction *transaction = self->transactions[transactionId];

      [transaction updateData:call.arguments[@"data"] forDocument:document];
      result(nil);
    });
  } else if ([@"Transaction#set" isEqualToString:call.method]) {
    dispatch_async(dispatch_get_global_queue(DISPATCH_QUEUE_PRIORITY_DEFAULT, 0), ^{
      NSNumber *transactionId = call.arguments[@"transactionId"];
      FIRDocumentReference *document = getDocumentReference(call.arguments);
      FIRTransaction *transaction = self->transactions[transactionId];

      [transaction setData:call.arguments[@"data"] forDocument:document];
      result(nil);
    });
  } else if ([@"Transaction#delete" isEqualToString:call.method]) {
    dispatch_async(dispatch_get_global_queue(DISPATCH_QUEUE_PRIORITY_DEFAULT, 0), ^{
      NSNumber *transactionId = call.arguments[@"transactionId"];
      FIRDocumentReference *document = getDocumentReference(call.arguments);
      FIRTransaction *transaction = self->transactions[transactionId];

      [transaction deleteDocument:document];
      result(nil);
    });
  } else if ([@"DocumentReference#setData" isEqualToString:call.method]) {
    NSDictionary *options = call.arguments[@"options"];
    FIRDocumentReference *document = getDocumentReference(call.arguments);
    if (![options isEqual:[NSNull null]] &&
        [options[@"merge"] isEqual:[NSNumber numberWithBool:YES]]) {
      [document setData:call.arguments[@"data"] merge:YES completion:defaultCompletionBlock];
    } else {
      [document setData:call.arguments[@"data"] completion:defaultCompletionBlock];
    }
  } else if ([@"DocumentReference#updateData" isEqualToString:call.method]) {
    FIRDocumentReference *document = getDocumentReference(call.arguments);
    [document updateData:call.arguments[@"data"] completion:defaultCompletionBlock];
  } else if ([@"DocumentReference#delete" isEqualToString:call.method]) {
    FIRDocumentReference *document = getDocumentReference(call.arguments);
    [document deleteDocumentWithCompletion:defaultCompletionBlock];
  } else if ([@"DocumentReference#get" isEqualToString:call.method]) {
    FIRDocumentReference *document = getDocumentReference(call.arguments);
    FIRFirestoreSource source = getSource(call.arguments);
    [document
        getDocumentWithSource:source
                   completion:^(FIRDocumentSnapshot *_Nullable snapshot, NSError *_Nullable error) {
                     if (snapshot == nil) {
                       result(getFlutterError(error));
                     } else {
                       result(@{
                         @"path" : snapshot.reference.path,
                         @"data" : snapshot.exists ? snapshot.data : [NSNull null],
                         @"metadata" : @{
                           @"hasPendingWrites" : @(snapshot.metadata.hasPendingWrites),
                           @"isFromCache" : @(snapshot.metadata.isFromCache),
                         },
                       });
                     }
                   }];
  } else if ([@"Query#addSnapshotListener" isEqualToString:call.method]) {
    __block NSNumber *handle = [NSNumber numberWithInt:_nextListenerHandle++];
    FIRQuery *query;
    @try {
      query = getQuery(call.arguments);
    } @catch (NSException *exception) {
      result([FlutterError errorWithCode:@"invalid_query"
                                 message:[exception name]
                                 details:[exception reason]]);
    }
    NSNumber *includeMetadataChanges = call.arguments[@"includeMetadataChanges"];
    id<FIRListenerRegistration> listener = [query
        addSnapshotListenerWithIncludeMetadataChanges:includeMetadataChanges.boolValue
                                             listener:^(FIRQuerySnapshot *_Nullable snapshot,
                                                        NSError *_Nullable error) {
                                               if (snapshot == nil) {
                                                 result(getFlutterError(error));
                                                 return;
                                               }
                                               NSMutableDictionary *arguments =
                                                   [parseQuerySnapshot(snapshot) mutableCopy];
                                               [arguments setObject:handle forKey:@"handle"];
                                               [weakSelf.channel invokeMethod:@"QuerySnapshot"
                                                                    arguments:arguments];
                                             }];
    _listeners[handle] = listener;
    result(handle);
  } else if ([@"DocumentReference#addSnapshotListener" isEqualToString:call.method]) {
    __block NSNumber *handle = [NSNumber numberWithInt:_nextListenerHandle++];
    FIRDocumentReference *document = getDocumentReference(call.arguments);
    NSNumber *includeMetadataChanges = call.arguments[@"includeMetadataChanges"];
    id<FIRListenerRegistration> listener = [document
        addSnapshotListenerWithIncludeMetadataChanges:includeMetadataChanges.boolValue
                                             listener:^(FIRDocumentSnapshot *snapshot,
                                                        NSError *_Nullable error) {
                                               if (snapshot == nil) {
                                                 result(getFlutterError(error));
                                                 return;
                                               }
                                               [weakSelf.channel
                                                   invokeMethod:@"DocumentSnapshot"
                                                      arguments:@{
                                                        @"handle" : handle,
                                                        @"path" : snapshot ? snapshot.reference.path
                                                                           : [NSNull null],
                                                        @"data" : snapshot.exists ? snapshot.data
                                                                                  : [NSNull null],
                                                        @"metadata" : snapshot ? @{
                                                          @"hasPendingWrites" :
                                                              @(snapshot.metadata.hasPendingWrites),
                                                          @"isFromCache" :
                                                              @(snapshot.metadata.isFromCache),
                                                        }
                                                                               : [NSNull null],
                                                      }];
                                             }];
    _listeners[handle] = listener;
    result(handle);
  } else if ([@"Query#getDocuments" isEqualToString:call.method]) {
    FIRQuery *query;
    FIRFirestoreSource source = getSource(call.arguments);
    @try {
      query = getQuery(call.arguments);
    } @catch (NSException *exception) {
      result([FlutterError errorWithCode:@"invalid_query"
                                 message:[exception name]
                                 details:[exception reason]]);
    }

    [query
        getDocumentsWithSource:source
                    completion:^(FIRQuerySnapshot *_Nullable snapshot, NSError *_Nullable error) {
                      if (snapshot == nil) {
                        result(getFlutterError(error));
                        return;
                      }
                      result(parseQuerySnapshot(snapshot));
                    }];
  } else if ([@"removeListener" isEqualToString:call.method]) {
    NSNumber *handle = call.arguments[@"handle"];
    [[_listeners objectForKey:handle] remove];
    [_listeners removeObjectForKey:handle];
    result(nil);
  } else if ([@"WriteBatch#create" isEqualToString:call.method]) {
    __block NSNumber *handle = [NSNumber numberWithInt:_nextBatchHandle++];
    FIRWriteBatch *batch = [getFirestore(call.arguments) batch];
    _batches[handle] = batch;
    result(handle);
  } else if ([@"WriteBatch#setData" isEqualToString:call.method]) {
    NSNumber *handle = call.arguments[@"handle"];
    NSDictionary *options = call.arguments[@"options"];
    FIRDocumentReference *document = getDocumentReference(call.arguments);
    FIRWriteBatch *batch = [_batches objectForKey:handle];
    if (![options isEqual:[NSNull null]] &&
        [options[@"merge"] isEqual:[NSNumber numberWithBool:YES]]) {
      [batch setData:call.arguments[@"data"] forDocument:document merge:YES];
    } else {
      [batch setData:call.arguments[@"data"] forDocument:document];
    }
    result(nil);
  } else if ([@"WriteBatch#updateData" isEqualToString:call.method]) {
    NSNumber *handle = call.arguments[@"handle"];
    FIRDocumentReference *document = getDocumentReference(call.arguments);
    FIRWriteBatch *batch = [_batches objectForKey:handle];
    [batch updateData:call.arguments[@"data"] forDocument:document];
    result(nil);
  } else if ([@"WriteBatch#delete" isEqualToString:call.method]) {
    NSNumber *handle = call.arguments[@"handle"];
    FIRDocumentReference *document = getDocumentReference(call.arguments);
    FIRWriteBatch *batch = [_batches objectForKey:handle];
    [batch deleteDocument:document];
    result(nil);
  } else if ([@"WriteBatch#commit" isEqualToString:call.method]) {
    NSNumber *handle = call.arguments[@"handle"];
    FIRWriteBatch *batch = [_batches objectForKey:handle];
    [batch commitWithCompletion:defaultCompletionBlock];
    [_batches removeObjectForKey:handle];
  } else if ([@"Firestore#enablePersistence" isEqualToString:call.method]) {
    bool enable = (bool)call.arguments[@"enable"];
    FIRFirestoreSettings *settings = [[FIRFirestoreSettings alloc] init];
    settings.persistenceEnabled = enable;
    FIRFirestore *db = getFirestore(call.arguments);
    db.settings = settings;
    result(nil);
  } else if ([@"Firestore#settings" isEqualToString:call.method]) {
    FIRFirestoreSettings *settings = [[FIRFirestoreSettings alloc] init];
    if (![call.arguments[@"persistenceEnabled"] isEqual:[NSNull null]]) {
      settings.persistenceEnabled = (bool)call.arguments[@"persistenceEnabled"];
    }
    if (![call.arguments[@"host"] isEqual:[NSNull null]]) {
      settings.host = (NSString *)call.arguments[@"host"];
    }
    if (![call.arguments[@"sslEnabled"] isEqual:[NSNull null]]) {
      settings.sslEnabled = (bool)call.arguments[@"sslEnabled"];
    }
    if (![call.arguments[@"timestampsInSnapshotsEnabled"] isEqual:[NSNull null]]) {
      settings.timestampsInSnapshotsEnabled = (bool)call.arguments[@"timestampsInSnapshotsEnabled"];
    }
    if (![call.arguments[@"cacheSizeBytes"] isEqual:[NSNull null]]) {
      settings.cacheSizeBytes = ((NSNumber *)call.arguments[@"cacheSizeBytes"]).intValue;
    }
    FIRFirestore *db = getFirestore(call.arguments);
    db.settings = settings;
    result(nil);
  } else {
    result(FlutterMethodNotImplemented);
  }
}

@end<|MERGE_RESOLUTION|>--- conflicted
+++ resolved
@@ -143,21 +143,29 @@
         // Invalid type.
       }
     } else if ([op isEqualToString:@"array-contains"]) {
-<<<<<<< HEAD
-      query = [query queryWhereField:fieldName arrayContains:value];
+      if (fieldName != nil) {
+        query = [query queryWhereField:fieldName arrayContains:value];
+      } else if (fieldPath != nil) {
+        query = [query queryWhereFieldPath:fieldPath arrayContains:value];
+      } else {
+        // Invalid type.
+      }
     } else if ([op isEqualToString:@"array-contains-any"]) {
-      query = [query queryWhereField:fieldName arrayContainsAny:value];
+      if (fieldName != nil) {
+        query = [query queryWhereField:fieldName arrayContainsAny:value];
+      } else if (fieldPath != nil) {
+        query = [query queryWhereFieldPath:fieldPath arrayContains:value];
+      } else {
+        // Invalid type.
+      }
     } else if ([op isEqualToString:@"in"]) {
-      query = [query queryWhereField:fieldName in:value];
-=======
-      if (fieldName != nil) {
-        query = [query queryWhereField:fieldName arrayContains:value];
-      } else if (fieldPath != nil) {
-        query = [query queryWhereFieldPath:fieldPath arrayContains:value];
-      } else {
-        // Invalid type.
-      }
->>>>>>> 16ed623b
+      if (fieldName != nil) {
+        query = [query queryWhereField:fieldName in:value];
+      } else if (fieldPath != nil) {
+        query = [query queryWhereFieldPath:fieldPath in:value];
+      } else {
+        // Invalid type.
+      }
     } else {
       // Unsupported operator
     }
