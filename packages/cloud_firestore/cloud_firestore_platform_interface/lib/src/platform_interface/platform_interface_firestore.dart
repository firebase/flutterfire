--- conflicted
+++ resolved
@@ -4,12 +4,9 @@
 // BSD-style license that can be found in the LICENSE file.
 
 import 'dart:async';
-<<<<<<< HEAD
-=======
 // TODO(Lyokone): remove once we bump Flutter SDK min version to 3.3
 // ignore: unnecessary_import
 import 'dart:typed_data';
->>>>>>> 49921a43
 
 import 'package:firebase_core/firebase_core.dart';
 import 'package:flutter/foundation.dart';
