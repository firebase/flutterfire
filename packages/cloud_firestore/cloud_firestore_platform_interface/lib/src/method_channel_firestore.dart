--- conflicted
+++ resolved
@@ -45,12 +45,8 @@
 
   static bool _initialized = false;
 
-<<<<<<< HEAD
-  /// [MethodChannel] used to communicate with the native plugin
+  /// The [MethodChannel] used to communicate with the native plugin
   @visibleForTesting
-=======
-  /// The [MethodChannel] used to communicate with the native plugin
->>>>>>> b0e5c5e2
   static const MethodChannel channel = MethodChannel(
     'plugins.flutter.io/cloud_firestore',
     StandardMethodCodec(FirestoreMessageCodec()),
