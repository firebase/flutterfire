// ignore_for_file: require_trailing_commas
// Copyright 2020 The Chromium Authors. All rights reserved.
// Use of this source code is governed by a BSD-style license that can be
// found in the LICENSE file.

import 'package:flutter/foundation.dart';

/// Specifies custom configurations for your Cloud Firestore instance.
///
/// You must set these before invoking any other methods.
@immutable
class Settings {
  /// Creates an instance for these [Settings].
  const Settings({
    this.persistenceEnabled,
    this.host,
    this.sslEnabled,
    this.cacheSizeBytes,
    this.ignoreUndefinedProperties = false,
  });

  /// Constant used to indicate the LRU garbage collection should be disabled.
  ///
  /// Set this value as the cacheSizeBytes on the settings passed to the Firestore instance.
  static const int CACHE_SIZE_UNLIMITED = -1;

  /// Attempts to enable persistent storage, if possible.
  /// This setting has no effect on Web, for Web use [FirebaseFirestore.enablePersistence] instead.
  final bool? persistenceEnabled;

  /// The hostname to connect to.
  final String? host;

  /// Whether to use SSL when connecting.
  final bool? sslEnabled;

  /// An approximate cache size threshold for the on-disk data.
  ///
  /// If the cache grows beyond this size, Firestore will start removing data that hasn't
  /// been recently used. The size is not a guarantee that the cache will stay
  /// below that size, only that if the cache exceeds the given size, cleanup
  /// will be attempted.
  ///
  /// The default value is 40 MB. The threshold must be set to at least 1 MB,
  /// and can be set to [Settings.CACHE_SIZE_UNLIMITED] to disable garbage collection.
  final int? cacheSizeBytes;

  /// Whether to skip nested properties that are set to undefined during object serialization.
<<<<<<< HEAD
=======
  ///
>>>>>>> 81ec08fd
  /// If set to true, these properties are skipped and not written to Firestore. If set to false
  /// or omitted, the SDK throws an exception when it encounters properties of type undefined.
  /// Web only.
  final bool ignoreUndefinedProperties;

  /// Returns the settings as a [Map]
  Map<String, dynamic> get asMap {
    return {
      'persistenceEnabled': persistenceEnabled,
      'host': host,
      'sslEnabled': sslEnabled,
      'cacheSizeBytes': cacheSizeBytes,
<<<<<<< HEAD
      if (ignoreUndefinedProperties) 'ignoreUndefinedProperties': true,
=======
      if (kIsWeb) 'ignoreUndefinedProperties': ignoreUndefinedProperties,
>>>>>>> 81ec08fd
    };
  }

  Settings copyWith({
    bool? persistenceEnabled,
    String? host,
    bool? sslEnabled,
    int? cacheSizeBytes,
    bool? ignoreUndefinedProperties,
  }) =>
      Settings(
        persistenceEnabled: persistenceEnabled ?? this.persistenceEnabled,
        host: host ?? this.host,
        sslEnabled: sslEnabled ?? this.sslEnabled,
        cacheSizeBytes: cacheSizeBytes ?? this.cacheSizeBytes,
        ignoreUndefinedProperties:
            ignoreUndefinedProperties ?? this.ignoreUndefinedProperties,
      );

  @override
  bool operator ==(Object other) =>
      other is Settings &&
      other.runtimeType == runtimeType &&
      other.persistenceEnabled == persistenceEnabled &&
      other.host == host &&
      other.sslEnabled == sslEnabled &&
      other.cacheSizeBytes == cacheSizeBytes &&
      other.ignoreUndefinedProperties == ignoreUndefinedProperties;

  @override
  int get hashCode => Object.hash(
        runtimeType,
        persistenceEnabled,
        host,
        sslEnabled,
        cacheSizeBytes,
        ignoreUndefinedProperties,
      );

  @override
  String toString() => 'Settings(${asMap.toString()})';
}<|MERGE_RESOLUTION|>--- conflicted
+++ resolved
@@ -46,10 +46,7 @@
   final int? cacheSizeBytes;
 
   /// Whether to skip nested properties that are set to undefined during object serialization.
-<<<<<<< HEAD
-=======
   ///
->>>>>>> 81ec08fd
   /// If set to true, these properties are skipped and not written to Firestore. If set to false
   /// or omitted, the SDK throws an exception when it encounters properties of type undefined.
   /// Web only.
@@ -62,11 +59,7 @@
       'host': host,
       'sslEnabled': sslEnabled,
       'cacheSizeBytes': cacheSizeBytes,
-<<<<<<< HEAD
-      if (ignoreUndefinedProperties) 'ignoreUndefinedProperties': true,
-=======
       if (kIsWeb) 'ignoreUndefinedProperties': ignoreUndefinedProperties,
->>>>>>> 81ec08fd
     };
   }
 
