--- conflicted
+++ resolved
@@ -272,12 +272,12 @@
       _pigeonParameters,
       _pointer.path,
       pigeonApp,
-<<<<<<< HEAD
       [
         AggregateQuery(
           type: AggregateType.count,
         )
       ],
+      isCollectionGroupQuery,
     );
   }
 
@@ -294,6 +294,7 @@
           field: field,
         )
       ],
+      isCollectionGroupQuery,
     );
   }
 
@@ -310,9 +311,7 @@
           field: field,
         )
       ],
-=======
       isCollectionGroupQuery,
->>>>>>> eb9c7874
     );
   }
 
