--- conflicted
+++ resolved
@@ -5,27 +5,15 @@
 import 'package:firebase_core/firebase_core.dart';
 import 'package:flutter/services.dart';
 
-<<<<<<< HEAD
-/// Catches a [PlatformException] and converts it into a [FirebaseException] if
-/// it was intentially caught on the native platform.
-FutureOr<Map<String, dynamic>> catchPlatformException(Object exception,
-    [StackTrace stackTrace]) async {
-=======
 /// Catches a [PlatformException] and returns an [Exception].
 ///
 /// If the [Exception] is a [PlatformException], a [FirebaseException] is returned.
-Exception convertPlatformException(Object exception) {
->>>>>>> 2273334b
+Exception convertPlatformException(Object exception, [StackTrace stackTrace]) {
   if (exception is! Exception || exception is! PlatformException) {
     throw exception;
   }
 
-<<<<<<< HEAD
-  throw platformExceptionToFirebaseException(
-      exception as PlatformException, stackTrace);
-=======
-  return platformExceptionToFirebaseException(exception as PlatformException);
->>>>>>> 2273334b
+  return platformExceptionToFirebaseException(exception as PlatformException, stackTrace);
 }
 
 /// Converts a [PlatformException] into a [FirebaseException].
