// Copyright 2017, the Chromium project authors.  Please see the AUTHORS file
// for details. All rights reserved. Use of this source code is governed by a
// BSD-style license that can be found in the LICENSE file.
import 'dart:async';

import 'package:cloud_firestore_platform_interface/cloud_firestore_platform_interface.dart';
import 'package:firebase_core/firebase_core.dart';
import 'package:flutter/services.dart';

import 'method_channel_collection_reference.dart';
import 'method_channel_document_reference.dart';
import 'method_channel_query.dart';
import 'method_channel_transaction.dart';
import 'method_channel_write_batch.dart';
import 'utils/firestore_message_codec.dart';
import 'utils/exception.dart';

/// The entry point for accessing a Firestore.
///
/// You can get an instance by calling [FirebaseFirestore.instance].
class MethodChannelFirebaseFirestore extends FirebaseFirestorePlatform {
  /// Create an instance of [MethodChannelFirebaseFirestore] with optional [FirebaseApp]
<<<<<<< HEAD
  MethodChannelFirebaseFirestore({FirebaseApp app}) : super(appInstance: app);
=======
  MethodChannelFirebaseFirestore({FirebaseApp /*!*/ app})
      : super(appInstance: app) {
    if (_initialized) return;
    channel.setMethodCallHandler((MethodCall call) async {
      switch (call.method) {
        case 'Firestore#snapshotsInSync':
          return _handleSnapshotsInSync(call.arguments);
          break;
        case 'QuerySnapshot#event':
          return _handleQuerySnapshotEvent(call.arguments);
          break;
        case 'QuerySnapshot#error':
          return _handleQuerySnapshotError(call.arguments);
          break;
        case 'DocumentSnapshot#event':
          return _handleDocumentSnapshotEvent(call.arguments);
          break;
        case 'DocumentSnapshot#error':
          return _handleDocumentSnapshotError(call.arguments);
          break;
        case 'Transaction#attempt':
          return _handleTransactionAttempt(call.arguments);
          break;
        default:
          throw UnimplementedError("${call.method} has not been implemented");
      }
    });
    _initialized = true;
  }

  static int _methodChannelHandleId = 0;
>>>>>>> 76075179

  /// The [Settings] for this [MethodChannelFirebaseFirestore] instance.
  Settings _settings = Settings();

<<<<<<< HEAD
  /// Attach a [FirebaseException] to a given [StreamController].
  static void forwardErrorToController(
      StreamController controller, dynamic arguments) async {
    if (controller == null) {
      return;
    }

    if (!(arguments is Map)) {
      controller.addError('Internal Error');
=======
  /// Increments and returns the next channel ID handler for Firestore.
  static int get nextMethodChannelHandleId => _methodChannelHandleId++;

  /// When a [snapshotsInSync] event is fired on the [MethodChannel], trigger
  /// a new Stream event.
  void _handleSnapshotsInSync(Map<dynamic, dynamic> arguments) async {
    if (!snapshotInSyncObservers.containsKey(arguments['handle'])) {
      return;
    }

    snapshotInSyncObservers[arguments['handle']] /*!*/ .add(null);
  }

  /// When a [QuerySnapshot] event is fired on the [MethodChannel],
  /// add a [MethodChannelQuerySnapshot] to the [StreamController].
  void _handleQuerySnapshotEvent(Map<dynamic, dynamic> arguments) async {
    if (!queryObservers.containsKey(arguments['handle'])) {
      return;
    }

    try {
      queryObservers[arguments['handle']] /*!*/
          .add(MethodChannelQuerySnapshot(this, arguments['snapshot']));
    } catch (error) {
      _handleQuerySnapshotError(<dynamic, dynamic>{
        'handle': arguments['handle'],
        'error': error,
      });
    }
  }

  /// When a [QuerySnapshot] error event is fired on the [MethodChannel],
  /// send the [StreamController] the arguments to throw a [FirebaseException].
  void _handleQuerySnapshotError(Map<dynamic, dynamic> arguments) {
    _handleError(queryObservers[arguments['handle']], arguments);
  }

  /// When a [DocumentSnapshot] event is fired on the [MethodChannel],
  /// add a [DocumentSnapshotPlatform] to the [StreamController].
  void _handleDocumentSnapshotEvent(Map<dynamic, dynamic> arguments) async {
    if (!documentObservers.containsKey(arguments['handle'])) {
      return;
    }

    try {
      Map<String, dynamic> snapshotMap =
          Map<String, dynamic>.from(arguments['snapshot']);
      final DocumentSnapshotPlatform snapshot = DocumentSnapshotPlatform(
        this,
        snapshotMap['path'],
        <String, dynamic>{
          'data': snapshotMap['data'],
          'metadata': snapshotMap['metadata'],
        },
      );
      documentObservers[arguments['handle']] /*!*/ .add(snapshot);
    } catch (error) {
      _handleDocumentSnapshotError(<dynamic, dynamic>{
        'handle': arguments['handle'],
        'error': error,
      });
    }
  }

  /// When a [DocumentSnapshot] error event is fired on the [MethodChannel],
  /// send the [StreamController] the arguments to throw a [FirebaseException].
  void _handleDocumentSnapshotError(Map<dynamic, dynamic> arguments) {
    _handleError(documentObservers[arguments['handle']], arguments);
  }

  /// When a transaction is attempted, it sends a [MethodChannel] call.
  /// The user handler is executed, and the result or error is emitted via
  /// a stream to the [runTransaction] handler. Once the handler has completed,
  /// a response to continue (with commands) or abort the transaction is sent.
  Future<Map<String, dynamic>> _handleTransactionAttempt(
      Map<dynamic, dynamic> arguments) async {
    final int /*!*/ transactionId = arguments['transactionId'];
    final TransactionPlatform transaction =
        MethodChannelTransaction(transactionId, arguments["appName"]);
    final StreamController controller =
        _transactionStreamControllerHandlers[transactionId] /*!*/;

    try {
      dynamic result =
          await _transactionHandlers[transactionId] /*!*/ (transaction);

      // Broadcast the result. This allows the [runTransaction] handler to update
      // the current result. We can't send the result to native, since in some
      // cases it could be a non-primitive which would lose it's context (e.g.
      // returning a [DocumentSnapshot]).
      // If the transaction re-runs, the result will be updated.
      controller.add(result);

      // Once the user Future has completed, send the commands to native
      // to process the transaction.
      return <String, dynamic>{
        'type': 'SUCCESS',
        'commands': transaction.commands,
      };
    } catch (error) {
      // Allow the [runTransaction] method to listen to an error.
      controller.addError(error);

      // Signal native that a user error occurred, and finish the
      // transaction
      return <String, dynamic>{
        'type': 'ERROR',
      };
    }
  }

  /// Attach a [FirebaseException] to a given [StreamController].
  void _handleError(StreamController /*?*/ controller,
      Map<dynamic, dynamic> arguments) async {
    if (controller == null) {
>>>>>>> 76075179
      return;
    }

    if (arguments['error'] is Map) {
      // Map means its an error from Native.
      Map<String, dynamic> errorMap =
          Map<String, dynamic>.from(arguments['error']);

      FirebaseException exception = FirebaseException(
        plugin: 'cloud_firestore',
        code: errorMap['code'],
        message: errorMap['message'],
      );
      controller.addError(exception);
    } else {
      // A non-map value means the error occurred in Dart, e.g. a type conversion issue,
      // this means it is most likely a library issue that should be reported so
      // it can be fixed.
      controller.addError(arguments['error']);
    }
  }

  /// The [FirebaseApp] instance to which this [FirebaseDatabase] belongs.
  ///
  /// If null, the default [FirebaseApp] is used.

  /// The [MethodChannel] used to communicate with the native plugin
  static MethodChannel channel = MethodChannel(
    'plugins.flutter.io/firebase_firestore',
    StandardMethodCodec(FirestoreMessageCodec()),
  );

<<<<<<< HEAD
  /// The [EventChannel] used for query snapshots
  static EventChannel querySnapshotChannel(String id) {
    return EventChannel(
      'plugins.flutter.io/firebase_firestore/query/$id',
      StandardMethodCodec(FirestoreMessageCodec()),
    );
  }
=======
  /// A map containing all the pending Query Observers, keyed by their id.
  /// This is shared amongst all [MethodChannelQuery] objects, and the `QuerySnapshot`
  /// `MethodCall` handler initialized in the constructor of this class.
  static final Map<int, StreamController<QuerySnapshotPlatform> /*!*/ >
      queryObservers = <int, StreamController<QuerySnapshotPlatform> /*!*/ >{};

  /// A map containing all the pending Document Observers, keyed by their id.
  /// This is shared amongst all [MethodChannelDocumentReference] objects, and the
  /// `DocumentSnapshot` `MethodCall` handler initialized in the constructor of this class.
  static final Map<int, StreamController<DocumentSnapshotPlatform> /*!*/ >
      documentObservers =
      <int, StreamController<DocumentSnapshotPlatform> /*!*/ >{};

  /// A map containing all observes for the [snapshotsInSync] method.
  static final Map<int, StreamController<void> /*!*/ > snapshotInSyncObservers =
      <int, StreamController<void> /*!*/ >{};

  /// Stores the users [TransactionHandlers] for usage when a transaction is
  /// running.
  static final Map<int, TransactionHandler /*!*/ > _transactionHandlers =
      <int, TransactionHandler /*!*/ >{};
>>>>>>> 76075179

  /// The [EventChannel] used for document snapshots
  static EventChannel documentSnapshotChannel(String id) {
    return EventChannel(
      'plugins.flutter.io/firebase_firestore/document/$id',
      StandardMethodCodec(FirestoreMessageCodec()),
    );
  }

  /// The [EventChannel] used for snapshotsInSync
  static EventChannel snapshotsInSyncChannel(String id) {
    return EventChannel(
      'plugins.flutter.io/firebase_firestore/snapshotsInSync/$id',
      StandardMethodCodec(FirestoreMessageCodec()),
    );
  }

  /// Gets a [FirebaseFirestorePlatform] with specific arguments such as a different
  /// [FirebaseApp].
  @override
  FirebaseFirestorePlatform delegateFor({/*required*/ FirebaseApp app}) {
    return MethodChannelFirebaseFirestore(app: app);
  }

  @override
  WriteBatchPlatform batch() => MethodChannelWriteBatch(this);

  @override
  Future<void> clearPersistence() async {
    try {
      await channel
          .invokeMethod<void>('Firestore#clearPersistence', <String, dynamic>{
        'firestore': this,
      });
    } catch (e) {
      throw convertPlatformException(e);
    }
  }

  @override
  Future<void> enablePersistence(
      [PersistenceSettings /*?*/ persistenceSettings]) async {
    throw UnimplementedError(
        'enablePersistence() is only available for Web. Use [Settings.persistenceEnabled] for other platforms.');
  }

  @override
  CollectionReferencePlatform collection(String path) {
    return MethodChannelCollectionReference(this, path);
  }

  @override
  QueryPlatform collectionGroup(String path) {
    return MethodChannelQuery(this, path, isCollectionGroupQuery: true);
  }

  @override
  Future<void> disableNetwork() async {
    try {
      await channel
          .invokeMethod<void>('Firestore#disableNetwork', <String, dynamic>{
        'firestore': this,
      });
    } catch (e) {
      throw convertPlatformException(e);
    }
  }

  @override
  DocumentReferencePlatform doc(String path) {
    return MethodChannelDocumentReference(this, path);
  }

  @override
  Future<void> enableNetwork() async {
    try {
      await channel
          .invokeMethod<void>('Firestore#enableNetwork', <String, dynamic>{
        'firestore': this,
      });
    } catch (e) {
      throw convertPlatformException(e);
    }
  }

  @override
  Stream<void> snapshotsInSync() {
<<<<<<< HEAD
    StreamSubscription<dynamic> snapshotStream;
    StreamController<void> controller; // ignore: close_sinks

    controller = StreamController<void>.broadcast(
      onListen: () async {
        final observerId = await MethodChannelFirebaseFirestore.channel
            .invokeMethod<String>('SnapshotsInSync#setup');

        snapshotStream =
            MethodChannelFirebaseFirestore.snapshotsInSyncChannel(observerId)
                .receiveBroadcastStream(
=======
    int handle = MethodChannelFirebaseFirestore.nextMethodChannelHandleId;

    StreamController<QuerySnapshotPlatform /*!*/ >
        controller; // ignore: close_sinks
    controller = StreamController<QuerySnapshotPlatform /*!*/ >.broadcast(
      onListen: () {
        MethodChannelFirebaseFirestore.snapshotInSyncObservers[handle] =
            controller /*!*/;
        MethodChannelFirebaseFirestore.channel.invokeMethod<int>(
          'Firestore#addSnapshotsInSyncListener',
>>>>>>> 76075179
          <String, dynamic>{
            'firestore': this,
          },
        ).listen((event) {
          controller.add(null);
        }, onError: (error, stack) {
          forwardErrorToController(controller, error);
        });
      },
      onCancel: () {
        snapshotStream?.cancel();
      },
    );

    return controller.stream;
  }

  @override
  Future<T /*?*/ > runTransaction<T>(
    TransactionHandler<T> transactionHandler, {
    Duration timeout = const Duration(seconds: 30),
  }) async {
    assert(timeout.inMilliseconds > 0,
        'Transaction timeout must be more than 0 milliseconds');

    final String transactionId =
        await MethodChannelFirebaseFirestore.channel.invokeMethod<String>(
      'Transaction#create',
    );

<<<<<<< HEAD
    StreamSubscription<dynamic> snapshotStream;

    Completer<T> completer = Completer();
=======
    T /*?*/ result;
    Object /*?*/ exception;

    // If the uses [TransactionHandler] throws an error, the stream broadcasts
    // it so we don't lose it's context.
    StreamSubscription subscription =
        streamController.stream.listen((Object data) {
      result = data;
    }, onError: (Object /*?*/ e) {
      exception = e;
    });
>>>>>>> 76075179

    // Will be set by the `transactionHandler`.
    dynamic result;

    final eventChannel = EventChannel(
      'plugins.flutter.io/firebase_firestore/transaction/$transactionId',
      StandardMethodCodec(FirestoreMessageCodec()),
    );

<<<<<<< HEAD
    snapshotStream = eventChannel.receiveBroadcastStream(
      <String, dynamic>{'firestore': this, 'timeout': timeout.inMilliseconds},
    ).listen(
      (event) async {
        if (event['error'] != null) {
          completer.completeError(
            FirebaseException(
              plugin: 'cloud_firestore',
              code: event['error']['code'],
              message: event['error']['message'],
            ),
          );
          return;
        } else if (event['complete'] == true) {
          completer.complete(result);
          return;
        }

        final TransactionPlatform transaction =
            MethodChannelTransaction(transactionId, event["appName"]);

        // If the transaction fails on Dart side, then forward the error
        // right away and only inform native side of the error.
        try {
          result = await transactionHandler(transaction);
        } catch (error) {
          // Signal native that a user error occurred, and finish the
          // transaction
          await MethodChannelFirebaseFirestore.channel
              .invokeMethod('Transaction#storeResult', <String, dynamic>{
            'transactionId': transactionId,
            'result': {
              'type': 'ERROR',
            }
          });

          // Allow the [runTransaction] method to listen to an error.

          completer.completeError(error);

          return;
        }

        // Send the transaction commands to Dart.
        await MethodChannelFirebaseFirestore.channel
            .invokeMethod('Transaction#storeResult', <String, dynamic>{
          'transactionId': transactionId,
          'result': {
            'type': 'SUCCESS',
            'commands': transaction.commands,
          },
        });
      },
    );
=======
    if (exception != null) {
      if (exception is PlatformException) {
        return Future.error(platformExceptionToFirebaseException(exception));
      } else {
        return Future.error(exception /*!*/);
      }
    }
>>>>>>> 76075179

    return completer.future.whenComplete(() {
      snapshotStream?.cancel();
    });
  }

  @override
  Settings get settings {
    return _settings;
  }

  @override
  set settings(Settings settings) {
    _settings = settings;
  }

  @override
  Future<void> terminate() async {
    try {
      await channel.invokeMethod<void>('Firestore#terminate', <String, dynamic>{
        'firestore': this,
      });
    } catch (e) {
      throw convertPlatformException(e);
    }
  }

  @override
  Future<void> waitForPendingWrites() async {
    try {
      await channel.invokeMethod<void>(
          'Firestore#waitForPendingWrites', <String, dynamic>{
        'firestore': this,
      });
    } catch (e) {
      throw convertPlatformException(e);
    }
  }
}<|MERGE_RESOLUTION|>--- conflicted
+++ resolved
@@ -20,46 +20,11 @@
 /// You can get an instance by calling [FirebaseFirestore.instance].
 class MethodChannelFirebaseFirestore extends FirebaseFirestorePlatform {
   /// Create an instance of [MethodChannelFirebaseFirestore] with optional [FirebaseApp]
-<<<<<<< HEAD
-  MethodChannelFirebaseFirestore({FirebaseApp app}) : super(appInstance: app);
-=======
-  MethodChannelFirebaseFirestore({FirebaseApp /*!*/ app})
-      : super(appInstance: app) {
-    if (_initialized) return;
-    channel.setMethodCallHandler((MethodCall call) async {
-      switch (call.method) {
-        case 'Firestore#snapshotsInSync':
-          return _handleSnapshotsInSync(call.arguments);
-          break;
-        case 'QuerySnapshot#event':
-          return _handleQuerySnapshotEvent(call.arguments);
-          break;
-        case 'QuerySnapshot#error':
-          return _handleQuerySnapshotError(call.arguments);
-          break;
-        case 'DocumentSnapshot#event':
-          return _handleDocumentSnapshotEvent(call.arguments);
-          break;
-        case 'DocumentSnapshot#error':
-          return _handleDocumentSnapshotError(call.arguments);
-          break;
-        case 'Transaction#attempt':
-          return _handleTransactionAttempt(call.arguments);
-          break;
-        default:
-          throw UnimplementedError("${call.method} has not been implemented");
-      }
-    });
-    _initialized = true;
-  }
-
-  static int _methodChannelHandleId = 0;
->>>>>>> 76075179
+  MethodChannelFirebaseFirestore({FirebaseApp /*!*/ app}) : super(appInstance: app);
 
   /// The [Settings] for this [MethodChannelFirebaseFirestore] instance.
   Settings _settings = Settings();
 
-<<<<<<< HEAD
   /// Attach a [FirebaseException] to a given [StreamController].
   static void forwardErrorToController(
       StreamController controller, dynamic arguments) async {
@@ -69,123 +34,6 @@
 
     if (!(arguments is Map)) {
       controller.addError('Internal Error');
-=======
-  /// Increments and returns the next channel ID handler for Firestore.
-  static int get nextMethodChannelHandleId => _methodChannelHandleId++;
-
-  /// When a [snapshotsInSync] event is fired on the [MethodChannel], trigger
-  /// a new Stream event.
-  void _handleSnapshotsInSync(Map<dynamic, dynamic> arguments) async {
-    if (!snapshotInSyncObservers.containsKey(arguments['handle'])) {
-      return;
-    }
-
-    snapshotInSyncObservers[arguments['handle']] /*!*/ .add(null);
-  }
-
-  /// When a [QuerySnapshot] event is fired on the [MethodChannel],
-  /// add a [MethodChannelQuerySnapshot] to the [StreamController].
-  void _handleQuerySnapshotEvent(Map<dynamic, dynamic> arguments) async {
-    if (!queryObservers.containsKey(arguments['handle'])) {
-      return;
-    }
-
-    try {
-      queryObservers[arguments['handle']] /*!*/
-          .add(MethodChannelQuerySnapshot(this, arguments['snapshot']));
-    } catch (error) {
-      _handleQuerySnapshotError(<dynamic, dynamic>{
-        'handle': arguments['handle'],
-        'error': error,
-      });
-    }
-  }
-
-  /// When a [QuerySnapshot] error event is fired on the [MethodChannel],
-  /// send the [StreamController] the arguments to throw a [FirebaseException].
-  void _handleQuerySnapshotError(Map<dynamic, dynamic> arguments) {
-    _handleError(queryObservers[arguments['handle']], arguments);
-  }
-
-  /// When a [DocumentSnapshot] event is fired on the [MethodChannel],
-  /// add a [DocumentSnapshotPlatform] to the [StreamController].
-  void _handleDocumentSnapshotEvent(Map<dynamic, dynamic> arguments) async {
-    if (!documentObservers.containsKey(arguments['handle'])) {
-      return;
-    }
-
-    try {
-      Map<String, dynamic> snapshotMap =
-          Map<String, dynamic>.from(arguments['snapshot']);
-      final DocumentSnapshotPlatform snapshot = DocumentSnapshotPlatform(
-        this,
-        snapshotMap['path'],
-        <String, dynamic>{
-          'data': snapshotMap['data'],
-          'metadata': snapshotMap['metadata'],
-        },
-      );
-      documentObservers[arguments['handle']] /*!*/ .add(snapshot);
-    } catch (error) {
-      _handleDocumentSnapshotError(<dynamic, dynamic>{
-        'handle': arguments['handle'],
-        'error': error,
-      });
-    }
-  }
-
-  /// When a [DocumentSnapshot] error event is fired on the [MethodChannel],
-  /// send the [StreamController] the arguments to throw a [FirebaseException].
-  void _handleDocumentSnapshotError(Map<dynamic, dynamic> arguments) {
-    _handleError(documentObservers[arguments['handle']], arguments);
-  }
-
-  /// When a transaction is attempted, it sends a [MethodChannel] call.
-  /// The user handler is executed, and the result or error is emitted via
-  /// a stream to the [runTransaction] handler. Once the handler has completed,
-  /// a response to continue (with commands) or abort the transaction is sent.
-  Future<Map<String, dynamic>> _handleTransactionAttempt(
-      Map<dynamic, dynamic> arguments) async {
-    final int /*!*/ transactionId = arguments['transactionId'];
-    final TransactionPlatform transaction =
-        MethodChannelTransaction(transactionId, arguments["appName"]);
-    final StreamController controller =
-        _transactionStreamControllerHandlers[transactionId] /*!*/;
-
-    try {
-      dynamic result =
-          await _transactionHandlers[transactionId] /*!*/ (transaction);
-
-      // Broadcast the result. This allows the [runTransaction] handler to update
-      // the current result. We can't send the result to native, since in some
-      // cases it could be a non-primitive which would lose it's context (e.g.
-      // returning a [DocumentSnapshot]).
-      // If the transaction re-runs, the result will be updated.
-      controller.add(result);
-
-      // Once the user Future has completed, send the commands to native
-      // to process the transaction.
-      return <String, dynamic>{
-        'type': 'SUCCESS',
-        'commands': transaction.commands,
-      };
-    } catch (error) {
-      // Allow the [runTransaction] method to listen to an error.
-      controller.addError(error);
-
-      // Signal native that a user error occurred, and finish the
-      // transaction
-      return <String, dynamic>{
-        'type': 'ERROR',
-      };
-    }
-  }
-
-  /// Attach a [FirebaseException] to a given [StreamController].
-  void _handleError(StreamController /*?*/ controller,
-      Map<dynamic, dynamic> arguments) async {
-    if (controller == null) {
->>>>>>> 76075179
       return;
     }
 
@@ -218,7 +66,6 @@
     StandardMethodCodec(FirestoreMessageCodec()),
   );
 
-<<<<<<< HEAD
   /// The [EventChannel] used for query snapshots
   static EventChannel querySnapshotChannel(String id) {
     return EventChannel(
@@ -226,29 +73,6 @@
       StandardMethodCodec(FirestoreMessageCodec()),
     );
   }
-=======
-  /// A map containing all the pending Query Observers, keyed by their id.
-  /// This is shared amongst all [MethodChannelQuery] objects, and the `QuerySnapshot`
-  /// `MethodCall` handler initialized in the constructor of this class.
-  static final Map<int, StreamController<QuerySnapshotPlatform> /*!*/ >
-      queryObservers = <int, StreamController<QuerySnapshotPlatform> /*!*/ >{};
-
-  /// A map containing all the pending Document Observers, keyed by their id.
-  /// This is shared amongst all [MethodChannelDocumentReference] objects, and the
-  /// `DocumentSnapshot` `MethodCall` handler initialized in the constructor of this class.
-  static final Map<int, StreamController<DocumentSnapshotPlatform> /*!*/ >
-      documentObservers =
-      <int, StreamController<DocumentSnapshotPlatform> /*!*/ >{};
-
-  /// A map containing all observes for the [snapshotsInSync] method.
-  static final Map<int, StreamController<void> /*!*/ > snapshotInSyncObservers =
-      <int, StreamController<void> /*!*/ >{};
-
-  /// Stores the users [TransactionHandlers] for usage when a transaction is
-  /// running.
-  static final Map<int, TransactionHandler /*!*/ > _transactionHandlers =
-      <int, TransactionHandler /*!*/ >{};
->>>>>>> 76075179
 
   /// The [EventChannel] used for document snapshots
   static EventChannel documentSnapshotChannel(String id) {
@@ -336,7 +160,6 @@
 
   @override
   Stream<void> snapshotsInSync() {
-<<<<<<< HEAD
     StreamSubscription<dynamic> snapshotStream;
     StreamController<void> controller; // ignore: close_sinks
 
@@ -348,18 +171,6 @@
         snapshotStream =
             MethodChannelFirebaseFirestore.snapshotsInSyncChannel(observerId)
                 .receiveBroadcastStream(
-=======
-    int handle = MethodChannelFirebaseFirestore.nextMethodChannelHandleId;
-
-    StreamController<QuerySnapshotPlatform /*!*/ >
-        controller; // ignore: close_sinks
-    controller = StreamController<QuerySnapshotPlatform /*!*/ >.broadcast(
-      onListen: () {
-        MethodChannelFirebaseFirestore.snapshotInSyncObservers[handle] =
-            controller /*!*/;
-        MethodChannelFirebaseFirestore.channel.invokeMethod<int>(
-          'Firestore#addSnapshotsInSyncListener',
->>>>>>> 76075179
           <String, dynamic>{
             'firestore': this,
           },
@@ -390,33 +201,18 @@
       'Transaction#create',
     );
 
-<<<<<<< HEAD
     StreamSubscription<dynamic> snapshotStream;
 
     Completer<T> completer = Completer();
-=======
+
+    // Will be set by the `transactionHandler`.
     T /*?*/ result;
-    Object /*?*/ exception;
-
-    // If the uses [TransactionHandler] throws an error, the stream broadcasts
-    // it so we don't lose it's context.
-    StreamSubscription subscription =
-        streamController.stream.listen((Object data) {
-      result = data;
-    }, onError: (Object /*?*/ e) {
-      exception = e;
-    });
->>>>>>> 76075179
-
-    // Will be set by the `transactionHandler`.
-    dynamic result;
 
     final eventChannel = EventChannel(
       'plugins.flutter.io/firebase_firestore/transaction/$transactionId',
       StandardMethodCodec(FirestoreMessageCodec()),
     );
 
-<<<<<<< HEAD
     snapshotStream = eventChannel.receiveBroadcastStream(
       <String, dynamic>{'firestore': this, 'timeout': timeout.inMilliseconds},
     ).listen(
@@ -471,15 +267,6 @@
         });
       },
     );
-=======
-    if (exception != null) {
-      if (exception is PlatformException) {
-        return Future.error(platformExceptionToFirebaseException(exception));
-      } else {
-        return Future.error(exception /*!*/);
-      }
-    }
->>>>>>> 76075179
 
     return completer.future.whenComplete(() {
       snapshotStream?.cancel();
