--- conflicted
+++ resolved
@@ -22,11 +22,7 @@
   flutter_test:
     sdk: flutter
   mockito: ^5.0.0
-<<<<<<< HEAD
-  pigeon: ^11.0.1
-=======
   pigeon: 11.0.1
->>>>>>> 87654b88
   watcher: ^1.1.0
 
 dependency_overrides:
