name: cloud_firestore_platform_interface
description: A common platform interface for the cloud_firestore plugin.
<<<<<<< HEAD
version: 5.16.1
=======
version: 5.16.2
>>>>>>> daf7836b
homepage: https://github.com/firebase/flutterfire/tree/master/packages/cloud_firestore/cloud_firestore_platform_interface
repository: https://github.com/firebase/flutterfire/tree/master/packages/cloud_firestore/cloud_firestore_platform_interface

environment:
  sdk: '>=2.18.0 <4.0.0'
  flutter: '>=3.3.0'

dependencies:
<<<<<<< HEAD
  _flutterfire_internals: ^1.3.6
  collection: ^1.15.0
  firebase_core: ^2.16.0
=======
  _flutterfire_internals: ^1.3.7
  collection: ^1.15.0
  firebase_core: ^2.17.0
>>>>>>> daf7836b
  flutter:
    sdk: flutter
  meta: ^1.8.0
  plugin_platform_interface: ^2.1.3

dev_dependencies:
  firebase_core_platform_interface: ^4.8.0
  flutter_test:
    sdk: flutter
  mockito: ^5.0.0<|MERGE_RESOLUTION|>--- conflicted
+++ resolved
@@ -1,10 +1,6 @@
 name: cloud_firestore_platform_interface
 description: A common platform interface for the cloud_firestore plugin.
-<<<<<<< HEAD
-version: 5.16.1
-=======
 version: 5.16.2
->>>>>>> daf7836b
 homepage: https://github.com/firebase/flutterfire/tree/master/packages/cloud_firestore/cloud_firestore_platform_interface
 repository: https://github.com/firebase/flutterfire/tree/master/packages/cloud_firestore/cloud_firestore_platform_interface
 
@@ -13,15 +9,9 @@
   flutter: '>=3.3.0'
 
 dependencies:
-<<<<<<< HEAD
-  _flutterfire_internals: ^1.3.6
-  collection: ^1.15.0
-  firebase_core: ^2.16.0
-=======
   _flutterfire_internals: ^1.3.7
   collection: ^1.15.0
   firebase_core: ^2.17.0
->>>>>>> daf7836b
   flutter:
     sdk: flutter
   meta: ^1.8.0
