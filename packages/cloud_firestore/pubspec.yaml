name: cloud_firestore
description: Flutter plugin for Cloud Firestore, a cloud-hosted, noSQL database with
  live synchronization and offline support on Android and iOS.
author: Flutter Team <flutter-dev@googlegroups.com>
homepage: https://github.com/FirebaseExtended/flutterfire/tree/master/packages/cloud_firestore
<<<<<<< HEAD
version: 0.12.10+3
=======
version: 0.12.11
>>>>>>> 8c5b85f4

flutter:
  plugin:
    androidPackage: io.flutter.plugins.firebase.cloudfirestore
    iosPrefix: FLT
    pluginClass: CloudFirestorePlugin

dependencies:
  flutter:
    sdk: flutter
  meta: "^1.0.5"
  collection: "^1.14.3"
  firebase_core: "^0.4.0"

dev_dependencies:
  flutter_test:
    sdk: flutter
  flutter_driver:
    sdk: flutter
  test: any

environment:
  sdk: ">=2.0.0-dev.28.0 <3.0.0"
  flutter: ">=1.5.0 <2.0.0"<|MERGE_RESOLUTION|>--- conflicted
+++ resolved
@@ -1,13 +1,10 @@
 name: cloud_firestore
-description: Flutter plugin for Cloud Firestore, a cloud-hosted, noSQL database with
+description:
+  Flutter plugin for Cloud Firestore, a cloud-hosted, noSQL database with
   live synchronization and offline support on Android and iOS.
 author: Flutter Team <flutter-dev@googlegroups.com>
 homepage: https://github.com/FirebaseExtended/flutterfire/tree/master/packages/cloud_firestore
-<<<<<<< HEAD
-version: 0.12.10+3
-=======
 version: 0.12.11
->>>>>>> 8c5b85f4
 
 flutter:
   plugin:
