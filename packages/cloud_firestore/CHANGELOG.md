<<<<<<< HEAD
## 0.13.0+1

* Added support for `in` and `array-contains-any` query operators.
=======
## 0.12.10

* Added `FieldPath` class and `FieldPath.documentId` to refer to the document id in queries.
* Added assertions and exceptions that help you building correct queries.
>>>>>>> 16ed623b

## 0.12.9+8

* Updated README instructions for contributing for consistency with other Flutterfire plugins.

## 0.12.9+7

* Remove AndroidX warning.

## 0.12.9+6

* Cast error.code to long to avoid using NSInteger as %ld format warnings.

## 0.12.9+5

* Fixes a crash on Android when running a transaction without an internet connection.

## 0.12.9+4

* Fix integer conversion warnings on iOS.

## 0.12.9+3

* Updated error handling on Android for transactions to prevent crashes.

## 0.12.9+2

* Fix flaky integration test for `includeMetadataChanges`.

## 0.12.9+1

* Update documentation to reflect new repository location.
* Update unit tests to call `TestWidgetsFlutterBinding.ensureInitialized`.
* Remove executable bit on LICENSE file.

## 0.12.9

* New optional `includeMetadataChanges` parameter added to `DocumentReference.snapshots()`
 and `Query.snapshots()`
* Fix example app crash when the `message` field was not a string
* Internal renaming of method names.

## 0.12.8+1

* Add `metadata` to `QuerySnapshot`.

## 0.12.8

* Updated how document ids are generated to more closely match native implementations.

## 0.12.7+1

* Update google-services Android gradle plugin to 4.3.0 in documentation and examples.

## 0.12.7

* Methods of `Transaction` no longer require `await`.
* Added documentation to methods of `Transaction`.
* Removed an unnecessary log on Android.
* Added an integration test for rapidly incrementing field value.

## 0.12.6

* Support for `orderBy` on map fields (e.g. `orderBy('cake.flavor')`) for
  `startAtDocument`, `startAfterDocument`, `endAtDocument`, and `endBeforeDocument` added.

## 0.12.5+2

* Automatically use version from pubspec.yaml when reporting usage to Firebase.

## 0.12.5+1
* Added support for combining any of `Query.startAtDocument` and `Query.startAfterDocument`
  with any of `Query.endAtDocument` and `Query.endBeforeDocument`.

## 0.12.5

* Makes `startAtDocument`, `startAfterDocument`, `endAtDocument` and `endBeforeDocument` work
  with `Query.collectionGroup` queries.
* Fixes `startAtDocument`, `startAfterDocument`, `endAtDocument` and `endBeforeDocument` to
  also work with a descending order as the last explicit sort order.
* Fixed an integration test by increasing the value of `cacheSizeBytes` to a valid value.

## 0.12.4

* Added support for `Query.collectionGroup`.

## 0.12.3

* Added support for `cacheSizeBytes` to `Firestore.settings`.

## 0.12.2

* Ensure that all channel calls to the Dart side from the Java side are done
  on the UI thread. This change allows Transactions to work with upcoming
  Engine restrictions, which require channel calls be made on the UI thread.
  **Note** this is an Android only change, the iOS implementation was not impacted.
* Updated the Firebase reporting string to `flutter-fire-fst` to be consistent
  with other reporting libraries.

## 0.12.1

* Added support for `Source` to `Query.getDocuments()` and `DocumentReference.get()`.

## 0.12.0+2

* Bump the minimum Flutter version to 1.5.
* Replace invokeMethod with invokeMapMethod wherever necessary.

## 0.12.0+1

* Send user agent to Firebase.

## 0.12.0

* **Breaking change**. Fixed `CollectionReference.parent` to correctly return a `DocumentReference`.
  If you were using the method previously to obtain the parent
  document's id via `collectionReference.parent().id`,
  you will have to use `collectionReference.parent().documentID` now.
* Added `DocumentReference.parent`.

## 0.11.0+2

* Remove iOS dependency on Firebase/Database and Firebase/Auth CocoaPods.

## 0.11.0+1

* Update iOS CocoaPod dependencies to '~> 6.0' to ensure support for `FieldValue.increment`.

## 0.11.0

* Update Android dependencies to latest.

## 0.10.1

* Support for `startAtDocument`, `startAfterDocument`, `endAtDocument`, `endBeforeDocument`.
* Added additional unit and integration tests.

## 0.10.0

* Support for `FieldValue.increment`.
* Remove `FieldValue.type` and `FieldValue.value` from public API.
* Additional integration testing.

## 0.9.13+1

* Added an integration test for transactions.

## 0.9.13

* Remove Gradle BoM to avoid Gradle version issues.

## 0.9.12

* Move Android dependency to Gradle BoM to help maintain compatibility
  with other FlutterFire plugins.

## 0.9.11

* Bump Android dependencies to latest.

# 0.9.10

* Support for cloud_firestore running in the background on Android.
* Fixed a bug in cleanup for DocumentReference.snapshots().
* Additional integration testing.

## 0.9.9

* Remove `invokeMapMethod` calls to prevent crash.

## 0.9.8

* Add metadata field to DocumentSnapshot.

## 0.9.7+2

* Bump the minimum Flutter version to 1.2.0.
* Add template type parameter to `invokeMethod` calls.

## 0.9.7+1

* Update README with example of getting a document.

## 0.9.7

* Fixes a NoSuchMethodError when using getDocuments on iOS (introduced in 0.9.6).
* Adds a driver test for getDocuments.

## 0.9.6

* On iOS, update null checking to match the recommended pattern usage in the Firebase documentation.
* Fixes a case where snapshot errors might result in plugin crash.

## 0.9.5+2

* Fixing PlatformException(Error 0, null, null) which happened when a successful operation was performed.

## 0.9.5+1

* Log messages about automatic configuration of the default app are now less confusing.

## 0.9.5

* Fix an issue on some iOS devices that results in reading incorrect dates.

## 0.9.4

* No longer sends empty snapshot events on iOS when encountering errors.

## 0.9.3

* Fix transactions on iOS when getting snapshot that doesn't exist.

## 0.9.2

* Fix IllegalStateException errors when using transactions on Android.

## 0.9.1

* Fixed Firebase multiple app support in transactions and document snapshots.

## 0.9.0+2

* Remove categories.

## 0.9.0+1

* Log a more detailed warning at build time about the previous AndroidX
  migration.

## 0.9.0

* **Breaking change**. Migrate from the deprecated original Android Support
  Library to AndroidX. This shouldn't result in any functional changes, but it
  requires any Android apps using this plugin to [also
  migrate](https://developer.android.com/jetpack/androidx/migrate) if they're
  using the original support library.

## 0.8.2+3

* Resolved "explicit self reference" and "loses accuracy" compiler warnings.

## 0.8.2+2

* Clean up Android build logs. @SuppressWarnings("unchecked")

## 0.8.2+1

* Avoid crash in document snapshot callback.

## 0.8.2

* Added `Firestore.settings`
* Added `Timestamp` class

## 0.8.1+1

* Bump Android dependencies to latest.

## 0.8.1

* Fixed bug where updating arrays in with `FieldValue` always throws an Exception on Android.

## 0.8.0

Note: this version depends on features available in iOS SDK versions 5.5.0 or later.
To update iOS SDK in existing projects run `pod update Firebase/Firestore`.

* Added `Firestore.enablePersistence`
* Added `FieldValue` with all currently supported values: `arrayUnion`, `arrayRemove`, `delete` and
  `serverTimestamp`.
* Added `arrayContains` argument in `Query.where` method.

## 0.7.4

* Bump Android and Firebase dependency versions.

## 0.7.3

* Updated Gradle tooling to match Android Studio 3.1.2.

## 0.7.2

* Fixes crash on Android if a FirebaseFirestoreException happened.

## 0.7.1

* Updated iOS implementation to reflect Firebase API changes.
* Fixed bug in Transaction.get that would fail on no data.
* Fixed error in README.md code sample.

## 0.7.0+2

* Update transactions example in README to add `await`.

## 0.7.0+1

* Add transactions example to README.

## 0.7.0

* **Breaking change**. `snapshots` is now a method instead of a getter.
* **Breaking change**. `setData` uses named arguments instead of `SetOptions`.

## 0.6.3

* Updated Google Play Services dependencies to version 15.0.0.

## 0.6.2

* Support for BLOB data type.

## 0.6.1

* Simplified podspec for Cocoapods 1.5.0, avoiding link issues in app archives.

## 0.6.0

* **Breaking change**. Renamed 'getCollection()' to 'collection().'

## 0.5.1

* Expose the Firebase app corresponding to a Firestore
* Expose a constructor for a Firestore with a non-default Firebase app

## 0.5.0

* **Breaking change**. Move path getter to CollectionReference
* Add id getter to CollectionReference

## 0.4.0

* **Breaking change**. Hide Firestore codec class from public API.
* Adjusted Flutter SDK constraint to match Flutter release with extensible
  platform message codec, required already by version 0.3.1.
* Move each class into separate files

## 0.3.2

* Support for batched writes.

## 0.3.1

* Add GeoPoint class
* Allow for reading and writing DocumentReference, DateTime, and GeoPoint
  values from and to Documents.

## 0.3.0

* **Breaking change**. Set SDK constraints to match the Flutter beta release.

## 0.2.12

* Fix handling of `null` document snapshots (document not exists).
* Add `DocumentSnapshot.exists`.

## 0.2.11
* Fix Dart 2 type errors.

## 0.2.10
* Fix Dart 2 type errors.

## 0.2.9
* Relax sdk upper bound constraint to  '<2.0.0' to allow 'edge' dart sdk use.

## 0.2.8
* Support for Query.getDocuments

## 0.2.7

* Add transaction support.

## 0.2.6

* Build fixes for iOS
* Null checking in newly added Query methods

## 0.2.5

* Query can now have more than one orderBy field.
* startAt, startAfter, endAt, and endBefore support
* limit support

## 0.2.4

* Support for DocumentReference.documentID
* Support for CollectionReference.add

## 0.2.3

* Simplified and upgraded Android project template to Android SDK 27.
* Updated package description.

## 0.2.2

* Add `get` to DocumentReference.

## 0.2.1

* Fix bug on Android where removeListener is sometimes called without a handle

## 0.2.0

* **Breaking change**. Upgraded to Gradle 4.1 and Android Studio Gradle plugin
  3.0.1. Older Flutter projects need to upgrade their Gradle setup as well in
  order to use this version of the plugin. Instructions can be found
  [here](https://github.com/flutter/flutter/wiki/Updating-Flutter-projects-to-Gradle-4.1-and-Android-Studio-Gradle-plugin-3.0.1).
* Relaxed GMS dependency to [11.4.0,12.0[

## 0.1.2

* Support for `DocumentReference` update and merge writes
* Suppress unchecked warnings and package name warnings on Android

## 0.1.1

* Added FLT prefix to iOS types.

## 0.1.0

* Added reference to DocumentSnapshot
* Breaking: removed path from DocumentSnapshot
* Additional test coverage for reading collections and documents
* Fixed typo in DocumentChange documentation

## 0.0.6

* Support for getCollection

## 0.0.5

* Support `isNull` filtering in `Query.where`
* Fixed `DocumentChange.oldIndex` and `DocumentChange.newIndex` to be signed
  integers (iOS)

## 0.0.4

* Support for where clauses
* Support for deletion

## 0.0.3

* Renamed package to cloud_firestore

## 0.0.2

* Add path property to DocumentSnapshot

## 0.0.1+1

* Update project homepage

## 0.0.1

* Initial Release<|MERGE_RESOLUTION|>--- conflicted
+++ resolved
@@ -1,13 +1,11 @@
-<<<<<<< HEAD
-## 0.13.0+1
+## 0.12.11
 
 * Added support for `in` and `array-contains-any` query operators.
-=======
+
 ## 0.12.10
 
 * Added `FieldPath` class and `FieldPath.documentId` to refer to the document id in queries.
 * Added assertions and exceptions that help you building correct queries.
->>>>>>> 16ed623b
 
 ## 0.12.9+8
 
