## 0.12.9+3

<<<<<<< HEAD
* Removed Activity reference to avoid possible NullPointerException.
=======
* Updated error handling on Android for transactions to prevent crashes.
>>>>>>> b79a2cee

## 0.12.9+2

* Fix flaky integration test for `includeMetadataChanges`.

## 0.12.9+1

* Update documentation to reflect new repository location.
* Update unit tests to call `TestWidgetsFlutterBinding.ensureInitialized`.
* Remove executable bit on LICENSE file.

## 0.12.9

* New optional `includeMetadataChanges` parameter added to `DocumentReference.snapshots()`
 and `Query.snapshots()`
* Fix example app crash when the `message` field was not a string
* Internal renaming of method names.

## 0.12.8+1

* Add `metadata` to `QuerySnapshot`.

## 0.12.8

* Updated how document ids are generated to more closely match native implementations.

## 0.12.7+1

* Update google-services Android gradle plugin to 4.3.0 in documentation and examples.

## 0.12.7

* Methods of `Transaction` no longer require `await`.
* Added documentation to methods of `Transaction`.
* Removed an unnecessary log on Android.
* Added an integration test for rapidly incrementing field value.

## 0.12.6

* Support for `orderBy` on map fields (e.g. `orderBy('cake.flavor')`) for
  `startAtDocument`, `startAfterDocument`, `endAtDocument`, and `endBeforeDocument` added.

## 0.12.5+2

* Automatically use version from pubspec.yaml when reporting usage to Firebase.

## 0.12.5+1
* Added support for combining any of `Query.startAtDocument` and `Query.startAfterDocument`
  with any of `Query.endAtDocument` and `Query.endBeforeDocument`.

## 0.12.5

* Makes `startAtDocument`, `startAfterDocument`, `endAtDocument` and `endBeforeDocument` work
  with `Query.collectionGroup` queries.
* Fixes `startAtDocument`, `startAfterDocument`, `endAtDocument` and `endBeforeDocument` to
  also work with a descending order as the last explicit sort order.
* Fixed an integration test by increasing the value of `cacheSizeBytes` to a valid value.

## 0.12.4

* Added support for `Query.collectionGroup`.

## 0.12.3

* Added support for `cacheSizeBytes` to `Firestore.settings`.

## 0.12.2

* Ensure that all channel calls to the Dart side from the Java side are done
  on the UI thread. This change allows Transactions to work with upcoming
  Engine restrictions, which require channel calls be made on the UI thread.
  **Note** this is an Android only change, the iOS implementation was not impacted.
* Updated the Firebase reporting string to `flutter-fire-fst` to be consistent
  with other reporting libraries.

## 0.12.1

* Added support for `Source` to `Query.getDocuments()` and `DocumentReference.get()`.

## 0.12.0+2

* Bump the minimum Flutter version to 1.5.
* Replace invokeMethod with invokeMapMethod wherever necessary.

## 0.12.0+1

* Send user agent to Firebase.

## 0.12.0

* **Breaking change**. Fixed `CollectionReference.parent` to correctly return a `DocumentReference`.
  If you were using the method previously to obtain the parent
  document's id via `collectionReference.parent().id`,
  you will have to use `collectionReference.parent().documentID` now.
* Added `DocumentReference.parent`.

## 0.11.0+2

* Remove iOS dependency on Firebase/Database and Firebase/Auth CocoaPods.

## 0.11.0+1

* Update iOS CocoaPod dependencies to '~> 6.0' to ensure support for `FieldValue.increment`.

## 0.11.0

* Update Android dependencies to latest.

## 0.10.1

* Support for `startAtDocument`, `startAfterDocument`, `endAtDocument`, `endBeforeDocument`.
* Added additional unit and integration tests.

## 0.10.0

* Support for `FieldValue.increment`.
* Remove `FieldValue.type` and `FieldValue.value` from public API.
* Additional integration testing.

## 0.9.13+1

* Added an integration test for transactions.

## 0.9.13

* Remove Gradle BoM to avoid Gradle version issues.

## 0.9.12

* Move Android dependency to Gradle BoM to help maintain compatibility
  with other FlutterFire plugins.

## 0.9.11

* Bump Android dependencies to latest.

# 0.9.10

* Support for cloud_firestore running in the background on Android.
* Fixed a bug in cleanup for DocumentReference.snapshots().
* Additional integration testing.

## 0.9.9

* Remove `invokeMapMethod` calls to prevent crash.

## 0.9.8

* Add metadata field to DocumentSnapshot.

## 0.9.7+2

* Bump the minimum Flutter version to 1.2.0.
* Add template type parameter to `invokeMethod` calls.

## 0.9.7+1

* Update README with example of getting a document.

## 0.9.7

* Fixes a NoSuchMethodError when using getDocuments on iOS (introduced in 0.9.6).
* Adds a driver test for getDocuments.

## 0.9.6

* On iOS, update null checking to match the recommended pattern usage in the Firebase documentation.
* Fixes a case where snapshot errors might result in plugin crash.

## 0.9.5+2

* Fixing PlatformException(Error 0, null, null) which happened when a successful operation was performed.

## 0.9.5+1

* Log messages about automatic configuration of the default app are now less confusing.

## 0.9.5

* Fix an issue on some iOS devices that results in reading incorrect dates.

## 0.9.4

* No longer sends empty snapshot events on iOS when encountering errors.

## 0.9.3

* Fix transactions on iOS when getting snapshot that doesn't exist.

## 0.9.2

* Fix IllegalStateException errors when using transactions on Android.

## 0.9.1

* Fixed Firebase multiple app support in transactions and document snapshots.

## 0.9.0+2

* Remove categories.

## 0.9.0+1

* Log a more detailed warning at build time about the previous AndroidX
  migration.

## 0.9.0

* **Breaking change**. Migrate from the deprecated original Android Support
  Library to AndroidX. This shouldn't result in any functional changes, but it
  requires any Android apps using this plugin to [also
  migrate](https://developer.android.com/jetpack/androidx/migrate) if they're
  using the original support library.

## 0.8.2+3

* Resolved "explicit self reference" and "loses accuracy" compiler warnings.

## 0.8.2+2

* Clean up Android build logs. @SuppressWarnings("unchecked")

## 0.8.2+1

* Avoid crash in document snapshot callback.

## 0.8.2

* Added `Firestore.settings`
* Added `Timestamp` class

## 0.8.1+1

* Bump Android dependencies to latest.

## 0.8.1

* Fixed bug where updating arrays in with `FieldValue` always throws an Exception on Android.

## 0.8.0

Note: this version depends on features available in iOS SDK versions 5.5.0 or later.
To update iOS SDK in existing projects run `pod update Firebase/Firestore`.

* Added `Firestore.enablePersistence`
* Added `FieldValue` with all currently supported values: `arrayUnion`, `arrayRemove`, `delete` and
  `serverTimestamp`.
* Added `arrayContains` argument in `Query.where` method.

## 0.7.4

* Bump Android and Firebase dependency versions.

## 0.7.3

* Updated Gradle tooling to match Android Studio 3.1.2.

## 0.7.2

* Fixes crash on Android if a FirebaseFirestoreException happened.

## 0.7.1

* Updated iOS implementation to reflect Firebase API changes.
* Fixed bug in Transaction.get that would fail on no data.
* Fixed error in README.md code sample.

## 0.7.0+2

* Update transactions example in README to add `await`.

## 0.7.0+1

* Add transactions example to README.

## 0.7.0

* **Breaking change**. `snapshots` is now a method instead of a getter.
* **Breaking change**. `setData` uses named arguments instead of `SetOptions`.

## 0.6.3

* Updated Google Play Services dependencies to version 15.0.0.

## 0.6.2

* Support for BLOB data type.

## 0.6.1

* Simplified podspec for Cocoapods 1.5.0, avoiding link issues in app archives.

## 0.6.0

* **Breaking change**. Renamed 'getCollection()' to 'collection().'

## 0.5.1

* Expose the Firebase app corresponding to a Firestore
* Expose a constructor for a Firestore with a non-default Firebase app

## 0.5.0

* **Breaking change**. Move path getter to CollectionReference
* Add id getter to CollectionReference

## 0.4.0

* **Breaking change**. Hide Firestore codec class from public API.
* Adjusted Flutter SDK constraint to match Flutter release with extensible
  platform message codec, required already by version 0.3.1.
* Move each class into separate files

## 0.3.2

* Support for batched writes.

## 0.3.1

* Add GeoPoint class
* Allow for reading and writing DocumentReference, DateTime, and GeoPoint
  values from and to Documents.

## 0.3.0

* **Breaking change**. Set SDK constraints to match the Flutter beta release.

## 0.2.12

* Fix handling of `null` document snapshots (document not exists).
* Add `DocumentSnapshot.exists`.

## 0.2.11
* Fix Dart 2 type errors.

## 0.2.10
* Fix Dart 2 type errors.

## 0.2.9
* Relax sdk upper bound constraint to  '<2.0.0' to allow 'edge' dart sdk use.

## 0.2.8
* Support for Query.getDocuments

## 0.2.7

* Add transaction support.

## 0.2.6

* Build fixes for iOS
* Null checking in newly added Query methods

## 0.2.5

* Query can now have more than one orderBy field.
* startAt, startAfter, endAt, and endBefore support
* limit support

## 0.2.4

* Support for DocumentReference.documentID
* Support for CollectionReference.add

## 0.2.3

* Simplified and upgraded Android project template to Android SDK 27.
* Updated package description.

## 0.2.2

* Add `get` to DocumentReference.

## 0.2.1

* Fix bug on Android where removeListener is sometimes called without a handle

## 0.2.0

* **Breaking change**. Upgraded to Gradle 4.1 and Android Studio Gradle plugin
  3.0.1. Older Flutter projects need to upgrade their Gradle setup as well in
  order to use this version of the plugin. Instructions can be found
  [here](https://github.com/flutter/flutter/wiki/Updating-Flutter-projects-to-Gradle-4.1-and-Android-Studio-Gradle-plugin-3.0.1).
* Relaxed GMS dependency to [11.4.0,12.0[

## 0.1.2

* Support for `DocumentReference` update and merge writes
* Suppress unchecked warnings and package name warnings on Android

## 0.1.1

* Added FLT prefix to iOS types.

## 0.1.0

* Added reference to DocumentSnapshot
* Breaking: removed path from DocumentSnapshot
* Additional test coverage for reading collections and documents
* Fixed typo in DocumentChange documentation

## 0.0.6

* Support for getCollection

## 0.0.5

* Support `isNull` filtering in `Query.where`
* Fixed `DocumentChange.oldIndex` and `DocumentChange.newIndex` to be signed
  integers (iOS)

## 0.0.4

* Support for where clauses
* Support for deletion

## 0.0.3

* Renamed package to cloud_firestore

## 0.0.2

* Add path property to DocumentSnapshot

## 0.0.1+1

* Update project homepage

## 0.0.1

* Initial Release<|MERGE_RESOLUTION|>--- conflicted
+++ resolved
@@ -1,10 +1,8 @@
+* Removed Activity reference to avoid possible NullPointerException.
+
 ## 0.12.9+3
 
-<<<<<<< HEAD
-* Removed Activity reference to avoid possible NullPointerException.
-=======
 * Updated error handling on Android for transactions to prevent crashes.
->>>>>>> b79a2cee
 
 ## 0.12.9+2
 
