--- conflicted
+++ resolved
@@ -1,10 +1,10 @@
+## 0.12.9+5
+
+* Fixes a crash on Android when running a transaction without an internet connection.
+
 ## 0.12.9+4
 
-<<<<<<< HEAD
-* Fixes a crash on Android when running a transaction without an internet connection.
-=======
 * Fix integer conversion warnings on iOS.
->>>>>>> 5c33e5a6
 
 ## 0.12.9+3
 
