<<<<<<< HEAD
## 0.12.10+3

* Fixed test that used `FirebaseApp.channel`.

## 0.12.10+2

* Fixed analyzer warnings about unused fields.

## 0.12.10+1

* Formatted method documentations.
=======
## 0.12.11

* Added support for `in` and `array-contains-any` query operators.
>>>>>>> 8c5b85f4

## 0.12.10

* Added `FieldPath` class and `FieldPath.documentId` to refer to the document id in queries.
* Added assertions and exceptions that help you building correct queries.

## 0.12.9+8

* Updated README instructions for contributing for consistency with other Flutterfire plugins.

## 0.12.9+7

* Remove AndroidX warning.

## 0.12.9+6

* Cast error.code to long to avoid using NSInteger as %ld format warnings.

## 0.12.9+5

* Fixes a crash on Android when running a transaction without an internet connection.

## 0.12.9+4

* Fix integer conversion warnings on iOS.

## 0.12.9+3

* Updated error handling on Android for transactions to prevent crashes.

## 0.12.9+2

* Fix flaky integration test for `includeMetadataChanges`.

## 0.12.9+1

* Update documentation to reflect new repository location.
* Update unit tests to call `TestWidgetsFlutterBinding.ensureInitialized`.
* Remove executable bit on LICENSE file.

## 0.12.9

* New optional `includeMetadataChanges` parameter added to `DocumentReference.snapshots()`
 and `Query.snapshots()`
* Fix example app crash when the `message` field was not a string
* Internal renaming of method names.

## 0.12.8+1

* Add `metadata` to `QuerySnapshot`.

## 0.12.8

* Updated how document ids are generated to more closely match native implementations.

## 0.12.7+1

* Update google-services Android gradle plugin to 4.3.0 in documentation and examples.

## 0.12.7

* Methods of `Transaction` no longer require `await`.
* Added documentation to methods of `Transaction`.
* Removed an unnecessary log on Android.
* Added an integration test for rapidly incrementing field value.

## 0.12.6

* Support for `orderBy` on map fields (e.g. `orderBy('cake.flavor')`) for
  `startAtDocument`, `startAfterDocument`, `endAtDocument`, and `endBeforeDocument` added.

## 0.12.5+2

* Automatically use version from pubspec.yaml when reporting usage to Firebase.

## 0.12.5+1
* Added support for combining any of `Query.startAtDocument` and `Query.startAfterDocument`
  with any of `Query.endAtDocument` and `Query.endBeforeDocument`.

## 0.12.5

* Makes `startAtDocument`, `startAfterDocument`, `endAtDocument` and `endBeforeDocument` work
  with `Query.collectionGroup` queries.
* Fixes `startAtDocument`, `startAfterDocument`, `endAtDocument` and `endBeforeDocument` to
  also work with a descending order as the last explicit sort order.
* Fixed an integration test by increasing the value of `cacheSizeBytes` to a valid value.

## 0.12.4

* Added support for `Query.collectionGroup`.

## 0.12.3

* Added support for `cacheSizeBytes` to `Firestore.settings`.

## 0.12.2

* Ensure that all channel calls to the Dart side from the Java side are done
  on the UI thread. This change allows Transactions to work with upcoming
  Engine restrictions, which require channel calls be made on the UI thread.
  **Note** this is an Android only change, the iOS implementation was not impacted.
* Updated the Firebase reporting string to `flutter-fire-fst` to be consistent
  with other reporting libraries.

## 0.12.1

* Added support for `Source` to `Query.getDocuments()` and `DocumentReference.get()`.

## 0.12.0+2

* Bump the minimum Flutter version to 1.5.
* Replace invokeMethod with invokeMapMethod wherever necessary.

## 0.12.0+1

* Send user agent to Firebase.

## 0.12.0

* **Breaking change**. Fixed `CollectionReference.parent` to correctly return a `DocumentReference`.
  If you were using the method previously to obtain the parent
  document's id via `collectionReference.parent().id`,
  you will have to use `collectionReference.parent().documentID` now.
* Added `DocumentReference.parent`.

## 0.11.0+2

* Remove iOS dependency on Firebase/Database and Firebase/Auth CocoaPods.

## 0.11.0+1

* Update iOS CocoaPod dependencies to '~> 6.0' to ensure support for `FieldValue.increment`.

## 0.11.0

* Update Android dependencies to latest.

## 0.10.1

* Support for `startAtDocument`, `startAfterDocument`, `endAtDocument`, `endBeforeDocument`.
* Added additional unit and integration tests.

## 0.10.0

* Support for `FieldValue.increment`.
* Remove `FieldValue.type` and `FieldValue.value` from public API.
* Additional integration testing.

## 0.9.13+1

* Added an integration test for transactions.

## 0.9.13

* Remove Gradle BoM to avoid Gradle version issues.

## 0.9.12

* Move Android dependency to Gradle BoM to help maintain compatibility
  with other FlutterFire plugins.

## 0.9.11

* Bump Android dependencies to latest.

# 0.9.10

* Support for cloud_firestore running in the background on Android.
* Fixed a bug in cleanup for DocumentReference.snapshots().
* Additional integration testing.

## 0.9.9

* Remove `invokeMapMethod` calls to prevent crash.

## 0.9.8

* Add metadata field to DocumentSnapshot.

## 0.9.7+2

* Bump the minimum Flutter version to 1.2.0.
* Add template type parameter to `invokeMethod` calls.

## 0.9.7+1

* Update README with example of getting a document.

## 0.9.7

* Fixes a NoSuchMethodError when using getDocuments on iOS (introduced in 0.9.6).
* Adds a driver test for getDocuments.

## 0.9.6

* On iOS, update null checking to match the recommended pattern usage in the Firebase documentation.
* Fixes a case where snapshot errors might result in plugin crash.

## 0.9.5+2

* Fixing PlatformException(Error 0, null, null) which happened when a successful operation was performed.

## 0.9.5+1

* Log messages about automatic configuration of the default app are now less confusing.

## 0.9.5

* Fix an issue on some iOS devices that results in reading incorrect dates.

## 0.9.4

* No longer sends empty snapshot events on iOS when encountering errors.

## 0.9.3

* Fix transactions on iOS when getting snapshot that doesn't exist.

## 0.9.2

* Fix IllegalStateException errors when using transactions on Android.

## 0.9.1

* Fixed Firebase multiple app support in transactions and document snapshots.

## 0.9.0+2

* Remove categories.

## 0.9.0+1

* Log a more detailed warning at build time about the previous AndroidX
  migration.

## 0.9.0

* **Breaking change**. Migrate from the deprecated original Android Support
  Library to AndroidX. This shouldn't result in any functional changes, but it
  requires any Android apps using this plugin to [also
  migrate](https://developer.android.com/jetpack/androidx/migrate) if they're
  using the original support library.

## 0.8.2+3

* Resolved "explicit self reference" and "loses accuracy" compiler warnings.

## 0.8.2+2

* Clean up Android build logs. @SuppressWarnings("unchecked")

## 0.8.2+1

* Avoid crash in document snapshot callback.

## 0.8.2

* Added `Firestore.settings`
* Added `Timestamp` class

## 0.8.1+1

* Bump Android dependencies to latest.

## 0.8.1

* Fixed bug where updating arrays in with `FieldValue` always throws an Exception on Android.

## 0.8.0

Note: this version depends on features available in iOS SDK versions 5.5.0 or later.
To update iOS SDK in existing projects run `pod update Firebase/Firestore`.

* Added `Firestore.enablePersistence`
* Added `FieldValue` with all currently supported values: `arrayUnion`, `arrayRemove`, `delete` and
  `serverTimestamp`.
* Added `arrayContains` argument in `Query.where` method.

## 0.7.4

* Bump Android and Firebase dependency versions.

## 0.7.3

* Updated Gradle tooling to match Android Studio 3.1.2.

## 0.7.2

* Fixes crash on Android if a FirebaseFirestoreException happened.

## 0.7.1

* Updated iOS implementation to reflect Firebase API changes.
* Fixed bug in Transaction.get that would fail on no data.
* Fixed error in README.md code sample.

## 0.7.0+2

* Update transactions example in README to add `await`.

## 0.7.0+1

* Add transactions example to README.

## 0.7.0

* **Breaking change**. `snapshots` is now a method instead of a getter.
* **Breaking change**. `setData` uses named arguments instead of `SetOptions`.

## 0.6.3

* Updated Google Play Services dependencies to version 15.0.0.

## 0.6.2

* Support for BLOB data type.

## 0.6.1

* Simplified podspec for Cocoapods 1.5.0, avoiding link issues in app archives.

## 0.6.0

* **Breaking change**. Renamed 'getCollection()' to 'collection().'

## 0.5.1

* Expose the Firebase app corresponding to a Firestore
* Expose a constructor for a Firestore with a non-default Firebase app

## 0.5.0

* **Breaking change**. Move path getter to CollectionReference
* Add id getter to CollectionReference

## 0.4.0

* **Breaking change**. Hide Firestore codec class from public API.
* Adjusted Flutter SDK constraint to match Flutter release with extensible
  platform message codec, required already by version 0.3.1.
* Move each class into separate files

## 0.3.2

* Support for batched writes.

## 0.3.1

* Add GeoPoint class
* Allow for reading and writing DocumentReference, DateTime, and GeoPoint
  values from and to Documents.

## 0.3.0

* **Breaking change**. Set SDK constraints to match the Flutter beta release.

## 0.2.12

* Fix handling of `null` document snapshots (document not exists).
* Add `DocumentSnapshot.exists`.

## 0.2.11
* Fix Dart 2 type errors.

## 0.2.10
* Fix Dart 2 type errors.

## 0.2.9
* Relax sdk upper bound constraint to  '<2.0.0' to allow 'edge' dart sdk use.

## 0.2.8
* Support for Query.getDocuments

## 0.2.7

* Add transaction support.

## 0.2.6

* Build fixes for iOS
* Null checking in newly added Query methods

## 0.2.5

* Query can now have more than one orderBy field.
* startAt, startAfter, endAt, and endBefore support
* limit support

## 0.2.4

* Support for DocumentReference.documentID
* Support for CollectionReference.add

## 0.2.3

* Simplified and upgraded Android project template to Android SDK 27.
* Updated package description.

## 0.2.2

* Add `get` to DocumentReference.

## 0.2.1

* Fix bug on Android where removeListener is sometimes called without a handle

## 0.2.0

* **Breaking change**. Upgraded to Gradle 4.1 and Android Studio Gradle plugin
  3.0.1. Older Flutter projects need to upgrade their Gradle setup as well in
  order to use this version of the plugin. Instructions can be found
  [here](https://github.com/flutter/flutter/wiki/Updating-Flutter-projects-to-Gradle-4.1-and-Android-Studio-Gradle-plugin-3.0.1).
* Relaxed GMS dependency to [11.4.0,12.0[

## 0.1.2

* Support for `DocumentReference` update and merge writes
* Suppress unchecked warnings and package name warnings on Android

## 0.1.1

* Added FLT prefix to iOS types.

## 0.1.0

* Added reference to DocumentSnapshot
* Breaking: removed path from DocumentSnapshot
* Additional test coverage for reading collections and documents
* Fixed typo in DocumentChange documentation

## 0.0.6

* Support for getCollection

## 0.0.5

* Support `isNull` filtering in `Query.where`
* Fixed `DocumentChange.oldIndex` and `DocumentChange.newIndex` to be signed
  integers (iOS)

## 0.0.4

* Support for where clauses
* Support for deletion

## 0.0.3

* Renamed package to cloud_firestore

## 0.0.2

* Add path property to DocumentSnapshot

## 0.0.1+1

* Update project homepage

## 0.0.1

* Initial Release<|MERGE_RESOLUTION|>--- conflicted
+++ resolved
@@ -1,258 +1,257 @@
-<<<<<<< HEAD
+## 0.12.11
+
+- Added support for `in` and `array-contains-any` query operators.
+
 ## 0.12.10+3
 
-* Fixed test that used `FirebaseApp.channel`.
+- Fixed test that used `FirebaseApp.channel`.
 
 ## 0.12.10+2
 
-* Fixed analyzer warnings about unused fields.
+- Fixed analyzer warnings about unused fields.
 
 ## 0.12.10+1
 
-* Formatted method documentations.
-=======
-## 0.12.11
-
-* Added support for `in` and `array-contains-any` query operators.
->>>>>>> 8c5b85f4
+- Formatted method documentations.
 
 ## 0.12.10
 
-* Added `FieldPath` class and `FieldPath.documentId` to refer to the document id in queries.
-* Added assertions and exceptions that help you building correct queries.
+- Added `FieldPath` class and `FieldPath.documentId` to refer to the document id in queries.
+- Added assertions and exceptions that help you building correct queries.
 
 ## 0.12.9+8
 
-* Updated README instructions for contributing for consistency with other Flutterfire plugins.
+- Updated README instructions for contributing for consistency with other Flutterfire plugins.
 
 ## 0.12.9+7
 
-* Remove AndroidX warning.
+- Remove AndroidX warning.
 
 ## 0.12.9+6
 
-* Cast error.code to long to avoid using NSInteger as %ld format warnings.
+- Cast error.code to long to avoid using NSInteger as %ld format warnings.
 
 ## 0.12.9+5
 
-* Fixes a crash on Android when running a transaction without an internet connection.
+- Fixes a crash on Android when running a transaction without an internet connection.
 
 ## 0.12.9+4
 
-* Fix integer conversion warnings on iOS.
+- Fix integer conversion warnings on iOS.
 
 ## 0.12.9+3
 
-* Updated error handling on Android for transactions to prevent crashes.
+- Updated error handling on Android for transactions to prevent crashes.
 
 ## 0.12.9+2
 
-* Fix flaky integration test for `includeMetadataChanges`.
+- Fix flaky integration test for `includeMetadataChanges`.
 
 ## 0.12.9+1
 
-* Update documentation to reflect new repository location.
-* Update unit tests to call `TestWidgetsFlutterBinding.ensureInitialized`.
-* Remove executable bit on LICENSE file.
+- Update documentation to reflect new repository location.
+- Update unit tests to call `TestWidgetsFlutterBinding.ensureInitialized`.
+- Remove executable bit on LICENSE file.
 
 ## 0.12.9
 
-* New optional `includeMetadataChanges` parameter added to `DocumentReference.snapshots()`
- and `Query.snapshots()`
-* Fix example app crash when the `message` field was not a string
-* Internal renaming of method names.
+- New optional `includeMetadataChanges` parameter added to `DocumentReference.snapshots()`
+  and `Query.snapshots()`
+- Fix example app crash when the `message` field was not a string
+- Internal renaming of method names.
 
 ## 0.12.8+1
 
-* Add `metadata` to `QuerySnapshot`.
+- Add `metadata` to `QuerySnapshot`.
 
 ## 0.12.8
 
-* Updated how document ids are generated to more closely match native implementations.
+- Updated how document ids are generated to more closely match native implementations.
 
 ## 0.12.7+1
 
-* Update google-services Android gradle plugin to 4.3.0 in documentation and examples.
+- Update google-services Android gradle plugin to 4.3.0 in documentation and examples.
 
 ## 0.12.7
 
-* Methods of `Transaction` no longer require `await`.
-* Added documentation to methods of `Transaction`.
-* Removed an unnecessary log on Android.
-* Added an integration test for rapidly incrementing field value.
+- Methods of `Transaction` no longer require `await`.
+- Added documentation to methods of `Transaction`.
+- Removed an unnecessary log on Android.
+- Added an integration test for rapidly incrementing field value.
 
 ## 0.12.6
 
-* Support for `orderBy` on map fields (e.g. `orderBy('cake.flavor')`) for
+- Support for `orderBy` on map fields (e.g. `orderBy('cake.flavor')`) for
   `startAtDocument`, `startAfterDocument`, `endAtDocument`, and `endBeforeDocument` added.
 
 ## 0.12.5+2
 
-* Automatically use version from pubspec.yaml when reporting usage to Firebase.
+- Automatically use version from pubspec.yaml when reporting usage to Firebase.
 
 ## 0.12.5+1
-* Added support for combining any of `Query.startAtDocument` and `Query.startAfterDocument`
+
+- Added support for combining any of `Query.startAtDocument` and `Query.startAfterDocument`
   with any of `Query.endAtDocument` and `Query.endBeforeDocument`.
 
 ## 0.12.5
 
-* Makes `startAtDocument`, `startAfterDocument`, `endAtDocument` and `endBeforeDocument` work
+- Makes `startAtDocument`, `startAfterDocument`, `endAtDocument` and `endBeforeDocument` work
   with `Query.collectionGroup` queries.
-* Fixes `startAtDocument`, `startAfterDocument`, `endAtDocument` and `endBeforeDocument` to
+- Fixes `startAtDocument`, `startAfterDocument`, `endAtDocument` and `endBeforeDocument` to
   also work with a descending order as the last explicit sort order.
-* Fixed an integration test by increasing the value of `cacheSizeBytes` to a valid value.
+- Fixed an integration test by increasing the value of `cacheSizeBytes` to a valid value.
 
 ## 0.12.4
 
-* Added support for `Query.collectionGroup`.
+- Added support for `Query.collectionGroup`.
 
 ## 0.12.3
 
-* Added support for `cacheSizeBytes` to `Firestore.settings`.
+- Added support for `cacheSizeBytes` to `Firestore.settings`.
 
 ## 0.12.2
 
-* Ensure that all channel calls to the Dart side from the Java side are done
+- Ensure that all channel calls to the Dart side from the Java side are done
   on the UI thread. This change allows Transactions to work with upcoming
   Engine restrictions, which require channel calls be made on the UI thread.
   **Note** this is an Android only change, the iOS implementation was not impacted.
-* Updated the Firebase reporting string to `flutter-fire-fst` to be consistent
+- Updated the Firebase reporting string to `flutter-fire-fst` to be consistent
   with other reporting libraries.
 
 ## 0.12.1
 
-* Added support for `Source` to `Query.getDocuments()` and `DocumentReference.get()`.
+- Added support for `Source` to `Query.getDocuments()` and `DocumentReference.get()`.
 
 ## 0.12.0+2
 
-* Bump the minimum Flutter version to 1.5.
-* Replace invokeMethod with invokeMapMethod wherever necessary.
+- Bump the minimum Flutter version to 1.5.
+- Replace invokeMethod with invokeMapMethod wherever necessary.
 
 ## 0.12.0+1
 
-* Send user agent to Firebase.
+- Send user agent to Firebase.
 
 ## 0.12.0
 
-* **Breaking change**. Fixed `CollectionReference.parent` to correctly return a `DocumentReference`.
+- **Breaking change**. Fixed `CollectionReference.parent` to correctly return a `DocumentReference`.
   If you were using the method previously to obtain the parent
   document's id via `collectionReference.parent().id`,
   you will have to use `collectionReference.parent().documentID` now.
-* Added `DocumentReference.parent`.
+- Added `DocumentReference.parent`.
 
 ## 0.11.0+2
 
-* Remove iOS dependency on Firebase/Database and Firebase/Auth CocoaPods.
+- Remove iOS dependency on Firebase/Database and Firebase/Auth CocoaPods.
 
 ## 0.11.0+1
 
-* Update iOS CocoaPod dependencies to '~> 6.0' to ensure support for `FieldValue.increment`.
+- Update iOS CocoaPod dependencies to '~> 6.0' to ensure support for `FieldValue.increment`.
 
 ## 0.11.0
 
-* Update Android dependencies to latest.
+- Update Android dependencies to latest.
 
 ## 0.10.1
 
-* Support for `startAtDocument`, `startAfterDocument`, `endAtDocument`, `endBeforeDocument`.
-* Added additional unit and integration tests.
+- Support for `startAtDocument`, `startAfterDocument`, `endAtDocument`, `endBeforeDocument`.
+- Added additional unit and integration tests.
 
 ## 0.10.0
 
-* Support for `FieldValue.increment`.
-* Remove `FieldValue.type` and `FieldValue.value` from public API.
-* Additional integration testing.
+- Support for `FieldValue.increment`.
+- Remove `FieldValue.type` and `FieldValue.value` from public API.
+- Additional integration testing.
 
 ## 0.9.13+1
 
-* Added an integration test for transactions.
+- Added an integration test for transactions.
 
 ## 0.9.13
 
-* Remove Gradle BoM to avoid Gradle version issues.
+- Remove Gradle BoM to avoid Gradle version issues.
 
 ## 0.9.12
 
-* Move Android dependency to Gradle BoM to help maintain compatibility
+- Move Android dependency to Gradle BoM to help maintain compatibility
   with other FlutterFire plugins.
 
 ## 0.9.11
 
-* Bump Android dependencies to latest.
+- Bump Android dependencies to latest.
 
 # 0.9.10
 
-* Support for cloud_firestore running in the background on Android.
-* Fixed a bug in cleanup for DocumentReference.snapshots().
-* Additional integration testing.
+- Support for cloud_firestore running in the background on Android.
+- Fixed a bug in cleanup for DocumentReference.snapshots().
+- Additional integration testing.
 
 ## 0.9.9
 
-* Remove `invokeMapMethod` calls to prevent crash.
+- Remove `invokeMapMethod` calls to prevent crash.
 
 ## 0.9.8
 
-* Add metadata field to DocumentSnapshot.
+- Add metadata field to DocumentSnapshot.
 
 ## 0.9.7+2
 
-* Bump the minimum Flutter version to 1.2.0.
-* Add template type parameter to `invokeMethod` calls.
+- Bump the minimum Flutter version to 1.2.0.
+- Add template type parameter to `invokeMethod` calls.
 
 ## 0.9.7+1
 
-* Update README with example of getting a document.
+- Update README with example of getting a document.
 
 ## 0.9.7
 
-* Fixes a NoSuchMethodError when using getDocuments on iOS (introduced in 0.9.6).
-* Adds a driver test for getDocuments.
+- Fixes a NoSuchMethodError when using getDocuments on iOS (introduced in 0.9.6).
+- Adds a driver test for getDocuments.
 
 ## 0.9.6
 
-* On iOS, update null checking to match the recommended pattern usage in the Firebase documentation.
-* Fixes a case where snapshot errors might result in plugin crash.
+- On iOS, update null checking to match the recommended pattern usage in the Firebase documentation.
+- Fixes a case where snapshot errors might result in plugin crash.
 
 ## 0.9.5+2
 
-* Fixing PlatformException(Error 0, null, null) which happened when a successful operation was performed.
+- Fixing PlatformException(Error 0, null, null) which happened when a successful operation was performed.
 
 ## 0.9.5+1
 
-* Log messages about automatic configuration of the default app are now less confusing.
+- Log messages about automatic configuration of the default app are now less confusing.
 
 ## 0.9.5
 
-* Fix an issue on some iOS devices that results in reading incorrect dates.
+- Fix an issue on some iOS devices that results in reading incorrect dates.
 
 ## 0.9.4
 
-* No longer sends empty snapshot events on iOS when encountering errors.
+- No longer sends empty snapshot events on iOS when encountering errors.
 
 ## 0.9.3
 
-* Fix transactions on iOS when getting snapshot that doesn't exist.
+- Fix transactions on iOS when getting snapshot that doesn't exist.
 
 ## 0.9.2
 
-* Fix IllegalStateException errors when using transactions on Android.
+- Fix IllegalStateException errors when using transactions on Android.
 
 ## 0.9.1
 
-* Fixed Firebase multiple app support in transactions and document snapshots.
+- Fixed Firebase multiple app support in transactions and document snapshots.
 
 ## 0.9.0+2
 
-* Remove categories.
+- Remove categories.
 
 ## 0.9.0+1
 
-* Log a more detailed warning at build time about the previous AndroidX
+- Log a more detailed warning at build time about the previous AndroidX
   migration.
 
 ## 0.9.0
 
-* **Breaking change**. Migrate from the deprecated original Android Support
+- **Breaking change**. Migrate from the deprecated original Android Support
   Library to AndroidX. This shouldn't result in any functional changes, but it
   requires any Android apps using this plugin to [also
   migrate](https://developer.android.com/jetpack/androidx/migrate) if they're
@@ -260,218 +259,222 @@
 
 ## 0.8.2+3
 
-* Resolved "explicit self reference" and "loses accuracy" compiler warnings.
+- Resolved "explicit self reference" and "loses accuracy" compiler warnings.
 
 ## 0.8.2+2
 
-* Clean up Android build logs. @SuppressWarnings("unchecked")
+- Clean up Android build logs. @SuppressWarnings("unchecked")
 
 ## 0.8.2+1
 
-* Avoid crash in document snapshot callback.
+- Avoid crash in document snapshot callback.
 
 ## 0.8.2
 
-* Added `Firestore.settings`
-* Added `Timestamp` class
+- Added `Firestore.settings`
+- Added `Timestamp` class
 
 ## 0.8.1+1
 
-* Bump Android dependencies to latest.
+- Bump Android dependencies to latest.
 
 ## 0.8.1
 
-* Fixed bug where updating arrays in with `FieldValue` always throws an Exception on Android.
+- Fixed bug where updating arrays in with `FieldValue` always throws an Exception on Android.
 
 ## 0.8.0
 
 Note: this version depends on features available in iOS SDK versions 5.5.0 or later.
 To update iOS SDK in existing projects run `pod update Firebase/Firestore`.
 
-* Added `Firestore.enablePersistence`
-* Added `FieldValue` with all currently supported values: `arrayUnion`, `arrayRemove`, `delete` and
+- Added `Firestore.enablePersistence`
+- Added `FieldValue` with all currently supported values: `arrayUnion`, `arrayRemove`, `delete` and
   `serverTimestamp`.
-* Added `arrayContains` argument in `Query.where` method.
+- Added `arrayContains` argument in `Query.where` method.
 
 ## 0.7.4
 
-* Bump Android and Firebase dependency versions.
+- Bump Android and Firebase dependency versions.
 
 ## 0.7.3
 
-* Updated Gradle tooling to match Android Studio 3.1.2.
+- Updated Gradle tooling to match Android Studio 3.1.2.
 
 ## 0.7.2
 
-* Fixes crash on Android if a FirebaseFirestoreException happened.
+- Fixes crash on Android if a FirebaseFirestoreException happened.
 
 ## 0.7.1
 
-* Updated iOS implementation to reflect Firebase API changes.
-* Fixed bug in Transaction.get that would fail on no data.
-* Fixed error in README.md code sample.
+- Updated iOS implementation to reflect Firebase API changes.
+- Fixed bug in Transaction.get that would fail on no data.
+- Fixed error in README.md code sample.
 
 ## 0.7.0+2
 
-* Update transactions example in README to add `await`.
+- Update transactions example in README to add `await`.
 
 ## 0.7.0+1
 
-* Add transactions example to README.
+- Add transactions example to README.
 
 ## 0.7.0
 
-* **Breaking change**. `snapshots` is now a method instead of a getter.
-* **Breaking change**. `setData` uses named arguments instead of `SetOptions`.
+- **Breaking change**. `snapshots` is now a method instead of a getter.
+- **Breaking change**. `setData` uses named arguments instead of `SetOptions`.
 
 ## 0.6.3
 
-* Updated Google Play Services dependencies to version 15.0.0.
+- Updated Google Play Services dependencies to version 15.0.0.
 
 ## 0.6.2
 
-* Support for BLOB data type.
+- Support for BLOB data type.
 
 ## 0.6.1
 
-* Simplified podspec for Cocoapods 1.5.0, avoiding link issues in app archives.
+- Simplified podspec for Cocoapods 1.5.0, avoiding link issues in app archives.
 
 ## 0.6.0
 
-* **Breaking change**. Renamed 'getCollection()' to 'collection().'
+- **Breaking change**. Renamed 'getCollection()' to 'collection().'
 
 ## 0.5.1
 
-* Expose the Firebase app corresponding to a Firestore
-* Expose a constructor for a Firestore with a non-default Firebase app
+- Expose the Firebase app corresponding to a Firestore
+- Expose a constructor for a Firestore with a non-default Firebase app
 
 ## 0.5.0
 
-* **Breaking change**. Move path getter to CollectionReference
-* Add id getter to CollectionReference
+- **Breaking change**. Move path getter to CollectionReference
+- Add id getter to CollectionReference
 
 ## 0.4.0
 
-* **Breaking change**. Hide Firestore codec class from public API.
-* Adjusted Flutter SDK constraint to match Flutter release with extensible
+- **Breaking change**. Hide Firestore codec class from public API.
+- Adjusted Flutter SDK constraint to match Flutter release with extensible
   platform message codec, required already by version 0.3.1.
-* Move each class into separate files
+- Move each class into separate files
 
 ## 0.3.2
 
-* Support for batched writes.
+- Support for batched writes.
 
 ## 0.3.1
 
-* Add GeoPoint class
-* Allow for reading and writing DocumentReference, DateTime, and GeoPoint
+- Add GeoPoint class
+- Allow for reading and writing DocumentReference, DateTime, and GeoPoint
   values from and to Documents.
 
 ## 0.3.0
 
-* **Breaking change**. Set SDK constraints to match the Flutter beta release.
+- **Breaking change**. Set SDK constraints to match the Flutter beta release.
 
 ## 0.2.12
 
-* Fix handling of `null` document snapshots (document not exists).
-* Add `DocumentSnapshot.exists`.
+- Fix handling of `null` document snapshots (document not exists).
+- Add `DocumentSnapshot.exists`.
 
 ## 0.2.11
-* Fix Dart 2 type errors.
+
+- Fix Dart 2 type errors.
 
 ## 0.2.10
-* Fix Dart 2 type errors.
+
+- Fix Dart 2 type errors.
 
 ## 0.2.9
-* Relax sdk upper bound constraint to  '<2.0.0' to allow 'edge' dart sdk use.
+
+- Relax sdk upper bound constraint to '<2.0.0' to allow 'edge' dart sdk use.
 
 ## 0.2.8
-* Support for Query.getDocuments
+
+- Support for Query.getDocuments
 
 ## 0.2.7
 
-* Add transaction support.
+- Add transaction support.
 
 ## 0.2.6
 
-* Build fixes for iOS
-* Null checking in newly added Query methods
+- Build fixes for iOS
+- Null checking in newly added Query methods
 
 ## 0.2.5
 
-* Query can now have more than one orderBy field.
-* startAt, startAfter, endAt, and endBefore support
-* limit support
+- Query can now have more than one orderBy field.
+- startAt, startAfter, endAt, and endBefore support
+- limit support
 
 ## 0.2.4
 
-* Support for DocumentReference.documentID
-* Support for CollectionReference.add
+- Support for DocumentReference.documentID
+- Support for CollectionReference.add
 
 ## 0.2.3
 
-* Simplified and upgraded Android project template to Android SDK 27.
-* Updated package description.
+- Simplified and upgraded Android project template to Android SDK 27.
+- Updated package description.
 
 ## 0.2.2
 
-* Add `get` to DocumentReference.
+- Add `get` to DocumentReference.
 
 ## 0.2.1
 
-* Fix bug on Android where removeListener is sometimes called without a handle
+- Fix bug on Android where removeListener is sometimes called without a handle
 
 ## 0.2.0
 
-* **Breaking change**. Upgraded to Gradle 4.1 and Android Studio Gradle plugin
+- **Breaking change**. Upgraded to Gradle 4.1 and Android Studio Gradle plugin
   3.0.1. Older Flutter projects need to upgrade their Gradle setup as well in
   order to use this version of the plugin. Instructions can be found
   [here](https://github.com/flutter/flutter/wiki/Updating-Flutter-projects-to-Gradle-4.1-and-Android-Studio-Gradle-plugin-3.0.1).
-* Relaxed GMS dependency to [11.4.0,12.0[
+- Relaxed GMS dependency to [11.4.0,12.0[
 
 ## 0.1.2
 
-* Support for `DocumentReference` update and merge writes
-* Suppress unchecked warnings and package name warnings on Android
+- Support for `DocumentReference` update and merge writes
+- Suppress unchecked warnings and package name warnings on Android
 
 ## 0.1.1
 
-* Added FLT prefix to iOS types.
+- Added FLT prefix to iOS types.
 
 ## 0.1.0
 
-* Added reference to DocumentSnapshot
-* Breaking: removed path from DocumentSnapshot
-* Additional test coverage for reading collections and documents
-* Fixed typo in DocumentChange documentation
+- Added reference to DocumentSnapshot
+- Breaking: removed path from DocumentSnapshot
+- Additional test coverage for reading collections and documents
+- Fixed typo in DocumentChange documentation
 
 ## 0.0.6
 
-* Support for getCollection
+- Support for getCollection
 
 ## 0.0.5
 
-* Support `isNull` filtering in `Query.where`
-* Fixed `DocumentChange.oldIndex` and `DocumentChange.newIndex` to be signed
+- Support `isNull` filtering in `Query.where`
+- Fixed `DocumentChange.oldIndex` and `DocumentChange.newIndex` to be signed
   integers (iOS)
 
 ## 0.0.4
 
-* Support for where clauses
-* Support for deletion
+- Support for where clauses
+- Support for deletion
 
 ## 0.0.3
 
-* Renamed package to cloud_firestore
+- Renamed package to cloud_firestore
 
 ## 0.0.2
 
-* Add path property to DocumentSnapshot
+- Add path property to DocumentSnapshot
 
 ## 0.0.1+1
 
-* Update project homepage
+- Update project homepage
 
 ## 0.0.1
 
-* Initial Release+- Initial Release