## 0.12.9+2

<<<<<<< HEAD
* Removed Activity reference to avoid possible NullPointerException.
=======
* Fix flaky integration test for `includeMetadataChanges`.
>>>>>>> 497727fc

## 0.12.9+1

* Update documentation to reflect new repository location.
* Update unit tests to call `TestWidgetsFlutterBinding.ensureInitialized`.
* Remove executable bit on LICENSE file.

## 0.12.9

* New optional `includeMetadataChanges` parameter added to `DocumentReference.snapshots()`
 and `Query.snapshots()`
* Fix example app crash when the `message` field was not a string
* Internal renaming of method names.

## 0.12.8+1

* Add `metadata` to `QuerySnapshot`.

## 0.12.8

* Updated how document ids are generated to more closely match native implementations.

## 0.12.7+1

* Update google-services Android gradle plugin to 4.3.0 in documentation and examples.

## 0.12.7

* Methods of `Transaction` no longer require `await`.
* Added documentation to methods of `Transaction`.
* Removed an unnecessary log on Android.
* Added an integration test for rapidly incrementing field value.

## 0.12.6

* Support for `orderBy` on map fields (e.g. `orderBy('cake.flavor')`) for
  `startAtDocument`, `startAfterDocument`, `endAtDocument`, and `endBeforeDocument` added.

## 0.12.5+2

* Automatically use version from pubspec.yaml when reporting usage to Firebase.

## 0.12.5+1
* Added support for combining any of `Query.startAtDocument` and `Query.startAfterDocument`
  with any of `Query.endAtDocument` and `Query.endBeforeDocument`.

## 0.12.5

* Makes `startAtDocument`, `startAfterDocument`, `endAtDocument` and `endBeforeDocument` work
  with `Query.collectionGroup` queries.
* Fixes `startAtDocument`, `startAfterDocument`, `endAtDocument` and `endBeforeDocument` to
  also work with a descending order as the last explicit sort order.
* Fixed an integration test by increasing the value of `cacheSizeBytes` to a valid value.

## 0.12.4

* Added support for `Query.collectionGroup`.

## 0.12.3

* Added support for `cacheSizeBytes` to `Firestore.settings`.

## 0.12.2

* Ensure that all channel calls to the Dart side from the Java side are done
  on the UI thread. This change allows Transactions to work with upcoming
  Engine restrictions, which require channel calls be made on the UI thread.
  **Note** this is an Android only change, the iOS implementation was not impacted.
* Updated the Firebase reporting string to `flutter-fire-fst` to be consistent
  with other reporting libraries.

## 0.12.1

* Added support for `Source` to `Query.getDocuments()` and `DocumentReference.get()`.

## 0.12.0+2

* Bump the minimum Flutter version to 1.5.
* Replace invokeMethod with invokeMapMethod wherever necessary.

## 0.12.0+1

* Send user agent to Firebase.

## 0.12.0

* **Breaking change**. Fixed `CollectionReference.parent` to correctly return a `DocumentReference`.
  If you were using the method previously to obtain the parent
  document's id via `collectionReference.parent().id`,
  you will have to use `collectionReference.parent().documentID` now.
* Added `DocumentReference.parent`.

## 0.11.0+2

* Remove iOS dependency on Firebase/Database and Firebase/Auth CocoaPods.

## 0.11.0+1

* Update iOS CocoaPod dependencies to '~> 6.0' to ensure support for `FieldValue.increment`.

## 0.11.0

* Update Android dependencies to latest.

## 0.10.1

* Support for `startAtDocument`, `startAfterDocument`, `endAtDocument`, `endBeforeDocument`.
* Added additional unit and integration tests.

## 0.10.0

* Support for `FieldValue.increment`.
* Remove `FieldValue.type` and `FieldValue.value` from public API.
* Additional integration testing.

## 0.9.13+1

* Added an integration test for transactions.

## 0.9.13

* Remove Gradle BoM to avoid Gradle version issues.

## 0.9.12

* Move Android dependency to Gradle BoM to help maintain compatibility
  with other FlutterFire plugins.

## 0.9.11

* Bump Android dependencies to latest.

# 0.9.10

* Support for cloud_firestore running in the background on Android.
* Fixed a bug in cleanup for DocumentReference.snapshots().
* Additional integration testing.

## 0.9.9

* Remove `invokeMapMethod` calls to prevent crash.

## 0.9.8

* Add metadata field to DocumentSnapshot.

## 0.9.7+2

* Bump the minimum Flutter version to 1.2.0.
* Add template type parameter to `invokeMethod` calls.

## 0.9.7+1

* Update README with example of getting a document.

## 0.9.7

* Fixes a NoSuchMethodError when using getDocuments on iOS (introduced in 0.9.6).
* Adds a driver test for getDocuments.

## 0.9.6

* On iOS, update null checking to match the recommended pattern usage in the Firebase documentation.
* Fixes a case where snapshot errors might result in plugin crash.

## 0.9.5+2

* Fixing PlatformException(Error 0, null, null) which happened when a successful operation was performed.

## 0.9.5+1

* Log messages about automatic configuration of the default app are now less confusing.

## 0.9.5

* Fix an issue on some iOS devices that results in reading incorrect dates.

## 0.9.4

* No longer sends empty snapshot events on iOS when encountering errors.

## 0.9.3

* Fix transactions on iOS when getting snapshot that doesn't exist.

## 0.9.2

* Fix IllegalStateException errors when using transactions on Android.

## 0.9.1

* Fixed Firebase multiple app support in transactions and document snapshots.

## 0.9.0+2

* Remove categories.

## 0.9.0+1

* Log a more detailed warning at build time about the previous AndroidX
  migration.

## 0.9.0

* **Breaking change**. Migrate from the deprecated original Android Support
  Library to AndroidX. This shouldn't result in any functional changes, but it
  requires any Android apps using this plugin to [also
  migrate](https://developer.android.com/jetpack/androidx/migrate) if they're
  using the original support library.

## 0.8.2+3

* Resolved "explicit self reference" and "loses accuracy" compiler warnings.

## 0.8.2+2

* Clean up Android build logs. @SuppressWarnings("unchecked")

## 0.8.2+1

* Avoid crash in document snapshot callback.

## 0.8.2

* Added `Firestore.settings`
* Added `Timestamp` class

## 0.8.1+1

* Bump Android dependencies to latest.

## 0.8.1

* Fixed bug where updating arrays in with `FieldValue` always throws an Exception on Android.

## 0.8.0

Note: this version depends on features available in iOS SDK versions 5.5.0 or later.
To update iOS SDK in existing projects run `pod update Firebase/Firestore`.

* Added `Firestore.enablePersistence`
* Added `FieldValue` with all currently supported values: `arrayUnion`, `arrayRemove`, `delete` and
  `serverTimestamp`.
* Added `arrayContains` argument in `Query.where` method.

## 0.7.4

* Bump Android and Firebase dependency versions.

## 0.7.3

* Updated Gradle tooling to match Android Studio 3.1.2.

## 0.7.2

* Fixes crash on Android if a FirebaseFirestoreException happened.

## 0.7.1

* Updated iOS implementation to reflect Firebase API changes.
* Fixed bug in Transaction.get that would fail on no data.
* Fixed error in README.md code sample.

## 0.7.0+2

* Update transactions example in README to add `await`.

## 0.7.0+1

* Add transactions example to README.

## 0.7.0

* **Breaking change**. `snapshots` is now a method instead of a getter.
* **Breaking change**. `setData` uses named arguments instead of `SetOptions`.

## 0.6.3

* Updated Google Play Services dependencies to version 15.0.0.

## 0.6.2

* Support for BLOB data type.

## 0.6.1

* Simplified podspec for Cocoapods 1.5.0, avoiding link issues in app archives.

## 0.6.0

* **Breaking change**. Renamed 'getCollection()' to 'collection().'

## 0.5.1

* Expose the Firebase app corresponding to a Firestore
* Expose a constructor for a Firestore with a non-default Firebase app

## 0.5.0

* **Breaking change**. Move path getter to CollectionReference
* Add id getter to CollectionReference

## 0.4.0

* **Breaking change**. Hide Firestore codec class from public API.
* Adjusted Flutter SDK constraint to match Flutter release with extensible
  platform message codec, required already by version 0.3.1.
* Move each class into separate files

## 0.3.2

* Support for batched writes.

## 0.3.1

* Add GeoPoint class
* Allow for reading and writing DocumentReference, DateTime, and GeoPoint
  values from and to Documents.

## 0.3.0

* **Breaking change**. Set SDK constraints to match the Flutter beta release.

## 0.2.12

* Fix handling of `null` document snapshots (document not exists).
* Add `DocumentSnapshot.exists`.

## 0.2.11
* Fix Dart 2 type errors.

## 0.2.10
* Fix Dart 2 type errors.

## 0.2.9
* Relax sdk upper bound constraint to  '<2.0.0' to allow 'edge' dart sdk use.

## 0.2.8
* Support for Query.getDocuments

## 0.2.7

* Add transaction support.

## 0.2.6

* Build fixes for iOS
* Null checking in newly added Query methods

## 0.2.5

* Query can now have more than one orderBy field.
* startAt, startAfter, endAt, and endBefore support
* limit support

## 0.2.4

* Support for DocumentReference.documentID
* Support for CollectionReference.add

## 0.2.3

* Simplified and upgraded Android project template to Android SDK 27.
* Updated package description.

## 0.2.2

* Add `get` to DocumentReference.

## 0.2.1

* Fix bug on Android where removeListener is sometimes called without a handle

## 0.2.0

* **Breaking change**. Upgraded to Gradle 4.1 and Android Studio Gradle plugin
  3.0.1. Older Flutter projects need to upgrade their Gradle setup as well in
  order to use this version of the plugin. Instructions can be found
  [here](https://github.com/flutter/flutter/wiki/Updating-Flutter-projects-to-Gradle-4.1-and-Android-Studio-Gradle-plugin-3.0.1).
* Relaxed GMS dependency to [11.4.0,12.0[

## 0.1.2

* Support for `DocumentReference` update and merge writes
* Suppress unchecked warnings and package name warnings on Android

## 0.1.1

* Added FLT prefix to iOS types.

## 0.1.0

* Added reference to DocumentSnapshot
* Breaking: removed path from DocumentSnapshot
* Additional test coverage for reading collections and documents
* Fixed typo in DocumentChange documentation

## 0.0.6

* Support for getCollection

## 0.0.5

* Support `isNull` filtering in `Query.where`
* Fixed `DocumentChange.oldIndex` and `DocumentChange.newIndex` to be signed
  integers (iOS)

## 0.0.4

* Support for where clauses
* Support for deletion

## 0.0.3

* Renamed package to cloud_firestore

## 0.0.2

* Add path property to DocumentSnapshot

## 0.0.1+1

* Update project homepage

## 0.0.1

* Initial Release<|MERGE_RESOLUTION|>--- conflicted
+++ resolved
@@ -1,10 +1,10 @@
+## 0.12.9+3
+
+* Removed Activity reference to avoid possible NullPointerException.
+
 ## 0.12.9+2
 
-<<<<<<< HEAD
-* Removed Activity reference to avoid possible NullPointerException.
-=======
 * Fix flaky integration test for `includeMetadataChanges`.
->>>>>>> 497727fc
 
 ## 0.12.9+1
 
