--- conflicted
+++ resolved
@@ -1,8 +1,7 @@
-<<<<<<< HEAD
-## 0.12.9+7
+## 0.12.10+1
 
 * Formatted method documentations.
-=======
+
 ## 0.12.10
 
 * Added `FieldPath` class and `FieldPath.documentId` to refer to the document id in queries.
@@ -15,7 +14,6 @@
 ## 0.12.9+7
 
 * Remove AndroidX warning.
->>>>>>> 61bccb39
 
 ## 0.12.9+6
 
