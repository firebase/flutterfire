<<<<<<< HEAD
## 0.12.10

* Added support for `in` and `array-contains-any` query operators.
=======
## 0.12.9+8

* Updated README instructions for contributing for consistency with other Flutterfire plugins.

## 0.12.9+7

* Remove AndroidX warning.
>>>>>>> a09a6df9

## 0.12.9+6

* Cast error.code to long to avoid using NSInteger as %ld format warnings.

## 0.12.9+5

* Fixes a crash on Android when running a transaction without an internet connection.

## 0.12.9+4

* Fix integer conversion warnings on iOS.

## 0.12.9+3

* Updated error handling on Android for transactions to prevent crashes.

## 0.12.9+2

* Fix flaky integration test for `includeMetadataChanges`.

## 0.12.9+1

* Update documentation to reflect new repository location.
* Update unit tests to call `TestWidgetsFlutterBinding.ensureInitialized`.
* Remove executable bit on LICENSE file.

## 0.12.9

* New optional `includeMetadataChanges` parameter added to `DocumentReference.snapshots()`
 and `Query.snapshots()`
* Fix example app crash when the `message` field was not a string
* Internal renaming of method names.

## 0.12.8+1

* Add `metadata` to `QuerySnapshot`.

## 0.12.8

* Updated how document ids are generated to more closely match native implementations.

## 0.12.7+1

* Update google-services Android gradle plugin to 4.3.0 in documentation and examples.

## 0.12.7

* Methods of `Transaction` no longer require `await`.
* Added documentation to methods of `Transaction`.
* Removed an unnecessary log on Android.
* Added an integration test for rapidly incrementing field value.

## 0.12.6

* Support for `orderBy` on map fields (e.g. `orderBy('cake.flavor')`) for
  `startAtDocument`, `startAfterDocument`, `endAtDocument`, and `endBeforeDocument` added.

## 0.12.5+2

* Automatically use version from pubspec.yaml when reporting usage to Firebase.

## 0.12.5+1
* Added support for combining any of `Query.startAtDocument` and `Query.startAfterDocument`
  with any of `Query.endAtDocument` and `Query.endBeforeDocument`.

## 0.12.5

* Makes `startAtDocument`, `startAfterDocument`, `endAtDocument` and `endBeforeDocument` work
  with `Query.collectionGroup` queries.
* Fixes `startAtDocument`, `startAfterDocument`, `endAtDocument` and `endBeforeDocument` to
  also work with a descending order as the last explicit sort order.
* Fixed an integration test by increasing the value of `cacheSizeBytes` to a valid value.

## 0.12.4

* Added support for `Query.collectionGroup`.

## 0.12.3

* Added support for `cacheSizeBytes` to `Firestore.settings`.

## 0.12.2

* Ensure that all channel calls to the Dart side from the Java side are done
  on the UI thread. This change allows Transactions to work with upcoming
  Engine restrictions, which require channel calls be made on the UI thread.
  **Note** this is an Android only change, the iOS implementation was not impacted.
* Updated the Firebase reporting string to `flutter-fire-fst` to be consistent
  with other reporting libraries.

## 0.12.1

* Added support for `Source` to `Query.getDocuments()` and `DocumentReference.get()`.

## 0.12.0+2

* Bump the minimum Flutter version to 1.5.
* Replace invokeMethod with invokeMapMethod wherever necessary.

## 0.12.0+1

* Send user agent to Firebase.

## 0.12.0

* **Breaking change**. Fixed `CollectionReference.parent` to correctly return a `DocumentReference`.
  If you were using the method previously to obtain the parent
  document's id via `collectionReference.parent().id`,
  you will have to use `collectionReference.parent().documentID` now.
* Added `DocumentReference.parent`.

## 0.11.0+2

* Remove iOS dependency on Firebase/Database and Firebase/Auth CocoaPods.

## 0.11.0+1

* Update iOS CocoaPod dependencies to '~> 6.0' to ensure support for `FieldValue.increment`.

## 0.11.0

* Update Android dependencies to latest.

## 0.10.1

* Support for `startAtDocument`, `startAfterDocument`, `endAtDocument`, `endBeforeDocument`.
* Added additional unit and integration tests.

## 0.10.0

* Support for `FieldValue.increment`.
* Remove `FieldValue.type` and `FieldValue.value` from public API.
* Additional integration testing.

## 0.9.13+1

* Added an integration test for transactions.

## 0.9.13

* Remove Gradle BoM to avoid Gradle version issues.

## 0.9.12

* Move Android dependency to Gradle BoM to help maintain compatibility
  with other FlutterFire plugins.

## 0.9.11

* Bump Android dependencies to latest.

# 0.9.10

* Support for cloud_firestore running in the background on Android.
* Fixed a bug in cleanup for DocumentReference.snapshots().
* Additional integration testing.

## 0.9.9

* Remove `invokeMapMethod` calls to prevent crash.

## 0.9.8

* Add metadata field to DocumentSnapshot.

## 0.9.7+2

* Bump the minimum Flutter version to 1.2.0.
* Add template type parameter to `invokeMethod` calls.

## 0.9.7+1

* Update README with example of getting a document.

## 0.9.7

* Fixes a NoSuchMethodError when using getDocuments on iOS (introduced in 0.9.6).
* Adds a driver test for getDocuments.

## 0.9.6

* On iOS, update null checking to match the recommended pattern usage in the Firebase documentation.
* Fixes a case where snapshot errors might result in plugin crash.

## 0.9.5+2

* Fixing PlatformException(Error 0, null, null) which happened when a successful operation was performed.

## 0.9.5+1

* Log messages about automatic configuration of the default app are now less confusing.

## 0.9.5

* Fix an issue on some iOS devices that results in reading incorrect dates.

## 0.9.4

* No longer sends empty snapshot events on iOS when encountering errors.

## 0.9.3

* Fix transactions on iOS when getting snapshot that doesn't exist.

## 0.9.2

* Fix IllegalStateException errors when using transactions on Android.

## 0.9.1

* Fixed Firebase multiple app support in transactions and document snapshots.

## 0.9.0+2

* Remove categories.

## 0.9.0+1

* Log a more detailed warning at build time about the previous AndroidX
  migration.

## 0.9.0

* **Breaking change**. Migrate from the deprecated original Android Support
  Library to AndroidX. This shouldn't result in any functional changes, but it
  requires any Android apps using this plugin to [also
  migrate](https://developer.android.com/jetpack/androidx/migrate) if they're
  using the original support library.

## 0.8.2+3

* Resolved "explicit self reference" and "loses accuracy" compiler warnings.

## 0.8.2+2

* Clean up Android build logs. @SuppressWarnings("unchecked")

## 0.8.2+1

* Avoid crash in document snapshot callback.

## 0.8.2

* Added `Firestore.settings`
* Added `Timestamp` class

## 0.8.1+1

* Bump Android dependencies to latest.

## 0.8.1

* Fixed bug where updating arrays in with `FieldValue` always throws an Exception on Android.

## 0.8.0

Note: this version depends on features available in iOS SDK versions 5.5.0 or later.
To update iOS SDK in existing projects run `pod update Firebase/Firestore`.

* Added `Firestore.enablePersistence`
* Added `FieldValue` with all currently supported values: `arrayUnion`, `arrayRemove`, `delete` and
  `serverTimestamp`.
* Added `arrayContains` argument in `Query.where` method.

## 0.7.4

* Bump Android and Firebase dependency versions.

## 0.7.3

* Updated Gradle tooling to match Android Studio 3.1.2.

## 0.7.2

* Fixes crash on Android if a FirebaseFirestoreException happened.

## 0.7.1

* Updated iOS implementation to reflect Firebase API changes.
* Fixed bug in Transaction.get that would fail on no data.
* Fixed error in README.md code sample.

## 0.7.0+2

* Update transactions example in README to add `await`.

## 0.7.0+1

* Add transactions example to README.

## 0.7.0

* **Breaking change**. `snapshots` is now a method instead of a getter.
* **Breaking change**. `setData` uses named arguments instead of `SetOptions`.

## 0.6.3

* Updated Google Play Services dependencies to version 15.0.0.

## 0.6.2

* Support for BLOB data type.

## 0.6.1

* Simplified podspec for Cocoapods 1.5.0, avoiding link issues in app archives.

## 0.6.0

* **Breaking change**. Renamed 'getCollection()' to 'collection().'

## 0.5.1

* Expose the Firebase app corresponding to a Firestore
* Expose a constructor for a Firestore with a non-default Firebase app

## 0.5.0

* **Breaking change**. Move path getter to CollectionReference
* Add id getter to CollectionReference

## 0.4.0

* **Breaking change**. Hide Firestore codec class from public API.
* Adjusted Flutter SDK constraint to match Flutter release with extensible
  platform message codec, required already by version 0.3.1.
* Move each class into separate files

## 0.3.2

* Support for batched writes.

## 0.3.1

* Add GeoPoint class
* Allow for reading and writing DocumentReference, DateTime, and GeoPoint
  values from and to Documents.

## 0.3.0

* **Breaking change**. Set SDK constraints to match the Flutter beta release.

## 0.2.12

* Fix handling of `null` document snapshots (document not exists).
* Add `DocumentSnapshot.exists`.

## 0.2.11
* Fix Dart 2 type errors.

## 0.2.10
* Fix Dart 2 type errors.

## 0.2.9
* Relax sdk upper bound constraint to  '<2.0.0' to allow 'edge' dart sdk use.

## 0.2.8
* Support for Query.getDocuments

## 0.2.7

* Add transaction support.

## 0.2.6

* Build fixes for iOS
* Null checking in newly added Query methods

## 0.2.5

* Query can now have more than one orderBy field.
* startAt, startAfter, endAt, and endBefore support
* limit support

## 0.2.4

* Support for DocumentReference.documentID
* Support for CollectionReference.add

## 0.2.3

* Simplified and upgraded Android project template to Android SDK 27.
* Updated package description.

## 0.2.2

* Add `get` to DocumentReference.

## 0.2.1

* Fix bug on Android where removeListener is sometimes called without a handle

## 0.2.0

* **Breaking change**. Upgraded to Gradle 4.1 and Android Studio Gradle plugin
  3.0.1. Older Flutter projects need to upgrade their Gradle setup as well in
  order to use this version of the plugin. Instructions can be found
  [here](https://github.com/flutter/flutter/wiki/Updating-Flutter-projects-to-Gradle-4.1-and-Android-Studio-Gradle-plugin-3.0.1).
* Relaxed GMS dependency to [11.4.0,12.0[

## 0.1.2

* Support for `DocumentReference` update and merge writes
* Suppress unchecked warnings and package name warnings on Android

## 0.1.1

* Added FLT prefix to iOS types.

## 0.1.0

* Added reference to DocumentSnapshot
* Breaking: removed path from DocumentSnapshot
* Additional test coverage for reading collections and documents
* Fixed typo in DocumentChange documentation

## 0.0.6

* Support for getCollection

## 0.0.5

* Support `isNull` filtering in `Query.where`
* Fixed `DocumentChange.oldIndex` and `DocumentChange.newIndex` to be signed
  integers (iOS)

## 0.0.4

* Support for where clauses
* Support for deletion

## 0.0.3

* Renamed package to cloud_firestore

## 0.0.2

* Add path property to DocumentSnapshot

## 0.0.1+1

* Update project homepage

## 0.0.1

* Initial Release<|MERGE_RESOLUTION|>--- conflicted
+++ resolved
@@ -1,8 +1,7 @@
-<<<<<<< HEAD
-## 0.12.10
+## 0.13.0+1
 
 * Added support for `in` and `array-contains-any` query operators.
-=======
+
 ## 0.12.9+8
 
 * Updated README instructions for contributing for consistency with other Flutterfire plugins.
@@ -10,7 +9,6 @@
 ## 0.12.9+7
 
 * Remove AndroidX warning.
->>>>>>> a09a6df9
 
 ## 0.12.9+6
 
