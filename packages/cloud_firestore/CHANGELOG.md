<<<<<<< HEAD
* Removed Activity reference to avoid possible NullPointerException.
=======
## 0.12.9+4

* Fix integer conversion warnings on iOS.
>>>>>>> 28411c18

## 0.12.9+3

* Updated error handling on Android for transactions to prevent crashes.

## 0.12.9+2

* Fix flaky integration test for `includeMetadataChanges`.

## 0.12.9+1

* Update documentation to reflect new repository location.
* Update unit tests to call `TestWidgetsFlutterBinding.ensureInitialized`.
* Remove executable bit on LICENSE file.

## 0.12.9

* New optional `includeMetadataChanges` parameter added to `DocumentReference.snapshots()`
 and `Query.snapshots()`
* Fix example app crash when the `message` field was not a string
* Internal renaming of method names.

## 0.12.8+1

* Add `metadata` to `QuerySnapshot`.

## 0.12.8

* Updated how document ids are generated to more closely match native implementations.

## 0.12.7+1

* Update google-services Android gradle plugin to 4.3.0 in documentation and examples.

## 0.12.7

* Methods of `Transaction` no longer require `await`.
* Added documentation to methods of `Transaction`.
* Removed an unnecessary log on Android.
* Added an integration test for rapidly incrementing field value.

## 0.12.6

* Support for `orderBy` on map fields (e.g. `orderBy('cake.flavor')`) for
  `startAtDocument`, `startAfterDocument`, `endAtDocument`, and `endBeforeDocument` added.

## 0.12.5+2

* Automatically use version from pubspec.yaml when reporting usage to Firebase.

## 0.12.5+1
* Added support for combining any of `Query.startAtDocument` and `Query.startAfterDocument`
  with any of `Query.endAtDocument` and `Query.endBeforeDocument`.

## 0.12.5

* Makes `startAtDocument`, `startAfterDocument`, `endAtDocument` and `endBeforeDocument` work
  with `Query.collectionGroup` queries.
* Fixes `startAtDocument`, `startAfterDocument`, `endAtDocument` and `endBeforeDocument` to
  also work with a descending order as the last explicit sort order.
* Fixed an integration test by increasing the value of `cacheSizeBytes` to a valid value.

## 0.12.4

* Added support for `Query.collectionGroup`.

## 0.12.3

* Added support for `cacheSizeBytes` to `Firestore.settings`.

## 0.12.2

* Ensure that all channel calls to the Dart side from the Java side are done
  on the UI thread. This change allows Transactions to work with upcoming
  Engine restrictions, which require channel calls be made on the UI thread.
  **Note** this is an Android only change, the iOS implementation was not impacted.
* Updated the Firebase reporting string to `flutter-fire-fst` to be consistent
  with other reporting libraries.

## 0.12.1

* Added support for `Source` to `Query.getDocuments()` and `DocumentReference.get()`.

## 0.12.0+2

* Bump the minimum Flutter version to 1.5.
* Replace invokeMethod with invokeMapMethod wherever necessary.

## 0.12.0+1

* Send user agent to Firebase.

## 0.12.0

* **Breaking change**. Fixed `CollectionReference.parent` to correctly return a `DocumentReference`.
  If you were using the method previously to obtain the parent
  document's id via `collectionReference.parent().id`,
  you will have to use `collectionReference.parent().documentID` now.
* Added `DocumentReference.parent`.

## 0.11.0+2

* Remove iOS dependency on Firebase/Database and Firebase/Auth CocoaPods.

## 0.11.0+1

* Update iOS CocoaPod dependencies to '~> 6.0' to ensure support for `FieldValue.increment`.

## 0.11.0

* Update Android dependencies to latest.

## 0.10.1

* Support for `startAtDocument`, `startAfterDocument`, `endAtDocument`, `endBeforeDocument`.
* Added additional unit and integration tests.

## 0.10.0

* Support for `FieldValue.increment`.
* Remove `FieldValue.type` and `FieldValue.value` from public API.
* Additional integration testing.

## 0.9.13+1

* Added an integration test for transactions.

## 0.9.13

* Remove Gradle BoM to avoid Gradle version issues.

## 0.9.12

* Move Android dependency to Gradle BoM to help maintain compatibility
  with other FlutterFire plugins.

## 0.9.11

* Bump Android dependencies to latest.

# 0.9.10

* Support for cloud_firestore running in the background on Android.
* Fixed a bug in cleanup for DocumentReference.snapshots().
* Additional integration testing.

## 0.9.9

* Remove `invokeMapMethod` calls to prevent crash.

## 0.9.8

* Add metadata field to DocumentSnapshot.

## 0.9.7+2

* Bump the minimum Flutter version to 1.2.0.
* Add template type parameter to `invokeMethod` calls.

## 0.9.7+1

* Update README with example of getting a document.

## 0.9.7

* Fixes a NoSuchMethodError when using getDocuments on iOS (introduced in 0.9.6).
* Adds a driver test for getDocuments.

## 0.9.6

* On iOS, update null checking to match the recommended pattern usage in the Firebase documentation.
* Fixes a case where snapshot errors might result in plugin crash.

## 0.9.5+2

* Fixing PlatformException(Error 0, null, null) which happened when a successful operation was performed.

## 0.9.5+1

* Log messages about automatic configuration of the default app are now less confusing.

## 0.9.5

* Fix an issue on some iOS devices that results in reading incorrect dates.

## 0.9.4

* No longer sends empty snapshot events on iOS when encountering errors.

## 0.9.3

* Fix transactions on iOS when getting snapshot that doesn't exist.

## 0.9.2

* Fix IllegalStateException errors when using transactions on Android.

## 0.9.1

* Fixed Firebase multiple app support in transactions and document snapshots.

## 0.9.0+2

* Remove categories.

## 0.9.0+1

* Log a more detailed warning at build time about the previous AndroidX
  migration.

## 0.9.0

* **Breaking change**. Migrate from the deprecated original Android Support
  Library to AndroidX. This shouldn't result in any functional changes, but it
  requires any Android apps using this plugin to [also
  migrate](https://developer.android.com/jetpack/androidx/migrate) if they're
  using the original support library.

## 0.8.2+3

* Resolved "explicit self reference" and "loses accuracy" compiler warnings.

## 0.8.2+2

* Clean up Android build logs. @SuppressWarnings("unchecked")

## 0.8.2+1

* Avoid crash in document snapshot callback.

## 0.8.2

* Added `Firestore.settings`
* Added `Timestamp` class

## 0.8.1+1

* Bump Android dependencies to latest.

## 0.8.1

* Fixed bug where updating arrays in with `FieldValue` always throws an Exception on Android.

## 0.8.0

Note: this version depends on features available in iOS SDK versions 5.5.0 or later.
To update iOS SDK in existing projects run `pod update Firebase/Firestore`.

* Added `Firestore.enablePersistence`
* Added `FieldValue` with all currently supported values: `arrayUnion`, `arrayRemove`, `delete` and
  `serverTimestamp`.
* Added `arrayContains` argument in `Query.where` method.

## 0.7.4

* Bump Android and Firebase dependency versions.

## 0.7.3

* Updated Gradle tooling to match Android Studio 3.1.2.

## 0.7.2

* Fixes crash on Android if a FirebaseFirestoreException happened.

## 0.7.1

* Updated iOS implementation to reflect Firebase API changes.
* Fixed bug in Transaction.get that would fail on no data.
* Fixed error in README.md code sample.

## 0.7.0+2

* Update transactions example in README to add `await`.

## 0.7.0+1

* Add transactions example to README.

## 0.7.0

* **Breaking change**. `snapshots` is now a method instead of a getter.
* **Breaking change**. `setData` uses named arguments instead of `SetOptions`.

## 0.6.3

* Updated Google Play Services dependencies to version 15.0.0.

## 0.6.2

* Support for BLOB data type.

## 0.6.1

* Simplified podspec for Cocoapods 1.5.0, avoiding link issues in app archives.

## 0.6.0

* **Breaking change**. Renamed 'getCollection()' to 'collection().'

## 0.5.1

* Expose the Firebase app corresponding to a Firestore
* Expose a constructor for a Firestore with a non-default Firebase app

## 0.5.0

* **Breaking change**. Move path getter to CollectionReference
* Add id getter to CollectionReference

## 0.4.0

* **Breaking change**. Hide Firestore codec class from public API.
* Adjusted Flutter SDK constraint to match Flutter release with extensible
  platform message codec, required already by version 0.3.1.
* Move each class into separate files

## 0.3.2

* Support for batched writes.

## 0.3.1

* Add GeoPoint class
* Allow for reading and writing DocumentReference, DateTime, and GeoPoint
  values from and to Documents.

## 0.3.0

* **Breaking change**. Set SDK constraints to match the Flutter beta release.

## 0.2.12

* Fix handling of `null` document snapshots (document not exists).
* Add `DocumentSnapshot.exists`.

## 0.2.11
* Fix Dart 2 type errors.

## 0.2.10
* Fix Dart 2 type errors.

## 0.2.9
* Relax sdk upper bound constraint to  '<2.0.0' to allow 'edge' dart sdk use.

## 0.2.8
* Support for Query.getDocuments

## 0.2.7

* Add transaction support.

## 0.2.6

* Build fixes for iOS
* Null checking in newly added Query methods

## 0.2.5

* Query can now have more than one orderBy field.
* startAt, startAfter, endAt, and endBefore support
* limit support

## 0.2.4

* Support for DocumentReference.documentID
* Support for CollectionReference.add

## 0.2.3

* Simplified and upgraded Android project template to Android SDK 27.
* Updated package description.

## 0.2.2

* Add `get` to DocumentReference.

## 0.2.1

* Fix bug on Android where removeListener is sometimes called without a handle

## 0.2.0

* **Breaking change**. Upgraded to Gradle 4.1 and Android Studio Gradle plugin
  3.0.1. Older Flutter projects need to upgrade their Gradle setup as well in
  order to use this version of the plugin. Instructions can be found
  [here](https://github.com/flutter/flutter/wiki/Updating-Flutter-projects-to-Gradle-4.1-and-Android-Studio-Gradle-plugin-3.0.1).
* Relaxed GMS dependency to [11.4.0,12.0[

## 0.1.2

* Support for `DocumentReference` update and merge writes
* Suppress unchecked warnings and package name warnings on Android

## 0.1.1

* Added FLT prefix to iOS types.

## 0.1.0

* Added reference to DocumentSnapshot
* Breaking: removed path from DocumentSnapshot
* Additional test coverage for reading collections and documents
* Fixed typo in DocumentChange documentation

## 0.0.6

* Support for getCollection

## 0.0.5

* Support `isNull` filtering in `Query.where`
* Fixed `DocumentChange.oldIndex` and `DocumentChange.newIndex` to be signed
  integers (iOS)

## 0.0.4

* Support for where clauses
* Support for deletion

## 0.0.3

* Renamed package to cloud_firestore

## 0.0.2

* Add path property to DocumentSnapshot

## 0.0.1+1

* Update project homepage

## 0.0.1

* Initial Release<|MERGE_RESOLUTION|>--- conflicted
+++ resolved
@@ -1,10 +1,10 @@
-<<<<<<< HEAD
+## 0.12.9+5
+
 * Removed Activity reference to avoid possible NullPointerException.
-=======
+
 ## 0.12.9+4
 
 * Fix integer conversion warnings on iOS.
->>>>>>> 28411c18
 
 ## 0.12.9+3
 
