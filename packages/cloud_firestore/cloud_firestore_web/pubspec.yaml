--- conflicted
+++ resolved
@@ -9,36 +9,23 @@
 
 dependencies:
   cloud_firestore_platform_interface: ^3.0.1
-  firebase_core: ^0.7.0
-  firebase_core_web: ^0.2.1+3
+  firebase_core: ">=0.8.0-1.0.nullsafety.0 <0.8.0-2.0.nullsafety.0"
+  firebase_core_web: ">=0.3.0-1.0.nullsafety.0 <0.3.0-2.0.nullsafety.0"
   flutter:
     sdk: flutter
   flutter_web_plugins:
     sdk: flutter
-<<<<<<< HEAD
-=======
   http_parser: ^4.0.0-nullsafety
   meta: ^1.1.7
-  firebase_core: ">=0.8.0-1.0.nullsafety.0 <0.8.0-2.0.nullsafety.0"
-  firebase_core_web: ">=0.3.0-1.0.nullsafety.0 <0.3.0-2.0.nullsafety.0"
-  cloud_firestore_platform_interface: ^3.0.1
->>>>>>> 5fddc966
   js: ^0.6.1
   meta: ^1.1.7
 
 dev_dependencies:
-  firebase_core_platform_interface: ^3.0.1
+  firebase_core_platform_interface: ">=4.0.0-1.0.nullsafety.0 <4.0.0-2.0.nullsafety.0"
   flutter_test:
     sdk: flutter
-<<<<<<< HEAD
-=======
-  firebase_core_platform_interface: ">=4.0.0-1.0.nullsafety.0 <4.0.0-2.0.nullsafety.0"
->>>>>>> 5fddc966
   mockito: ^5.0.0-nullsafety.2
-  pedantic: ^1.8.0
-
-dependency_overrides:
-  http_parser: ^4.0.0-nullsafety  
+  pedantic: ^1.8.0  
 
 flutter:
   plugin:
