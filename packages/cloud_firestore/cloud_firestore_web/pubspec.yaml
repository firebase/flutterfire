name: cloud_firestore_web
description: The web implementation of cloud_firestore
homepage: https://github.com/firebase/flutterfire/tree/master/packages/cloud_firestore/cloud_firestore_web
repository: https://github.com/firebase/flutterfire/tree/master/packages/cloud_firestore/cloud_firestore_web

<<<<<<< HEAD
version: 3.7.1
=======
version: 3.7.2
>>>>>>> daf7836b

environment:
  sdk: '>=2.18.0 <4.0.0'
  flutter: '>=3.3.0'

dependencies:
<<<<<<< HEAD
  _flutterfire_internals: ^1.3.6
  cloud_firestore_platform_interface: ^5.16.1
  collection: ^1.0.0
  firebase_core: ^2.16.0
=======
  _flutterfire_internals: ^1.3.7
  cloud_firestore_platform_interface: ^5.16.2
  collection: ^1.0.0
  firebase_core: ^2.17.0
>>>>>>> daf7836b
  firebase_core_web: ^2.8.0
  flutter:
    sdk: flutter
  flutter_web_plugins:
    sdk: flutter
  js: ^0.6.3

dev_dependencies:
  firebase_core_platform_interface: ^4.8.0
  flutter_test:
    sdk: flutter
  mockito: ^5.0.0

flutter:
  plugin:
    platforms:
      web:
        pluginClass: FirebaseFirestoreWeb
        fileName: cloud_firestore_web.dart<|MERGE_RESOLUTION|>--- conflicted
+++ resolved
@@ -3,28 +3,17 @@
 homepage: https://github.com/firebase/flutterfire/tree/master/packages/cloud_firestore/cloud_firestore_web
 repository: https://github.com/firebase/flutterfire/tree/master/packages/cloud_firestore/cloud_firestore_web
 
-<<<<<<< HEAD
-version: 3.7.1
-=======
 version: 3.7.2
->>>>>>> daf7836b
 
 environment:
   sdk: '>=2.18.0 <4.0.0'
   flutter: '>=3.3.0'
 
 dependencies:
-<<<<<<< HEAD
-  _flutterfire_internals: ^1.3.6
-  cloud_firestore_platform_interface: ^5.16.1
-  collection: ^1.0.0
-  firebase_core: ^2.16.0
-=======
   _flutterfire_internals: ^1.3.7
   cloud_firestore_platform_interface: ^5.16.2
   collection: ^1.0.0
   firebase_core: ^2.17.0
->>>>>>> daf7836b
   firebase_core_web: ^2.8.0
   flutter:
     sdk: flutter
