name: cloud_firestore_web
description: The web implementation of cloud_firestore
homepage: https://github.com/firebase/flutterfire/tree/main/packages/cloud_firestore/cloud_firestore_web
repository: https://github.com/firebase/flutterfire/tree/main/packages/cloud_firestore/cloud_firestore_web

<<<<<<< HEAD
version: 4.4.11
=======
version: 5.0.0
>>>>>>> 59fd5727

environment:
  sdk: '>=3.4.0 <4.0.0'
  flutter: '>=3.22.0'

dependencies:
<<<<<<< HEAD
  _flutterfire_internals: ^1.3.58
  cloud_firestore_platform_interface: ^6.6.11
  collection: ^1.0.0
  firebase_core: ^3.15.1
  firebase_core_web: ^2.24.1
=======
  _flutterfire_internals: ^1.3.60
  cloud_firestore_platform_interface: ^7.0.0
  collection: ^1.0.0
  firebase_core: ^4.0.0
  firebase_core_web: ^3.0.0
>>>>>>> 59fd5727
  flutter:
    sdk: flutter
  flutter_web_plugins:
    sdk: flutter

dev_dependencies:
  firebase_core_platform_interface: ^6.0.0
  flutter_test:
    sdk: flutter
  mockito: ^5.0.0

flutter:
  plugin:
    platforms:
      web:
        pluginClass: FirebaseFirestoreWeb
        fileName: cloud_firestore_web.dart<|MERGE_RESOLUTION|>--- conflicted
+++ resolved
@@ -3,30 +3,18 @@
 homepage: https://github.com/firebase/flutterfire/tree/main/packages/cloud_firestore/cloud_firestore_web
 repository: https://github.com/firebase/flutterfire/tree/main/packages/cloud_firestore/cloud_firestore_web
 
-<<<<<<< HEAD
-version: 4.4.11
-=======
 version: 5.0.0
->>>>>>> 59fd5727
 
 environment:
   sdk: '>=3.4.0 <4.0.0'
   flutter: '>=3.22.0'
 
 dependencies:
-<<<<<<< HEAD
-  _flutterfire_internals: ^1.3.58
-  cloud_firestore_platform_interface: ^6.6.11
-  collection: ^1.0.0
-  firebase_core: ^3.15.1
-  firebase_core_web: ^2.24.1
-=======
   _flutterfire_internals: ^1.3.60
   cloud_firestore_platform_interface: ^7.0.0
   collection: ^1.0.0
   firebase_core: ^4.0.0
   firebase_core_web: ^3.0.0
->>>>>>> 59fd5727
   flutter:
     sdk: flutter
   flutter_web_plugins:
