--- conflicted
+++ resolved
@@ -1,8 +1,3 @@
-<<<<<<< HEAD
-## Unpublished
-
-* **NEW**: Added support for `FirebaseException` stack traces.
-=======
 ## 0.2.0+4
 
  - **FIX**: bubble exceptions (#3701).
@@ -21,7 +16,6 @@
 
 * Fixed issue #3210 (`Query.orderBy(FieldPath.documentId)` throws exception).
 * Bump `cloud_firestore_platform_interface` dependency.
->>>>>>> 2273334b
 
 ## 0.2.0
 
