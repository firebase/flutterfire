--- conflicted
+++ resolved
@@ -1,12 +1,8 @@
-<<<<<<< HEAD
-## 0.2.0-dev.2
+## Unpublished
 
 * **NEW**: Added support for `FirebaseException` stack traces.
 
-## 0.2.0-dev.1
-=======
 ## 0.2.0
->>>>>>> 6e182fc2
 
 * See `cloud_firestore` plugin changelog.
 
