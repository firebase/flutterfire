--- conflicted
+++ resolved
@@ -61,30 +61,16 @@
   return DocumentSnapshotPlatform(
     firestore,
     webSnapshot.ref!.path,
-<<<<<<< HEAD
     DecodeUtility.decodeMapData(
       webSnapshot.data(SnapshotOptions(
         serverTimestamps:
             getServerTimestampBehaviorString(serverTimestampBehavior),
       )),
-    ),
+    firestore,),
     PigeonSnapshotMetadata(
       hasPendingWrites: webSnapshot.metadata.hasPendingWrites,
       isFromCache: webSnapshot.metadata.fromCache,
     ),
-=======
-    <String, dynamic>{
-      'data': DecodeUtility.decodeMapData(
-          webSnapshot.data(SnapshotOptions(
-            serverTimestamps: serverTimestampBehavior,
-          )),
-          firestore),
-      'metadata': <String, bool>{
-        'hasPendingWrites': webSnapshot.metadata.hasPendingWrites,
-        'isFromCache': webSnapshot.metadata.fromCache,
-      },
-    },
->>>>>>> aa801348
   );
 }
 
