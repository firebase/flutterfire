--- conflicted
+++ resolved
@@ -6,24 +6,13 @@
 
 import 'package:firebase/firebase.dart' as firebase;
 
-<<<<<<< HEAD
-/// Returns a [FirebaseException] from a thrown web error.
-FirebaseException getFirebaseException(Object object, [StackTrace stackTrace]) {
-  if (object is! firebase.FirebaseError) {
-    return FirebaseException(
-        plugin: 'cloud_firestore',
-        code: 'unknown',
-        message: object.toString(),
-        stackTrace: stackTrace);
-=======
 /// Given a web error, an [Exception] is returned.
 ///
 /// The firebase-dart wrapper exposes a [firebase.FirebaseError], allowing us to
 /// use the code and message and convert it into an expected.
-Exception convertPlatformException(Object exception) {
+Exception convertPlatformException(Object exception, [StackTrace stackTrace]) {
   if (exception is! firebase.FirebaseError) {
     return exception;
->>>>>>> 2273334b
   }
 
   firebase.FirebaseError firebaseError = exception as firebase.FirebaseError;
