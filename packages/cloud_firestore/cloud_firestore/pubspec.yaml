--- conflicted
+++ resolved
@@ -3,11 +3,8 @@
   Flutter plugin for Cloud Firestore, a cloud-hosted, noSQL database with
   live synchronization and offline support on Android and iOS.
 homepage: https://github.com/FirebaseExtended/flutterfire/tree/master/packages/cloud_firestore/cloud_firestore
-<<<<<<< HEAD
-version: 0.13.5+1
-=======
-version: 0.13.6
->>>>>>> ecab0e32
+
+version: 0.13.6+1
 
 flutter:
   plugin:
