name: cloud_firestore
description:
  Flutter plugin for Cloud Firestore, a cloud-hosted, noSQL database with
  live synchronization and offline support on Android and iOS.
homepage: https://github.com/FirebaseExtended/flutterfire/tree/master/packages/cloud_firestore/cloud_firestore
<<<<<<< HEAD
version: 0.13.1
=======
version: 0.13.2+1
>>>>>>> 424b5d0a

flutter:
  plugin:
    platforms:
      android:
        package: io.flutter.plugins.firebase.cloudfirestore
        pluginClass: CloudFirestorePlugin
      ios:
        pluginClass: FLTCloudFirestorePlugin
<<<<<<< HEAD
      macos:
        pluginClass: FLTCloudFirestorePlugin
=======
      web:
        default_package: cloud_firestore_web
>>>>>>> 424b5d0a

dependencies:
  flutter:
    sdk: flutter
  meta: ^1.0.5
  firebase_core: ^0.4.0
  cloud_firestore_platform_interface: ^1.0.0
  # The design on https://flutter.dev/go/federated-plugins was to leave
  # this constraint as "any". We cannot do it right now as it fails pub publish
  # validation, so we set a ^ constraint.
  # TODO(amirh): Revisit this (either update this part in the  design or the pub tool).
  # https://github.com/flutter/flutter/issues/46264
  cloud_firestore_web: ^0.1.0+1

dev_dependencies:
  flutter_test:
    sdk: flutter
  flutter_driver:
    sdk: flutter
  test: any

environment:
  sdk: ">=2.0.0-dev.28.0 <3.0.0"
  flutter: ">=1.12.13+hotfix.4 <2.0.0"<|MERGE_RESOLUTION|>--- conflicted
+++ resolved
@@ -3,11 +3,7 @@
   Flutter plugin for Cloud Firestore, a cloud-hosted, noSQL database with
   live synchronization and offline support on Android and iOS.
 homepage: https://github.com/FirebaseExtended/flutterfire/tree/master/packages/cloud_firestore/cloud_firestore
-<<<<<<< HEAD
-version: 0.13.1
-=======
-version: 0.13.2+1
->>>>>>> 424b5d0a
+version: 0.13.3
 
 flutter:
   plugin:
@@ -17,13 +13,10 @@
         pluginClass: CloudFirestorePlugin
       ios:
         pluginClass: FLTCloudFirestorePlugin
-<<<<<<< HEAD
       macos:
         pluginClass: FLTCloudFirestorePlugin
-=======
       web:
         default_package: cloud_firestore_web
->>>>>>> 424b5d0a
 
 dependencies:
   flutter:
