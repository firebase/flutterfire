name: cloud_firestore
description:
  Flutter plugin for Cloud Firestore, a cloud-hosted, noSQL database with
  live synchronization and offline support on Android and iOS.
homepage: https://firebase.google.com/docs/firestore
repository: https://github.com/firebase/flutterfire/tree/master/packages/cloud_firestore/cloud_firestore
<<<<<<< HEAD
version: 4.17.5
topics:
  - firebase
  - firestore
  - realtime
  - database
=======
version: 5.0.0
>>>>>>> 859ec1dd

false_secrets:
  - example/**
  - dartpad/**

environment:
  sdk: '>=2.18.0 <4.0.0'
  flutter: '>=3.3.0'

dependencies:
  cloud_firestore_platform_interface: ^6.2.6
  cloud_firestore_web: ^4.0.0
  collection: ^1.0.0
  firebase_core: ^3.0.0
  firebase_core_platform_interface: ^5.0.0
  flutter:
    sdk: flutter
  meta: ^1.8.0

dev_dependencies:
  flutter_test:
    sdk: flutter
  mockito: ^5.0.0

flutter:
  plugin:
    platforms:
      android:
        package: io.flutter.plugins.firebase.firestore
        pluginClass: FlutterFirebaseFirestorePlugin
      ios:
        pluginClass: FLTFirebaseFirestorePlugin
      macos:
        pluginClass: FLTFirebaseFirestorePlugin
      web:
        default_package: cloud_firestore_web
      windows:
        pluginClass: CloudFirestorePluginCApi
<|MERGE_RESOLUTION|>--- conflicted
+++ resolved
@@ -4,16 +4,12 @@
   live synchronization and offline support on Android and iOS.
 homepage: https://firebase.google.com/docs/firestore
 repository: https://github.com/firebase/flutterfire/tree/master/packages/cloud_firestore/cloud_firestore
-<<<<<<< HEAD
-version: 4.17.5
+version: 5.0.0
 topics:
   - firebase
   - firestore
   - realtime
   - database
-=======
-version: 5.0.0
->>>>>>> 859ec1dd
 
 false_secrets:
   - example/**
