--- conflicted
+++ resolved
@@ -4,11 +4,7 @@
   live synchronization and offline support on Android and iOS.
 homepage: https://firebase.flutter.dev/docs/firestore/overview
 repository: https://github.com/FirebaseExtended/flutterfire/tree/master/packages/cloud_firestore/cloud_firestore
-<<<<<<< HEAD
-version: 3.1.13
-=======
 version: 3.1.14
->>>>>>> afe60ad4
 
 false_secrets:
   - example/**
@@ -19,13 +15,8 @@
   flutter: ">=1.12.13+hotfix.5"
 
 dependencies:
-<<<<<<< HEAD
-  cloud_firestore_platform_interface: ^5.5.4
-  cloud_firestore_web: ^2.6.13
-=======
   cloud_firestore_platform_interface: ^5.5.5
   cloud_firestore_web: ^2.6.14
->>>>>>> afe60ad4
   collection: ^1.0.0
   firebase_core: ^1.10.2
   firebase_core_platform_interface: ^4.3.0
