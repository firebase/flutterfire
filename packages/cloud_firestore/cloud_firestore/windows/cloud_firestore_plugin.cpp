#pragma comment( \
        lib, "rpcrt4.lib")  // UuidCreate - Minimum supported OS Win 2000

#include "cloud_firestore_plugin.h"

// This must be included before many other Windows headers.
#include <flutter/event_channel.h>
#include <flutter/method_channel.h>
#include <flutter/plugin_registrar_windows.h>
#include <flutter/standard_method_codec.h>
#include <windows.h>

#include <condition_variable>
#include <memory>
#include <mutex>
#include <sstream>

#include "firebase/app.h"
#include "firebase/firestore.h"
#include "firebase/log.h"
#include "firebase_core/firebase_core_plugin_c_api.h"
#include "messages.g.h"
using namespace firebase::firestore;

using firebase::App;
using firebase::firestore::Firestore;
using flutter::EncodableValue;

namespace cloud_firestore_windows {

// static
void CloudFirestorePlugin::RegisterWithRegistrar(
    flutter::PluginRegistrarWindows* registrar) {
  auto channel =
      std::make_unique<flutter::MethodChannel<flutter::EncodableValue>>(
          registrar->messenger(), "cloud_firestore",
          &flutter::StandardMethodCodec::GetInstance());

  auto plugin = std::make_unique<CloudFirestorePlugin>();

  messenger_ = registrar->messenger();

  FirebaseFirestoreHostApi::SetUp(registrar->messenger(), plugin.get());

  registrar->AddPlugin(std::move(plugin));
}

flutter::BinaryMessenger*
    cloud_firestore_windows::CloudFirestorePlugin::messenger_ = nullptr;

std::map<std::string,
         std::unique_ptr<flutter::EventChannel<flutter::EncodableValue>>>
    event_channels_;
std::map<std::string, std::unique_ptr<flutter::StreamHandler<>>>
    stream_handlers_;
std::map<std::string,
         std::unique_ptr<flutter::StreamHandler<flutter::EncodableValue>>>
    cloud_firestore_windows::CloudFirestorePlugin::transaction_handlers_;
std::map<std::string, std::shared_ptr<firebase::firestore::Transaction>>
    cloud_firestore_windows::CloudFirestorePlugin::transactions_;
std::map<std::string, firebase::firestore::Firestore*>
    cloud_firestore_windows::CloudFirestorePlugin::firestoreInstances_;

std::string RegisterEventChannelWithUUID(
    std::string prefix, std::string uuid,
    std::unique_ptr<flutter::StreamHandler<flutter::EncodableValue>> handler) {
  std::string channelName = prefix + uuid;
  event_channels_[channelName] =
      std::make_unique<flutter::EventChannel<flutter::EncodableValue>>(
          CloudFirestorePlugin::messenger_, channelName,
          &flutter::StandardMethodCodec::GetInstance(
              &FirebaseFirestoreHostApiCodecSerializer::GetInstance()));

  stream_handlers_[channelName] = std::move(handler);

  event_channels_[channelName]->SetStreamHandler(
      std::move(stream_handlers_[channelName]));

  return channelName;
}

std::string RegisterEventChannel(
    std::string prefix,
    std::unique_ptr<flutter::StreamHandler<flutter::EncodableValue>> handler) {
  UUID uuid;
  UuidCreate(&uuid);
  char* str;
  UuidToStringA(&uuid, (RPC_CSTR*)&str);

  std::string channelName = prefix + str;
  event_channels_[channelName] =
      std::make_unique<flutter::EventChannel<flutter::EncodableValue>>(
          CloudFirestorePlugin::messenger_, channelName,
          &flutter::StandardMethodCodec::GetInstance(
              &FirebaseFirestoreHostApiCodecSerializer::GetInstance()));
  stream_handlers_[channelName] = std::move(handler);

  event_channels_[channelName]->SetStreamHandler(
      std::move(stream_handlers_[channelName]));

  return str;
}

CloudFirestorePlugin::CloudFirestorePlugin() {}

CloudFirestorePlugin::~CloudFirestorePlugin() {}

Firestore* GetFirestoreFromPigeon(const PigeonFirebaseApp& pigeonApp) {
  // std::vector<std::string> app_vector = GetFirebaseApp(pigeonApp.app_name());
  // firebase::AppOptions options;

  // options.set_api_key(app_vector[1].c_str());
  // options.set_app_id(app_vector[2].c_str());
  // options.set_database_url(app_vector[3].c_str());
  // options.set_project_id(app_vector[4].c_str());

  App* app = App::GetInstance(pigeonApp.app_name().c_str());

  Firestore* firestore = Firestore::GetInstance(app);

  if (CloudFirestorePlugin::firestoreInstances_.find(pigeonApp.app_name()) ==
      CloudFirestorePlugin::firestoreInstances_.end()) {
    CloudFirestorePlugin::firestoreInstances_[pigeonApp.app_name()] = firestore;
  }

  return firestore;
}

firebase::firestore::Source GetSourceFromPigeon(const Source& pigeonSource) {
  switch (pigeonSource) {
    case Source::serverAndCache:
    default:
      return firebase::firestore::Source::kDefault;
    case Source::server:
      return firebase::firestore::Source::kServer;
    case Source::cache:
      return firebase::firestore::Source::kCache;
  }
}

firebase::firestore::DocumentSnapshot::ServerTimestampBehavior
GetServerTimestampBehaviorFromPigeon(
    const ServerTimestampBehavior& pigeonServerTimestampBehavior) {
  switch (pigeonServerTimestampBehavior) {
    case ServerTimestampBehavior::estimate:
      return firebase::firestore::DocumentSnapshot::ServerTimestampBehavior::
          kEstimate;
    case ServerTimestampBehavior::previous:
      return firebase::firestore::DocumentSnapshot::ServerTimestampBehavior::
          kPrevious;
    case ServerTimestampBehavior::none:
    default:
      return firebase::firestore::DocumentSnapshot::ServerTimestampBehavior::
          kNone;
  }
}

using firebase::firestore::DocumentSnapshot;
using flutter::CustomEncodableValue;
using flutter::EncodableMap;
using flutter::EncodableValue;

EncodableValue ConvertFieldValueToEncodableValue(const FieldValue& fieldValue) {
  switch (fieldValue.type()) {
    case FieldValue::Type::kNull:
      return EncodableValue(nullptr);

    case FieldValue::Type::kBoolean:
      return EncodableValue(fieldValue.boolean_value());

    case FieldValue::Type::kInteger:
      return EncodableValue(static_cast<int64_t>(fieldValue.integer_value()));

    case FieldValue::Type::kDouble:
      return EncodableValue(fieldValue.double_value());

    case FieldValue::Type::kTimestamp:
      // Assuming timestamp can be converted to int64_t or some other type that
      // EncodableValue accepts
      return CustomEncodableValue(fieldValue.timestamp_value());

    case FieldValue::Type::kString:
      return EncodableValue(fieldValue.string_value());

    case FieldValue::Type::kMap: {
      EncodableMap encodableMap;
      for (const auto& [key, val] : fieldValue.map_value()) {
        encodableMap[EncodableValue(key)] =
            ConvertFieldValueToEncodableValue(val);
      }
      return EncodableValue(encodableMap);
    }

    case FieldValue::Type::kArray: {
      flutter::EncodableList encodableList;
      for (const auto& val : fieldValue.array_value()) {
        encodableList.push_back(ConvertFieldValueToEncodableValue(val));
      }
      return encodableList;
    }

    default:
      return EncodableValue(nullptr);
  }
}

flutter::EncodableMap ConvertToEncodableMap(
    const firebase::firestore::MapFieldValue& originalMap) {
  EncodableMap convertedMap;
  for (const auto& kv : originalMap) {
    EncodableValue key = EncodableValue(kv.first);
    EncodableValue value = ConvertFieldValueToEncodableValue(
        kv.second);             // convert FieldValue to EncodableValue
    convertedMap[key] = value;  // insert into the new map
  }
  return convertedMap;
}

PigeonSnapshotMetadata ParseSnapshotMetadata(
    const firebase::firestore::SnapshotMetadata& metadata) {
  PigeonSnapshotMetadata pigeonSnapshotMetadata = PigeonSnapshotMetadata(
      metadata.has_pending_writes(), metadata.is_from_cache());
  return pigeonSnapshotMetadata;
}

PigeonDocumentSnapshot ParseDocumentSnapshot(
    DocumentSnapshot document,
    DocumentSnapshot::ServerTimestampBehavior serverTimestampBehavior) {
  auto tempMap =
      ConvertToEncodableMap(document.GetData(serverTimestampBehavior));

  PigeonDocumentSnapshot pigeonDocumentSnapshot =
      PigeonDocumentSnapshot(document.reference().path(), &tempMap,
                             ParseSnapshotMetadata(document.metadata()));
  return pigeonDocumentSnapshot;
}

flutter::EncodableList ParseDocumentSnapshots(
    std::vector<DocumentSnapshot> documents,
    DocumentSnapshot::ServerTimestampBehavior serverTimestampBehavior) {
  flutter::EncodableList pigeonDocumentSnapshot = flutter::EncodableList();

  for (const auto& document : documents) {
    pigeonDocumentSnapshot.push_back(CustomEncodableValue(
        ParseDocumentSnapshot(document, serverTimestampBehavior)));
  }
  return pigeonDocumentSnapshot;
}

DocumentChangeType ParseDocumentChangeType(
    const firebase::firestore::DocumentChange::Type& type) {
  switch (type) {
    case firebase::firestore::DocumentChange::Type::kAdded:
      return DocumentChangeType::added;
    case firebase::firestore::DocumentChange::Type::kRemoved:
      return DocumentChangeType::removed;
    case firebase::firestore::DocumentChange::Type::kModified:
      return DocumentChangeType::modified;
  }

  throw std::invalid_argument("Invalid DocumentChangeType");
}

PigeonDocumentChange ParseDocumentChange(
    const firebase::firestore::DocumentChange& document_change,
    DocumentSnapshot::ServerTimestampBehavior serverTimestampBehavior) {
  PigeonDocumentChange pigeonDocumentChange = PigeonDocumentChange(
      ParseDocumentChangeType(document_change.type()),
      ParseDocumentSnapshot(document_change.document(),
                            serverTimestampBehavior),
      document_change.old_index(), document_change.new_index());
  return pigeonDocumentChange;
}

flutter::EncodableList ParseDocumentChanges(
    std::vector<firebase::firestore::DocumentChange> document_changes,
    DocumentSnapshot::ServerTimestampBehavior serverTimestampBehavior) {
  flutter::EncodableList pigeonDocumentChanges = flutter::EncodableList();
  for (const auto& document_change : document_changes) {
    pigeonDocumentChanges.push_back(CustomEncodableValue(
        ParseDocumentChange(document_change, serverTimestampBehavior)));
  }
  return pigeonDocumentChanges;
}

PigeonQuerySnapshot ParseQuerySnapshot(
    const firebase::firestore::QuerySnapshot* query_snapshot,
    DocumentSnapshot::ServerTimestampBehavior serverTimestampBehavior) {
  PigeonQuerySnapshot pigeonQuerySnapshot = PigeonQuerySnapshot(
      ParseDocumentSnapshots(query_snapshot->documents(),
                             serverTimestampBehavior),
      ParseDocumentChanges(query_snapshot->DocumentChanges(),
                           serverTimestampBehavior),
      ParseSnapshotMetadata(query_snapshot->metadata()));

  return pigeonQuerySnapshot;
}

firebase::firestore::FieldValue ConvertToFieldValue(
    const EncodableValue& variant) {
  if (std::holds_alternative<bool>(variant)) {
    return firebase::firestore::FieldValue::Boolean(std::get<bool>(variant));
  } else if (std::holds_alternative<int64_t>(variant)) {
    return firebase::firestore::FieldValue::Integer(std::get<int64_t>(variant));
  } else if (std::holds_alternative<double>(variant)) {
    return firebase::firestore::FieldValue::Double(std::get<double>(variant));
  } else if (std::holds_alternative<std::string>(variant)) {
    return firebase::firestore::FieldValue::String(
        std::get<std::string>(variant));
  } else if (std::holds_alternative<flutter::EncodableList>(variant)) {
    const flutter::EncodableList& list =
        std::get<flutter::EncodableList>(variant);
    std::vector<firebase::firestore::FieldValue> convertedList;
    for (const auto& item : list) {
      convertedList.push_back(ConvertToFieldValue(item));
    }
    return firebase::firestore::FieldValue::Array(convertedList);
  } else if (std::holds_alternative<flutter::EncodableMap>(variant)) {
    const flutter::EncodableMap& map = std::get<flutter::EncodableMap>(variant);
    firebase::firestore::MapFieldValue convertedMap =
        ConvertToMapFieldValue(map);
    return firebase::firestore::FieldValue::Map(convertedMap);
  } else {
    // Add more types as needed
    // You may throw an exception or handle this some other way
    throw std::runtime_error("Unsupported EncodableValue type");
  }
}

std::vector<firebase::firestore::FieldValue> ConvertToFieldValueList(
    const flutter::EncodableList& originalList) {
  std::vector<firebase::firestore::FieldValue> convertedList;
  for (const auto& item : originalList) {
    firebase::firestore::FieldValue convertedItem = ConvertToFieldValue(item);
    convertedList.push_back(convertedItem);
  }
  return convertedList;
}

firebase::firestore::MapFieldValue ConvertToMapFieldValue(
    const EncodableMap& originalMap) {
  firebase::firestore::MapFieldValue convertedMap;

  for (const auto& kv : originalMap) {
    if (std::holds_alternative<std::string>(kv.first)) {
      std::string key = std::get<std::string>(kv.first);
      firebase::firestore::FieldValue value = ConvertToFieldValue(kv.second);
      convertedMap[key] = value;
    } else {
      // Handle or skip non-string keys
      // You may throw an exception or handle this some other way
      throw std::runtime_error("Unsupported key type");
    }
  }

  return convertedMap;
}

using flutter::CustomEncodableValue;

firebase::firestore::MapFieldPathValue ConvertToMapFieldPathValue(
    const EncodableMap& originalMap) {
  firebase::firestore::MapFieldPathValue convertedMap;

  for (const auto& kv : originalMap) {
    if (std::holds_alternative<std::string>(kv.first)) {
      std::string key = std::get<std::string>(kv.first);
      std::vector<std::string> convertedList;
      convertedList.push_back(key);

      firebase::firestore::FieldValue value = ConvertToFieldValue(kv.second);
      convertedMap[FieldPath(convertedList)] = value;
    } else if (std::holds_alternative<CustomEncodableValue>(kv.first)) {
      const FieldPath& fieldPath =
          std::any_cast<FieldPath>(std::get<CustomEncodableValue>(kv.first));
      firebase::firestore::FieldValue value = ConvertToFieldValue(kv.second);
      convertedMap[fieldPath] = value;
    } else {
      // Handle or skip non-string keys
      // You may throw an exception or handle this some other way
      throw std::runtime_error("Unsupported key type");
    }
  }

  return convertedMap;
}

class LoadBundleStreamHandler
    : public flutter::StreamHandler<flutter::EncodableValue> {
 public:
  LoadBundleStreamHandler(Firestore* firestore, std::string bundle) {
    firestore_ = firestore;
    bundle_ = bundle;
  }

  std::unique_ptr<flutter::StreamHandlerError<flutter::EncodableValue>>
  OnListenInternal(
      const flutter::EncodableValue* arguments,
      std::unique_ptr<flutter::EventSink<flutter::EncodableValue>>&& events)
      override {
    firestore_->LoadBundle(
        bundle_, [&events](const LoadBundleTaskProgress& progress) {
          switch (progress.state()) {
            case LoadBundleTaskProgress::State::kError: {
              events->Error("LoadBundleError", "Error loading the bundle");
              return;
            }
            case LoadBundleTaskProgress::State::kInProgress: {
              std::cout << "Bytes loaded from bundle: "
                        << progress.bytes_loaded() << std::endl;
              events->Success(flutter::EncodableValue(progress.bytes_loaded()));
              break;
            }
            case LoadBundleTaskProgress::State::kSuccess: {
              std::cout << "Bundle load succeeeded" << std::endl;
              events->Success(flutter::EncodableValue(progress.bytes_loaded()));
              break;
            }
          }
        });
    return nullptr;
  }

  std::unique_ptr<flutter::StreamHandlerError<flutter::EncodableValue>>
  OnCancelInternal(const flutter::EncodableValue* arguments) override {
    return nullptr;
  }

 private:
  Firestore* firestore_;
  std::string bundle_;
};

void CloudFirestorePlugin::LoadBundle(
    const PigeonFirebaseApp& app, const std::vector<uint8_t>& bundle,
    std::function<void(ErrorOr<std::string> reply)> result) {
  Firestore* firestore = GetFirestoreFromPigeon(app);

  std::string bundleConverted(bundle.begin(), bundle.end());

  auto handler =
      std::make_unique<LoadBundleStreamHandler>(firestore, bundleConverted);

  std::string channelName =
      RegisterEventChannel("loadbundle", std::move(handler));
  result(channelName);
}

using firebase::Future;
using firebase::firestore::Query;
using firebase::firestore::QuerySnapshot;

void CloudFirestorePlugin::NamedQueryGet(
    const PigeonFirebaseApp& app, const std::string& name,
    const PigeonGetOptions& options,
    std::function<void(ErrorOr<PigeonQuerySnapshot> reply)> result) {
  Firestore* firestore = GetFirestoreFromPigeon(app);
  Future<Query> future = firestore->NamedQuery(name.c_str());

  future.OnCompletion([result, options](const Future<Query>& completed_future) {
    const Query* query = completed_future.result();

    if (query == nullptr) {
      result(
          FlutterError("Named query has not been found. Please check it has "
                       "been loaded properly via loadBundle()."));
      return;
    }

    using firebase::firestore::QuerySnapshot;

    query->Get(GetSourceFromPigeon(options.source()))
        .OnCompletion(
            [result, options](const Future<QuerySnapshot>& completed_future) {
              if (completed_future.error() == firebase::firestore::kErrorOk) {
                const QuerySnapshot* query_snapshot = completed_future.result();
                result(ParseQuerySnapshot(
                    query_snapshot, GetServerTimestampBehaviorFromPigeon(
                                        options.server_timestamp_behavior())));
              } else {
                result(FlutterError(completed_future.error_message()));
                return;
              }
            });
  });
}

void CloudFirestorePlugin::ClearPersistence(
    const PigeonFirebaseApp& app,
    std::function<void(std::optional<FlutterError> reply)> result) {
  Firestore* firestore = GetFirestoreFromPigeon(app);
  firestore->ClearPersistence().OnCompletion(
      [result](const Future<void>& completed_future) {
        if (completed_future.error() == firebase::firestore::kErrorOk) {
          result(std::nullopt);
        } else {
          result(FlutterError(completed_future.error_message()));
          return;
        }
      });
}

void CloudFirestorePlugin::DisableNetwork(
    const PigeonFirebaseApp& app,
    std::function<void(std::optional<FlutterError> reply)> result) {
  Firestore* firestore = GetFirestoreFromPigeon(app);
  firestore->DisableNetwork().OnCompletion(
      [result](const Future<void>& completed_future) {
        if (completed_future.error() == firebase::firestore::kErrorOk) {
          result(std::nullopt);
        } else {
          result(FlutterError(completed_future.error_message()));
          return;
        }
      });
}

void CloudFirestorePlugin::EnableNetwork(
    const PigeonFirebaseApp& app,
    std::function<void(std::optional<FlutterError> reply)> result) {
  Firestore* firestore = GetFirestoreFromPigeon(app);
  firestore->EnableNetwork().OnCompletion(
      [result](const Future<void>& completed_future) {
        if (completed_future.error() == firebase::firestore::kErrorOk) {
          result(std::nullopt);
        } else {
          result(FlutterError(completed_future.error_message()));
          return;
        }
      });
}

void CloudFirestorePlugin::Terminate(
    const PigeonFirebaseApp& app,
    std::function<void(std::optional<FlutterError> reply)> result) {
  Firestore* firestore = GetFirestoreFromPigeon(app);
  firestore->Terminate().OnCompletion(
      [result](const Future<void>& completed_future) {
        if (completed_future.error() == firebase::firestore::kErrorOk) {
          result(std::nullopt);
        } else {
          result(FlutterError(completed_future.error_message()));
          return;
        }
      });
}

void CloudFirestorePlugin::WaitForPendingWrites(
    const PigeonFirebaseApp& app,
    std::function<void(std::optional<FlutterError> reply)> result) {
  Firestore* firestore = GetFirestoreFromPigeon(app);
  firestore->WaitForPendingWrites().OnCompletion(
      [result](const Future<void>& completed_future) {
        if (completed_future.error() == firebase::firestore::kErrorOk) {
          result(std::nullopt);
        } else {
          result(FlutterError(completed_future.error_message()));
          return;
        }
      });
}

void CloudFirestorePlugin::SetIndexConfiguration(
    const PigeonFirebaseApp& app, const std::string& index_configuration,
    std::function<void(std::optional<FlutterError> reply)> result) {
  // TODO: not available in C++ SDK
}

void CloudFirestorePlugin::SetLoggingEnabled(
    bool logging_enabled,
    std::function<void(std::optional<FlutterError> reply)> result) {
  firebase::firestore::Firestore::set_log_level(
      logging_enabled ? firebase::LogLevel::kLogLevelDebug
                      : firebase::LogLevel::kLogLevelError);
  result(std::nullopt);
}

void CloudFirestorePlugin::SnapshotsInSyncSetup(
    std::function<void(ErrorOr<std::string> reply)> result) {
  // TODO: uses EventChannels
}

class TransactionStreamHandler
    : public flutter::StreamHandler<flutter::EncodableValue> {
 public:
  TransactionStreamHandler(Firestore* firestore, long timeout, int maxAttempts,
                           std::string transactionId)
      : firestore_(firestore),
        timeout_(timeout),
        maxAttempts_(maxAttempts),
        transactionId_(transactionId),
        commands_(nullptr) {  // Initializing all member variables
  }

  void ReceiveTransactionResponse(
      PigeonTransactionResult resultType,
      std::vector<PigeonTransactionCommand>* commands) {
    resultType_ = resultType;
    commands_ = std::move(commands);

    std::unique_lock<std::mutex> lock(mtx_);
    transactionProcessed_ = true;
    cv_.notify_one();  // Signal that transaction response has been processed.
  }

  std::unique_ptr<flutter::StreamHandlerError<flutter::EncodableValue>>
  OnListenInternal(
      const flutter::EncodableValue* arguments,
      std::unique_ptr<flutter::EventSink<flutter::EncodableValue>>&& events)
      override {
    events_ = std::move(events);

    // Configure the Firestore transaction options
    TransactionOptions transaction_options;
    transaction_options.set_max_attempts(maxAttempts_);

    firestore_
        ->RunTransaction(
<<<<<<< HEAD
       transaction_options,
            [this, firestore = firestore_,
      transactionId = transactionId_](
        Transaction& transaction,
                            std::string& str) -> Error {
      auto noopDeleter = [](Transaction*) {};
      std::shared_ptr<Transaction> ptr(&transaction, noopDeleter);
      CloudFirestorePlugin::transactions_[transactionId] = std::move(ptr);

          // Send the initial event indicating the transaction attempt
      flutter::EncodableMap attemptMap;
      attemptMap.insert(
          std::make_pair(flutter::EncodableValue("appName"),
                         flutter::EncodableValue(firestore_->app()->name())));
      events_->Success(attemptMap);

      {
        std::unique_lock<std::mutex> lock(mtx_);
        if (!cv_.wait_for(lock, std::chrono::milliseconds(timeout_),
                          [this]() { return transactionProcessed_; })) {
          // Handle the timeout situation.
          events_->Error("transaction_timeout", "The transaction timed out.");
          events_->EndOfStream();
          return Error::kErrorDeadlineExceeded;
        }
      }



      for (PigeonTransactionCommand& command : *commands_) {
        std::string path = command.path();
        PigeonTransactionType type = command.type();
        if (path.empty() /* or some other invalid condition */) {
          std::cerr << "Path is invalid: " << path << std::endl;
          continue;  // Skip this iteration.
        }

        std::cout << "Before: " << path << std::endl;  // Debug print.

        DocumentReference reference = firestore->Document(path);
        std::cout << "After: " << command.path() << std::endl;  // debug print

        switch (type) {
          case PigeonTransactionType::set:
            std::cout << "Transaction set" << path << std::endl;  // Debug print.

=======
            transaction_options,
            [this, firestore = firestore_, transactionId = transactionId_](
                Transaction& transaction, std::string& str) -> Error {
              auto noopDeleter = [](Transaction*) {};
              std::shared_ptr<Transaction> ptr(&transaction, noopDeleter);
              CloudFirestorePlugin::transactions_[transactionId] =
                  std::move(ptr);

              // Send the initial event indicating the transaction attempt
              flutter::EncodableMap attemptMap;
              attemptMap.insert(std::make_pair(
                  flutter::EncodableValue("appName"),
                  flutter::EncodableValue(firestore_->app()->name())));
              events_->Success(attemptMap);

              {
                std::unique_lock<std::mutex> lock(mtx_);
                if (!cv_.wait_for(lock, std::chrono::milliseconds(timeout_),
                                  [this]() { return transactionProcessed_; })) {
                  // Handle the timeout situation.
                  events_->Error("transaction_timeout",
                                 "The transaction timed out.");
                  events_->EndOfStream();
                  return Error::kErrorDeadlineExceeded;
                }
              }

              for (PigeonTransactionCommand& command : *commands_) {
                DocumentReference reference =
                    firestore->Document(command.path());

                switch (command.type()) {
                  case PigeonTransactionType::set:
>>>>>>> 2b3c0a17
                    if (command.option()->merge() != nullptr &&
                        command.option()->merge()) {
                      transaction.Set(reference,
                                      ConvertToMapFieldValue(*command.data()),
                                      SetOptions::Merge());
                    } else if (command.option()->merge_fields()) {
                      transaction.Set(
                          reference, ConvertToMapFieldValue(*command.data()),
                          SetOptions::MergeFields(ConvertToFieldPathVector(
                              *command.option()->merge_fields())));
                    } else {
                      transaction.Set(reference,
                                      ConvertToMapFieldValue(*command.data()));
                    }

<<<<<<< HEAD
            break;
          case PigeonTransactionType::update:
            std::cout << "Transaction update" << path
                      << std::endl;  // Debug print.

            transaction.Update(reference, ConvertToMapFieldValue(*command.data()));
            break;
          case PigeonTransactionType::deleteType:
            std::cout << "Transaction delete" << path
                      << std::endl;  // Debug print.

            transaction.Delete(reference);
            break;
        }
      }
      return Error::kErrorOk;
=======
                    break;
                  case PigeonTransactionType::update:
                    transaction.Update(reference,
                                       ConvertToMapFieldValue(*command.data()));
                    break;
                  case PigeonTransactionType::deleteType:
                    transaction.Delete(reference);
                    break;
                }
              }
              return Error::kErrorOk;
>>>>>>> 2b3c0a17
            })
        .OnCompletion([this](const Future<void>& completed_future) {
          flutter::EncodableMap result;
          if (completed_future.error() == firebase::firestore::kErrorOk) {
            result.insert(std::make_pair(flutter::EncodableValue("complete"),
                                         flutter::EncodableValue(true)));
            events_->Success(result);
          } else {
            events_->Error("transaction_error",
                           completed_future.error_message());
          }
          events_->EndOfStream();
        });

    return nullptr;
  }

  std::unique_ptr<flutter::StreamHandlerError<flutter::EncodableValue>>
  OnCancelInternal(const flutter::EncodableValue* arguments) override {
    std::unique_lock<std::mutex> lock(mtx_);
    transactionProcessed_ = true;
    cv_.notify_one();  // Signal that transaction response has been processed.
    return nullptr;
  }

 private:
  Firestore* firestore_;
  std::string transactionId_;
  std::vector<PigeonTransactionCommand>* commands_;
  PigeonTransactionResult resultType_;
  long timeout_;
  int maxAttempts_;
  std::mutex mtx_;
  std::condition_variable cv_;
  bool transactionProcessed_ = false;
  std::unique_ptr<flutter::EventSink<flutter::EncodableValue>>&& events_ =
      nullptr;
};

void CloudFirestorePlugin::TransactionCreate(
    const PigeonFirebaseApp& app, int64_t timeout, int64_t max_attempts,
    std::function<void(ErrorOr<std::string> reply)> result) {
  Firestore* firestore = GetFirestoreFromPigeon(app);

  UUID uuid;
  UuidCreate(&uuid);
  char* str;
  UuidToStringA(&uuid, (RPC_CSTR*)&str);
  std::string transactionId(str);

  auto handler = std::make_unique<TransactionStreamHandler>(
      firestore, static_cast<long>(timeout), static_cast<int>(max_attempts),
      transactionId);

<<<<<<< HEAD
  // Temporarily release the ownership.
  TransactionStreamHandler* raw_handler = handler.release();
  CloudFirestorePlugin::transaction_handlers_[transactionId] =
      std::unique_ptr<TransactionStreamHandler>(raw_handler);

  // Register the event channel.
  std::string channelName = RegisterEventChannelWithUUID(
      "plugins.flutter.io/firebase_firestore/transaction/", transactionId,
      std::unique_ptr<TransactionStreamHandler>(raw_handler));
=======
  std::string channelName = RegisterEventChannelWithUUID(
      "plugins.flutter.io/firebase_firestore/transaction/", transactionId,
      std::move(handler));

  CloudFirestorePlugin::transaction_handlers_[channelName] = std::move(handler);
>>>>>>> 2b3c0a17

  // Return the result (assumed to be transaction ID in this example).
  result(transactionId);
}

using flutter::CustomEncodableValue;

void CloudFirestorePlugin::TransactionStoreResult(
    const std::string& transaction_id,
    const PigeonTransactionResult& result_type,
    const flutter::EncodableList* commands,
    std::function<void(std::optional<FlutterError> reply)> result) {

  if (CloudFirestorePlugin::transaction_handlers_[transaction_id]) {
    TransactionStreamHandler& handler = *static_cast<TransactionStreamHandler*>(
        CloudFirestorePlugin::transaction_handlers_[transaction_id].get());
    std::vector<PigeonTransactionCommand> commandVector;
    for (const auto& element : *commands) {
      const PigeonTransactionCommand& command =
          std::any_cast<PigeonTransactionCommand>(
              std::get<CustomEncodableValue>(element));
      commandVector.push_back(command);
    }
    handler.ReceiveTransactionResponse(result_type, &commandVector);
    result(std::nullopt);

  } else {
    result(std::make_optional(FlutterError(
        "transaction_not_found", "Transaction not found", transaction_id)));
  }
}

void CloudFirestorePlugin::TransactionGet(
    const PigeonFirebaseApp& app, const std::string& transaction_id,
    const std::string& path,
    std::function<void(ErrorOr<PigeonDocumentSnapshot> reply)> result) {
  Firestore* firestore = GetFirestoreFromPigeon(app);
  DocumentReference reference = firestore->Document(path);

  std::shared_ptr<Transaction> transaction = transactions_[transaction_id];
  Error error_code;
  std::string error_message;

  // Call the Get function
  DocumentSnapshot snapshot =
      transaction->Get(reference, &error_code, &error_message);

  if (error_code != Error::kErrorOk) {
    result(FlutterError(error_message));
  } else {
    result(ParseDocumentSnapshot(
        snapshot, DocumentSnapshot::ServerTimestampBehavior::kDefault));
  }
}

using firebase::firestore::DocumentReference;
using firebase::firestore::SetOptions;

std::vector<std::string> ConvertToFieldPathVector(
    const flutter::EncodableList& encodableList) {
  std::vector<std::string> fieldVector;

  for (const auto& element : encodableList) {
    std::string fieldPath = std::get<std::string>(element);

    // Was already converted by the Codec
    fieldVector.push_back(fieldPath);
  }

  return fieldVector;
}

void CloudFirestorePlugin::DocumentReferenceSet(
    const PigeonFirebaseApp& app, const DocumentReferenceRequest& request,
    std::function<void(std::optional<FlutterError> reply)> result) {
  Firestore* firestore = GetFirestoreFromPigeon(app);
  DocumentReference document_reference = firestore->Document(request.path());

  // Get the data
  Future<void> future;

  if (request.option()->merge() != nullptr && request.option()->merge()) {
    future = document_reference.Set(ConvertToMapFieldValue(*request.data()),
                                    SetOptions::Merge());
  } else if (request.option()->merge_fields()) {
    future = document_reference.Set(
        ConvertToMapFieldValue(*request.data()),
        SetOptions::MergeFields(
            ConvertToFieldPathVector(*request.option()->merge_fields())));
  } else {
    future = document_reference.Set(ConvertToMapFieldValue(*request.data()));
  }

  future.OnCompletion([result](const Future<void>& completed_future) {
    if (completed_future.error() == firebase::firestore::kErrorOk) {
      result(std::nullopt);
    } else {
      result(FlutterError(completed_future.error_message()));
      return;
    }
  });
}

void CloudFirestorePlugin::DocumentReferenceUpdate(
    const PigeonFirebaseApp& app, const DocumentReferenceRequest& request,
    std::function<void(std::optional<FlutterError> reply)> result) {
  Firestore* firestore = GetFirestoreFromPigeon(app);
  DocumentReference document_reference = firestore->Document(request.path());

  // Get the data
  MapFieldPathValue data = ConvertToMapFieldPathValue(*request.data());
  Future<void> future =
      document_reference.Update(ConvertToMapFieldValue(*request.data()));

  future.OnCompletion([result](const Future<void>& completed_future) {
    if (completed_future.error() == firebase::firestore::kErrorOk) {
      result(std::nullopt);
    } else {
      result(FlutterError(completed_future.error_message()));
      return;
    }
  });
}

void CloudFirestorePlugin::DocumentReferenceGet(
    const PigeonFirebaseApp& app, const DocumentReferenceRequest& request,
    std::function<void(ErrorOr<PigeonDocumentSnapshot> reply)> result) {
  Firestore* firestore = GetFirestoreFromPigeon(app);
  DocumentReference document_reference = firestore->Document(request.path());

  firebase::firestore::Source source = GetSourceFromPigeon(*request.source());

  Future<DocumentSnapshot> future = document_reference.Get(source);

  future.OnCompletion(
      [result, request](const Future<DocumentSnapshot>& completed_future) {
        if (completed_future.error() == firebase::firestore::kErrorOk) {
          const DocumentSnapshot* document_snapshot = completed_future.result();
          result(ParseDocumentSnapshot(
              *document_snapshot, GetServerTimestampBehaviorFromPigeon(
                                      *request.server_timestamp_behavior())));
        } else {
          result(FlutterError(completed_future.error_message()));
          return;
        }
      });
}

void CloudFirestorePlugin::DocumentReferenceDelete(
    const PigeonFirebaseApp& app, const DocumentReferenceRequest& request,
    std::function<void(std::optional<FlutterError> reply)> result) {
  Firestore* firestore = GetFirestoreFromPigeon(app);
  DocumentReference document_reference = firestore->Document(request.path());

  Future<void> future = document_reference.Delete();

  future.OnCompletion([result](const Future<void>& completed_future) {
    if (completed_future.error() == firebase::firestore::kErrorOk) {
      result(std::nullopt);
    } else {
      result(FlutterError(completed_future.error_message()));
      return;
    }
  });
}

// Convert EncodableList to std::vector<std::vector<EncodableValue>>
std::vector<std::vector<EncodableValue>> ConvertToConditions(
    const flutter::EncodableList& encodableList) {
  std::vector<std::vector<EncodableValue>> conditions;

  for (const auto& element : encodableList) {
    std::vector<EncodableValue> condition;

    for (const auto& conditionElement :
         std::get<flutter::EncodableList>(element)) {
      condition.push_back(conditionElement);
    }

    conditions.push_back(condition);
  }

  return conditions;
}

firebase::firestore::Query ParseQuery(firebase::firestore::Firestore* firestore,
                                      const std::string& path,
                                      bool isCollectionGroup,
                                      const PigeonQueryParameters& parameters) {
  try {
    firebase::firestore::Query query;

    if (isCollectionGroup) {
      query = firestore->CollectionGroup(path);
    } else {
      query = firestore->Collection(path);
    }

    // Assume filterFromJson function converts filters to appropriate Firestore
    // filter
    // TODO: not available in the SDK
    // auto filter = filterFromJson(*parameters.filters());

    std::vector<std::vector<EncodableValue>> conditions =
        ConvertToConditions(*parameters.where());

    for (const auto& condition : conditions) {
      const FieldPath& fieldPath = std::any_cast<FieldPath>(
          std::get<CustomEncodableValue>(condition[0]));
      const std::string& op = std::any_cast<std::string>(
          std::get<CustomEncodableValue>(condition[1]));

      auto value = condition[2];
      if (op == "==") {
        query = query.WhereEqualTo(fieldPath, ConvertToFieldValue(value));
      } else if (op == "!=") {
        query = query.WhereNotEqualTo(fieldPath, ConvertToFieldValue(value));
      } else if (op == "<") {
        query = query.WhereLessThan(fieldPath, ConvertToFieldValue(value));
      } else if (op == "<=") {
        query =
            query.WhereLessThanOrEqualTo(fieldPath, ConvertToFieldValue(value));
      } else if (op == ">") {
        query = query.WhereGreaterThan(fieldPath, ConvertToFieldValue(value));
      } else if (op == ">=") {
        query = query.WhereGreaterThanOrEqualTo(fieldPath,
                                                ConvertToFieldValue(value));
      } else if (op == "array-contains") {
        query = query.WhereArrayContains(fieldPath, ConvertToFieldValue(value));
      } else if (op == "array-contains-any") {
        query = query.WhereArrayContainsAny(
            fieldPath,
            ConvertToFieldValueList(std::get<flutter::EncodableList>(value)));
      } else if (op == "in") {
        query = query.WhereIn(
            fieldPath,
            ConvertToFieldValueList(std::get<flutter::EncodableList>(value)));
      } else if (op == "not-in") {
        query = query.WhereNotIn(
            fieldPath,
            ConvertToFieldValueList(std::get<flutter::EncodableList>(value)));
      } else {
        throw std::runtime_error("Unknown operator");
      }
    }

    if (parameters.limit()) {
      query = query.Limit(static_cast<int32_t>(*parameters.limit()));
    }

    if (parameters.limit_to_last()) {
      query =
          query.LimitToLast(static_cast<int32_t>(*parameters.limit_to_last()));
    }

    if (parameters.order_by() == nullptr) {
      return query;
    }

    std::vector<std::vector<EncodableValue>> order_bys =
        ConvertToConditions(*parameters.order_by());

    for (const auto& order_by : order_bys) {
      const FieldPath& fieldPath =
          std::any_cast<FieldPath>(std::get<CustomEncodableValue>(order_by[0]));
      const bool& direction = std::get<bool>(order_by[1]);

      if (direction) {
        query = query.OrderBy(fieldPath, Query::Direction::kDescending);
      } else if (!direction) {
        query = query.OrderBy(fieldPath, Query::Direction::kAscending);
      } else {
        throw std::runtime_error("Unknown direction");
      }
    }

    if (parameters.start_at()) {
      query = query.StartAt(ConvertToFieldValueList(*parameters.start_at()));
    }
    if (parameters.start_after()) {
      query =
          query.StartAfter(ConvertToFieldValueList(*parameters.start_after()));
    }
    if (parameters.end_at()) {
      query = query.EndAt(ConvertToFieldValueList(*parameters.end_at()));
    }
    if (parameters.end_before()) {
      query =
          query.EndBefore(ConvertToFieldValueList(*parameters.end_before()));
    }

    return query;
  } catch (const std::exception& e) {
    std::cerr << "Error: " << e.what() << std::endl;
    // Return a 'null' or 'empty' query based on your C++ Firestore API
    return firebase::firestore::Query();
  }
}

void CloudFirestorePlugin::QueryGet(
    const PigeonFirebaseApp& app, const std::string& path,
    bool is_collection_group, const PigeonQueryParameters& parameters,
    const PigeonGetOptions& options,
    std::function<void(ErrorOr<PigeonQuerySnapshot> reply)> result) {
  Firestore* firestore = GetFirestoreFromPigeon(app);
  Query query = ParseQuery(firestore, path, is_collection_group, parameters);

  firebase::firestore::Source source = GetSourceFromPigeon(options.source());

  Future<firebase::firestore::QuerySnapshot> future = query.Get(source);

  future.OnCompletion(
      [result, options](
          const Future<firebase::firestore::QuerySnapshot>& completed_future) {
        if (completed_future.error() == firebase::firestore::kErrorOk) {
          const firebase::firestore::QuerySnapshot* querySnapshot =
              completed_future.result();
          result(ParseQuerySnapshot(querySnapshot,
                                    GetServerTimestampBehaviorFromPigeon(
                                        options.server_timestamp_behavior())));
        } else {
          result(FlutterError(completed_future.error_message()));
        }
      });
}

using firebase::firestore::AggregateQuery;

firebase::firestore::AggregateSource GetAggregateSourceFromPigeon(
    const AggregateSource& source) {
  switch (source) {
    case AggregateSource::server:
    default:
      return firebase::firestore::AggregateSource::kServer;
  }
}

void CloudFirestorePlugin::AggregateQueryCount(
    const PigeonFirebaseApp& app, const std::string& path,
    const PigeonQueryParameters& parameters, const AggregateSource& source,
    std::function<void(ErrorOr<double> reply)> result) {
  Firestore* firestore = GetFirestoreFromPigeon(app);
  Query query = ParseQuery(firestore, path, false, parameters);
  AggregateQuery aggregate_query = query.Count();

  Future<AggregateQuerySnapshot> future =
      aggregate_query.Get(GetAggregateSourceFromPigeon(source));

  future.OnCompletion(
      [result](const Future<AggregateQuerySnapshot>& completed_future) {
        if (completed_future.error() == firebase::firestore::kErrorOk) {
          const AggregateQuerySnapshot* aggregateQuerySnapshot =
              completed_future.result();
          result(static_cast<double>(aggregateQuerySnapshot->count()));
        } else {
          result(FlutterError(completed_future.error_message()));
        }
      });
}

void CloudFirestorePlugin::WriteBatchCommit(
    const PigeonFirebaseApp& app, const flutter::EncodableList& writes,
    std::function<void(std::optional<FlutterError> reply)> result) {
  try {
    Firestore* firestore = GetFirestoreFromPigeon(app);
    firebase::firestore::WriteBatch batch = firestore->batch();

    for (const auto& write : writes) {
      const PigeonTransactionCommand& transaction =
          std::any_cast<PigeonTransactionCommand>(
              std::get<CustomEncodableValue>(write));

      PigeonTransactionType type = transaction.type();
      std::string path = transaction.path();
      auto data = transaction.data();

      firebase::firestore::DocumentReference documentReference =
          firestore->Document(path);

      switch (type) {
        case PigeonTransactionType::deleteType:
          batch.Delete(documentReference);
          break;
        case PigeonTransactionType::update:
          batch.Update(documentReference, ConvertToMapFieldValue(*data));
          break;
        case PigeonTransactionType::set:
          const PigeonDocumentOption* options = transaction.option();

          if (options->merge()) {
            batch.Set(documentReference, ConvertToMapFieldValue(*data),
                      firebase::firestore::SetOptions::Merge());
          } else if (options->merge_fields()) {
            batch.Set(documentReference, ConvertToMapFieldValue(*data),
                      SetOptions::MergeFields(
                          ConvertToFieldPathVector(*options->merge_fields())));
          } else {
            batch.Set(documentReference, ConvertToMapFieldValue(*data));
          }
          break;
      }
    }

    batch.Commit().OnCompletion([result](const Future<void>& completed_future) {
      if (completed_future.error() == firebase::firestore::kErrorOk) {
        result(std::nullopt);
      } else {
        result(FlutterError(completed_future.error_message()));
      }
    });

  } catch (const std::exception& e) {
    std::cerr << "Error: " << e.what() << std::endl;
    result(FlutterError(e.what()));
  }
}

std::string METHOD_CHANNEL_NAME = "cloud_firestore";

using firebase::firestore::ListenerRegistration;

class QuerySnapshotStreamHandler
    : public flutter::StreamHandler<flutter::EncodableValue> {
 public:
  QuerySnapshotStreamHandler(
      std::unique_ptr<Query> query, bool includeMetadataChanges,
      firebase::firestore::DocumentSnapshot::ServerTimestampBehavior
          serverTimestampBehavior) {
    query_ = std::move(query);
    includeMetadataChanges_ = includeMetadataChanges;
    serverTimestampBehavior_ = serverTimestampBehavior;
  }

  std::unique_ptr<flutter::StreamHandlerError<flutter::EncodableValue>>
  OnListenInternal(
      const flutter::EncodableValue* arguments,
      std::unique_ptr<flutter::EventSink<flutter::EncodableValue>>&& events)
      override {
    MetadataChanges metadataChanges = includeMetadataChanges_
                                          ? MetadataChanges::kInclude
                                          : MetadataChanges::kExclude;

    events_ = std::move(events);

    listener_ = query_->AddSnapshotListener(
        metadataChanges,
        [this, serverTimestampBehavior = serverTimestampBehavior_,
         metadataChanges](const firebase::firestore::QuerySnapshot& snapshot,
                          firebase::firestore::Error error,
                          const std::string& errorMessage) mutable {
          if (error == firebase::firestore::kErrorOk) {
            flutter::EncodableList toListResult(3);
            std::vector<flutter::EncodableValue> documents;
            std::vector<flutter::EncodableValue> documentChanges;

            for (const auto& documentSnapshot : snapshot.documents()) {
              documents.push_back(ParseDocumentSnapshot(documentSnapshot,
                                                        serverTimestampBehavior)
                                      .ToEncodableList());
            }

            // Assuming querySnapshot.getDocumentChanges() returns an iterable
            // collection
            for (const auto& documentChange :
                 snapshot.DocumentChanges(metadataChanges)) {
              documentChanges.push_back(
                  ParseDocumentChange(documentChange, serverTimestampBehavior)
                      .ToEncodableList());
            }

            toListResult[0] = documents;
            toListResult[1] = documentChanges;
            toListResult[2] =
                ParseSnapshotMetadata(snapshot.metadata()).ToEncodableList();

            events_->Success(toListResult);
          } else {
            events_->Error("Error parsing QuerySnapshot");
          }
        });
    return nullptr;
  }

  std::unique_ptr<flutter::StreamHandlerError<flutter::EncodableValue>>
  OnCancelInternal(const flutter::EncodableValue* arguments) override {
    listener_.Remove();
    return nullptr;
  }

 private:
  ListenerRegistration listener_;
  std::unique_ptr<Query> query_;
  std::unique_ptr<flutter::EventSink<flutter::EncodableValue>> events_;
  bool includeMetadataChanges_;
  firebase::firestore::DocumentSnapshot::ServerTimestampBehavior
      serverTimestampBehavior_;
};

void CloudFirestorePlugin::QuerySnapshot(
    const PigeonFirebaseApp& app, const std::string& path,
    bool is_collection_group, const PigeonQueryParameters& parameters,
    const PigeonGetOptions& options, bool include_metadata_changes,
    std::function<void(ErrorOr<std::string> reply)> result) {
  Firestore* firestore = GetFirestoreFromPigeon(app);
  std::unique_ptr<Query> query_ptr = std::make_unique<Query>(
      ParseQuery(firestore, path, is_collection_group, parameters));

  auto query_snapshot_handler = std::make_unique<QuerySnapshotStreamHandler>(
      std::move(query_ptr), include_metadata_changes,
      GetServerTimestampBehaviorFromPigeon(
          options.server_timestamp_behavior()));

  std::string channelName =
      RegisterEventChannel("plugins.flutter.io/firebase_firestore/query/",
                           std::move(query_snapshot_handler));

  result(channelName);
}

class DocumentSnapshotStreamHandler
    : public flutter::StreamHandler<flutter::EncodableValue> {
 public:
  DocumentSnapshotStreamHandler(
      DocumentReference* reference, bool includeMetadataChanges,
      firebase::firestore::DocumentSnapshot::ServerTimestampBehavior
          serverTimestampBehavior) {
    reference_ = reference;
    includeMetadataChanges_ = includeMetadataChanges;
    serverTimestampBehavior_ = serverTimestampBehavior;
  }

  std::unique_ptr<flutter::StreamHandlerError<flutter::EncodableValue>>
  OnListenInternal(
      const flutter::EncodableValue* arguments,
      std::unique_ptr<flutter::EventSink<flutter::EncodableValue>>&& events)
      override {
    MetadataChanges metadataChanges = includeMetadataChanges_
                                          ? MetadataChanges::kInclude
                                          : MetadataChanges::kExclude;

    listener_ = reference_->AddSnapshotListener(
        metadataChanges,
        [&events, serverTimestampBehavior = serverTimestampBehavior_,
         metadataChanges](const firebase::firestore::DocumentSnapshot& snapshot,
                          firebase::firestore::Error error,
                          const std::string& errorMessage) mutable {
          if (error == firebase::firestore::kErrorOk) {
            events->Success(
                ParseDocumentSnapshot(snapshot, serverTimestampBehavior)
                    .ToEncodableList());
          } else {
            events->Error("Error parsing Dpciùe,tSnapshot");
          }
        });
    return nullptr;
  }

  std::unique_ptr<flutter::StreamHandlerError<flutter::EncodableValue>>
  OnCancelInternal(const flutter::EncodableValue* arguments) override {
    listener_.Remove();
    return nullptr;
  }

 private:
  firebase::firestore::ListenerRegistration listener_;
  DocumentReference* reference_;
  bool includeMetadataChanges_;
  firebase::firestore::DocumentSnapshot::ServerTimestampBehavior
      serverTimestampBehavior_;
};

void CloudFirestorePlugin::DocumentReferenceSnapshot(
    const PigeonFirebaseApp& app, const DocumentReferenceRequest& parameters,
    bool include_metadata_changes,
    std::function<void(ErrorOr<std::string> reply)> result) {
  Firestore* firestore = GetFirestoreFromPigeon(app);
  DocumentReference documentReference = firestore->Document(parameters.path());
  auto document_snapshot_handler =
      std::make_unique<DocumentSnapshotStreamHandler>(
          &documentReference, include_metadata_changes,
          GetServerTimestampBehaviorFromPigeon(
              *parameters.server_timestamp_behavior()));

  std::string channelName = RegisterEventChannel(
      METHOD_CHANNEL_NAME, std::move(document_snapshot_handler));
  result(channelName);
}

}  // namespace cloud_firestore_windows<|MERGE_RESOLUTION|>--- conflicted
+++ resolved
@@ -616,7 +616,6 @@
 
     firestore_
         ->RunTransaction(
-<<<<<<< HEAD
        transaction_options,
             [this, firestore = firestore_,
       transactionId = transactionId_](
@@ -663,41 +662,6 @@
           case PigeonTransactionType::set:
             std::cout << "Transaction set" << path << std::endl;  // Debug print.
 
-=======
-            transaction_options,
-            [this, firestore = firestore_, transactionId = transactionId_](
-                Transaction& transaction, std::string& str) -> Error {
-              auto noopDeleter = [](Transaction*) {};
-              std::shared_ptr<Transaction> ptr(&transaction, noopDeleter);
-              CloudFirestorePlugin::transactions_[transactionId] =
-                  std::move(ptr);
-
-              // Send the initial event indicating the transaction attempt
-              flutter::EncodableMap attemptMap;
-              attemptMap.insert(std::make_pair(
-                  flutter::EncodableValue("appName"),
-                  flutter::EncodableValue(firestore_->app()->name())));
-              events_->Success(attemptMap);
-
-              {
-                std::unique_lock<std::mutex> lock(mtx_);
-                if (!cv_.wait_for(lock, std::chrono::milliseconds(timeout_),
-                                  [this]() { return transactionProcessed_; })) {
-                  // Handle the timeout situation.
-                  events_->Error("transaction_timeout",
-                                 "The transaction timed out.");
-                  events_->EndOfStream();
-                  return Error::kErrorDeadlineExceeded;
-                }
-              }
-
-              for (PigeonTransactionCommand& command : *commands_) {
-                DocumentReference reference =
-                    firestore->Document(command.path());
-
-                switch (command.type()) {
-                  case PigeonTransactionType::set:
->>>>>>> 2b3c0a17
                     if (command.option()->merge() != nullptr &&
                         command.option()->merge()) {
                       transaction.Set(reference,
@@ -713,7 +677,6 @@
                                       ConvertToMapFieldValue(*command.data()));
                     }
 
-<<<<<<< HEAD
             break;
           case PigeonTransactionType::update:
             std::cout << "Transaction update" << path
@@ -730,19 +693,6 @@
         }
       }
       return Error::kErrorOk;
-=======
-                    break;
-                  case PigeonTransactionType::update:
-                    transaction.Update(reference,
-                                       ConvertToMapFieldValue(*command.data()));
-                    break;
-                  case PigeonTransactionType::deleteType:
-                    transaction.Delete(reference);
-                    break;
-                }
-              }
-              return Error::kErrorOk;
->>>>>>> 2b3c0a17
             })
         .OnCompletion([this](const Future<void>& completed_future) {
           flutter::EncodableMap result;
@@ -797,7 +747,6 @@
       firestore, static_cast<long>(timeout), static_cast<int>(max_attempts),
       transactionId);
 
-<<<<<<< HEAD
   // Temporarily release the ownership.
   TransactionStreamHandler* raw_handler = handler.release();
   CloudFirestorePlugin::transaction_handlers_[transactionId] =
@@ -807,13 +756,6 @@
   std::string channelName = RegisterEventChannelWithUUID(
       "plugins.flutter.io/firebase_firestore/transaction/", transactionId,
       std::unique_ptr<TransactionStreamHandler>(raw_handler));
-=======
-  std::string channelName = RegisterEventChannelWithUUID(
-      "plugins.flutter.io/firebase_firestore/transaction/", transactionId,
-      std::move(handler));
-
-  CloudFirestorePlugin::transaction_handlers_[channelName] = std::move(handler);
->>>>>>> 2b3c0a17
 
   // Return the result (assumed to be transaction ID in this example).
   result(transactionId);
