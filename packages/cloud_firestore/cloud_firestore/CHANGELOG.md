<<<<<<< HEAD
## 0.13.1

* Added support for Flutter Web
=======
## 0.13.0+2

* Fixed `persistenceEnabled`, `sslEnabled`, and `timestampsInSnapshotsEnabled` on iOS.
>>>>>>> d39ad94a

## 0.13.0+1

* Remove the deprecated `author:` field from pubspec.yaml
* Migrate the plugin to the pubspec platforms manifest.
* Bump the minimum Flutter version to 1.10.0.

## 0.13.0

* **Breaking change** Remove use of [deprecated](https://firebase.google.com/docs/reference/android/com/google/firebase/firestore/FirebaseFirestoreSettings.Builder.html#setTimestampsInSnapshotsEnabled(boolean)) 
  setting `setTimestampsInSnapshotsEnabled`. If you are already setting it to true, just remove the setting. If you are
  setting it to false, you should update your code to expect Timestamps.

## 0.12.11

* Added support for `in` and `array-contains-any` query operators.

## 0.12.10+5

* Moved `.gitignore` which was left behind in previous change.

## 0.12.10+4

* Moved package to `cloud_firestore/cloud_firestore` subdir, to allow for federated implementations.

## 0.12.10+3

* Fixed test that used `FirebaseApp.channel`.

## 0.12.10+2

* Fixed analyzer warnings about unused fields.

## 0.12.10+1

* Formatted method documentations.

## 0.12.10

* Added `FieldPath` class and `FieldPath.documentId` to refer to the document id in queries.
* Added assertions and exceptions that help you building correct queries.

## 0.12.9+8

* Updated README instructions for contributing for consistency with other Flutterfire plugins.

## 0.12.9+7

* Remove AndroidX warning.

## 0.12.9+6

* Cast error.code to long to avoid using NSInteger as %ld format warnings.

## 0.12.9+5

* Fixes a crash on Android when running a transaction without an internet connection.

## 0.12.9+4

* Fix integer conversion warnings on iOS.

## 0.12.9+3

* Updated error handling on Android for transactions to prevent crashes.

## 0.12.9+2

* Fix flaky integration test for `includeMetadataChanges`.

## 0.12.9+1

* Update documentation to reflect new repository location.
* Update unit tests to call `TestWidgetsFlutterBinding.ensureInitialized`.
* Remove executable bit on LICENSE file.

## 0.12.9

* New optional `includeMetadataChanges` parameter added to `DocumentReference.snapshots()`
 and `Query.snapshots()`
* Fix example app crash when the `message` field was not a string
* Internal renaming of method names.

## 0.12.8+1

* Add `metadata` to `QuerySnapshot`.

## 0.12.8

* Updated how document ids are generated to more closely match native implementations.

## 0.12.7+1

* Update google-services Android gradle plugin to 4.3.0 in documentation and examples.

## 0.12.7

* Methods of `Transaction` no longer require `await`.
* Added documentation to methods of `Transaction`.
* Removed an unnecessary log on Android.
* Added an integration test for rapidly incrementing field value.

## 0.12.6

* Support for `orderBy` on map fields (e.g. `orderBy('cake.flavor')`) for
  `startAtDocument`, `startAfterDocument`, `endAtDocument`, and `endBeforeDocument` added.

## 0.12.5+2

* Automatically use version from pubspec.yaml when reporting usage to Firebase.

## 0.12.5+1
* Added support for combining any of `Query.startAtDocument` and `Query.startAfterDocument`
  with any of `Query.endAtDocument` and `Query.endBeforeDocument`.

## 0.12.5

* Makes `startAtDocument`, `startAfterDocument`, `endAtDocument` and `endBeforeDocument` work
  with `Query.collectionGroup` queries.
* Fixes `startAtDocument`, `startAfterDocument`, `endAtDocument` and `endBeforeDocument` to
  also work with a descending order as the last explicit sort order.
* Fixed an integration test by increasing the value of `cacheSizeBytes` to a valid value.

## 0.12.4

* Added support for `Query.collectionGroup`.

## 0.12.3

* Added support for `cacheSizeBytes` to `Firestore.settings`.

## 0.12.2

* Ensure that all channel calls to the Dart side from the Java side are done
  on the UI thread. This change allows Transactions to work with upcoming
  Engine restrictions, which require channel calls be made on the UI thread.
  **Note** this is an Android only change, the iOS implementation was not impacted.
* Updated the Firebase reporting string to `flutter-fire-fst` to be consistent
  with other reporting libraries.

## 0.12.1

* Added support for `Source` to `Query.getDocuments()` and `DocumentReference.get()`.

## 0.12.0+2

* Bump the minimum Flutter version to 1.5.
* Replace invokeMethod with invokeMapMethod wherever necessary.

## 0.12.0+1

* Send user agent to Firebase.

## 0.12.0

* **Breaking change**. Fixed `CollectionReference.parent` to correctly return a `DocumentReference`.
  If you were using the method previously to obtain the parent
  document's id via `collectionReference.parent().id`,
  you will have to use `collectionReference.parent().documentID` now.
* Added `DocumentReference.parent`.

## 0.11.0+2

* Remove iOS dependency on Firebase/Database and Firebase/Auth CocoaPods.

## 0.11.0+1

* Update iOS CocoaPod dependencies to '~> 6.0' to ensure support for `FieldValue.increment`.

## 0.11.0

* Update Android dependencies to latest.

## 0.10.1

* Support for `startAtDocument`, `startAfterDocument`, `endAtDocument`, `endBeforeDocument`.
* Added additional unit and integration tests.

## 0.10.0

* Support for `FieldValue.increment`.
* Remove `FieldValue.type` and `FieldValue.value` from public API.
* Additional integration testing.

## 0.9.13+1

* Added an integration test for transactions.

## 0.9.13

* Remove Gradle BoM to avoid Gradle version issues.

## 0.9.12

* Move Android dependency to Gradle BoM to help maintain compatibility
  with other FlutterFire plugins.

## 0.9.11

* Bump Android dependencies to latest.

# 0.9.10

* Support for cloud_firestore running in the background on Android.
* Fixed a bug in cleanup for DocumentReference.snapshots().
* Additional integration testing.

## 0.9.9

* Remove `invokeMapMethod` calls to prevent crash.

## 0.9.8

* Add metadata field to DocumentSnapshot.

## 0.9.7+2

* Bump the minimum Flutter version to 1.2.0.
* Add template type parameter to `invokeMethod` calls.

## 0.9.7+1

* Update README with example of getting a document.

## 0.9.7

* Fixes a NoSuchMethodError when using getDocuments on iOS (introduced in 0.9.6).
* Adds a driver test for getDocuments.

## 0.9.6

* On iOS, update null checking to match the recommended pattern usage in the Firebase documentation.
* Fixes a case where snapshot errors might result in plugin crash.

## 0.9.5+2

* Fixing PlatformException(Error 0, null, null) which happened when a successful operation was performed.

## 0.9.5+1

* Log messages about automatic configuration of the default app are now less confusing.

## 0.9.5

* Fix an issue on some iOS devices that results in reading incorrect dates.

## 0.9.4

* No longer sends empty snapshot events on iOS when encountering errors.

## 0.9.3

* Fix transactions on iOS when getting snapshot that doesn't exist.

## 0.9.2

* Fix IllegalStateException errors when using transactions on Android.

## 0.9.1

* Fixed Firebase multiple app support in transactions and document snapshots.

## 0.9.0+2

* Remove categories.

## 0.9.0+1

* Log a more detailed warning at build time about the previous AndroidX
  migration.

## 0.9.0

* **Breaking change**. Migrate from the deprecated original Android Support
  Library to AndroidX. This shouldn't result in any functional changes, but it
  requires any Android apps using this plugin to [also
  migrate](https://developer.android.com/jetpack/androidx/migrate) if they're
  using the original support library.

## 0.8.2+3

* Resolved "explicit self reference" and "loses accuracy" compiler warnings.

## 0.8.2+2

* Clean up Android build logs. @SuppressWarnings("unchecked")

## 0.8.2+1

* Avoid crash in document snapshot callback.

## 0.8.2

* Added `Firestore.settings`
* Added `Timestamp` class

## 0.8.1+1

* Bump Android dependencies to latest.

## 0.8.1

* Fixed bug where updating arrays in with `FieldValue` always throws an Exception on Android.

## 0.8.0

Note: this version depends on features available in iOS SDK versions 5.5.0 or later.
To update iOS SDK in existing projects run `pod update Firebase/Firestore`.

* Added `Firestore.enablePersistence`
* Added `FieldValue` with all currently supported values: `arrayUnion`, `arrayRemove`, `delete` and
  `serverTimestamp`.
* Added `arrayContains` argument in `Query.where` method.

## 0.7.4

* Bump Android and Firebase dependency versions.

## 0.7.3

* Updated Gradle tooling to match Android Studio 3.1.2.

## 0.7.2

* Fixes crash on Android if a FirebaseFirestoreException happened.

## 0.7.1

* Updated iOS implementation to reflect Firebase API changes.
* Fixed bug in Transaction.get that would fail on no data.
* Fixed error in README.md code sample.

## 0.7.0+2

* Update transactions example in README to add `await`.

## 0.7.0+1

* Add transactions example to README.

## 0.7.0

* **Breaking change**. `snapshots` is now a method instead of a getter.
* **Breaking change**. `setData` uses named arguments instead of `SetOptions`.

## 0.6.3

* Updated Google Play Services dependencies to version 15.0.0.

## 0.6.2

* Support for BLOB data type.

## 0.6.1

* Simplified podspec for Cocoapods 1.5.0, avoiding link issues in app archives.

## 0.6.0

* **Breaking change**. Renamed 'getCollection()' to 'collection().'

## 0.5.1

* Expose the Firebase app corresponding to a Firestore
* Expose a constructor for a Firestore with a non-default Firebase app

## 0.5.0

* **Breaking change**. Move path getter to CollectionReference
* Add id getter to CollectionReference

## 0.4.0

* **Breaking change**. Hide Firestore codec class from public API.
* Adjusted Flutter SDK constraint to match Flutter release with extensible
  platform message codec, required already by version 0.3.1.
* Move each class into separate files

## 0.3.2

* Support for batched writes.

## 0.3.1

* Add GeoPoint class
* Allow for reading and writing DocumentReference, DateTime, and GeoPoint
  values from and to Documents.

## 0.3.0

* **Breaking change**. Set SDK constraints to match the Flutter beta release.

## 0.2.12

* Fix handling of `null` document snapshots (document not exists).
* Add `DocumentSnapshot.exists`.

## 0.2.11
* Fix Dart 2 type errors.

## 0.2.10
* Fix Dart 2 type errors.

## 0.2.9
* Relax sdk upper bound constraint to  '<2.0.0' to allow 'edge' dart sdk use.

## 0.2.8
* Support for Query.getDocuments

## 0.2.7

* Add transaction support.

## 0.2.6

* Build fixes for iOS
* Null checking in newly added Query methods

## 0.2.5

* Query can now have more than one orderBy field.
* startAt, startAfter, endAt, and endBefore support
* limit support

## 0.2.4

* Support for DocumentReference.documentID
* Support for CollectionReference.add

## 0.2.3

* Simplified and upgraded Android project template to Android SDK 27.
* Updated package description.

## 0.2.2

* Add `get` to DocumentReference.

## 0.2.1

* Fix bug on Android where removeListener is sometimes called without a handle

## 0.2.0

* **Breaking change**. Upgraded to Gradle 4.1 and Android Studio Gradle plugin
  3.0.1. Older Flutter projects need to upgrade their Gradle setup as well in
  order to use this version of the plugin. Instructions can be found
  [here](https://github.com/flutter/flutter/wiki/Updating-Flutter-projects-to-Gradle-4.1-and-Android-Studio-Gradle-plugin-3.0.1).
* Relaxed GMS dependency to [11.4.0,12.0[

## 0.1.2

* Support for `DocumentReference` update and merge writes
* Suppress unchecked warnings and package name warnings on Android

## 0.1.1

* Added FLT prefix to iOS types.

## 0.1.0

* Added reference to DocumentSnapshot
* Breaking: removed path from DocumentSnapshot
* Additional test coverage for reading collections and documents
* Fixed typo in DocumentChange documentation

## 0.0.6

* Support for getCollection

## 0.0.5

* Support `isNull` filtering in `Query.where`
* Fixed `DocumentChange.oldIndex` and `DocumentChange.newIndex` to be signed
  integers (iOS)

## 0.0.4

* Support for where clauses
* Support for deletion

## 0.0.3

* Renamed package to cloud_firestore

## 0.0.2

* Add path property to DocumentSnapshot

## 0.0.1+1

* Update project homepage

## 0.0.1

* Initial Release<|MERGE_RESOLUTION|>--- conflicted
+++ resolved
@@ -1,12 +1,10 @@
-<<<<<<< HEAD
 ## 0.13.1
 
 * Added support for Flutter Web
-=======
+
 ## 0.13.0+2
 
 * Fixed `persistenceEnabled`, `sslEnabled`, and `timestampsInSnapshotsEnabled` on iOS.
->>>>>>> d39ad94a
 
 ## 0.13.0+1
 
