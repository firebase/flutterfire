--- conflicted
+++ resolved
@@ -1,11 +1,11 @@
+## 0.13.4+2
+
+* Fix equality comparison for `DocumentReference` instances to only use the `path` instance variable.
+
 ## 0.13.4+1
 
-<<<<<<< HEAD
-* Fix equality comparison for `DocumentReference` instances to only use the `path` instance variable.
-=======
 * Fix crash with pagination with `DocumentReference` (#2044)
 * Minor tweaks to integ tests.
->>>>>>> 1d1d9946
 
 ## 0.13.4
 
