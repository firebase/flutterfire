--- conflicted
+++ resolved
@@ -1,9 +1,3 @@
-<<<<<<< HEAD
-## 0.14.0+3
-
-* Removed a `dart:async` import that isn't required for \>=Dart 2.1.
-* Require \>=Dart 2.1.
-=======
 ## 0.14.1+1
 
  - **FIX**: remove listener if available (#3452).
@@ -16,7 +10,6 @@
  - **FIX**: add missing deprecated static methods (#3278).
  - **FEAT**: add a [] operator to DocumentSnapshot, acting as get() (#3387).
  - **DOCS**: Fixed docs typo (#3471).
->>>>>>> f7c6803d
 
 ## 0.14.0+2
 
