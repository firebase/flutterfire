<<<<<<< HEAD
## 0.13.1

* Added support for Flutter Web
=======
## 0.13.1+1

* Fixed crashes when using `Query#where` with `DocumentReference` objects

## 0.13.1

* Migrate to `cloud_firestore_platform_interface`.
>>>>>>> b783ad2c

## 0.13.0+2

* Fixed `persistenceEnabled`, `sslEnabled`, and `timestampsInSnapshotsEnabled` on iOS.

## 0.13.0+1

* Remove the deprecated `author:` field from pubspec.yaml
* Migrate the plugin to the pubspec platforms manifest.
* Bump the minimum Flutter version to 1.10.0.

## 0.13.0

* **Breaking change** Remove use of [deprecated](https://firebase.google.com/docs/reference/android/com/google/firebase/firestore/FirebaseFirestoreSettings.Builder.html#setTimestampsInSnapshotsEnabled(boolean)) 
  setting `setTimestampsInSnapshotsEnabled`. If you are already setting it to true, just remove the setting. If you are
  setting it to false, you should update your code to expect Timestamps.

## 0.12.11

* Added support for `in` and `array-contains-any` query operators.

## 0.12.10+5

* Moved `.gitignore` which was left behind in previous change.

## 0.12.10+4

* Moved package to `cloud_firestore/cloud_firestore` subdir, to allow for federated implementations.

## 0.12.10+3

* Fixed test that used `FirebaseApp.channel`.

## 0.12.10+2

* Fixed analyzer warnings about unused fields.

## 0.12.10+1

* Formatted method documentations.

## 0.12.10

* Added `FieldPath` class and `FieldPath.documentId` to refer to the document id in queries.
* Added assertions and exceptions that help you building correct queries.

## 0.12.9+8

* Updated README instructions for contributing for consistency with other Flutterfire plugins.

## 0.12.9+7

* Remove AndroidX warning.

## 0.12.9+6

* Cast error.code to long to avoid using NSInteger as %ld format warnings.

## 0.12.9+5

* Fixes a crash on Android when running a transaction without an internet connection.

## 0.12.9+4

* Fix integer conversion warnings on iOS.

## 0.12.9+3

* Updated error handling on Android for transactions to prevent crashes.

## 0.12.9+2

* Fix flaky integration test for `includeMetadataChanges`.

## 0.12.9+1

* Update documentation to reflect new repository location.
* Update unit tests to call `TestWidgetsFlutterBinding.ensureInitialized`.
* Remove executable bit on LICENSE file.

## 0.12.9

* New optional `includeMetadataChanges` parameter added to `DocumentReference.snapshots()`
 and `Query.snapshots()`
* Fix example app crash when the `message` field was not a string
* Internal renaming of method names.

## 0.12.8+1

* Add `metadata` to `QuerySnapshot`.

## 0.12.8

* Updated how document ids are generated to more closely match native implementations.

## 0.12.7+1

* Update google-services Android gradle plugin to 4.3.0 in documentation and examples.

## 0.12.7

* Methods of `Transaction` no longer require `await`.
* Added documentation to methods of `Transaction`.
* Removed an unnecessary log on Android.
* Added an integration test for rapidly incrementing field value.

## 0.12.6

* Support for `orderBy` on map fields (e.g. `orderBy('cake.flavor')`) for
  `startAtDocument`, `startAfterDocument`, `endAtDocument`, and `endBeforeDocument` added.

## 0.12.5+2

* Automatically use version from pubspec.yaml when reporting usage to Firebase.

## 0.12.5+1
* Added support for combining any of `Query.startAtDocument` and `Query.startAfterDocument`
  with any of `Query.endAtDocument` and `Query.endBeforeDocument`.

## 0.12.5

* Makes `startAtDocument`, `startAfterDocument`, `endAtDocument` and `endBeforeDocument` work
  with `Query.collectionGroup` queries.
* Fixes `startAtDocument`, `startAfterDocument`, `endAtDocument` and `endBeforeDocument` to
  also work with a descending order as the last explicit sort order.
* Fixed an integration test by increasing the value of `cacheSizeBytes` to a valid value.

## 0.12.4

* Added support for `Query.collectionGroup`.

## 0.12.3

* Added support for `cacheSizeBytes` to `Firestore.settings`.

## 0.12.2

* Ensure that all channel calls to the Dart side from the Java side are done
  on the UI thread. This change allows Transactions to work with upcoming
  Engine restrictions, which require channel calls be made on the UI thread.
  **Note** this is an Android only change, the iOS implementation was not impacted.
* Updated the Firebase reporting string to `flutter-fire-fst` to be consistent
  with other reporting libraries.

## 0.12.1

* Added support for `Source` to `Query.getDocuments()` and `DocumentReference.get()`.

## 0.12.0+2

* Bump the minimum Flutter version to 1.5.
* Replace invokeMethod with invokeMapMethod wherever necessary.

## 0.12.0+1

* Send user agent to Firebase.

## 0.12.0

* **Breaking change**. Fixed `CollectionReference.parent` to correctly return a `DocumentReference`.
  If you were using the method previously to obtain the parent
  document's id via `collectionReference.parent().id`,
  you will have to use `collectionReference.parent().documentID` now.
* Added `DocumentReference.parent`.

## 0.11.0+2

* Remove iOS dependency on Firebase/Database and Firebase/Auth CocoaPods.

## 0.11.0+1

* Update iOS CocoaPod dependencies to '~> 6.0' to ensure support for `FieldValue.increment`.

## 0.11.0

* Update Android dependencies to latest.

## 0.10.1

* Support for `startAtDocument`, `startAfterDocument`, `endAtDocument`, `endBeforeDocument`.
* Added additional unit and integration tests.

## 0.10.0

* Support for `FieldValue.increment`.
* Remove `FieldValue.type` and `FieldValue.value` from public API.
* Additional integration testing.

## 0.9.13+1

* Added an integration test for transactions.

## 0.9.13

* Remove Gradle BoM to avoid Gradle version issues.

## 0.9.12

* Move Android dependency to Gradle BoM to help maintain compatibility
  with other FlutterFire plugins.

## 0.9.11

* Bump Android dependencies to latest.

# 0.9.10

* Support for cloud_firestore running in the background on Android.
* Fixed a bug in cleanup for DocumentReference.snapshots().
* Additional integration testing.

## 0.9.9

* Remove `invokeMapMethod` calls to prevent crash.

## 0.9.8

* Add metadata field to DocumentSnapshot.

## 0.9.7+2

* Bump the minimum Flutter version to 1.2.0.
* Add template type parameter to `invokeMethod` calls.

## 0.9.7+1

* Update README with example of getting a document.

## 0.9.7

* Fixes a NoSuchMethodError when using getDocuments on iOS (introduced in 0.9.6).
* Adds a driver test for getDocuments.

## 0.9.6

* On iOS, update null checking to match the recommended pattern usage in the Firebase documentation.
* Fixes a case where snapshot errors might result in plugin crash.

## 0.9.5+2

* Fixing PlatformException(Error 0, null, null) which happened when a successful operation was performed.

## 0.9.5+1

* Log messages about automatic configuration of the default app are now less confusing.

## 0.9.5

* Fix an issue on some iOS devices that results in reading incorrect dates.

## 0.9.4

* No longer sends empty snapshot events on iOS when encountering errors.

## 0.9.3

* Fix transactions on iOS when getting snapshot that doesn't exist.

## 0.9.2

* Fix IllegalStateException errors when using transactions on Android.

## 0.9.1

* Fixed Firebase multiple app support in transactions and document snapshots.

## 0.9.0+2

* Remove categories.

## 0.9.0+1

* Log a more detailed warning at build time about the previous AndroidX
  migration.

## 0.9.0

* **Breaking change**. Migrate from the deprecated original Android Support
  Library to AndroidX. This shouldn't result in any functional changes, but it
  requires any Android apps using this plugin to [also
  migrate](https://developer.android.com/jetpack/androidx/migrate) if they're
  using the original support library.

## 0.8.2+3

* Resolved "explicit self reference" and "loses accuracy" compiler warnings.

## 0.8.2+2

* Clean up Android build logs. @SuppressWarnings("unchecked")

## 0.8.2+1

* Avoid crash in document snapshot callback.

## 0.8.2

* Added `Firestore.settings`
* Added `Timestamp` class

## 0.8.1+1

* Bump Android dependencies to latest.

## 0.8.1

* Fixed bug where updating arrays in with `FieldValue` always throws an Exception on Android.

## 0.8.0

Note: this version depends on features available in iOS SDK versions 5.5.0 or later.
To update iOS SDK in existing projects run `pod update Firebase/Firestore`.

* Added `Firestore.enablePersistence`
* Added `FieldValue` with all currently supported values: `arrayUnion`, `arrayRemove`, `delete` and
  `serverTimestamp`.
* Added `arrayContains` argument in `Query.where` method.

## 0.7.4

* Bump Android and Firebase dependency versions.

## 0.7.3

* Updated Gradle tooling to match Android Studio 3.1.2.

## 0.7.2

* Fixes crash on Android if a FirebaseFirestoreException happened.

## 0.7.1

* Updated iOS implementation to reflect Firebase API changes.
* Fixed bug in Transaction.get that would fail on no data.
* Fixed error in README.md code sample.

## 0.7.0+2

* Update transactions example in README to add `await`.

## 0.7.0+1

* Add transactions example to README.

## 0.7.0

* **Breaking change**. `snapshots` is now a method instead of a getter.
* **Breaking change**. `setData` uses named arguments instead of `SetOptions`.

## 0.6.3

* Updated Google Play Services dependencies to version 15.0.0.

## 0.6.2

* Support for BLOB data type.

## 0.6.1

* Simplified podspec for Cocoapods 1.5.0, avoiding link issues in app archives.

## 0.6.0

* **Breaking change**. Renamed 'getCollection()' to 'collection().'

## 0.5.1

* Expose the Firebase app corresponding to a Firestore
* Expose a constructor for a Firestore with a non-default Firebase app

## 0.5.0

* **Breaking change**. Move path getter to CollectionReference
* Add id getter to CollectionReference

## 0.4.0

* **Breaking change**. Hide Firestore codec class from public API.
* Adjusted Flutter SDK constraint to match Flutter release with extensible
  platform message codec, required already by version 0.3.1.
* Move each class into separate files

## 0.3.2

* Support for batched writes.

## 0.3.1

* Add GeoPoint class
* Allow for reading and writing DocumentReference, DateTime, and GeoPoint
  values from and to Documents.

## 0.3.0

* **Breaking change**. Set SDK constraints to match the Flutter beta release.

## 0.2.12

* Fix handling of `null` document snapshots (document not exists).
* Add `DocumentSnapshot.exists`.

## 0.2.11
* Fix Dart 2 type errors.

## 0.2.10
* Fix Dart 2 type errors.

## 0.2.9
* Relax sdk upper bound constraint to  '<2.0.0' to allow 'edge' dart sdk use.

## 0.2.8
* Support for Query.getDocuments

## 0.2.7

* Add transaction support.

## 0.2.6

* Build fixes for iOS
* Null checking in newly added Query methods

## 0.2.5

* Query can now have more than one orderBy field.
* startAt, startAfter, endAt, and endBefore support
* limit support

## 0.2.4

* Support for DocumentReference.documentID
* Support for CollectionReference.add

## 0.2.3

* Simplified and upgraded Android project template to Android SDK 27.
* Updated package description.

## 0.2.2

* Add `get` to DocumentReference.

## 0.2.1

* Fix bug on Android where removeListener is sometimes called without a handle

## 0.2.0

* **Breaking change**. Upgraded to Gradle 4.1 and Android Studio Gradle plugin
  3.0.1. Older Flutter projects need to upgrade their Gradle setup as well in
  order to use this version of the plugin. Instructions can be found
  [here](https://github.com/flutter/flutter/wiki/Updating-Flutter-projects-to-Gradle-4.1-and-Android-Studio-Gradle-plugin-3.0.1).
* Relaxed GMS dependency to [11.4.0,12.0[

## 0.1.2

* Support for `DocumentReference` update and merge writes
* Suppress unchecked warnings and package name warnings on Android

## 0.1.1

* Added FLT prefix to iOS types.

## 0.1.0

* Added reference to DocumentSnapshot
* Breaking: removed path from DocumentSnapshot
* Additional test coverage for reading collections and documents
* Fixed typo in DocumentChange documentation

## 0.0.6

* Support for getCollection

## 0.0.5

* Support `isNull` filtering in `Query.where`
* Fixed `DocumentChange.oldIndex` and `DocumentChange.newIndex` to be signed
  integers (iOS)

## 0.0.4

* Support for where clauses
* Support for deletion

## 0.0.3

* Renamed package to cloud_firestore

## 0.0.2

* Add path property to DocumentSnapshot

## 0.0.1+1

* Update project homepage

## 0.0.1

* Initial Release<|MERGE_RESOLUTION|>--- conflicted
+++ resolved
@@ -1,16 +1,14 @@
-<<<<<<< HEAD
+## 0.13.2
+
+* Added support for Flutter Web
+
+## 0.13.1+1
+
+* Fixed crashes when using `Query#where` with `DocumentReference` objects
+
 ## 0.13.1
 
-* Added support for Flutter Web
-=======
-## 0.13.1+1
-
-* Fixed crashes when using `Query#where` with `DocumentReference` objects
-
-## 0.13.1
-
 * Migrate to `cloud_firestore_platform_interface`.
->>>>>>> b783ad2c
 
 ## 0.13.0+2
 
