<<<<<<< HEAD
## 0.13.5+1

* Fix crash where listeners are not removed when app quits.
=======
## 0.13.6

* Update lower bound of dart dependency to 2.0.0.
>>>>>>> ecab0e32

## 0.13.5

* Migrate cloud_firestore to android v2 embedding.

## 0.13.4+2

* Fix for missing UserAgent.h compilation failures.

## 0.13.4+1

* Fix crash with pagination with `DocumentReference` (#2044)
* Minor tweaks to integ tests.

## 0.13.4

* Support equality comparison on `FieldValue` instances.
* Updated version of endorsed web implementation.

## 0.13.3+1

* Make the pedantic dev_dependency explicit.

## 0.13.3

* Add macOS support

## 0.13.2+3

* Fixed decoding & encoding platform interface instances in nested maps

## 0.13.2+2

* Fixed crashes when using `FieldValue.arrayUnion` & `FieldValue.arrayRemove` with `DocumentReference` objects

## 0.13.2+1

* Add Web integration documentation to README.

## 0.13.2

* Add web support by default.
* Require Flutter SDK 1.12.13+hotfix.4 or later
* Add web support to the example app.

## 0.13.1+1

* Fixed crashes when using `Query#where` with `DocumentReference` objects

## 0.13.1

* Migrate to `cloud_firestore_platform_interface`.

## 0.13.0+2

* Fixed `persistenceEnabled`, `sslEnabled`, and `timestampsInSnapshotsEnabled` on iOS.

## 0.13.0+1

* Remove the deprecated `author:` field from pubspec.yaml
* Migrate the plugin to the pubspec platforms manifest.
* Bump the minimum Flutter version to 1.10.0.

## 0.13.0

* **Breaking change** Remove use of [deprecated](https://firebase.google.com/docs/reference/android/com/google/firebase/firestore/FirebaseFirestoreSettings.Builder.html#setTimestampsInSnapshotsEnabled(boolean))
  setting `setTimestampsInSnapshotsEnabled`. If you are already setting it to true, just remove the setting. If you are
  setting it to false, you should update your code to expect Timestamps.

## 0.12.11

* Added support for `in` and `array-contains-any` query operators.

## 0.12.10+5

* Moved `.gitignore` which was left behind in previous change.

## 0.12.10+4

* Moved package to `cloud_firestore/cloud_firestore` subdir, to allow for federated implementations.

## 0.12.10+3

* Fixed test that used `FirebaseApp.channel`.

## 0.12.10+2

* Fixed analyzer warnings about unused fields.

## 0.12.10+1

* Formatted method documentations.

## 0.12.10

* Added `FieldPath` class and `FieldPath.documentId` to refer to the document id in queries.
* Added assertions and exceptions that help you building correct queries.

## 0.12.9+8

* Updated README instructions for contributing for consistency with other Flutterfire plugins.

## 0.12.9+7

* Remove AndroidX warning.

## 0.12.9+6

* Cast error.code to long to avoid using NSInteger as %ld format warnings.

## 0.12.9+5

* Fixes a crash on Android when running a transaction without an internet connection.

## 0.12.9+4

* Fix integer conversion warnings on iOS.

## 0.12.9+3

* Updated error handling on Android for transactions to prevent crashes.

## 0.12.9+2

* Fix flaky integration test for `includeMetadataChanges`.

## 0.12.9+1

* Update documentation to reflect new repository location.
* Update unit tests to call `TestWidgetsFlutterBinding.ensureInitialized`.
* Remove executable bit on LICENSE file.

## 0.12.9

* New optional `includeMetadataChanges` parameter added to `DocumentReference.snapshots()`
 and `Query.snapshots()`
* Fix example app crash when the `message` field was not a string
* Internal renaming of method names.

## 0.12.8+1

* Add `metadata` to `QuerySnapshot`.

## 0.12.8

* Updated how document ids are generated to more closely match native implementations.

## 0.12.7+1

* Update google-services Android gradle plugin to 4.3.0 in documentation and examples.

## 0.12.7

* Methods of `Transaction` no longer require `await`.
* Added documentation to methods of `Transaction`.
* Removed an unnecessary log on Android.
* Added an integration test for rapidly incrementing field value.

## 0.12.6

* Support for `orderBy` on map fields (e.g. `orderBy('cake.flavor')`) for
  `startAtDocument`, `startAfterDocument`, `endAtDocument`, and `endBeforeDocument` added.

## 0.12.5+2

* Automatically use version from pubspec.yaml when reporting usage to Firebase.

## 0.12.5+1
* Added support for combining any of `Query.startAtDocument` and `Query.startAfterDocument`
  with any of `Query.endAtDocument` and `Query.endBeforeDocument`.

## 0.12.5

* Makes `startAtDocument`, `startAfterDocument`, `endAtDocument` and `endBeforeDocument` work
  with `Query.collectionGroup` queries.
* Fixes `startAtDocument`, `startAfterDocument`, `endAtDocument` and `endBeforeDocument` to
  also work with a descending order as the last explicit sort order.
* Fixed an integration test by increasing the value of `cacheSizeBytes` to a valid value.

## 0.12.4

* Added support for `Query.collectionGroup`.

## 0.12.3

* Added support for `cacheSizeBytes` to `Firestore.settings`.

## 0.12.2

* Ensure that all channel calls to the Dart side from the Java side are done
  on the UI thread. This change allows Transactions to work with upcoming
  Engine restrictions, which require channel calls be made on the UI thread.
  **Note** this is an Android only change, the iOS implementation was not impacted.
* Updated the Firebase reporting string to `flutter-fire-fst` to be consistent
  with other reporting libraries.

## 0.12.1

* Added support for `Source` to `Query.getDocuments()` and `DocumentReference.get()`.

## 0.12.0+2

* Bump the minimum Flutter version to 1.5.
* Replace invokeMethod with invokeMapMethod wherever necessary.

## 0.12.0+1

* Send user agent to Firebase.

## 0.12.0

* **Breaking change**. Fixed `CollectionReference.parent` to correctly return a `DocumentReference`.
  If you were using the method previously to obtain the parent
  document's id via `collectionReference.parent().id`,
  you will have to use `collectionReference.parent().documentID` now.
* Added `DocumentReference.parent`.

## 0.11.0+2

* Remove iOS dependency on Firebase/Database and Firebase/Auth CocoaPods.

## 0.11.0+1

* Update iOS CocoaPod dependencies to '~> 6.0' to ensure support for `FieldValue.increment`.

## 0.11.0

* Update Android dependencies to latest.

## 0.10.1

* Support for `startAtDocument`, `startAfterDocument`, `endAtDocument`, `endBeforeDocument`.
* Added additional unit and integration tests.

## 0.10.0

* Support for `FieldValue.increment`.
* Remove `FieldValue.type` and `FieldValue.value` from public API.
* Additional integration testing.

## 0.9.13+1

* Added an integration test for transactions.

## 0.9.13

* Remove Gradle BoM to avoid Gradle version issues.

## 0.9.12

* Move Android dependency to Gradle BoM to help maintain compatibility
  with other FlutterFire plugins.

## 0.9.11

* Bump Android dependencies to latest.

# 0.9.10

* Support for cloud_firestore running in the background on Android.
* Fixed a bug in cleanup for DocumentReference.snapshots().
* Additional integration testing.

## 0.9.9

* Remove `invokeMapMethod` calls to prevent crash.

## 0.9.8

* Add metadata field to DocumentSnapshot.

## 0.9.7+2

* Bump the minimum Flutter version to 1.2.0.
* Add template type parameter to `invokeMethod` calls.

## 0.9.7+1

* Update README with example of getting a document.

## 0.9.7

* Fixes a NoSuchMethodError when using getDocuments on iOS (introduced in 0.9.6).
* Adds a driver test for getDocuments.

## 0.9.6

* On iOS, update null checking to match the recommended pattern usage in the Firebase documentation.
* Fixes a case where snapshot errors might result in plugin crash.

## 0.9.5+2

* Fixing PlatformException(Error 0, null, null) which happened when a successful operation was performed.

## 0.9.5+1

* Log messages about automatic configuration of the default app are now less confusing.

## 0.9.5

* Fix an issue on some iOS devices that results in reading incorrect dates.

## 0.9.4

* No longer sends empty snapshot events on iOS when encountering errors.

## 0.9.3

* Fix transactions on iOS when getting snapshot that doesn't exist.

## 0.9.2

* Fix IllegalStateException errors when using transactions on Android.

## 0.9.1

* Fixed Firebase multiple app support in transactions and document snapshots.

## 0.9.0+2

* Remove categories.

## 0.9.0+1

* Log a more detailed warning at build time about the previous AndroidX
  migration.

## 0.9.0

* **Breaking change**. Migrate from the deprecated original Android Support
  Library to AndroidX. This shouldn't result in any functional changes, but it
  requires any Android apps using this plugin to [also
  migrate](https://developer.android.com/jetpack/androidx/migrate) if they're
  using the original support library.

## 0.8.2+3

* Resolved "explicit self reference" and "loses accuracy" compiler warnings.

## 0.8.2+2

* Clean up Android build logs. @SuppressWarnings("unchecked")

## 0.8.2+1

* Avoid crash in document snapshot callback.

## 0.8.2

* Added `Firestore.settings`
* Added `Timestamp` class

## 0.8.1+1

* Bump Android dependencies to latest.

## 0.8.1

* Fixed bug where updating arrays in with `FieldValue` always throws an Exception on Android.

## 0.8.0

Note: this version depends on features available in iOS SDK versions 5.5.0 or later.
To update iOS SDK in existing projects run `pod update Firebase/Firestore`.

* Added `Firestore.enablePersistence`
* Added `FieldValue` with all currently supported values: `arrayUnion`, `arrayRemove`, `delete` and
  `serverTimestamp`.
* Added `arrayContains` argument in `Query.where` method.

## 0.7.4

* Bump Android and Firebase dependency versions.

## 0.7.3

* Updated Gradle tooling to match Android Studio 3.1.2.

## 0.7.2

* Fixes crash on Android if a FirebaseFirestoreException happened.

## 0.7.1

* Updated iOS implementation to reflect Firebase API changes.
* Fixed bug in Transaction.get that would fail on no data.
* Fixed error in README.md code sample.

## 0.7.0+2

* Update transactions example in README to add `await`.

## 0.7.0+1

* Add transactions example to README.

## 0.7.0

* **Breaking change**. `snapshots` is now a method instead of a getter.
* **Breaking change**. `setData` uses named arguments instead of `SetOptions`.

## 0.6.3

* Updated Google Play Services dependencies to version 15.0.0.

## 0.6.2

* Support for BLOB data type.

## 0.6.1

* Simplified podspec for Cocoapods 1.5.0, avoiding link issues in app archives.

## 0.6.0

* **Breaking change**. Renamed 'getCollection()' to 'collection().'

## 0.5.1

* Expose the Firebase app corresponding to a Firestore
* Expose a constructor for a Firestore with a non-default Firebase app

## 0.5.0

* **Breaking change**. Move path getter to CollectionReference
* Add id getter to CollectionReference

## 0.4.0

* **Breaking change**. Hide Firestore codec class from public API.
* Adjusted Flutter SDK constraint to match Flutter release with extensible
  platform message codec, required already by version 0.3.1.
* Move each class into separate files

## 0.3.2

* Support for batched writes.

## 0.3.1

* Add GeoPoint class
* Allow for reading and writing DocumentReference, DateTime, and GeoPoint
  values from and to Documents.

## 0.3.0

* **Breaking change**. Set SDK constraints to match the Flutter beta release.

## 0.2.12

* Fix handling of `null` document snapshots (document not exists).
* Add `DocumentSnapshot.exists`.

## 0.2.11
* Fix Dart 2 type errors.

## 0.2.10
* Fix Dart 2 type errors.

## 0.2.9
* Relax sdk upper bound constraint to  '<2.0.0' to allow 'edge' dart sdk use.

## 0.2.8
* Support for Query.getDocuments

## 0.2.7

* Add transaction support.

## 0.2.6

* Build fixes for iOS
* Null checking in newly added Query methods

## 0.2.5

* Query can now have more than one orderBy field.
* startAt, startAfter, endAt, and endBefore support
* limit support

## 0.2.4

* Support for DocumentReference.documentID
* Support for CollectionReference.add

## 0.2.3

* Simplified and upgraded Android project template to Android SDK 27.
* Updated package description.

## 0.2.2

* Add `get` to DocumentReference.

## 0.2.1

* Fix bug on Android where removeListener is sometimes called without a handle

## 0.2.0

* **Breaking change**. Upgraded to Gradle 4.1 and Android Studio Gradle plugin
  3.0.1. Older Flutter projects need to upgrade their Gradle setup as well in
  order to use this version of the plugin. Instructions can be found
  [here](https://github.com/flutter/flutter/wiki/Updating-Flutter-projects-to-Gradle-4.1-and-Android-Studio-Gradle-plugin-3.0.1).
* Relaxed GMS dependency to [11.4.0,12.0[

## 0.1.2

* Support for `DocumentReference` update and merge writes
* Suppress unchecked warnings and package name warnings on Android

## 0.1.1

* Added FLT prefix to iOS types.

## 0.1.0

* Added reference to DocumentSnapshot
* Breaking: removed path from DocumentSnapshot
* Additional test coverage for reading collections and documents
* Fixed typo in DocumentChange documentation

## 0.0.6

* Support for getCollection

## 0.0.5

* Support `isNull` filtering in `Query.where`
* Fixed `DocumentChange.oldIndex` and `DocumentChange.newIndex` to be signed
  integers (iOS)

## 0.0.4

* Support for where clauses
* Support for deletion

## 0.0.3

* Renamed package to cloud_firestore

## 0.0.2

* Add path property to DocumentSnapshot

## 0.0.1+1

* Update project homepage

## 0.0.1

* Initial Release<|MERGE_RESOLUTION|>--- conflicted
+++ resolved
@@ -1,12 +1,10 @@
-<<<<<<< HEAD
-## 0.13.5+1
+## 0.13.6+1
 
 * Fix crash where listeners are not removed when app quits.
-=======
+
 ## 0.13.6
 
 * Update lower bound of dart dependency to 2.0.0.
->>>>>>> ecab0e32
 
 ## 0.13.5
 
