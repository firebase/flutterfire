<<<<<<< HEAD
## 0.12.11

* Added support for `in` and `array-contains-any` query operators.
=======
## 0.12.10+5

* Moved `.gitignore` which was left behind in previous change.
>>>>>>> 2cbfb2e2

## 0.12.10+4

* Moved package to `cloud_firestore/cloud_firestore` subdir, to allow for federated implementations.

## 0.12.10+3

* Fixed test that used `FirebaseApp.channel`.

## 0.12.10+2

* Fixed analyzer warnings about unused fields.

## 0.12.10+1

* Formatted method documentations.

## 0.12.10

* Added `FieldPath` class and `FieldPath.documentId` to refer to the document id in queries.
* Added assertions and exceptions that help you building correct queries.

## 0.12.9+8

* Updated README instructions for contributing for consistency with other Flutterfire plugins.

## 0.12.9+7

* Remove AndroidX warning.

## 0.12.9+6

* Cast error.code to long to avoid using NSInteger as %ld format warnings.

## 0.12.9+5

* Fixes a crash on Android when running a transaction without an internet connection.

## 0.12.9+4

* Fix integer conversion warnings on iOS.

## 0.12.9+3

* Updated error handling on Android for transactions to prevent crashes.

## 0.12.9+2

* Fix flaky integration test for `includeMetadataChanges`.

## 0.12.9+1

* Update documentation to reflect new repository location.
* Update unit tests to call `TestWidgetsFlutterBinding.ensureInitialized`.
* Remove executable bit on LICENSE file.

## 0.12.9

* New optional `includeMetadataChanges` parameter added to `DocumentReference.snapshots()`
 and `Query.snapshots()`
* Fix example app crash when the `message` field was not a string
* Internal renaming of method names.

## 0.12.8+1

* Add `metadata` to `QuerySnapshot`.

## 0.12.8

* Updated how document ids are generated to more closely match native implementations.

## 0.12.7+1

* Update google-services Android gradle plugin to 4.3.0 in documentation and examples.

## 0.12.7

* Methods of `Transaction` no longer require `await`.
* Added documentation to methods of `Transaction`.
* Removed an unnecessary log on Android.
* Added an integration test for rapidly incrementing field value.

## 0.12.6

* Support for `orderBy` on map fields (e.g. `orderBy('cake.flavor')`) for
  `startAtDocument`, `startAfterDocument`, `endAtDocument`, and `endBeforeDocument` added.

## 0.12.5+2

* Automatically use version from pubspec.yaml when reporting usage to Firebase.

## 0.12.5+1
* Added support for combining any of `Query.startAtDocument` and `Query.startAfterDocument`
  with any of `Query.endAtDocument` and `Query.endBeforeDocument`.

## 0.12.5

* Makes `startAtDocument`, `startAfterDocument`, `endAtDocument` and `endBeforeDocument` work
  with `Query.collectionGroup` queries.
* Fixes `startAtDocument`, `startAfterDocument`, `endAtDocument` and `endBeforeDocument` to
  also work with a descending order as the last explicit sort order.
* Fixed an integration test by increasing the value of `cacheSizeBytes` to a valid value.

## 0.12.4

* Added support for `Query.collectionGroup`.

## 0.12.3

* Added support for `cacheSizeBytes` to `Firestore.settings`.

## 0.12.2

* Ensure that all channel calls to the Dart side from the Java side are done
  on the UI thread. This change allows Transactions to work with upcoming
  Engine restrictions, which require channel calls be made on the UI thread.
  **Note** this is an Android only change, the iOS implementation was not impacted.
* Updated the Firebase reporting string to `flutter-fire-fst` to be consistent
  with other reporting libraries.

## 0.12.1

* Added support for `Source` to `Query.getDocuments()` and `DocumentReference.get()`.

## 0.12.0+2

* Bump the minimum Flutter version to 1.5.
* Replace invokeMethod with invokeMapMethod wherever necessary.

## 0.12.0+1

* Send user agent to Firebase.

## 0.12.0

* **Breaking change**. Fixed `CollectionReference.parent` to correctly return a `DocumentReference`.
  If you were using the method previously to obtain the parent
  document's id via `collectionReference.parent().id`,
  you will have to use `collectionReference.parent().documentID` now.
* Added `DocumentReference.parent`.

## 0.11.0+2

* Remove iOS dependency on Firebase/Database and Firebase/Auth CocoaPods.

## 0.11.0+1

* Update iOS CocoaPod dependencies to '~> 6.0' to ensure support for `FieldValue.increment`.

## 0.11.0

* Update Android dependencies to latest.

## 0.10.1

* Support for `startAtDocument`, `startAfterDocument`, `endAtDocument`, `endBeforeDocument`.
* Added additional unit and integration tests.

## 0.10.0

* Support for `FieldValue.increment`.
* Remove `FieldValue.type` and `FieldValue.value` from public API.
* Additional integration testing.

## 0.9.13+1

* Added an integration test for transactions.

## 0.9.13

* Remove Gradle BoM to avoid Gradle version issues.

## 0.9.12

* Move Android dependency to Gradle BoM to help maintain compatibility
  with other FlutterFire plugins.

## 0.9.11

* Bump Android dependencies to latest.

# 0.9.10

* Support for cloud_firestore running in the background on Android.
* Fixed a bug in cleanup for DocumentReference.snapshots().
* Additional integration testing.

## 0.9.9

* Remove `invokeMapMethod` calls to prevent crash.

## 0.9.8

* Add metadata field to DocumentSnapshot.

## 0.9.7+2

* Bump the minimum Flutter version to 1.2.0.
* Add template type parameter to `invokeMethod` calls.

## 0.9.7+1

* Update README with example of getting a document.

## 0.9.7

* Fixes a NoSuchMethodError when using getDocuments on iOS (introduced in 0.9.6).
* Adds a driver test for getDocuments.

## 0.9.6

* On iOS, update null checking to match the recommended pattern usage in the Firebase documentation.
* Fixes a case where snapshot errors might result in plugin crash.

## 0.9.5+2

* Fixing PlatformException(Error 0, null, null) which happened when a successful operation was performed.

## 0.9.5+1

* Log messages about automatic configuration of the default app are now less confusing.

## 0.9.5

* Fix an issue on some iOS devices that results in reading incorrect dates.

## 0.9.4

* No longer sends empty snapshot events on iOS when encountering errors.

## 0.9.3

* Fix transactions on iOS when getting snapshot that doesn't exist.

## 0.9.2

* Fix IllegalStateException errors when using transactions on Android.

## 0.9.1

* Fixed Firebase multiple app support in transactions and document snapshots.

## 0.9.0+2

* Remove categories.

## 0.9.0+1

* Log a more detailed warning at build time about the previous AndroidX
  migration.

## 0.9.0

* **Breaking change**. Migrate from the deprecated original Android Support
  Library to AndroidX. This shouldn't result in any functional changes, but it
  requires any Android apps using this plugin to [also
  migrate](https://developer.android.com/jetpack/androidx/migrate) if they're
  using the original support library.

## 0.8.2+3

* Resolved "explicit self reference" and "loses accuracy" compiler warnings.

## 0.8.2+2

* Clean up Android build logs. @SuppressWarnings("unchecked")

## 0.8.2+1

* Avoid crash in document snapshot callback.

## 0.8.2

* Added `Firestore.settings`
* Added `Timestamp` class

## 0.8.1+1

* Bump Android dependencies to latest.

## 0.8.1

* Fixed bug where updating arrays in with `FieldValue` always throws an Exception on Android.

## 0.8.0

Note: this version depends on features available in iOS SDK versions 5.5.0 or later.
To update iOS SDK in existing projects run `pod update Firebase/Firestore`.

* Added `Firestore.enablePersistence`
* Added `FieldValue` with all currently supported values: `arrayUnion`, `arrayRemove`, `delete` and
  `serverTimestamp`.
* Added `arrayContains` argument in `Query.where` method.

## 0.7.4

* Bump Android and Firebase dependency versions.

## 0.7.3

* Updated Gradle tooling to match Android Studio 3.1.2.

## 0.7.2

* Fixes crash on Android if a FirebaseFirestoreException happened.

## 0.7.1

* Updated iOS implementation to reflect Firebase API changes.
* Fixed bug in Transaction.get that would fail on no data.
* Fixed error in README.md code sample.

## 0.7.0+2

* Update transactions example in README to add `await`.

## 0.7.0+1

* Add transactions example to README.

## 0.7.0

* **Breaking change**. `snapshots` is now a method instead of a getter.
* **Breaking change**. `setData` uses named arguments instead of `SetOptions`.

## 0.6.3

* Updated Google Play Services dependencies to version 15.0.0.

## 0.6.2

* Support for BLOB data type.

## 0.6.1

* Simplified podspec for Cocoapods 1.5.0, avoiding link issues in app archives.

## 0.6.0

* **Breaking change**. Renamed 'getCollection()' to 'collection().'

## 0.5.1

* Expose the Firebase app corresponding to a Firestore
* Expose a constructor for a Firestore with a non-default Firebase app

## 0.5.0

* **Breaking change**. Move path getter to CollectionReference
* Add id getter to CollectionReference

## 0.4.0

* **Breaking change**. Hide Firestore codec class from public API.
* Adjusted Flutter SDK constraint to match Flutter release with extensible
  platform message codec, required already by version 0.3.1.
* Move each class into separate files

## 0.3.2

* Support for batched writes.

## 0.3.1

* Add GeoPoint class
* Allow for reading and writing DocumentReference, DateTime, and GeoPoint
  values from and to Documents.

## 0.3.0

* **Breaking change**. Set SDK constraints to match the Flutter beta release.

## 0.2.12

* Fix handling of `null` document snapshots (document not exists).
* Add `DocumentSnapshot.exists`.

## 0.2.11
* Fix Dart 2 type errors.

## 0.2.10
* Fix Dart 2 type errors.

## 0.2.9
* Relax sdk upper bound constraint to  '<2.0.0' to allow 'edge' dart sdk use.

## 0.2.8
* Support for Query.getDocuments

## 0.2.7

* Add transaction support.

## 0.2.6

* Build fixes for iOS
* Null checking in newly added Query methods

## 0.2.5

* Query can now have more than one orderBy field.
* startAt, startAfter, endAt, and endBefore support
* limit support

## 0.2.4

* Support for DocumentReference.documentID
* Support for CollectionReference.add

## 0.2.3

* Simplified and upgraded Android project template to Android SDK 27.
* Updated package description.

## 0.2.2

* Add `get` to DocumentReference.

## 0.2.1

* Fix bug on Android where removeListener is sometimes called without a handle

## 0.2.0

* **Breaking change**. Upgraded to Gradle 4.1 and Android Studio Gradle plugin
  3.0.1. Older Flutter projects need to upgrade their Gradle setup as well in
  order to use this version of the plugin. Instructions can be found
  [here](https://github.com/flutter/flutter/wiki/Updating-Flutter-projects-to-Gradle-4.1-and-Android-Studio-Gradle-plugin-3.0.1).
* Relaxed GMS dependency to [11.4.0,12.0[

## 0.1.2

* Support for `DocumentReference` update and merge writes
* Suppress unchecked warnings and package name warnings on Android

## 0.1.1

* Added FLT prefix to iOS types.

## 0.1.0

* Added reference to DocumentSnapshot
* Breaking: removed path from DocumentSnapshot
* Additional test coverage for reading collections and documents
* Fixed typo in DocumentChange documentation

## 0.0.6

* Support for getCollection

## 0.0.5

* Support `isNull` filtering in `Query.where`
* Fixed `DocumentChange.oldIndex` and `DocumentChange.newIndex` to be signed
  integers (iOS)

## 0.0.4

* Support for where clauses
* Support for deletion

## 0.0.3

* Renamed package to cloud_firestore

## 0.0.2

* Add path property to DocumentSnapshot

## 0.0.1+1

* Update project homepage

## 0.0.1

* Initial Release<|MERGE_RESOLUTION|>--- conflicted
+++ resolved
@@ -1,12 +1,10 @@
-<<<<<<< HEAD
 ## 0.12.11
 
 * Added support for `in` and `array-contains-any` query operators.
-=======
+
 ## 0.12.10+5
 
 * Moved `.gitignore` which was left behind in previous change.
->>>>>>> 2cbfb2e2
 
 ## 0.12.10+4
 
