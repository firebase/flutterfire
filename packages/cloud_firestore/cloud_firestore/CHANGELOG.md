## 0.13.3

<<<<<<< HEAD
* Add support for v2 embedding.
* Require Flutter SDK 1.12.13+hotfix.6 or later
=======
* Add macOS support

## 0.13.2+3

* Fixed decoding & encoding platform interface instances in nested maps
>>>>>>> 0b13c92b

## 0.13.2+2

* Fixed crashes when using `FieldValue.arrayUnion` & `FieldValue.arrayRemove` with `DocumentReference` objects

## 0.13.2+1

* Add Web integration documentation to README.

## 0.13.2

* Add web support by default.
* Require Flutter SDK 1.12.13+hotfix.4 or later
* Add web support to the example app.

## 0.13.1+1

* Fixed crashes when using `Query#where` with `DocumentReference` objects

## 0.13.1

* Migrate to `cloud_firestore_platform_interface`.

## 0.13.0+2

* Fixed `persistenceEnabled`, `sslEnabled`, and `timestampsInSnapshotsEnabled` on iOS.

## 0.13.0+1

* Remove the deprecated `author:` field from pubspec.yaml
* Migrate the plugin to the pubspec platforms manifest.
* Bump the minimum Flutter version to 1.10.0.

## 0.13.0

* **Breaking change** Remove use of [deprecated](https://firebase.google.com/docs/reference/android/com/google/firebase/firestore/FirebaseFirestoreSettings.Builder.html#setTimestampsInSnapshotsEnabled(boolean)) 
  setting `setTimestampsInSnapshotsEnabled`. If you are already setting it to true, just remove the setting. If you are
  setting it to false, you should update your code to expect Timestamps.

## 0.12.11

* Added support for `in` and `array-contains-any` query operators.

## 0.12.10+5

* Moved `.gitignore` which was left behind in previous change.

## 0.12.10+4

* Moved package to `cloud_firestore/cloud_firestore` subdir, to allow for federated implementations.

## 0.12.10+3

* Fixed test that used `FirebaseApp.channel`.

## 0.12.10+2

* Fixed analyzer warnings about unused fields.

## 0.12.10+1

* Formatted method documentations.

## 0.12.10

* Added `FieldPath` class and `FieldPath.documentId` to refer to the document id in queries.
* Added assertions and exceptions that help you building correct queries.

## 0.12.9+8

* Updated README instructions for contributing for consistency with other Flutterfire plugins.

## 0.12.9+7

* Remove AndroidX warning.

## 0.12.9+6

* Cast error.code to long to avoid using NSInteger as %ld format warnings.

## 0.12.9+5

* Fixes a crash on Android when running a transaction without an internet connection.

## 0.12.9+4

* Fix integer conversion warnings on iOS.

## 0.12.9+3

* Updated error handling on Android for transactions to prevent crashes.

## 0.12.9+2

* Fix flaky integration test for `includeMetadataChanges`.

## 0.12.9+1

* Update documentation to reflect new repository location.
* Update unit tests to call `TestWidgetsFlutterBinding.ensureInitialized`.
* Remove executable bit on LICENSE file.

## 0.12.9

* New optional `includeMetadataChanges` parameter added to `DocumentReference.snapshots()`
 and `Query.snapshots()`
* Fix example app crash when the `message` field was not a string
* Internal renaming of method names.

## 0.12.8+1

* Add `metadata` to `QuerySnapshot`.

## 0.12.8

* Updated how document ids are generated to more closely match native implementations.

## 0.12.7+1

* Update google-services Android gradle plugin to 4.3.0 in documentation and examples.

## 0.12.7

* Methods of `Transaction` no longer require `await`.
* Added documentation to methods of `Transaction`.
* Removed an unnecessary log on Android.
* Added an integration test for rapidly incrementing field value.

## 0.12.6

* Support for `orderBy` on map fields (e.g. `orderBy('cake.flavor')`) for
  `startAtDocument`, `startAfterDocument`, `endAtDocument`, and `endBeforeDocument` added.

## 0.12.5+2

* Automatically use version from pubspec.yaml when reporting usage to Firebase.

## 0.12.5+1
* Added support for combining any of `Query.startAtDocument` and `Query.startAfterDocument`
  with any of `Query.endAtDocument` and `Query.endBeforeDocument`.

## 0.12.5

* Makes `startAtDocument`, `startAfterDocument`, `endAtDocument` and `endBeforeDocument` work
  with `Query.collectionGroup` queries.
* Fixes `startAtDocument`, `startAfterDocument`, `endAtDocument` and `endBeforeDocument` to
  also work with a descending order as the last explicit sort order.
* Fixed an integration test by increasing the value of `cacheSizeBytes` to a valid value.

## 0.12.4

* Added support for `Query.collectionGroup`.

## 0.12.3

* Added support for `cacheSizeBytes` to `Firestore.settings`.

## 0.12.2

* Ensure that all channel calls to the Dart side from the Java side are done
  on the UI thread. This change allows Transactions to work with upcoming
  Engine restrictions, which require channel calls be made on the UI thread.
  **Note** this is an Android only change, the iOS implementation was not impacted.
* Updated the Firebase reporting string to `flutter-fire-fst` to be consistent
  with other reporting libraries.

## 0.12.1

* Added support for `Source` to `Query.getDocuments()` and `DocumentReference.get()`.

## 0.12.0+2

* Bump the minimum Flutter version to 1.5.
* Replace invokeMethod with invokeMapMethod wherever necessary.

## 0.12.0+1

* Send user agent to Firebase.

## 0.12.0

* **Breaking change**. Fixed `CollectionReference.parent` to correctly return a `DocumentReference`.
  If you were using the method previously to obtain the parent
  document's id via `collectionReference.parent().id`,
  you will have to use `collectionReference.parent().documentID` now.
* Added `DocumentReference.parent`.

## 0.11.0+2

* Remove iOS dependency on Firebase/Database and Firebase/Auth CocoaPods.

## 0.11.0+1

* Update iOS CocoaPod dependencies to '~> 6.0' to ensure support for `FieldValue.increment`.

## 0.11.0

* Update Android dependencies to latest.

## 0.10.1

* Support for `startAtDocument`, `startAfterDocument`, `endAtDocument`, `endBeforeDocument`.
* Added additional unit and integration tests.

## 0.10.0

* Support for `FieldValue.increment`.
* Remove `FieldValue.type` and `FieldValue.value` from public API.
* Additional integration testing.

## 0.9.13+1

* Added an integration test for transactions.

## 0.9.13

* Remove Gradle BoM to avoid Gradle version issues.

## 0.9.12

* Move Android dependency to Gradle BoM to help maintain compatibility
  with other FlutterFire plugins.

## 0.9.11

* Bump Android dependencies to latest.

# 0.9.10

* Support for cloud_firestore running in the background on Android.
* Fixed a bug in cleanup for DocumentReference.snapshots().
* Additional integration testing.

## 0.9.9

* Remove `invokeMapMethod` calls to prevent crash.

## 0.9.8

* Add metadata field to DocumentSnapshot.

## 0.9.7+2

* Bump the minimum Flutter version to 1.2.0.
* Add template type parameter to `invokeMethod` calls.

## 0.9.7+1

* Update README with example of getting a document.

## 0.9.7

* Fixes a NoSuchMethodError when using getDocuments on iOS (introduced in 0.9.6).
* Adds a driver test for getDocuments.

## 0.9.6

* On iOS, update null checking to match the recommended pattern usage in the Firebase documentation.
* Fixes a case where snapshot errors might result in plugin crash.

## 0.9.5+2

* Fixing PlatformException(Error 0, null, null) which happened when a successful operation was performed.

## 0.9.5+1

* Log messages about automatic configuration of the default app are now less confusing.

## 0.9.5

* Fix an issue on some iOS devices that results in reading incorrect dates.

## 0.9.4

* No longer sends empty snapshot events on iOS when encountering errors.

## 0.9.3

* Fix transactions on iOS when getting snapshot that doesn't exist.

## 0.9.2

* Fix IllegalStateException errors when using transactions on Android.

## 0.9.1

* Fixed Firebase multiple app support in transactions and document snapshots.

## 0.9.0+2

* Remove categories.

## 0.9.0+1

* Log a more detailed warning at build time about the previous AndroidX
  migration.

## 0.9.0

* **Breaking change**. Migrate from the deprecated original Android Support
  Library to AndroidX. This shouldn't result in any functional changes, but it
  requires any Android apps using this plugin to [also
  migrate](https://developer.android.com/jetpack/androidx/migrate) if they're
  using the original support library.

## 0.8.2+3

* Resolved "explicit self reference" and "loses accuracy" compiler warnings.

## 0.8.2+2

* Clean up Android build logs. @SuppressWarnings("unchecked")

## 0.8.2+1

* Avoid crash in document snapshot callback.

## 0.8.2

* Added `Firestore.settings`
* Added `Timestamp` class

## 0.8.1+1

* Bump Android dependencies to latest.

## 0.8.1

* Fixed bug where updating arrays in with `FieldValue` always throws an Exception on Android.

## 0.8.0

Note: this version depends on features available in iOS SDK versions 5.5.0 or later.
To update iOS SDK in existing projects run `pod update Firebase/Firestore`.

* Added `Firestore.enablePersistence`
* Added `FieldValue` with all currently supported values: `arrayUnion`, `arrayRemove`, `delete` and
  `serverTimestamp`.
* Added `arrayContains` argument in `Query.where` method.

## 0.7.4

* Bump Android and Firebase dependency versions.

## 0.7.3

* Updated Gradle tooling to match Android Studio 3.1.2.

## 0.7.2

* Fixes crash on Android if a FirebaseFirestoreException happened.

## 0.7.1

* Updated iOS implementation to reflect Firebase API changes.
* Fixed bug in Transaction.get that would fail on no data.
* Fixed error in README.md code sample.

## 0.7.0+2

* Update transactions example in README to add `await`.

## 0.7.0+1

* Add transactions example to README.

## 0.7.0

* **Breaking change**. `snapshots` is now a method instead of a getter.
* **Breaking change**. `setData` uses named arguments instead of `SetOptions`.

## 0.6.3

* Updated Google Play Services dependencies to version 15.0.0.

## 0.6.2

* Support for BLOB data type.

## 0.6.1

* Simplified podspec for Cocoapods 1.5.0, avoiding link issues in app archives.

## 0.6.0

* **Breaking change**. Renamed 'getCollection()' to 'collection().'

## 0.5.1

* Expose the Firebase app corresponding to a Firestore
* Expose a constructor for a Firestore with a non-default Firebase app

## 0.5.0

* **Breaking change**. Move path getter to CollectionReference
* Add id getter to CollectionReference

## 0.4.0

* **Breaking change**. Hide Firestore codec class from public API.
* Adjusted Flutter SDK constraint to match Flutter release with extensible
  platform message codec, required already by version 0.3.1.
* Move each class into separate files

## 0.3.2

* Support for batched writes.

## 0.3.1

* Add GeoPoint class
* Allow for reading and writing DocumentReference, DateTime, and GeoPoint
  values from and to Documents.

## 0.3.0

* **Breaking change**. Set SDK constraints to match the Flutter beta release.

## 0.2.12

* Fix handling of `null` document snapshots (document not exists).
* Add `DocumentSnapshot.exists`.

## 0.2.11
* Fix Dart 2 type errors.

## 0.2.10
* Fix Dart 2 type errors.

## 0.2.9
* Relax sdk upper bound constraint to  '<2.0.0' to allow 'edge' dart sdk use.

## 0.2.8
* Support for Query.getDocuments

## 0.2.7

* Add transaction support.

## 0.2.6

* Build fixes for iOS
* Null checking in newly added Query methods

## 0.2.5

* Query can now have more than one orderBy field.
* startAt, startAfter, endAt, and endBefore support
* limit support

## 0.2.4

* Support for DocumentReference.documentID
* Support for CollectionReference.add

## 0.2.3

* Simplified and upgraded Android project template to Android SDK 27.
* Updated package description.

## 0.2.2

* Add `get` to DocumentReference.

## 0.2.1

* Fix bug on Android where removeListener is sometimes called without a handle

## 0.2.0

* **Breaking change**. Upgraded to Gradle 4.1 and Android Studio Gradle plugin
  3.0.1. Older Flutter projects need to upgrade their Gradle setup as well in
  order to use this version of the plugin. Instructions can be found
  [here](https://github.com/flutter/flutter/wiki/Updating-Flutter-projects-to-Gradle-4.1-and-Android-Studio-Gradle-plugin-3.0.1).
* Relaxed GMS dependency to [11.4.0,12.0[

## 0.1.2

* Support for `DocumentReference` update and merge writes
* Suppress unchecked warnings and package name warnings on Android

## 0.1.1

* Added FLT prefix to iOS types.

## 0.1.0

* Added reference to DocumentSnapshot
* Breaking: removed path from DocumentSnapshot
* Additional test coverage for reading collections and documents
* Fixed typo in DocumentChange documentation

## 0.0.6

* Support for getCollection

## 0.0.5

* Support `isNull` filtering in `Query.where`
* Fixed `DocumentChange.oldIndex` and `DocumentChange.newIndex` to be signed
  integers (iOS)

## 0.0.4

* Support for where clauses
* Support for deletion

## 0.0.3

* Renamed package to cloud_firestore

## 0.0.2

* Add path property to DocumentSnapshot

## 0.0.1+1

* Update project homepage

## 0.0.1

* Initial Release<|MERGE_RESOLUTION|>--- conflicted
+++ resolved
@@ -1,15 +1,15 @@
-## 0.13.3
-
-<<<<<<< HEAD
+## 0.13.4
+
 * Add support for v2 embedding.
 * Require Flutter SDK 1.12.13+hotfix.6 or later
-=======
+
+## 0.13.3
+
 * Add macOS support
 
 ## 0.13.2+3
 
 * Fixed decoding & encoding platform interface instances in nested maps
->>>>>>> 0b13c92b
 
 ## 0.13.2+2
 
