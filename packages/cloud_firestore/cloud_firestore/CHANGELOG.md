<<<<<<< HEAD
## Unpublished

- **NEW**: Added support for `FirebaseException` stack traces.
=======
## 0.14.1+3

 - **FIX**: remove unused dart:async import (#3611).
 - **FIX**: fix returning of transaction result (#3747).

## 0.14.1+2

 - Update a dependency to the latest release.

## 0.14.1+1

 - **FIX**: remove listener if available (#3452).
 - **DOCS**: remove `updateBlock` reference in Firestore docs (#3728).

## 0.14.1

 - **FIX**: local dependencies in example apps (#3319).
 - **FIX**: pub.dev score fixes (#3318).
 - **FIX**: add missing deprecated static methods (#3278).
 - **FEAT**: add a [] operator to DocumentSnapshot, acting as get() (#3387).
 - **DOCS**: Fixed docs typo (#3471).

## 0.14.0+2

* Added missing deprecated `Firestore` static methods.

## 0.14.0+1

* Fixed issue #3210 (`Query.orderBy(FieldPath.documentId)` throws exception).
* Fixed issue #3237 (`DocumentReference` not being parsed correctly).
* Bump `cloud_firestore_web` dependency.
* Bump `cloud_firestore_platform_interface` dependency to fix 2 race conditions. [(#3251)](https://github.com/FirebaseExtended/flutterfire/pull/3251)
>>>>>>> 2273334b

## 0.14.0

Along with the below changes, the plugin has undergone a quality of life update to better support exceptions thrown. Any Firestore specific errors now return a `FirebaseException`, allowing you to directly access the code (e.g. `permission-denied`) and message.

**`Firestore`**:
- **BREAKING**: `settings()` is now a synchronous setter that accepts a `Settings` instance.
  - **NEW**: This change allows us to support changing Firestore settings (such as using the Firestore emulator) without having to quit the application, e.g. Hot Restarts.
- **BREAKING**: `enablePersistence()` is now a Web only method, use `[Settings.persistenceEnabled]` instead for other platforms.
- **DEPRECATED**: Calling `document()` is deprecated in favor of `doc()`.
- **DEPRECATED**: Class `Firestore` is now deprecated. Use `FirebaseFirestore` instead.
- **DEPRECATED**: Calling `Firestore(app: app)` is now deprecated. Use `FirebaseFirestore.instance` or `FirebaseFirestore.instanceFor(app: app)` instead.
- **NEW**: Added `clearPersistence()` support.
- **NEW**: Added `disableNetwork()` support.
- **NEW**: Added `enableNetwork()` support.
- **NEW**: Added `snapshotInSync()` listener support.
- **NEW**: Added `terminate()` support.
- **NEW**: Added `waitForPendingWrites()` support.
- **FIX**: All document/query listeners & currently in progress transactions are now correctly torn down between Hot Restarts.

**`CollectionReference`**:
- **BREAKING**: Getting a collection parent document via `parent()` has been changed to a getter `parent`.
- **BREAKING**: Getting the collection `path` now always returns the `path` without leading and trailing slashes.
- **DEPRECATED**: Calling `document()` is deprecated in favor of `doc()`.
- **FIX**: Equality checking of `CollectionReference` now does not depend on the original path used to create the `CollectionReference`.

**`Query`**:
- **BREAKING**: The internal query logic has been overhauled to better assert invalid queries locally.
- **DEPRECATED**: Calling `getDocuments()` is deprecated in favor of `get()`.
- **BREAKING**: `getDocuments`/`get` has been updated to accept an instance of `GetOptions` (see below).
- **NEW**: Query methods can now be chained.
- **NEW**: It is now possible to call same-point cursor based queries without throwing (e.g. calling `endAt()` and then `endBefore()` will replace the "end" cursor query with the `endBefore`).
- **NEW**: Added support for the `limitToLast` query modifier.

**`QuerySnapshot`**:
- **DEPRECATED**: `documents` has been deprecated in favor of `docs`.
- **DEPRECATED**: `documentChanges` has been deprecated in favor of `docChanges`.
- **NEW**: `docs` now returns a `List<QueryDocumentSnapshot>` vs `List<DocumentSnapshot>`. This doesn't break existing functionality.

**`DocumentReference`**:
- **BREAKING**: `setData`/`set` has been updated to accept an instance of `SetOptions` (see below, supports `mergeFields`).
- **BREAKING**: `get()` has been updated to accept an instance of `GetOptions` (see below).
- **BREAKING**: Getting a document parent collection via `parent()` has been changed to a getter `parent`.
- **BREAKING**: Getting the document `path` now always returns the `path` without leading and trailing slashes.
- **DEPRECATED**: `documentID` has been deprecated in favor of `id`.
- **DEPRECATED**: `setData()` has been deprecated in favor of `set()`.
- **DEPRECATED**: `updateData()` has been deprecated in favor of `update()`.
- **FIX**: Equality checking of `DocumentReference` now does not depend on the original path used to create the `DocumentReference`.

**`DocumentChange`**:
- **DEPRECATED**: Calling `document()` is deprecated in favor of `doc()`.

**`DocumentSnapshot`**:
- **BREAKING**: The `get data` getter is now a `data()` method instead.
- **DEPRECATED**: `documentID` has been deprecated in favor of `id`.
- **NEW**: Added support for fetching nested snapshot data via the `get()` method. If no data exists at the given path, a `StateError` will be thrown.
- **FIX**: `NaN` values stored in your Firestore instance are now correctly parsed when reading & writing data.
- **FIX**: `INFINITY` values stored in your Firestore instance are now correctly parsed when reading & writing data.
- **FIX**: `-INFINITY` values stored in your Firestore instance are now correctly parsed when reading & writing data.

**`WriteBatch`**:
- **DEPRECATED**: `setData()` has been deprecated in favor of `set()`.
- **DEPRECATED**: `updateData()` has been deprecated in favor of `update()`.
- **BREAKING**: `setData`/`set` now supports `SetOptions` to merge data/fields (previously this accepted a `Map`).

**`Transaction`**:
- **BREAKING**: Transactions have been overhauled to address a number of critical issues:
  - Values returned from the transaction will now be returned from the Future. Previously, only JSON serializable values were supported. It is now possible to return any value from your transaction handler, e.g. a `DocumentSnapshot`.
  - When manually throwing an exception, the context was lost and a generic `PlatformException` was thrown. You can now throw & catch on any exceptions.
  - The modify methods on a transaction (`set`, `delete`, `update`) were previously Futures. These have been updated to better reflect how transactions should behave - they are now synchronous and are executed atomically once the transaction handler block has finished executing.
- **FIX**: Timeouts will now function correctly.
- **FIX**: iOS: transaction completion block incorrectly resolving a `FlutterResult` multiple times.

See the new [transactions documentation](https://firebase.flutter.dev/docs/firestore/usage#transactions) to learn more.

**`FieldPath`**:
- **NEW**: The constructor has now been made public to accept a `List` of `String` values. Previously field paths were accessible only via a dot-notated string path. This meant attempting to access a field in a document with a `.` in the name (e.g. `foo.bar@gmail.com`) was impossible.

**`GetOptions`**: New class created to support how data is fetched from Firestore (`server`, `cache`, `serverAndCache`).

**`SetOptions`**: New class created to both `merge` and `mergeFields` when setting data on documents.

**`GeoPoint`**:
- **BREAKING**: Add latitude and longitude validation when constructing a new `GeoPoint` instance.

## 0.13.7+1

* Fix crash where listeners are not removed when app quits.

## 0.13.7

* Clean up snapshot listeners when Android Activity is destroyed.

## 0.13.6

* Update lower bound of dart dependency to 2.0.0.

## 0.13.5

* Migrate cloud_firestore to android v2 embedding.

## 0.13.4+2

* Fix for missing UserAgent.h compilation failures.

## 0.13.4+1

* Fix crash with pagination with `DocumentReference` (#2044)
* Minor tweaks to integ tests.

## 0.13.4

* Support equality comparison on `FieldValue` instances.
* Updated version of endorsed web implementation.

## 0.13.3+1

* Make the pedantic dev_dependency explicit.

## 0.13.3

* Add macOS support

## 0.13.2+3

* Fixed decoding & encoding platform interface instances in nested maps

## 0.13.2+2

* Fixed crashes when using `FieldValue.arrayUnion` & `FieldValue.arrayRemove` with `DocumentReference` objects

## 0.13.2+1

* Add Web integration documentation to README.

## 0.13.2

* Add web support by default.
* Require Flutter SDK 1.12.13+hotfix.4 or later
* Add web support to the example app.

## 0.13.1+1

* Fixed crashes when using `Query#where` with `DocumentReference` objects

## 0.13.1

* Migrate to `cloud_firestore_platform_interface`.

## 0.13.0+2

* Fixed `persistenceEnabled`, `sslEnabled`, and `timestampsInSnapshotsEnabled` on iOS.

## 0.13.0+1

* Remove the deprecated `author:` field from pubspec.yaml
* Migrate the plugin to the pubspec platforms manifest.
* Bump the minimum Flutter version to 1.10.0.

## 0.13.0

* **Breaking change** Remove use of [deprecated](https://firebase.google.com/docs/reference/android/com/google/firebase/firestore/FirebaseFirestoreSettings.Builder.html#setTimestampsInSnapshotsEnabled(boolean))
  setting `setTimestampsInSnapshotsEnabled`. If you are already setting it to true, just remove the setting. If you are
  setting it to false, you should update your code to expect Timestamps.

## 0.12.11

* Added support for `in` and `array-contains-any` query operators.

## 0.12.10+5

* Moved `.gitignore` which was left behind in previous change.

## 0.12.10+4

* Moved package to `cloud_firestore/cloud_firestore` subdir, to allow for federated implementations.

## 0.12.10+3

* Fixed test that used `FirebaseApp.channel`.

## 0.12.10+2

* Fixed analyzer warnings about unused fields.

## 0.12.10+1

* Formatted method documentations.

## 0.12.10

* Added `FieldPath` class and `FieldPath.documentId` to refer to the document id in queries.
* Added assertions and exceptions that help you building correct queries.

## 0.12.9+8

* Updated README instructions for contributing for consistency with other Flutterfire plugins.

## 0.12.9+7

* Remove AndroidX warning.

## 0.12.9+6

* Cast error.code to long to avoid using NSInteger as %ld format warnings.

## 0.12.9+5

* Fixes a crash on Android when running a transaction without an internet connection.

## 0.12.9+4

* Fix integer conversion warnings on iOS.

## 0.12.9+3

* Updated error handling on Android for transactions to prevent crashes.

## 0.12.9+2

* Fix flaky integration test for `includeMetadataChanges`.

## 0.12.9+1

* Update documentation to reflect new repository location.
* Update unit tests to call `TestWidgetsFlutterBinding.ensureInitialized`.
* Remove executable bit on LICENSE file.

## 0.12.9

* New optional `includeMetadataChanges` parameter added to `DocumentReference.snapshots()`
 and `Query.snapshots()`
* Fix example app crash when the `message` field was not a string
* Internal renaming of method names.

## 0.12.8+1

* Add `metadata` to `QuerySnapshot`.

## 0.12.8

* Updated how document ids are generated to more closely match native implementations.

## 0.12.7+1

* Update google-services Android gradle plugin to 4.3.0 in documentation and examples.

## 0.12.7

* Methods of `Transaction` no longer require `await`.
* Added documentation to methods of `Transaction`.
* Removed an unnecessary log on Android.
* Added an integration test for rapidly incrementing field value.

## 0.12.6

* Support for `orderBy` on map fields (e.g. `orderBy('cake.flavor')`) for
  `startAtDocument`, `startAfterDocument`, `endAtDocument`, and `endBeforeDocument` added.

## 0.12.5+2

* Automatically use version from pubspec.yaml when reporting usage to Firebase.

## 0.12.5+1
* Added support for combining any of `Query.startAtDocument` and `Query.startAfterDocument`
  with any of `Query.endAtDocument` and `Query.endBeforeDocument`.

## 0.12.5

* Makes `startAtDocument`, `startAfterDocument`, `endAtDocument` and `endBeforeDocument` work
  with `Query.collectionGroup` queries.
* Fixes `startAtDocument`, `startAfterDocument`, `endAtDocument` and `endBeforeDocument` to
  also work with a descending order as the last explicit sort order.
* Fixed an integration test by increasing the value of `cacheSizeBytes` to a valid value.

## 0.12.4

* Added support for `Query.collectionGroup`.

## 0.12.3

* Added support for `cacheSizeBytes` to `Firestore.settings`.

## 0.12.2

* Ensure that all channel calls to the Dart side from the Java side are done
  on the UI thread. This change allows Transactions to work with upcoming
  Engine restrictions, which require channel calls be made on the UI thread.
  **Note** this is an Android only change, the iOS implementation was not impacted.
* Updated the Firebase reporting string to `flutter-fire-fst` to be consistent
  with other reporting libraries.

## 0.12.1

* Added support for `Source` to `Query.getDocuments()` and `DocumentReference.get()`.

## 0.12.0+2

* Bump the minimum Flutter version to 1.5.
* Replace invokeMethod with invokeMapMethod wherever necessary.

## 0.12.0+1

* Send user agent to Firebase.

## 0.12.0

* **Breaking change**. Fixed `CollectionReference.parent` to correctly return a `DocumentReference`.
  If you were using the method previously to obtain the parent
  document's id via `collectionReference.parent().id`,
  you will have to use `collectionReference.parent().documentID` now.
* Added `DocumentReference.parent`.

## 0.11.0+2

* Remove iOS dependency on Firebase/Database and Firebase/Auth CocoaPods.

## 0.11.0+1

* Update iOS CocoaPod dependencies to '~> 6.0' to ensure support for `FieldValue.increment`.

## 0.11.0

* Update Android dependencies to latest.

## 0.10.1

* Support for `startAtDocument`, `startAfterDocument`, `endAtDocument`, `endBeforeDocument`.
* Added additional unit and integration tests.

## 0.10.0

* Support for `FieldValue.increment`.
* Remove `FieldValue.type` and `FieldValue.value` from public API.
* Additional integration testing.

## 0.9.13+1

* Added an integration test for transactions.

## 0.9.13

* Remove Gradle BoM to avoid Gradle version issues.

## 0.9.12

* Move Android dependency to Gradle BoM to help maintain compatibility
  with other FlutterFire plugins.

## 0.9.11

* Bump Android dependencies to latest.

# 0.9.10

* Support for cloud_firestore running in the background on Android.
* Fixed a bug in cleanup for DocumentReference.snapshots().
* Additional integration testing.

## 0.9.9

* Remove `invokeMapMethod` calls to prevent crash.

## 0.9.8

* Add metadata field to DocumentSnapshot.

## 0.9.7+2

* Bump the minimum Flutter version to 1.2.0.
* Add template type parameter to `invokeMethod` calls.

## 0.9.7+1

* Update README with example of getting a document.

## 0.9.7

* Fixes a NoSuchMethodError when using getDocuments on iOS (introduced in 0.9.6).
* Adds a driver test for getDocuments.

## 0.9.6

* On iOS, update null checking to match the recommended pattern usage in the Firebase documentation.
* Fixes a case where snapshot errors might result in plugin crash.

## 0.9.5+2

* Fixing PlatformException(Error 0, null, null) which happened when a successful operation was performed.

## 0.9.5+1

* Log messages about automatic configuration of the default app are now less confusing.

## 0.9.5

* Fix an issue on some iOS devices that results in reading incorrect dates.

## 0.9.4

* No longer sends empty snapshot events on iOS when encountering errors.

## 0.9.3

* Fix transactions on iOS when getting snapshot that doesn't exist.

## 0.9.2

* Fix IllegalStateException errors when using transactions on Android.

## 0.9.1

* Fixed Firebase multiple app support in transactions and document snapshots.

## 0.9.0+2

* Remove categories.

## 0.9.0+1

* Log a more detailed warning at build time about the previous AndroidX
  migration.

## 0.9.0

* **Breaking change**. Migrate from the deprecated original Android Support
  Library to AndroidX. This shouldn't result in any functional changes, but it
  requires any Android apps using this plugin to [also
  migrate](https://developer.android.com/jetpack/androidx/migrate) if they're
  using the original support library.

## 0.8.2+3

* Resolved "explicit self reference" and "loses accuracy" compiler warnings.

## 0.8.2+2

* Clean up Android build logs. @SuppressWarnings("unchecked")

## 0.8.2+1

* Avoid crash in document snapshot callback.

## 0.8.2

* Added `Firestore.settings`
* Added `Timestamp` class

## 0.8.1+1

* Bump Android dependencies to latest.

## 0.8.1

* Fixed bug where updating arrays in with `FieldValue` always throws an Exception on Android.

## 0.8.0

Note: this version depends on features available in iOS SDK versions 5.5.0 or later.
To update iOS SDK in existing projects run `pod update Firebase/Firestore`.

* Added `Firestore.enablePersistence`
* Added `FieldValue` with all currently supported values: `arrayUnion`, `arrayRemove`, `delete` and
  `serverTimestamp`.
* Added `arrayContains` argument in `Query.where` method.

## 0.7.4

* Bump Android and Firebase dependency versions.

## 0.7.3

* Updated Gradle tooling to match Android Studio 3.1.2.

## 0.7.2

* Fixes crash on Android if a FirebaseFirestoreException happened.

## 0.7.1

* Updated iOS implementation to reflect Firebase API changes.
* Fixed bug in Transaction.get that would fail on no data.
* Fixed error in README.md code sample.

## 0.7.0+2

* Update transactions example in README to add `await`.

## 0.7.0+1

* Add transactions example to README.

## 0.7.0

* **Breaking change**. `snapshots` is now a method instead of a getter.
* **Breaking change**. `setData` uses named arguments instead of `SetOptions`.

## 0.6.3

* Updated Google Play Services dependencies to version 15.0.0.

## 0.6.2

* Support for BLOB data type.

## 0.6.1

* Simplified podspec for Cocoapods 1.5.0, avoiding link issues in app archives.

## 0.6.0

* **Breaking change**. Renamed 'getCollection()' to 'collection().'

## 0.5.1

* Expose the Firebase app corresponding to a Firestore
* Expose a constructor for a Firestore with a non-default Firebase app

## 0.5.0

* **Breaking change**. Move path getter to CollectionReference
* Add id getter to CollectionReference

## 0.4.0

* **Breaking change**. Hide Firestore codec class from public API.
* Adjusted Flutter SDK constraint to match Flutter release with extensible
  platform message codec, required already by version 0.3.1.
* Move each class into separate files

## 0.3.2

* Support for batched writes.

## 0.3.1

* Add GeoPoint class
* Allow for reading and writing DocumentReference, DateTime, and GeoPoint
  values from and to Documents.

## 0.3.0

* **Breaking change**. Set SDK constraints to match the Flutter beta release.

## 0.2.12

* Fix handling of `null` document snapshots (document not exists).
* Add `DocumentSnapshot.exists`.

## 0.2.11
* Fix Dart 2 type errors.

## 0.2.10
* Fix Dart 2 type errors.

## 0.2.9
* Relax sdk upper bound constraint to  '<2.0.0' to allow 'edge' dart sdk use.

## 0.2.8
* Support for Query.getDocuments

## 0.2.7

* Add transaction support.

## 0.2.6

* Build fixes for iOS
* Null checking in newly added Query methods

## 0.2.5

* Query can now have more than one orderBy field.
* startAt, startAfter, endAt, and endBefore support
* limit support

## 0.2.4

* Support for DocumentReference.documentID
* Support for CollectionReference.add

## 0.2.3

* Simplified and upgraded Android project template to Android SDK 27.
* Updated package description.

## 0.2.2

* Add `get` to DocumentReference.

## 0.2.1

* Fix bug on Android where removeListener is sometimes called without a handle

## 0.2.0

* **Breaking change**. Upgraded to Gradle 4.1 and Android Studio Gradle plugin
  3.0.1. Older Flutter projects need to upgrade their Gradle setup as well in
  order to use this version of the plugin. Instructions can be found
  [here](https://github.com/flutter/flutter/wiki/Updating-Flutter-projects-to-Gradle-4.1-and-Android-Studio-Gradle-plugin-3.0.1).
* Relaxed GMS dependency to [11.4.0,12.0[

## 0.1.2

* Support for `DocumentReference` update and merge writes
* Suppress unchecked warnings and package name warnings on Android

## 0.1.1

* Added FLT prefix to iOS types.

## 0.1.0

* Added reference to DocumentSnapshot
* Breaking: removed path from DocumentSnapshot
* Additional test coverage for reading collections and documents
* Fixed typo in DocumentChange documentation

## 0.0.6

* Support for getCollection

## 0.0.5

* Support `isNull` filtering in `Query.where`
* Fixed `DocumentChange.oldIndex` and `DocumentChange.newIndex` to be signed
  integers (iOS)

## 0.0.4

* Support for where clauses
* Support for deletion

## 0.0.3

* Renamed package to cloud_firestore

## 0.0.2

* Add path property to DocumentSnapshot

## 0.0.1+1

* Update project homepage

## 0.0.1

* Initial Release<|MERGE_RESOLUTION|>--- conflicted
+++ resolved
@@ -1,8 +1,3 @@
-<<<<<<< HEAD
-## Unpublished
-
-- **NEW**: Added support for `FirebaseException` stack traces.
-=======
 ## 0.14.1+3
 
  - **FIX**: remove unused dart:async import (#3611).
@@ -35,7 +30,6 @@
 * Fixed issue #3237 (`DocumentReference` not being parsed correctly).
 * Bump `cloud_firestore_web` dependency.
 * Bump `cloud_firestore_platform_interface` dependency to fix 2 race conditions. [(#3251)](https://github.com/FirebaseExtended/flutterfire/pull/3251)
->>>>>>> 2273334b
 
 ## 0.14.0
 
