<<<<<<< HEAD
## 0.13.3

* Add macOS support
=======
## 0.13.2+3

* Fixed decoding & encoding platform interface instances in nested maps

## 0.13.2+2

* Fixed crashes when using `FieldValue.arrayUnion` & `FieldValue.arrayRemove` with `DocumentReference` objects
>>>>>>> e459787a

## 0.13.2+1

* Add Web integration documentation to README.

## 0.13.2

* Add web support by default.
* Require Flutter SDK 1.12.13+hotfix.4 or later
* Add web support to the example app.

## 0.13.1+1

* Fixed crashes when using `Query#where` with `DocumentReference` objects

## 0.13.1

* Migrate to `cloud_firestore_platform_interface`.

## 0.13.0+2

* Fixed `persistenceEnabled`, `sslEnabled`, and `timestampsInSnapshotsEnabled` on iOS.

## 0.13.0+1

* Remove the deprecated `author:` field from pubspec.yaml
* Migrate the plugin to the pubspec platforms manifest.
* Bump the minimum Flutter version to 1.10.0.

## 0.13.0

* **Breaking change** Remove use of [deprecated](https://firebase.google.com/docs/reference/android/com/google/firebase/firestore/FirebaseFirestoreSettings.Builder.html#setTimestampsInSnapshotsEnabled(boolean)) 
  setting `setTimestampsInSnapshotsEnabled`. If you are already setting it to true, just remove the setting. If you are
  setting it to false, you should update your code to expect Timestamps.

## 0.12.11

* Added support for `in` and `array-contains-any` query operators.

## 0.12.10+5

* Moved `.gitignore` which was left behind in previous change.

## 0.12.10+4

* Moved package to `cloud_firestore/cloud_firestore` subdir, to allow for federated implementations.

## 0.12.10+3

* Fixed test that used `FirebaseApp.channel`.

## 0.12.10+2

* Fixed analyzer warnings about unused fields.

## 0.12.10+1

* Formatted method documentations.

## 0.12.10

* Added `FieldPath` class and `FieldPath.documentId` to refer to the document id in queries.
* Added assertions and exceptions that help you building correct queries.

## 0.12.9+8

* Updated README instructions for contributing for consistency with other Flutterfire plugins.

## 0.12.9+7

* Remove AndroidX warning.

## 0.12.9+6

* Cast error.code to long to avoid using NSInteger as %ld format warnings.

## 0.12.9+5

* Fixes a crash on Android when running a transaction without an internet connection.

## 0.12.9+4

* Fix integer conversion warnings on iOS.

## 0.12.9+3

* Updated error handling on Android for transactions to prevent crashes.

## 0.12.9+2

* Fix flaky integration test for `includeMetadataChanges`.

## 0.12.9+1

* Update documentation to reflect new repository location.
* Update unit tests to call `TestWidgetsFlutterBinding.ensureInitialized`.
* Remove executable bit on LICENSE file.

## 0.12.9

* New optional `includeMetadataChanges` parameter added to `DocumentReference.snapshots()`
 and `Query.snapshots()`
* Fix example app crash when the `message` field was not a string
* Internal renaming of method names.

## 0.12.8+1

* Add `metadata` to `QuerySnapshot`.

## 0.12.8

* Updated how document ids are generated to more closely match native implementations.

## 0.12.7+1

* Update google-services Android gradle plugin to 4.3.0 in documentation and examples.

## 0.12.7

* Methods of `Transaction` no longer require `await`.
* Added documentation to methods of `Transaction`.
* Removed an unnecessary log on Android.
* Added an integration test for rapidly incrementing field value.

## 0.12.6

* Support for `orderBy` on map fields (e.g. `orderBy('cake.flavor')`) for
  `startAtDocument`, `startAfterDocument`, `endAtDocument`, and `endBeforeDocument` added.

## 0.12.5+2

* Automatically use version from pubspec.yaml when reporting usage to Firebase.

## 0.12.5+1
* Added support for combining any of `Query.startAtDocument` and `Query.startAfterDocument`
  with any of `Query.endAtDocument` and `Query.endBeforeDocument`.

## 0.12.5

* Makes `startAtDocument`, `startAfterDocument`, `endAtDocument` and `endBeforeDocument` work
  with `Query.collectionGroup` queries.
* Fixes `startAtDocument`, `startAfterDocument`, `endAtDocument` and `endBeforeDocument` to
  also work with a descending order as the last explicit sort order.
* Fixed an integration test by increasing the value of `cacheSizeBytes` to a valid value.

## 0.12.4

* Added support for `Query.collectionGroup`.

## 0.12.3

* Added support for `cacheSizeBytes` to `Firestore.settings`.

## 0.12.2

* Ensure that all channel calls to the Dart side from the Java side are done
  on the UI thread. This change allows Transactions to work with upcoming
  Engine restrictions, which require channel calls be made on the UI thread.
  **Note** this is an Android only change, the iOS implementation was not impacted.
* Updated the Firebase reporting string to `flutter-fire-fst` to be consistent
  with other reporting libraries.

## 0.12.1

* Added support for `Source` to `Query.getDocuments()` and `DocumentReference.get()`.

## 0.12.0+2

* Bump the minimum Flutter version to 1.5.
* Replace invokeMethod with invokeMapMethod wherever necessary.

## 0.12.0+1

* Send user agent to Firebase.

## 0.12.0

* **Breaking change**. Fixed `CollectionReference.parent` to correctly return a `DocumentReference`.
  If you were using the method previously to obtain the parent
  document's id via `collectionReference.parent().id`,
  you will have to use `collectionReference.parent().documentID` now.
* Added `DocumentReference.parent`.

## 0.11.0+2

* Remove iOS dependency on Firebase/Database and Firebase/Auth CocoaPods.

## 0.11.0+1

* Update iOS CocoaPod dependencies to '~> 6.0' to ensure support for `FieldValue.increment`.

## 0.11.0

* Update Android dependencies to latest.

## 0.10.1

* Support for `startAtDocument`, `startAfterDocument`, `endAtDocument`, `endBeforeDocument`.
* Added additional unit and integration tests.

## 0.10.0

* Support for `FieldValue.increment`.
* Remove `FieldValue.type` and `FieldValue.value` from public API.
* Additional integration testing.

## 0.9.13+1

* Added an integration test for transactions.

## 0.9.13

* Remove Gradle BoM to avoid Gradle version issues.

## 0.9.12

* Move Android dependency to Gradle BoM to help maintain compatibility
  with other FlutterFire plugins.

## 0.9.11

* Bump Android dependencies to latest.

# 0.9.10

* Support for cloud_firestore running in the background on Android.
* Fixed a bug in cleanup for DocumentReference.snapshots().
* Additional integration testing.

## 0.9.9

* Remove `invokeMapMethod` calls to prevent crash.

## 0.9.8

* Add metadata field to DocumentSnapshot.

## 0.9.7+2

* Bump the minimum Flutter version to 1.2.0.
* Add template type parameter to `invokeMethod` calls.

## 0.9.7+1

* Update README with example of getting a document.

## 0.9.7

* Fixes a NoSuchMethodError when using getDocuments on iOS (introduced in 0.9.6).
* Adds a driver test for getDocuments.

## 0.9.6

* On iOS, update null checking to match the recommended pattern usage in the Firebase documentation.
* Fixes a case where snapshot errors might result in plugin crash.

## 0.9.5+2

* Fixing PlatformException(Error 0, null, null) which happened when a successful operation was performed.

## 0.9.5+1

* Log messages about automatic configuration of the default app are now less confusing.

## 0.9.5

* Fix an issue on some iOS devices that results in reading incorrect dates.

## 0.9.4

* No longer sends empty snapshot events on iOS when encountering errors.

## 0.9.3

* Fix transactions on iOS when getting snapshot that doesn't exist.

## 0.9.2

* Fix IllegalStateException errors when using transactions on Android.

## 0.9.1

* Fixed Firebase multiple app support in transactions and document snapshots.

## 0.9.0+2

* Remove categories.

## 0.9.0+1

* Log a more detailed warning at build time about the previous AndroidX
  migration.

## 0.9.0

* **Breaking change**. Migrate from the deprecated original Android Support
  Library to AndroidX. This shouldn't result in any functional changes, but it
  requires any Android apps using this plugin to [also
  migrate](https://developer.android.com/jetpack/androidx/migrate) if they're
  using the original support library.

## 0.8.2+3

* Resolved "explicit self reference" and "loses accuracy" compiler warnings.

## 0.8.2+2

* Clean up Android build logs. @SuppressWarnings("unchecked")

## 0.8.2+1

* Avoid crash in document snapshot callback.

## 0.8.2

* Added `Firestore.settings`
* Added `Timestamp` class

## 0.8.1+1

* Bump Android dependencies to latest.

## 0.8.1

* Fixed bug where updating arrays in with `FieldValue` always throws an Exception on Android.

## 0.8.0

Note: this version depends on features available in iOS SDK versions 5.5.0 or later.
To update iOS SDK in existing projects run `pod update Firebase/Firestore`.

* Added `Firestore.enablePersistence`
* Added `FieldValue` with all currently supported values: `arrayUnion`, `arrayRemove`, `delete` and
  `serverTimestamp`.
* Added `arrayContains` argument in `Query.where` method.

## 0.7.4

* Bump Android and Firebase dependency versions.

## 0.7.3

* Updated Gradle tooling to match Android Studio 3.1.2.

## 0.7.2

* Fixes crash on Android if a FirebaseFirestoreException happened.

## 0.7.1

* Updated iOS implementation to reflect Firebase API changes.
* Fixed bug in Transaction.get that would fail on no data.
* Fixed error in README.md code sample.

## 0.7.0+2

* Update transactions example in README to add `await`.

## 0.7.0+1

* Add transactions example to README.

## 0.7.0

* **Breaking change**. `snapshots` is now a method instead of a getter.
* **Breaking change**. `setData` uses named arguments instead of `SetOptions`.

## 0.6.3

* Updated Google Play Services dependencies to version 15.0.0.

## 0.6.2

* Support for BLOB data type.

## 0.6.1

* Simplified podspec for Cocoapods 1.5.0, avoiding link issues in app archives.

## 0.6.0

* **Breaking change**. Renamed 'getCollection()' to 'collection().'

## 0.5.1

* Expose the Firebase app corresponding to a Firestore
* Expose a constructor for a Firestore with a non-default Firebase app

## 0.5.0

* **Breaking change**. Move path getter to CollectionReference
* Add id getter to CollectionReference

## 0.4.0

* **Breaking change**. Hide Firestore codec class from public API.
* Adjusted Flutter SDK constraint to match Flutter release with extensible
  platform message codec, required already by version 0.3.1.
* Move each class into separate files

## 0.3.2

* Support for batched writes.

## 0.3.1

* Add GeoPoint class
* Allow for reading and writing DocumentReference, DateTime, and GeoPoint
  values from and to Documents.

## 0.3.0

* **Breaking change**. Set SDK constraints to match the Flutter beta release.

## 0.2.12

* Fix handling of `null` document snapshots (document not exists).
* Add `DocumentSnapshot.exists`.

## 0.2.11
* Fix Dart 2 type errors.

## 0.2.10
* Fix Dart 2 type errors.

## 0.2.9
* Relax sdk upper bound constraint to  '<2.0.0' to allow 'edge' dart sdk use.

## 0.2.8
* Support for Query.getDocuments

## 0.2.7

* Add transaction support.

## 0.2.6

* Build fixes for iOS
* Null checking in newly added Query methods

## 0.2.5

* Query can now have more than one orderBy field.
* startAt, startAfter, endAt, and endBefore support
* limit support

## 0.2.4

* Support for DocumentReference.documentID
* Support for CollectionReference.add

## 0.2.3

* Simplified and upgraded Android project template to Android SDK 27.
* Updated package description.

## 0.2.2

* Add `get` to DocumentReference.

## 0.2.1

* Fix bug on Android where removeListener is sometimes called without a handle

## 0.2.0

* **Breaking change**. Upgraded to Gradle 4.1 and Android Studio Gradle plugin
  3.0.1. Older Flutter projects need to upgrade their Gradle setup as well in
  order to use this version of the plugin. Instructions can be found
  [here](https://github.com/flutter/flutter/wiki/Updating-Flutter-projects-to-Gradle-4.1-and-Android-Studio-Gradle-plugin-3.0.1).
* Relaxed GMS dependency to [11.4.0,12.0[

## 0.1.2

* Support for `DocumentReference` update and merge writes
* Suppress unchecked warnings and package name warnings on Android

## 0.1.1

* Added FLT prefix to iOS types.

## 0.1.0

* Added reference to DocumentSnapshot
* Breaking: removed path from DocumentSnapshot
* Additional test coverage for reading collections and documents
* Fixed typo in DocumentChange documentation

## 0.0.6

* Support for getCollection

## 0.0.5

* Support `isNull` filtering in `Query.where`
* Fixed `DocumentChange.oldIndex` and `DocumentChange.newIndex` to be signed
  integers (iOS)

## 0.0.4

* Support for where clauses
* Support for deletion

## 0.0.3

* Renamed package to cloud_firestore

## 0.0.2

* Add path property to DocumentSnapshot

## 0.0.1+1

* Update project homepage

## 0.0.1

* Initial Release<|MERGE_RESOLUTION|>--- conflicted
+++ resolved
@@ -1,8 +1,7 @@
-<<<<<<< HEAD
 ## 0.13.3
 
 * Add macOS support
-=======
+
 ## 0.13.2+3
 
 * Fixed decoding & encoding platform interface instances in nested maps
@@ -10,7 +9,6 @@
 ## 0.13.2+2
 
 * Fixed crashes when using `FieldValue.arrayUnion` & `FieldValue.arrayRemove` with `DocumentReference` objects
->>>>>>> e459787a
 
 ## 0.13.2+1
 
