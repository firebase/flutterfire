<<<<<<< HEAD
## 0.13.2

* Added support for Flutter Web
=======
## 0.13.2+1

* Add Web integration documentation to README.

## 0.13.2

* Add web support by default.
* Require Flutter SDK 1.12.13+hotfix.4 or later
* Add web support to the example app.
>>>>>>> 7a8b9801

## 0.13.1+1

* Fixed crashes when using `Query#where` with `DocumentReference` objects

## 0.13.1

* Migrate to `cloud_firestore_platform_interface`.

## 0.13.0+2

* Fixed `persistenceEnabled`, `sslEnabled`, and `timestampsInSnapshotsEnabled` on iOS.

## 0.13.0+1

* Remove the deprecated `author:` field from pubspec.yaml
* Migrate the plugin to the pubspec platforms manifest.
* Bump the minimum Flutter version to 1.10.0.

## 0.13.0

* **Breaking change** Remove use of [deprecated](https://firebase.google.com/docs/reference/android/com/google/firebase/firestore/FirebaseFirestoreSettings.Builder.html#setTimestampsInSnapshotsEnabled(boolean)) 
  setting `setTimestampsInSnapshotsEnabled`. If you are already setting it to true, just remove the setting. If you are
  setting it to false, you should update your code to expect Timestamps.

## 0.12.11

* Added support for `in` and `array-contains-any` query operators.

## 0.12.10+5

* Moved `.gitignore` which was left behind in previous change.

## 0.12.10+4

* Moved package to `cloud_firestore/cloud_firestore` subdir, to allow for federated implementations.

## 0.12.10+3

* Fixed test that used `FirebaseApp.channel`.

## 0.12.10+2

* Fixed analyzer warnings about unused fields.

## 0.12.10+1

* Formatted method documentations.

## 0.12.10

* Added `FieldPath` class and `FieldPath.documentId` to refer to the document id in queries.
* Added assertions and exceptions that help you building correct queries.

## 0.12.9+8

* Updated README instructions for contributing for consistency with other Flutterfire plugins.

## 0.12.9+7

* Remove AndroidX warning.

## 0.12.9+6

* Cast error.code to long to avoid using NSInteger as %ld format warnings.

## 0.12.9+5

* Fixes a crash on Android when running a transaction without an internet connection.

## 0.12.9+4

* Fix integer conversion warnings on iOS.

## 0.12.9+3

* Updated error handling on Android for transactions to prevent crashes.

## 0.12.9+2

* Fix flaky integration test for `includeMetadataChanges`.

## 0.12.9+1

* Update documentation to reflect new repository location.
* Update unit tests to call `TestWidgetsFlutterBinding.ensureInitialized`.
* Remove executable bit on LICENSE file.

## 0.12.9

* New optional `includeMetadataChanges` parameter added to `DocumentReference.snapshots()`
 and `Query.snapshots()`
* Fix example app crash when the `message` field was not a string
* Internal renaming of method names.

## 0.12.8+1

* Add `metadata` to `QuerySnapshot`.

## 0.12.8

* Updated how document ids are generated to more closely match native implementations.

## 0.12.7+1

* Update google-services Android gradle plugin to 4.3.0 in documentation and examples.

## 0.12.7

* Methods of `Transaction` no longer require `await`.
* Added documentation to methods of `Transaction`.
* Removed an unnecessary log on Android.
* Added an integration test for rapidly incrementing field value.

## 0.12.6

* Support for `orderBy` on map fields (e.g. `orderBy('cake.flavor')`) for
  `startAtDocument`, `startAfterDocument`, `endAtDocument`, and `endBeforeDocument` added.

## 0.12.5+2

* Automatically use version from pubspec.yaml when reporting usage to Firebase.

## 0.12.5+1
* Added support for combining any of `Query.startAtDocument` and `Query.startAfterDocument`
  with any of `Query.endAtDocument` and `Query.endBeforeDocument`.

## 0.12.5

* Makes `startAtDocument`, `startAfterDocument`, `endAtDocument` and `endBeforeDocument` work
  with `Query.collectionGroup` queries.
* Fixes `startAtDocument`, `startAfterDocument`, `endAtDocument` and `endBeforeDocument` to
  also work with a descending order as the last explicit sort order.
* Fixed an integration test by increasing the value of `cacheSizeBytes` to a valid value.

## 0.12.4

* Added support for `Query.collectionGroup`.

## 0.12.3

* Added support for `cacheSizeBytes` to `Firestore.settings`.

## 0.12.2

* Ensure that all channel calls to the Dart side from the Java side are done
  on the UI thread. This change allows Transactions to work with upcoming
  Engine restrictions, which require channel calls be made on the UI thread.
  **Note** this is an Android only change, the iOS implementation was not impacted.
* Updated the Firebase reporting string to `flutter-fire-fst` to be consistent
  with other reporting libraries.

## 0.12.1

* Added support for `Source` to `Query.getDocuments()` and `DocumentReference.get()`.

## 0.12.0+2

* Bump the minimum Flutter version to 1.5.
* Replace invokeMethod with invokeMapMethod wherever necessary.

## 0.12.0+1

* Send user agent to Firebase.

## 0.12.0

* **Breaking change**. Fixed `CollectionReference.parent` to correctly return a `DocumentReference`.
  If you were using the method previously to obtain the parent
  document's id via `collectionReference.parent().id`,
  you will have to use `collectionReference.parent().documentID` now.
* Added `DocumentReference.parent`.

## 0.11.0+2

* Remove iOS dependency on Firebase/Database and Firebase/Auth CocoaPods.

## 0.11.0+1

* Update iOS CocoaPod dependencies to '~> 6.0' to ensure support for `FieldValue.increment`.

## 0.11.0

* Update Android dependencies to latest.

## 0.10.1

* Support for `startAtDocument`, `startAfterDocument`, `endAtDocument`, `endBeforeDocument`.
* Added additional unit and integration tests.

## 0.10.0

* Support for `FieldValue.increment`.
* Remove `FieldValue.type` and `FieldValue.value` from public API.
* Additional integration testing.

## 0.9.13+1

* Added an integration test for transactions.

## 0.9.13

* Remove Gradle BoM to avoid Gradle version issues.

## 0.9.12

* Move Android dependency to Gradle BoM to help maintain compatibility
  with other FlutterFire plugins.

## 0.9.11

* Bump Android dependencies to latest.

# 0.9.10

* Support for cloud_firestore running in the background on Android.
* Fixed a bug in cleanup for DocumentReference.snapshots().
* Additional integration testing.

## 0.9.9

* Remove `invokeMapMethod` calls to prevent crash.

## 0.9.8

* Add metadata field to DocumentSnapshot.

## 0.9.7+2

* Bump the minimum Flutter version to 1.2.0.
* Add template type parameter to `invokeMethod` calls.

## 0.9.7+1

* Update README with example of getting a document.

## 0.9.7

* Fixes a NoSuchMethodError when using getDocuments on iOS (introduced in 0.9.6).
* Adds a driver test for getDocuments.

## 0.9.6

* On iOS, update null checking to match the recommended pattern usage in the Firebase documentation.
* Fixes a case where snapshot errors might result in plugin crash.

## 0.9.5+2

* Fixing PlatformException(Error 0, null, null) which happened when a successful operation was performed.

## 0.9.5+1

* Log messages about automatic configuration of the default app are now less confusing.

## 0.9.5

* Fix an issue on some iOS devices that results in reading incorrect dates.

## 0.9.4

* No longer sends empty snapshot events on iOS when encountering errors.

## 0.9.3

* Fix transactions on iOS when getting snapshot that doesn't exist.

## 0.9.2

* Fix IllegalStateException errors when using transactions on Android.

## 0.9.1

* Fixed Firebase multiple app support in transactions and document snapshots.

## 0.9.0+2

* Remove categories.

## 0.9.0+1

* Log a more detailed warning at build time about the previous AndroidX
  migration.

## 0.9.0

* **Breaking change**. Migrate from the deprecated original Android Support
  Library to AndroidX. This shouldn't result in any functional changes, but it
  requires any Android apps using this plugin to [also
  migrate](https://developer.android.com/jetpack/androidx/migrate) if they're
  using the original support library.

## 0.8.2+3

* Resolved "explicit self reference" and "loses accuracy" compiler warnings.

## 0.8.2+2

* Clean up Android build logs. @SuppressWarnings("unchecked")

## 0.8.2+1

* Avoid crash in document snapshot callback.

## 0.8.2

* Added `Firestore.settings`
* Added `Timestamp` class

## 0.8.1+1

* Bump Android dependencies to latest.

## 0.8.1

* Fixed bug where updating arrays in with `FieldValue` always throws an Exception on Android.

## 0.8.0

Note: this version depends on features available in iOS SDK versions 5.5.0 or later.
To update iOS SDK in existing projects run `pod update Firebase/Firestore`.

* Added `Firestore.enablePersistence`
* Added `FieldValue` with all currently supported values: `arrayUnion`, `arrayRemove`, `delete` and
  `serverTimestamp`.
* Added `arrayContains` argument in `Query.where` method.

## 0.7.4

* Bump Android and Firebase dependency versions.

## 0.7.3

* Updated Gradle tooling to match Android Studio 3.1.2.

## 0.7.2

* Fixes crash on Android if a FirebaseFirestoreException happened.

## 0.7.1

* Updated iOS implementation to reflect Firebase API changes.
* Fixed bug in Transaction.get that would fail on no data.
* Fixed error in README.md code sample.

## 0.7.0+2

* Update transactions example in README to add `await`.

## 0.7.0+1

* Add transactions example to README.

## 0.7.0

* **Breaking change**. `snapshots` is now a method instead of a getter.
* **Breaking change**. `setData` uses named arguments instead of `SetOptions`.

## 0.6.3

* Updated Google Play Services dependencies to version 15.0.0.

## 0.6.2

* Support for BLOB data type.

## 0.6.1

* Simplified podspec for Cocoapods 1.5.0, avoiding link issues in app archives.

## 0.6.0

* **Breaking change**. Renamed 'getCollection()' to 'collection().'

## 0.5.1

* Expose the Firebase app corresponding to a Firestore
* Expose a constructor for a Firestore with a non-default Firebase app

## 0.5.0

* **Breaking change**. Move path getter to CollectionReference
* Add id getter to CollectionReference

## 0.4.0

* **Breaking change**. Hide Firestore codec class from public API.
* Adjusted Flutter SDK constraint to match Flutter release with extensible
  platform message codec, required already by version 0.3.1.
* Move each class into separate files

## 0.3.2

* Support for batched writes.

## 0.3.1

* Add GeoPoint class
* Allow for reading and writing DocumentReference, DateTime, and GeoPoint
  values from and to Documents.

## 0.3.0

* **Breaking change**. Set SDK constraints to match the Flutter beta release.

## 0.2.12

* Fix handling of `null` document snapshots (document not exists).
* Add `DocumentSnapshot.exists`.

## 0.2.11
* Fix Dart 2 type errors.

## 0.2.10
* Fix Dart 2 type errors.

## 0.2.9
* Relax sdk upper bound constraint to  '<2.0.0' to allow 'edge' dart sdk use.

## 0.2.8
* Support for Query.getDocuments

## 0.2.7

* Add transaction support.

## 0.2.6

* Build fixes for iOS
* Null checking in newly added Query methods

## 0.2.5

* Query can now have more than one orderBy field.
* startAt, startAfter, endAt, and endBefore support
* limit support

## 0.2.4

* Support for DocumentReference.documentID
* Support for CollectionReference.add

## 0.2.3

* Simplified and upgraded Android project template to Android SDK 27.
* Updated package description.

## 0.2.2

* Add `get` to DocumentReference.

## 0.2.1

* Fix bug on Android where removeListener is sometimes called without a handle

## 0.2.0

* **Breaking change**. Upgraded to Gradle 4.1 and Android Studio Gradle plugin
  3.0.1. Older Flutter projects need to upgrade their Gradle setup as well in
  order to use this version of the plugin. Instructions can be found
  [here](https://github.com/flutter/flutter/wiki/Updating-Flutter-projects-to-Gradle-4.1-and-Android-Studio-Gradle-plugin-3.0.1).
* Relaxed GMS dependency to [11.4.0,12.0[

## 0.1.2

* Support for `DocumentReference` update and merge writes
* Suppress unchecked warnings and package name warnings on Android

## 0.1.1

* Added FLT prefix to iOS types.

## 0.1.0

* Added reference to DocumentSnapshot
* Breaking: removed path from DocumentSnapshot
* Additional test coverage for reading collections and documents
* Fixed typo in DocumentChange documentation

## 0.0.6

* Support for getCollection

## 0.0.5

* Support `isNull` filtering in `Query.where`
* Fixed `DocumentChange.oldIndex` and `DocumentChange.newIndex` to be signed
  integers (iOS)

## 0.0.4

* Support for where clauses
* Support for deletion

## 0.0.3

* Renamed package to cloud_firestore

## 0.0.2

* Add path property to DocumentSnapshot

## 0.0.1+1

* Update project homepage

## 0.0.1

* Initial Release<|MERGE_RESOLUTION|>--- conflicted
+++ resolved
@@ -1,8 +1,7 @@
-<<<<<<< HEAD
-## 0.13.2
-
-* Added support for Flutter Web
-=======
+## 0.13.3
+
+* Fixed crashes when using `FieldValue.arrayUnion` & `FieldValue.arrayRemove` with `DocumentReference` objects
+
 ## 0.13.2+1
 
 * Add Web integration documentation to README.
@@ -12,7 +11,6 @@
 * Add web support by default.
 * Require Flutter SDK 1.12.13+hotfix.4 or later
 * Add web support to the example app.
->>>>>>> 7a8b9801
 
 ## 0.13.1+1
 
