group 'io.flutter.plugins.firebase.cloudfirestore'
version '1.0-SNAPSHOT'

apply plugin: 'com.android.library'
apply from: file("local-config.gradle")

buildscript {
    repositories {
        google()
        mavenCentral()
    }
<<<<<<< HEAD
=======

    dependencies {
        classpath 'com.android.tools.build:gradle:8.3.0'
    }
>>>>>>> 57c09139
}

allprojects {
    repositories {
        google()
        mavenCentral()
    }
}


def firebaseCoreProject = findProject(':firebase_core')
if (firebaseCoreProject == null) {
    throw new GradleException('Could not find the firebase_core FlutterFire plugin, have you added it as a dependency in your pubspec?')
} else if (!firebaseCoreProject.properties['FirebaseSDKVersion']) {
    throw new GradleException('A newer version of the firebase_core FlutterFire plugin is required, please update your firebase_core pubspec dependency.')
}

def getRootProjectExtOrCoreProperty(name, firebaseCoreProject) {
    if (!rootProject.ext.has('FlutterFire')) return firebaseCoreProject.properties[name]
    if (!rootProject.ext.get('FlutterFire')[name]) return firebaseCoreProject.properties[name]
    return rootProject.ext.get('FlutterFire').get(name)
}

android {
    // Conditional for compatibility with AGP <4.2.
    if (project.android.hasProperty("namespace")) {
      namespace 'io.flutter.plugins.firebase.firestore'
    }

    compileSdkVersion project.ext.compileSdk

    defaultConfig {
        minSdkVersion project.ext.minSdk
        testInstrumentationRunner "androidx.test.runner.AndroidJUnitRunner"
    }

    compileOptions {
        sourceCompatibility project.ext.javaVersion
        targetCompatibility project.ext.javaVersion
    }

    buildFeatures {
      buildConfig true
    }

    lintOptions {
        disable 'InvalidPackage'
    }

    dependencies {
        api firebaseCoreProject
        implementation platform("com.google.firebase:firebase-bom:${getRootProjectExtOrCoreProperty("FirebaseSDKVersion", firebaseCoreProject)}")
        implementation 'com.google.firebase:firebase-firestore'
    }
}

apply from: file("./user-agent.gradle")<|MERGE_RESOLUTION|>--- conflicted
+++ resolved
@@ -9,13 +9,9 @@
         google()
         mavenCentral()
     }
-<<<<<<< HEAD
-=======
-
     dependencies {
         classpath 'com.android.tools.build:gradle:8.3.0'
     }
->>>>>>> 57c09139
 }
 
 allprojects {
