// Copyright 2020 The Chromium Authors. All rights reserved.
// Use of this source code is governed by a BSD-style license that can be
// found in the LICENSE file.

package io.flutter.plugins.firebase.firestore;

import static com.google.firebase.firestore.AggregateField.average;
import static com.google.firebase.firestore.AggregateField.count;
import static com.google.firebase.firestore.AggregateField.sum;

import android.app.Activity;
import androidx.annotation.NonNull;
import androidx.annotation.Nullable;
import com.google.android.gms.tasks.Task;
import com.google.android.gms.tasks.TaskCompletionSource;
import com.google.android.gms.tasks.Tasks;
import com.google.firebase.FirebaseApp;
import com.google.firebase.firestore.AggregateField;
import com.google.firebase.firestore.AggregateQuery;
import com.google.firebase.firestore.AggregateQuerySnapshot;
import com.google.firebase.firestore.DocumentReference;
import com.google.firebase.firestore.DocumentSnapshot;
import com.google.firebase.firestore.FieldPath;
import com.google.firebase.firestore.FirebaseFirestore;
import com.google.firebase.firestore.FirebaseFirestoreSettings;
import com.google.firebase.firestore.MemoryCacheSettings;
import com.google.firebase.firestore.PersistentCacheSettings;
import com.google.firebase.firestore.Query;
import com.google.firebase.firestore.QuerySnapshot;
import com.google.firebase.firestore.SetOptions;
import com.google.firebase.firestore.Source;
import com.google.firebase.firestore.Transaction;
import com.google.firebase.firestore.WriteBatch;
import io.flutter.embedding.engine.plugins.FlutterPlugin;
import io.flutter.embedding.engine.plugins.activity.ActivityAware;
import io.flutter.embedding.engine.plugins.activity.ActivityPluginBinding;
import io.flutter.plugin.common.BinaryMessenger;
import io.flutter.plugin.common.EventChannel;
import io.flutter.plugin.common.EventChannel.StreamHandler;
import io.flutter.plugin.common.StandardMethodCodec;
import io.flutter.plugins.firebase.core.FlutterFirebasePlugin;
import io.flutter.plugins.firebase.core.FlutterFirebasePluginRegistry;
import io.flutter.plugins.firebase.firestore.streamhandler.DocumentSnapshotsStreamHandler;
import io.flutter.plugins.firebase.firestore.streamhandler.LoadBundleStreamHandler;
import io.flutter.plugins.firebase.firestore.streamhandler.OnTransactionResultListener;
import io.flutter.plugins.firebase.firestore.streamhandler.QuerySnapshotsStreamHandler;
import io.flutter.plugins.firebase.firestore.streamhandler.SnapshotsInSyncStreamHandler;
import io.flutter.plugins.firebase.firestore.streamhandler.TransactionStreamHandler;
import io.flutter.plugins.firebase.firestore.utils.ExceptionConverter;
import io.flutter.plugins.firebase.firestore.utils.PigeonParser;
import java.util.ArrayList;
import java.util.HashMap;
import java.util.List;
import java.util.Locale;
import java.util.Map;
import java.util.Objects;
import java.util.UUID;
import java.util.concurrent.atomic.AtomicReference;

public class FlutterFirebaseFirestorePlugin
    implements FlutterFirebasePlugin,
        FlutterPlugin,
        ActivityAware,
        GeneratedAndroidFirebaseFirestore.FirebaseFirestoreHostApi {
  protected static final HashMap<FirebaseFirestore, FlutterFirebaseFirestoreExtension>
      firestoreInstanceCache = new HashMap<>();

  public static final String DEFAULT_ERROR_CODE = "firebase_firestore";

  private static final String METHOD_CHANNEL_NAME = "plugins.flutter.io/firebase_firestore";

  final StandardMethodCodec MESSAGE_CODEC =
      new StandardMethodCodec(
          io.flutter.plugins.firebase.firestore.FlutterFirebaseFirestoreMessageCodec.INSTANCE);

  private BinaryMessenger binaryMessenger;

  private final AtomicReference<Activity> activity = new AtomicReference<>(null);

  private final Map<String, Transaction> transactions = new HashMap<>();
  private final Map<String, EventChannel> eventChannels = new HashMap<>();
  private final Map<String, StreamHandler> streamHandlers = new HashMap<>();
  private final Map<String, OnTransactionResultListener> transactionHandlers = new HashMap<>();

  // Used in the decoder to know which ServerTimestampBehavior to use
  public static final Map<Integer, DocumentSnapshot.ServerTimestampBehavior>
      serverTimestampBehaviorHashMap = new HashMap<>();

  protected static FlutterFirebaseFirestoreExtension getCachedFirebaseFirestoreInstanceForKey(
      FirebaseFirestore firestore) {
    synchronized (firestoreInstanceCache) {
      return firestoreInstanceCache.get(firestore);
    }
  }

  protected static void setCachedFirebaseFirestoreInstanceForKey(
      FirebaseFirestore firestore, String databaseURL) {
    synchronized (firestoreInstanceCache) {
      FlutterFirebaseFirestoreExtension existingInstance = firestoreInstanceCache.get(firestore);
      if (existingInstance == null) {
        firestoreInstanceCache.put(
            firestore, new FlutterFirebaseFirestoreExtension(firestore, databaseURL));
      }
    }
  }

  protected static FirebaseFirestore getFirestoreInstanceByNameAndDatabaseUrl(
      String appName, String databaseURL) {
    for (Map.Entry<FirebaseFirestore, FlutterFirebaseFirestoreExtension> entry :
        firestoreInstanceCache.entrySet()) {
      if (entry.getValue().getInstance().getApp().getName().equals(appName)
          && entry.getValue().getDatabaseURL().equals(databaseURL)) {
        return entry.getKey();
      }
    }
    return null;
  }

  private static void destroyCachedFirebaseFirestoreInstanceForKey(FirebaseFirestore firestore) {
    synchronized (firestoreInstanceCache) {
      FlutterFirebaseFirestoreExtension existingInstance = firestoreInstanceCache.get(firestore);
      if (existingInstance != null) {
        firestoreInstanceCache.remove(firestore);
      }
    }
  }

  @Override
  public void onAttachedToEngine(@NonNull FlutterPluginBinding binding) {
    initInstance(binding.getBinaryMessenger());
  }

  @Override
  public void onDetachedFromEngine(@NonNull FlutterPluginBinding binding) {
    removeEventListeners();

    binaryMessenger = null;
  }

  @Override
  public void onAttachedToActivity(@NonNull ActivityPluginBinding activityPluginBinding) {
    attachToActivity(activityPluginBinding);
  }

  @Override
  public void onDetachedFromActivityForConfigChanges() {
    detachToActivity();
  }

  @Override
  public void onReattachedToActivityForConfigChanges(
      @NonNull ActivityPluginBinding activityPluginBinding) {
    attachToActivity(activityPluginBinding);
  }

  @Override
  public void onDetachedFromActivity() {
    detachToActivity();
  }

  private void attachToActivity(ActivityPluginBinding activityPluginBinding) {
    activity.set(activityPluginBinding.getActivity());
  }

  private void detachToActivity() {
    activity.set(null);
  }

  private void initInstance(BinaryMessenger messenger) {
    binaryMessenger = messenger;

    FlutterFirebasePluginRegistry.registerPlugin(METHOD_CHANNEL_NAME, this);

    GeneratedAndroidFirebaseFirestore.FirebaseFirestoreHostApi.setup(binaryMessenger, this);
  }

  @Override
  public Task<Map<String, Object>> getPluginConstantsForFirebaseApp(FirebaseApp firebaseApp) {
    TaskCompletionSource<Map<String, Object>> taskCompletionSource = new TaskCompletionSource<>();

    cachedThreadPool.execute(
        () -> {
          try {
            taskCompletionSource.setResult(null);
          } catch (Exception e) {
            taskCompletionSource.setException(e);
          }
        });

    return taskCompletionSource.getTask();
  }

  @Override
  public Task<Void> didReinitializeFirebaseCore() {
    TaskCompletionSource<Void> taskCompletionSource = new TaskCompletionSource<>();

    cachedThreadPool.execute(
        () -> {
          try {
            // Context is ignored by API so we don't send it over even though annotated non-null.
            for (Map.Entry<FirebaseFirestore, FlutterFirebaseFirestoreExtension> entry :
                firestoreInstanceCache.entrySet()) {
              FirebaseFirestore firestore = entry.getKey();
              Tasks.await(firestore.terminate());
              FlutterFirebaseFirestorePlugin.destroyCachedFirebaseFirestoreInstanceForKey(
                  firestore);
            }
            removeEventListeners();

            taskCompletionSource.setResult(null);

          } catch (Exception e) {
            taskCompletionSource.setException(e);
          }
        });

    return taskCompletionSource.getTask();
  }

  /**
   * Registers a unique event channel based on a channel prefix.
   *
   * <p>Once registered, the plugin will take care of removing the stream handler and cleaning up,
   * if the engine is detached.
   *
   * <p>This function generates a random ID.
   *
   * @param prefix Channel prefix onto which the unique ID will be appended on. The convention is
   *     "namespace/component" whereas the last / is added internally.
   * @param handler The handler object for responding to channel events and submitting data.
   * @return The generated identifier.
   * @see #registerEventChannel(String, String, StreamHandler)
   */
  private String registerEventChannel(String prefix, StreamHandler handler) {
    String identifier = UUID.randomUUID().toString().toLowerCase(Locale.US);
    return registerEventChannel(prefix, identifier, handler);
  }

  /**
   * Registers a unique event channel based on a channel prefix.
   *
   * <p>Once registered, the plugin will take care of removing the stream handler and cleaning up,
   * if the engine is detached.
   *
   * @param prefix Channel prefix onto which the unique ID will be appended on. The convention is
   *     "namespace/component" whereas the last / is added internally.
   * @param identifier A identifier which will be appended to the prefix.
   * @param handler The handler object for responding to channel events and submitting data.
   * @return The passed identifier.
   */
  private String registerEventChannel(String prefix, String identifier, StreamHandler handler) {
    final String channelName = prefix + "/" + identifier;

    EventChannel channel = new EventChannel(binaryMessenger, channelName, MESSAGE_CODEC);
    channel.setStreamHandler(handler);
    eventChannels.put(identifier, channel);
    streamHandlers.put(identifier, handler);

    return identifier;
  }

  private void removeEventListeners() {
    synchronized (eventChannels) {
      for (String identifier : eventChannels.keySet()) {
        eventChannels.get(identifier).setStreamHandler(null);
      }
      eventChannels.clear();
    }

    synchronized (streamHandlers) {
      for (String identifier : streamHandlers.keySet()) {
        streamHandlers.get(identifier).onCancel(null);
      }
      streamHandlers.clear();
    }

    transactionHandlers.clear();
  }

  static FirebaseFirestoreSettings getSettingsFromPigeon(
      GeneratedAndroidFirebaseFirestore.FirestorePigeonFirebaseApp pigeonApp) {
    FirebaseFirestoreSettings.Builder builder = new FirebaseFirestoreSettings.Builder();
    if (pigeonApp.getSettings().getHost() != null) {
      builder.setHost(pigeonApp.getSettings().getHost());
    }
    if (pigeonApp.getSettings().getSslEnabled() != null) {
      builder.setSslEnabled(pigeonApp.getSettings().getSslEnabled());
    }
    if (pigeonApp.getSettings().getPersistenceEnabled() != null) {
      if (pigeonApp.getSettings().getPersistenceEnabled()) {
        Long receivedCacheSizeBytes = pigeonApp.getSettings().getCacheSizeBytes();
        // This is the maximum amount of cache allowed:
        // https://firebase.google.com/docs/firestore/manage-data/enable-offline#configure_cache_size
        Long cacheSizeBytes = 104857600L;
        if (receivedCacheSizeBytes != null && receivedCacheSizeBytes != -1) {
          cacheSizeBytes = receivedCacheSizeBytes;
        }
        builder.setLocalCacheSettings(
            PersistentCacheSettings.newBuilder().setSizeBytes(cacheSizeBytes).build());
      } else {
        builder.setLocalCacheSettings(MemoryCacheSettings.newBuilder().build());
      }
    }
    return builder.build();
  }

  public static FirebaseFirestore getFirestoreFromPigeon(
      GeneratedAndroidFirebaseFirestore.FirestorePigeonFirebaseApp pigeonApp) {
    synchronized (FlutterFirebaseFirestorePlugin.firestoreInstanceCache) {
      if (FlutterFirebaseFirestorePlugin.getFirestoreInstanceByNameAndDatabaseUrl(
              pigeonApp.getAppName(), pigeonApp.getDatabaseURL())
          != null) {
        return FlutterFirebaseFirestorePlugin.getFirestoreInstanceByNameAndDatabaseUrl(
            pigeonApp.getAppName(), pigeonApp.getDatabaseURL());
      }

      FirebaseApp app = FirebaseApp.getInstance(pigeonApp.getAppName());
      FirebaseFirestore firestore = FirebaseFirestore.getInstance(app, pigeonApp.getDatabaseURL());
      firestore.setFirestoreSettings(getSettingsFromPigeon(pigeonApp));

      FlutterFirebaseFirestorePlugin.setCachedFirebaseFirestoreInstanceForKey(
          firestore, pigeonApp.getDatabaseURL());
      return firestore;
    }
  }

  @Override
  public void loadBundle(
      @NonNull GeneratedAndroidFirebaseFirestore.FirestorePigeonFirebaseApp app,
      @NonNull byte[] bundle,
      @NonNull GeneratedAndroidFirebaseFirestore.Result<String> result) {
    result.success(
        registerEventChannel(
            METHOD_CHANNEL_NAME + "/loadBundle",
            new LoadBundleStreamHandler(getFirestoreFromPigeon(app), bundle)));
  }

  @Override
  public void namedQueryGet(
      @NonNull GeneratedAndroidFirebaseFirestore.FirestorePigeonFirebaseApp app,
      @NonNull String name,
      @NonNull GeneratedAndroidFirebaseFirestore.PigeonGetOptions options,
      @NonNull
          GeneratedAndroidFirebaseFirestore.Result<
                  GeneratedAndroidFirebaseFirestore.PigeonQuerySnapshot>
              result) {

    cachedThreadPool.execute(
        () -> {
          try {
            FirebaseFirestore firestore = getFirestoreFromPigeon(app);
            Query query = Tasks.await(firestore.getNamedQuery(name));

            if (query == null) {
              result.error(
                  new NullPointerException(
                      "Named query has not been found. Please check it has been loaded properly via loadBundle()."));
              return;
            }

            final QuerySnapshot querySnapshot =
                Tasks.await(query.get(PigeonParser.parsePigeonSource(options.getSource())));

            result.success(
                PigeonParser.toPigeonQuerySnapshot(
                    querySnapshot,
                    PigeonParser.parsePigeonServerTimestampBehavior(
                        options.getServerTimestampBehavior())));
          } catch (Exception e) {
            ExceptionConverter.sendErrorToFlutter(result, e);
          }
        });
  }

  @Override
  public void clearPersistence(
      @NonNull GeneratedAndroidFirebaseFirestore.FirestorePigeonFirebaseApp app,
      @NonNull GeneratedAndroidFirebaseFirestore.Result<Void> result) {
    cachedThreadPool.execute(
        () -> {
          try {
            FirebaseFirestore firestore = getFirestoreFromPigeon(app);
            Tasks.await(firestore.clearPersistence());
            result.success(null);
          } catch (Exception e) {
            ExceptionConverter.sendErrorToFlutter(result, e);
          }
        });
  }

  @Override
  public void disableNetwork(
      @NonNull GeneratedAndroidFirebaseFirestore.FirestorePigeonFirebaseApp app,
      @NonNull GeneratedAndroidFirebaseFirestore.Result<Void> result) {
    cachedThreadPool.execute(
        () -> {
          try {
            FirebaseFirestore firestore = getFirestoreFromPigeon(app);
            Tasks.await(firestore.disableNetwork());
            result.success(null);
          } catch (Exception e) {
            ExceptionConverter.sendErrorToFlutter(result, e);
          }
        });
  }

  @Override
  public void enableNetwork(
      @NonNull GeneratedAndroidFirebaseFirestore.FirestorePigeonFirebaseApp app,
      @NonNull GeneratedAndroidFirebaseFirestore.Result<Void> result) {
    cachedThreadPool.execute(
        () -> {
          try {
            FirebaseFirestore firestore = getFirestoreFromPigeon(app);
            Tasks.await(firestore.enableNetwork());
            result.success(null);
          } catch (Exception e) {
            ExceptionConverter.sendErrorToFlutter(result, e);
          }
        });
  }

  @Override
  public void terminate(
      @NonNull GeneratedAndroidFirebaseFirestore.FirestorePigeonFirebaseApp app,
      @NonNull GeneratedAndroidFirebaseFirestore.Result<Void> result) {
    cachedThreadPool.execute(
        () -> {
          try {
            FirebaseFirestore firestore = getFirestoreFromPigeon(app);
            Tasks.await(firestore.terminate());
            destroyCachedFirebaseFirestoreInstanceForKey(firestore);
            result.success(null);
          } catch (Exception e) {
            ExceptionConverter.sendErrorToFlutter(result, e);
          }
        });
  }

  @Override
  public void waitForPendingWrites(
      @NonNull GeneratedAndroidFirebaseFirestore.FirestorePigeonFirebaseApp app,
      @NonNull GeneratedAndroidFirebaseFirestore.Result<Void> result) {
    cachedThreadPool.execute(
        () -> {
          try {
            FirebaseFirestore firestore = getFirestoreFromPigeon(app);
            Tasks.await(firestore.waitForPendingWrites());
            result.success(null);
          } catch (Exception e) {
            ExceptionConverter.sendErrorToFlutter(result, e);
          }
        });
  }

  @Override
  public void setIndexConfiguration(
      @NonNull GeneratedAndroidFirebaseFirestore.FirestorePigeonFirebaseApp app,
      @NonNull String indexConfiguration,
      @NonNull GeneratedAndroidFirebaseFirestore.Result<Void> result) {
    cachedThreadPool.execute(
        () -> {
          try {
            FirebaseFirestore firestore = getFirestoreFromPigeon(app);
            Tasks.await(firestore.setIndexConfiguration(indexConfiguration));

            result.success(null);
          } catch (Exception e) {
            ExceptionConverter.sendErrorToFlutter(result, e);
          }
        });
  }

  @Override
  public void setLoggingEnabled(
      @NonNull Boolean loggingEnabled,
      @NonNull GeneratedAndroidFirebaseFirestore.Result<Void> result) {
    cachedThreadPool.execute(
        () -> {
          try {
            FirebaseFirestore.setLoggingEnabled(loggingEnabled);

            result.success(null);
          } catch (Exception e) {
            ExceptionConverter.sendErrorToFlutter(result, e);
          }
        });
  }

  @Override
  public void snapshotsInSyncSetup(
      @NonNull GeneratedAndroidFirebaseFirestore.FirestorePigeonFirebaseApp app,
      @NonNull GeneratedAndroidFirebaseFirestore.Result<String> result) {
    FirebaseFirestore firestore = getFirestoreFromPigeon(app);

    result.success(
        registerEventChannel(
            METHOD_CHANNEL_NAME + "/snapshotsInSync", new SnapshotsInSyncStreamHandler(firestore)));
  }

  @Override
  public void transactionCreate(
      @NonNull GeneratedAndroidFirebaseFirestore.FirestorePigeonFirebaseApp app,
      @NonNull Long timeout,
      @NonNull Long maxAttempts,
      @NonNull GeneratedAndroidFirebaseFirestore.Result<String> result) {
    FirebaseFirestore firestore = getFirestoreFromPigeon(app);

    final String transactionId = UUID.randomUUID().toString().toLowerCase(Locale.US);
    final TransactionStreamHandler handler =
        new TransactionStreamHandler(
            transaction -> transactions.put(transactionId, transaction),
            firestore,
            transactionId,
            timeout,
            maxAttempts);

    registerEventChannel(METHOD_CHANNEL_NAME + "/transaction", transactionId, handler);
    transactionHandlers.put(transactionId, handler);
    result.success(transactionId);
  }

  @Override
  public void transactionStoreResult(
      @NonNull String transactionId,
      @NonNull GeneratedAndroidFirebaseFirestore.PigeonTransactionResult resultType,
      @Nullable List<GeneratedAndroidFirebaseFirestore.PigeonTransactionCommand> commands,
      @NonNull GeneratedAndroidFirebaseFirestore.Result<Void> result) {
    Objects.requireNonNull(transactionHandlers.get(transactionId))
        .receiveTransactionResponse(resultType, commands);
    result.success(null);
  }

  @Override
  public void transactionGet(
      @NonNull GeneratedAndroidFirebaseFirestore.FirestorePigeonFirebaseApp app,
      @NonNull String transactionId,
      @NonNull String path,
      @NonNull
          GeneratedAndroidFirebaseFirestore.Result<
                  GeneratedAndroidFirebaseFirestore.PigeonDocumentSnapshot>
              result) {
    cachedThreadPool.execute(
        () -> {
          try {
            DocumentReference documentReference = getFirestoreFromPigeon(app).document(path);

            Transaction transaction = transactions.get(transactionId);

            if (transaction == null) {
              result.error(
                  new Exception(
                      "Transaction.getDocument(): No transaction handler exists for ID: "
                          + transactionId));
              return;
            }

            result.success(
                PigeonParser.toPigeonDocumentSnapshot(
                    transaction.get(documentReference),
                    DocumentSnapshot.ServerTimestampBehavior.NONE));
          } catch (Exception e) {
            ExceptionConverter.sendErrorToFlutter(result, e);
          }
        });
  }

  @Override
  public void documentReferenceSet(
      @NonNull GeneratedAndroidFirebaseFirestore.FirestorePigeonFirebaseApp app,
      @NonNull GeneratedAndroidFirebaseFirestore.DocumentReferenceRequest request,
      @NonNull GeneratedAndroidFirebaseFirestore.Result<Void> result) {
    cachedThreadPool.execute(
        () -> {
          try {
            DocumentReference documentReference =
                getFirestoreFromPigeon(app).document(request.getPath());

            Map<Object, Object> data = Objects.requireNonNull(request.getData());

            Task<Void> setTask;

            assert request.getOption() != null;
            if (request.getOption().getMerge() != null && request.getOption().getMerge()) {
              setTask = documentReference.set(data, SetOptions.merge());
            } else if (request.getOption().getMergeFields() != null) {
              List<List<String>> fieldList =
                  Objects.requireNonNull(request.getOption().getMergeFields());
              List<FieldPath> fieldPathList = PigeonParser.parseFieldPath(fieldList);
              setTask = documentReference.set(data, SetOptions.mergeFieldPaths(fieldPathList));
            } else {
              setTask = documentReference.set(data);
            }

            result.success(Tasks.await(setTask));
          } catch (Exception e) {
            ExceptionConverter.sendErrorToFlutter(result, e);
          }
        });
  }

  @Override
  public void documentReferenceUpdate(
      @NonNull GeneratedAndroidFirebaseFirestore.FirestorePigeonFirebaseApp app,
      @NonNull GeneratedAndroidFirebaseFirestore.DocumentReferenceRequest request,
      @NonNull GeneratedAndroidFirebaseFirestore.Result<Void> result) {
    cachedThreadPool.execute(
        () -> {
          try {
            DocumentReference documentReference =
                getFirestoreFromPigeon(app).document(request.getPath());
            Map<Object, Object> dataWithString = Objects.requireNonNull(request.getData());

            Map<FieldPath, Object> data = new HashMap<>();
            for (Object key : dataWithString.keySet()) {
              if (key instanceof String) {
                data.put(FieldPath.of((String) key), dataWithString.get(key));
              } else if (key instanceof FieldPath) {
                data.put((FieldPath) key, dataWithString.get(key));
              } else {
                throw new IllegalArgumentException(
                    "Invalid key type in update data. Supported types are String and FieldPath.");
              }
            }

            // Due to the signature of the function, I extract the first element of the map and
            // pass the rest of the map as an array of alternating keys and values.
            FieldPath firstFieldPath = data.keySet().iterator().next();
            Object firstObject = data.get(firstFieldPath);

            ArrayList<Object> flattenData = new ArrayList<>();
            for (FieldPath fieldPath : data.keySet()) {
              if (fieldPath.equals(firstFieldPath)) {
                continue;
              }
              flattenData.add(fieldPath);
              flattenData.add(data.get(fieldPath));
            }
            result.success(
                Tasks.await(
                    documentReference.update(firstFieldPath, firstObject, flattenData.toArray())));
          } catch (Exception e) {
            ExceptionConverter.sendErrorToFlutter(result, e);
          }
        });
  }

  @Override
  public void documentReferenceGet(
      @NonNull GeneratedAndroidFirebaseFirestore.FirestorePigeonFirebaseApp app,
      @NonNull GeneratedAndroidFirebaseFirestore.DocumentReferenceRequest request,
      @NonNull
          GeneratedAndroidFirebaseFirestore.Result<
                  GeneratedAndroidFirebaseFirestore.PigeonDocumentSnapshot>
              result) {
    cachedThreadPool.execute(
        () -> {
          try {
            assert request.getSource() != null;
            Source source = PigeonParser.parsePigeonSource(request.getSource());
            DocumentReference documentReference =
                getFirestoreFromPigeon(app).document(request.getPath());

            final DocumentSnapshot documentSnapshot = Tasks.await(documentReference.get(source));

            assert request.getServerTimestampBehavior() != null;
            result.success(
                PigeonParser.toPigeonDocumentSnapshot(
                    documentSnapshot,
                    PigeonParser.parsePigeonServerTimestampBehavior(
                        request.getServerTimestampBehavior())));
          } catch (Exception e) {
            ExceptionConverter.sendErrorToFlutter(result, e);
          }
        });
  }

  @Override
  public void documentReferenceDelete(
      @NonNull GeneratedAndroidFirebaseFirestore.FirestorePigeonFirebaseApp app,
      @NonNull GeneratedAndroidFirebaseFirestore.DocumentReferenceRequest request,
      @NonNull GeneratedAndroidFirebaseFirestore.Result<Void> result) {
    cachedThreadPool.execute(
        () -> {
          try {
            DocumentReference documentReference =
                getFirestoreFromPigeon(app).document(request.getPath());

            result.success(Tasks.await(documentReference.delete()));
          } catch (Exception e) {
            ExceptionConverter.sendErrorToFlutter(result, e);
          }
        });
  }

  @Override
  public void queryGet(
      @NonNull GeneratedAndroidFirebaseFirestore.FirestorePigeonFirebaseApp app,
      @NonNull String path,
      @NonNull Boolean isCollectionGroup,
      @NonNull GeneratedAndroidFirebaseFirestore.PigeonQueryParameters parameters,
      @NonNull GeneratedAndroidFirebaseFirestore.PigeonGetOptions options,
      @NonNull
          GeneratedAndroidFirebaseFirestore.Result<
                  GeneratedAndroidFirebaseFirestore.PigeonQuerySnapshot>
              result) {
    cachedThreadPool.execute(
        () -> {
          try {
            Source source = PigeonParser.parsePigeonSource(options.getSource());
            Query query =
                PigeonParser.parseQuery(
                    getFirestoreFromPigeon(app), path, isCollectionGroup, parameters);

            if (query == null) {
              result.error(
                  new GeneratedAndroidFirebaseFirestore.FlutterError(
                      "invalid_query",
                      "An error occurred while parsing query arguments, see native logs for more information. Please report this issue.",
                      null));
              return;
            }
            final QuerySnapshot querySnapshot = Tasks.await(query.get(source));

            result.success(
                PigeonParser.toPigeonQuerySnapshot(
                    querySnapshot,
                    PigeonParser.parsePigeonServerTimestampBehavior(
                        options.getServerTimestampBehavior())));
          } catch (Exception e) {
            ExceptionConverter.sendErrorToFlutter(result, e);
          }
        });
  }

  @Override
  public void aggregateQuery(
      @NonNull GeneratedAndroidFirebaseFirestore.FirestorePigeonFirebaseApp app,
      @NonNull String path,
      @NonNull GeneratedAndroidFirebaseFirestore.PigeonQueryParameters parameters,
      @NonNull GeneratedAndroidFirebaseFirestore.AggregateSource source,
<<<<<<< HEAD
      @NonNull List<GeneratedAndroidFirebaseFirestore.AggregateQuery> queries,
      @NonNull
          GeneratedAndroidFirebaseFirestore.Result<
                  List<GeneratedAndroidFirebaseFirestore.AggregateQueryResponse>>
              result) {
    Query query = PigeonParser.parseQuery(getFirestoreFromPigeon(app), path, false, parameters);

    AggregateQuery aggregateQuery;
    ArrayList<AggregateField> aggregateFields = new ArrayList<>();

    for (GeneratedAndroidFirebaseFirestore.AggregateQuery queryRequest : queries) {
      switch (queryRequest.getType()) {
        case COUNT:
          aggregateFields.add(count());
          break;
        case SUM:
          assert queryRequest.getField() != null;
          aggregateFields.add(sum(queryRequest.getField()));
          break;
        case AVERAGE:
          assert queryRequest.getField() != null;
          aggregateFields.add(average(queryRequest.getField()));
          break;
      }
    }

    assert query != null;
    aggregateQuery =
        query.aggregate(
            aggregateFields.get(0),
            aggregateFields.subList(1, aggregateFields.size()).toArray(new AggregateField[0]));

    cachedThreadPool.execute(
        () -> {
          try {
=======
      @NonNull Boolean isCollectionGroup,
      @NonNull GeneratedAndroidFirebaseFirestore.Result<Double> result) {
    cachedThreadPool.execute(
        () -> {
          try {
            Query query =
                PigeonParser.parseQuery(
                    getFirestoreFromPigeon(app), path, isCollectionGroup, parameters);
            AggregateQuery aggregateQuery = query.count();
>>>>>>> eb9c7874
            AggregateQuerySnapshot aggregateQuerySnapshot =
                Tasks.await(aggregateQuery.get(PigeonParser.parseAggregateSource(source)));

            ArrayList<GeneratedAndroidFirebaseFirestore.AggregateQueryResponse> aggregateResponse =
                new ArrayList<>();
            for (GeneratedAndroidFirebaseFirestore.AggregateQuery queryRequest : queries) {
              switch (queryRequest.getType()) {
                case COUNT:
                  GeneratedAndroidFirebaseFirestore.AggregateQueryResponse.Builder builder =
                      new GeneratedAndroidFirebaseFirestore.AggregateQueryResponse.Builder();
                  builder.setType(GeneratedAndroidFirebaseFirestore.AggregateType.COUNT);
                  builder.setValue((double) aggregateQuerySnapshot.getCount());

                  aggregateResponse.add(builder.build());
                  break;
                case SUM:
                  assert queryRequest.getField() != null;
                  GeneratedAndroidFirebaseFirestore.AggregateQueryResponse.Builder builderSum =
                      new GeneratedAndroidFirebaseFirestore.AggregateQueryResponse.Builder();
                  builderSum.setType(GeneratedAndroidFirebaseFirestore.AggregateType.SUM);
                  builderSum.setValue(
                      ((Number)
                              Objects.requireNonNull(
                                  aggregateQuerySnapshot.get(sum(queryRequest.getField()))))
                          .doubleValue());
                  builderSum.setField(queryRequest.getField());

                  aggregateResponse.add(builderSum.build());
                  break;
                case AVERAGE:
                  assert queryRequest.getField() != null;
                  GeneratedAndroidFirebaseFirestore.AggregateQueryResponse.Builder builderAverage =
                      new GeneratedAndroidFirebaseFirestore.AggregateQueryResponse.Builder();
                  builderAverage.setType(GeneratedAndroidFirebaseFirestore.AggregateType.AVERAGE);
                  builderAverage.setValue(
                      Objects.requireNonNull(
                          aggregateQuerySnapshot.get(average(queryRequest.getField()))));
                  builderAverage.setField(queryRequest.getField());

                  aggregateResponse.add(builderAverage.build());
                  break;
              }
            }

            result.success(aggregateResponse);
          } catch (Exception e) {
            ExceptionConverter.sendErrorToFlutter(result, e);
          }
        });
  }

  @Override
  public void writeBatchCommit(
      @NonNull GeneratedAndroidFirebaseFirestore.FirestorePigeonFirebaseApp app,
      @NonNull List<GeneratedAndroidFirebaseFirestore.PigeonTransactionCommand> writes,
      @NonNull GeneratedAndroidFirebaseFirestore.Result<Void> result) {
    cachedThreadPool.execute(
        () -> {
          try {
            FirebaseFirestore firestore = getFirestoreFromPigeon(app);
            WriteBatch batch = firestore.batch();

            for (GeneratedAndroidFirebaseFirestore.PigeonTransactionCommand write : writes) {
              GeneratedAndroidFirebaseFirestore.PigeonTransactionType type =
                  Objects.requireNonNull(write.getType());
              String path = Objects.requireNonNull(write.getPath());
              Map<String, Object> data = write.getData();

              DocumentReference documentReference = firestore.document(path);

              switch (type) {
                case DELETE_TYPE:
                  batch = batch.delete(documentReference);
                  break;
                case UPDATE:
                  batch = batch.update(documentReference, Objects.requireNonNull(data));
                  break;
                case SET:
                  GeneratedAndroidFirebaseFirestore.PigeonDocumentOption options =
                      Objects.requireNonNull(write.getOption());

                  if (options.getMerge() != null && options.getMerge()) {
                    batch =
                        batch.set(
                            documentReference, Objects.requireNonNull(data), SetOptions.merge());
                  } else if (options.getMergeFields() != null) {
                    List<FieldPath> fieldPathList =
                        PigeonParser.parseFieldPath(
                            Objects.requireNonNull(options.getMergeFields()));
                    batch =
                        batch.set(
                            documentReference,
                            Objects.requireNonNull(data),
                            SetOptions.mergeFieldPaths(fieldPathList));
                  } else {
                    batch = batch.set(documentReference, Objects.requireNonNull(data));
                  }
                  break;
              }
            }

            Tasks.await(batch.commit());
            result.success(null);
          } catch (Exception e) {
            ExceptionConverter.sendErrorToFlutter(result, e);
          }
        });
  }

  @Override
  public void querySnapshot(
      @NonNull GeneratedAndroidFirebaseFirestore.FirestorePigeonFirebaseApp app,
      @NonNull String path,
      @NonNull Boolean isCollectionGroup,
      @NonNull GeneratedAndroidFirebaseFirestore.PigeonQueryParameters parameters,
      @NonNull GeneratedAndroidFirebaseFirestore.PigeonGetOptions options,
      @NonNull Boolean includeMetadataChanges,
      @NonNull GeneratedAndroidFirebaseFirestore.Result<String> result) {
    Query query =
        PigeonParser.parseQuery(getFirestoreFromPigeon(app), path, isCollectionGroup, parameters);

    if (query == null) {
      result.error(
          new GeneratedAndroidFirebaseFirestore.FlutterError(
              "invalid_query",
              "An error occurred while parsing query arguments, see native logs for more information. Please report this issue.",
              null));
      return;
    }

    result.success(
        registerEventChannel(
            METHOD_CHANNEL_NAME + "/query",
            new QuerySnapshotsStreamHandler(
                query,
                includeMetadataChanges,
                PigeonParser.parsePigeonServerTimestampBehavior(
                    options.getServerTimestampBehavior()))));
  }

  @Override
  public void documentReferenceSnapshot(
      @NonNull GeneratedAndroidFirebaseFirestore.FirestorePigeonFirebaseApp app,
      @NonNull GeneratedAndroidFirebaseFirestore.DocumentReferenceRequest parameters,
      @NonNull Boolean includeMetadataChanges,
      @NonNull GeneratedAndroidFirebaseFirestore.Result<String> result) {
    FirebaseFirestore firestore = getFirestoreFromPigeon(app);
    DocumentReference documentReference =
        getFirestoreFromPigeon(app).document(parameters.getPath());

    result.success(
        registerEventChannel(
            METHOD_CHANNEL_NAME + "/document",
            new DocumentSnapshotsStreamHandler(
                firestore,
                documentReference,
                includeMetadataChanges,
                PigeonParser.parsePigeonServerTimestampBehavior(
                    parameters.getServerTimestampBehavior()))));
  }
}<|MERGE_RESOLUTION|>--- conflicted
+++ resolved
@@ -739,13 +739,14 @@
       @NonNull String path,
       @NonNull GeneratedAndroidFirebaseFirestore.PigeonQueryParameters parameters,
       @NonNull GeneratedAndroidFirebaseFirestore.AggregateSource source,
-<<<<<<< HEAD
       @NonNull List<GeneratedAndroidFirebaseFirestore.AggregateQuery> queries,
+      @NonNull Boolean isCollectionGroup,
       @NonNull
           GeneratedAndroidFirebaseFirestore.Result<
                   List<GeneratedAndroidFirebaseFirestore.AggregateQueryResponse>>
               result) {
-    Query query = PigeonParser.parseQuery(getFirestoreFromPigeon(app), path, false, parameters);
+    Query query =
+        PigeonParser.parseQuery(getFirestoreFromPigeon(app), path, isCollectionGroup, parameters);
 
     AggregateQuery aggregateQuery;
     ArrayList<AggregateField> aggregateFields = new ArrayList<>();
@@ -775,17 +776,6 @@
     cachedThreadPool.execute(
         () -> {
           try {
-=======
-      @NonNull Boolean isCollectionGroup,
-      @NonNull GeneratedAndroidFirebaseFirestore.Result<Double> result) {
-    cachedThreadPool.execute(
-        () -> {
-          try {
-            Query query =
-                PigeonParser.parseQuery(
-                    getFirestoreFromPigeon(app), path, isCollectionGroup, parameters);
-            AggregateQuery aggregateQuery = query.count();
->>>>>>> eb9c7874
             AggregateQuerySnapshot aggregateQuerySnapshot =
                 Tasks.await(aggregateQuery.get(PigeonParser.parseAggregateSource(source)));
 
