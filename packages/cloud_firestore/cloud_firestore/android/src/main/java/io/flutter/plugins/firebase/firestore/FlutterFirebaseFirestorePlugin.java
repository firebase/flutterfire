--- conflicted
+++ resolved
@@ -53,18 +53,12 @@
 import java.util.concurrent.atomic.AtomicReference;
 
 public class FlutterFirebaseFirestorePlugin
-<<<<<<< HEAD
     implements FlutterFirebasePlugin,
         FlutterPlugin,
         ActivityAware,
         GeneratedAndroidFirebaseFirestore.FirebaseFirestoreHostApi {
   protected static final HashMap<String, FirebaseFirestore> firestoreInstanceCache =
       new HashMap<>();
-=======
-    implements FlutterFirebasePlugin, MethodCallHandler, FlutterPlugin, ActivityAware {
-  protected static final HashMap<FirebaseFirestore, FlutterFirebaseFirestoreExtension>
-      firestoreInstanceCache = new HashMap<>();
->>>>>>> aa801348
 
   public static final String DEFAULT_ERROR_CODE = "firebase_firestore";
 
@@ -203,13 +197,12 @@
         () -> {
           try {
             // Context is ignored by API so we don't send it over even though annotated non-null.
-
-            for (FirebaseApp app : FirebaseApp.getApps(null)) {
-              FirebaseFirestore firestore = FirebaseFirestore.getInstance(app);
+            for (Map.Entry<FirebaseFirestore, FlutterFirebaseFirestoreExtension> entry :
+                firestoreInstanceCache.entrySet()) {
+              FirebaseFirestore firestore = entry.getKey();
               Tasks.await(firestore.terminate());
               FlutterFirebaseFirestorePlugin.destroyCachedFirebaseFirestoreInstanceForKey(
-                  app.getName());
-            }
+                  firestore);
 
             removeEventListeners();
 
@@ -413,6 +406,7 @@
           try {
             FirebaseFirestore firestore = getFirestoreFromPigeon(app);
             Tasks.await(firestore.terminate());
+            destroyCachedFirebaseFirestoreInstanceForKey
             result.success(null);
           } catch (Exception e) {
             result.error(e);
@@ -645,15 +639,8 @@
     cachedThreadPool.execute(
         () -> {
           try {
-<<<<<<< HEAD
             DocumentReference documentReference =
                 getFirestoreFromPigeon(app).document(request.getPath());
-=======
-            FirebaseFirestore firestore =
-                (FirebaseFirestore) Objects.requireNonNull(arguments.get("firestore"));
-            Tasks.await(firestore.terminate());
-            destroyCachedFirebaseFirestoreInstanceForKey(firestore);
->>>>>>> aa801348
 
             result.success(Tasks.await(documentReference.delete()));
           } catch (Exception e) {
@@ -741,7 +728,6 @@
 
               DocumentReference documentReference = firestore.document(path);
 
-<<<<<<< HEAD
               switch (type) {
                 case DELETE:
                   batch = batch.delete(documentReference);
@@ -771,18 +757,6 @@
                   }
                   break;
               }
-=======
-    cachedThreadPool.execute(
-        () -> {
-          try {
-            // Context is ignored by API so we don't send it over even though annotated non-null.
-            for (Map.Entry<FirebaseFirestore, FlutterFirebaseFirestoreExtension> entry :
-                firestoreInstanceCache.entrySet()) {
-              FirebaseFirestore firestore = entry.getKey();
-              Tasks.await(firestore.terminate());
-              FlutterFirebaseFirestorePlugin.destroyCachedFirebaseFirestoreInstanceForKey(
-                  firestore);
->>>>>>> aa801348
             }
 
             Tasks.await(batch.commit());
@@ -792,6 +766,8 @@
           }
         });
   }
+
+  
 
   @Override
   public void querySnapshot(
