// Copyright 2017, the Chromium project authors.  Please see the AUTHORS file
// for details. All rights reserved. Use of this source code is governed by a
// BSD-style license that can be found in the LICENSE file.

part of cloud_firestore;

<<<<<<< HEAD
/// The TransactionHandler may be executed multiple times, it should be able
=======
/// The [TransactionHandler] may be executed multiple times; it should be able
>>>>>>> 1b450826
/// to handle multiple executions.
typedef Future<dynamic> TransactionHandler(Transaction transaction);

class Transaction {
  final Firestore _firestore;

  Transaction._(this._delegate, this._firestore) {
    platform.TransactionPlatform.verifyExtends(_delegate);
  }

  platform.TransactionPlatform _delegate;

  // ignore: unused_element
  Future<void> _finish() => _delegate.finish();

  /// Reads the document referenced by the provided DocumentReference.
  Future<DocumentSnapshot> get(DocumentReference documentReference) async {
    final result = await _delegate.get(documentReference._delegate);
    if (result != null) {
      return DocumentSnapshot._(result, _firestore);
    } else {
      return null;
    }
  }

  /// Deletes the document referred to by the provided [documentReference].
  ///
  /// Awaiting the returned [Future] is optional and will be done automatically
  /// when the transaction handler completes.
  Future<void> delete(DocumentReference documentReference) {
    return _delegate.delete(documentReference._delegate);
  }

  /// Updates fields in the document referred to by [documentReference].
  /// The update will fail if applied to a document that does not exist.
  ///
  /// Awaiting the returned [Future] is optional and will be done automatically
  /// when the transaction handler completes.
  Future<void> update(
      DocumentReference documentReference, Map<String, dynamic> data) async {
    return _delegate.update(documentReference._delegate,
        _CodecUtility.replaceValueWithDelegatesInMap(data));
  }

  /// Writes to the document referred to by the provided [DocumentReference].
  /// If the document does not exist yet, it will be created. If you pass
  /// SetOptions, the provided data can be merged into the existing document.
  ///
  /// Awaiting the returned [Future] is optional and will be done automatically
  /// when the transaction handler completes.
  Future<void> set(
      DocumentReference documentReference, Map<String, dynamic> data) {
    return _delegate.set(documentReference._delegate,
        _CodecUtility.replaceValueWithDelegatesInMap(data));
  }
}<|MERGE_RESOLUTION|>--- conflicted
+++ resolved
@@ -4,11 +4,7 @@
 
 part of cloud_firestore;
 
-<<<<<<< HEAD
-/// The TransactionHandler may be executed multiple times, it should be able
-=======
 /// The [TransactionHandler] may be executed multiple times; it should be able
->>>>>>> 1b450826
 /// to handle multiple executions.
 typedef Future<dynamic> TransactionHandler(Transaction transaction);
 
