--- conflicted
+++ resolved
@@ -150,22 +150,15 @@
   Stream<DocumentSnapshot<Map<String, dynamic>>> snapshots({
     bool includeMetadataChanges = false,
   }) {
-<<<<<<< HEAD
     return getCachedConnection(
       SnapshotParameter(this, includeMetadataChanges),
       () => _delegate
           .snapshots(includeMetadataChanges: includeMetadataChanges)
-          .map((delegateSnapshot) =>
-              _JsonDocumentSnapshot(firestore, delegateSnapshot)),
-    );
-=======
-    return _delegate
-        .snapshots(includeMetadataChanges: includeMetadataChanges)
-        .map(
-          (delegateSnapshot) =>
-              _JsonDocumentSnapshot(firestore, delegateSnapshot),
-        );
->>>>>>> 98ae25d0
+          .map(
+            (delegateSnapshot) =>
+                _JsonDocumentSnapshot(firestore, delegateSnapshot),
+          ),
+    );
   }
 
   @override
