--- conflicted
+++ resolved
@@ -40,12 +40,6 @@
     return newInstance;
   }
 
-<<<<<<< HEAD
-  LoadBundleTask loadBundle(Uint8List bundle){
-    return LoadBundleTask._(_delegate.loadBundle(bundle));
-  }
-
-=======
   // Cached and lazily loaded instance of [FirestorePlatform] to avoid
   // creating a [MethodChannelFirestore] when not needed or creating an
   // instance with the default app before a user specifies an app.
@@ -59,7 +53,6 @@
   /// The [FirebaseApp] for this current [FirebaseFirestore] instance.
   FirebaseApp app;
 
->>>>>>> 4594db94
   /// Gets a [CollectionReference] for the specified Firestore path.
   CollectionReference<Map<String, dynamic>> collection(String collectionPath) {
     assert(
