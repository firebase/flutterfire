--- conflicted
+++ resolved
@@ -66,17 +66,6 @@
     bool isNull,
   }) =>
       Query._(
-<<<<<<< HEAD
-          _delegate.where(field,
-              isEqualTo: isEqualTo,
-              isLessThan: isLessThan,
-              isLessThanOrEqualTo: isLessThanOrEqualTo,
-              isGreaterThan: isGreaterThan,
-              isGreaterThanOrEqualTo: isGreaterThanOrEqualTo,
-              arrayContainsAny: arrayContainsAny,
-              arrayContains: arrayContains,
-              whereIn: whereIn,
-=======
           _delegate.where(_CodecUtility.valueEncode(field),
               isEqualTo: _CodecUtility.valueEncode(isEqualTo),
               isLessThan: _CodecUtility.valueEncode(isLessThan),
@@ -88,7 +77,6 @@
               arrayContainsAny: _CodecUtility.valueEncode(arrayContainsAny),
               arrayContains: _CodecUtility.valueEncode(arrayContains),
               whereIn: _CodecUtility.valueEncode(whereIn),
->>>>>>> b783ad2c
               isNull: isNull),
           firestore);
 
