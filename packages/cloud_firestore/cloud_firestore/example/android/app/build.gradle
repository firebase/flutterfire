--- conflicted
+++ resolved
@@ -55,18 +55,8 @@
 }
 
 dependencies {
-<<<<<<< HEAD
-    testImplementation 'junit:junit:4.12'
-    androidTestImplementation 'androidx.test:runner:1.2.0'
-    androidTestImplementation 'androidx.test:rules:1.2.0'
-    androidTestImplementation 'androidx.test.espresso:espresso-core:3.2.0'
-}
-=======
     testImplementation 'junit:junit:4.13.2'
     androidTestImplementation 'androidx.test:runner:1.4.0'
     androidTestImplementation 'androidx.test:rules:1.4.0'
     androidTestImplementation 'androidx.test.espresso:espresso-core:3.4.0'
-}
-
-apply plugin: 'com.google.gms.google-services'
->>>>>>> 9aeaaabd
+}