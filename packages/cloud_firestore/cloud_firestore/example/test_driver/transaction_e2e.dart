--- conflicted
+++ resolved
@@ -119,18 +119,12 @@
 
     test('should abort if timeout is exceeded', () async {
       await expectLater(
-<<<<<<< HEAD
         () {
           return firestore.runTransaction(
             (transaction) => Future.delayed(const Duration(seconds: 2)),
             timeout: const Duration(seconds: 1),
           );
         },
-=======
-        firestore.runTransaction((Transaction transaction) async {
-          await Future.delayed(const Duration(seconds: 2));
-        }, timeout: const Duration(seconds: 1)),
->>>>>>> 1d065c2e
         throwsA(
           isA<FirebaseException>()
               .having((e) => e.code, 'code', 'deadline-exceeded'),
@@ -232,11 +226,7 @@
           DocumentSnapshot<Map<String, dynamic>> documentSnapshot =
               await transaction.get(documentReference);
           transaction.update(documentReference, {
-<<<<<<< HEAD
             'bar': (documentSnapshot.data()['bar'] as num) + 1,
-=======
-            'bar': documentSnapshot.data()!['bar'] + 1,
->>>>>>> 1d065c2e
           });
         });
 
@@ -259,11 +249,7 @@
           DocumentSnapshot<Map<String, dynamic>> documentSnapshot =
               await transaction.get(documentReference);
           transaction.set(documentReference, {
-<<<<<<< HEAD
             'bar': (documentSnapshot.data()['bar'] as num) + 1,
-=======
-            'bar': documentSnapshot.data()!['bar'] + 1,
->>>>>>> 1d065c2e
           });
         });
 
@@ -289,11 +275,7 @@
           transaction.set(
               documentReference,
               {
-<<<<<<< HEAD
                 'bar': (documentSnapshot.data()['bar'] as num) + 1,
-=======
-                'bar': documentSnapshot.data()!['bar'] + 1,
->>>>>>> 1d065c2e
               },
               SetOptions(merge: true));
         });
@@ -317,11 +299,7 @@
           transaction.set(
               documentReference,
               {
-<<<<<<< HEAD
                 'bar': (documentSnapshot.data()['bar'] as num) + 1,
-=======
-                'bar': documentSnapshot.data()!['bar'] + 1,
->>>>>>> 1d065c2e
                 'baz': 'ben',
               },
               SetOptions(mergeFields: ['bar']));
@@ -351,11 +329,7 @@
             await transaction.get(documentReference);
 
         transaction.set(documentReference, {
-<<<<<<< HEAD
           'foo': (documentSnapshot.data()['foo'] as num) + 1,
-=======
-          'foo': documentSnapshot.data()!['foo'] + 1,
->>>>>>> 1d065c2e
         });
 
         transaction.update(documentReference, {'bar': 'baz'});
