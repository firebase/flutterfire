name: firestore_example
description: Demonstrates how to use the firestore plugin.

dependencies:
  flutter:
    sdk: flutter
  cloud_firestore:
    path: ../
<<<<<<< HEAD
  firebase_core: ^0.4.4
=======
  firebase_core: "^0.4.4"
>>>>>>> 0b13c92b

dev_dependencies:
  flutter_driver:
    sdk: flutter
  test: any
  e2e: ^0.2.4+1

flutter:
  uses-material-design: true<|MERGE_RESOLUTION|>--- conflicted
+++ resolved
@@ -6,11 +6,7 @@
     sdk: flutter
   cloud_firestore:
     path: ../
-<<<<<<< HEAD
-  firebase_core: ^0.4.4
-=======
   firebase_core: "^0.4.4"
->>>>>>> 0b13c92b
 
 dev_dependencies:
   flutter_driver:
