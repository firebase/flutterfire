--- conflicted
+++ resolved
@@ -5,13 +5,8 @@
   sdk: '>=3.2.0 <4.0.0'
 
 dependencies:
-<<<<<<< HEAD
-  cloud_firestore: ^5.6.8
-  firebase_core: ^3.13.1
-=======
   cloud_firestore: ^5.6.11
   firebase_core: ^3.15.1
->>>>>>> 931566ae
   flutter:
     sdk: flutter
   http: ^1.0.0
