// Copyright 2020, the Chromium project authors.  Please see the AUTHORS file
// for details. All rights reserved. Use of this source code is governed by a
// BSD-style license that can be found in the LICENSE file.

<<<<<<< HEAD
import 'package:cloud_firestore/cloud_firestore.dart';
=======
import 'package:cloud_firestore_example/firebase_config.dart';
>>>>>>> 9303f715
import 'package:cloud_firestore_example/movie.dart';
import 'package:firebase_core/firebase_core.dart';
import 'package:flutter/material.dart';

/// Requires that a Firestore emulator is running locally.
/// See https://firebase.flutter.dev/docs/firestore/usage#emulator-usage
bool USE_FIRESTORE_EMULATOR = false;

Future<void> main() async {
  WidgetsFlutterBinding.ensureInitialized();
<<<<<<< HEAD
  await Firebase.initializeApp(
    options: const FirebaseOptions(
      apiKey: 'AIzaSyAgUhHU8wSJgO5MVNy95tMT07NEjzMOfz0',
      authDomain: 'react-native-firebase-testing.firebaseapp.com',
      databaseURL: 'https://react-native-firebase-testing.firebaseio.com',
      projectId: 'react-native-firebase-testing',
      storageBucket: 'react-native-firebase-testing.appspot.com',
      messagingSenderId: '448618578101',
      appId: '1:448618578101:web:772d484dc9eb15e9ac3efc',
      measurementId: 'G-0N1G9FLDZE',
    ),
  );
=======
  await Firebase.initializeApp(options: DefaultFirebaseConfig.platformOptions);
>>>>>>> 9303f715

  if (USE_FIRESTORE_EMULATOR) {
    FirebaseFirestore.instance.useFirestoreEmulator('localhost', 8080);
  }
  runApp(FirestoreExampleApp());
}

/// A reference to the list of movies.
/// We are using `withConverter` to ensure that interactions with the collection
/// are type-safe.
final moviesRef = FirebaseFirestore.instance
    .collection('firestore-example-app')
    .withConverter<Movie>(
      fromFirestore: (snapshots, _) => Movie.fromJson(snapshots.data()!),
      toFirestore: (movie, _) => movie.toJson(),
    );

/// The different ways that we can filter/sort movies.
enum MovieQuery {
  year,
  likesAsc,
  likesDesc,
  score,
  sciFi,
  fantasy,
}

extension on Query<Movie> {
  /// Create a firebase query from a [MovieQuery]
  Query<Movie> queryBy(MovieQuery query) {
    switch (query) {
      case MovieQuery.fantasy:
        return where('genre', arrayContainsAny: ['Fantasy']);

      case MovieQuery.sciFi:
        return where('genre', arrayContainsAny: ['Sci-Fi']);

      case MovieQuery.likesAsc:
      case MovieQuery.likesDesc:
        return orderBy('likes', descending: query == MovieQuery.likesDesc);

      case MovieQuery.year:
        return orderBy('year', descending: true);

      case MovieQuery.score:
        return orderBy('score', descending: true);
    }
  }
}

/// The entry point of the application.
///
/// Returns a [MaterialApp].
class FirestoreExampleApp extends StatelessWidget {
  @override
  Widget build(BuildContext context) {
    return MaterialApp(
      title: 'Firestore Example App',
      theme: ThemeData.dark(),
      home: const Scaffold(
        body: Center(child: FilmList()),
      ),
    );
  }
}

/// Holds all example app films
class FilmList extends StatefulWidget {
  const FilmList({Key? key}) : super(key: key);

  @override
  _FilmListState createState() => _FilmListState();
}

class _FilmListState extends State<FilmList> {
  MovieQuery query = MovieQuery.year;

  @override
  Widget build(BuildContext context) {
    return Scaffold(
      appBar: AppBar(
        title: Column(
          mainAxisSize: MainAxisSize.min,
          crossAxisAlignment: CrossAxisAlignment.stretch,
          children: [
            const Text('Firestore Example: Movies'),

            // This is a example use for 'snapshots in sync'.
            // The view reflects the time of the last Firestore sync; which happens any time a field is updated.
            StreamBuilder(
              stream: FirebaseFirestore.instance.snapshotsInSync(),
              builder: (context, _) {
                return Text(
                  'Latest Snapshot: ${DateTime.now()}',
                  style: Theme.of(context).textTheme.caption,
                );
              },
            )
          ],
        ),
        actions: <Widget>[
          PopupMenuButton<MovieQuery>(
            onSelected: (value) => setState(() => query = value),
            icon: const Icon(Icons.sort),
            itemBuilder: (BuildContext context) {
              return [
                const PopupMenuItem(
                  value: MovieQuery.year,
                  child: Text('Sort by Year'),
                ),
                const PopupMenuItem(
                  value: MovieQuery.score,
                  child: Text('Sort by Score'),
                ),
                const PopupMenuItem(
                  value: MovieQuery.likesAsc,
                  child: Text('Sort by Likes ascending'),
                ),
                const PopupMenuItem(
                  value: MovieQuery.likesDesc,
                  child: Text('Sort by Likes descending'),
                ),
                const PopupMenuItem(
                  value: MovieQuery.fantasy,
                  child: Text('Filter genre Fantasy'),
                ),
                const PopupMenuItem(
                  value: MovieQuery.sciFi,
                  child: Text('Filter genre Sci-Fi'),
                ),
              ];
            },
          ),
          PopupMenuButton<String>(
            onSelected: (_) => _resetLikes(),
            itemBuilder: (BuildContext context) {
              return [
                const PopupMenuItem(
                  value: 'reset_likes',
                  child: Text('Reset like counts (WriteBatch)'),
                ),
              ];
            },
          ),
        ],
      ),
      body: StreamBuilder<QuerySnapshot<Movie>>(
        stream: moviesRef.queryBy(query).snapshots(),
        builder: (context, snapshot) {
          if (snapshot.hasError) {
            return Center(
              child: Text(snapshot.error.toString()),
            );
          }

          if (!snapshot.hasData) {
            return const Center(child: CircularProgressIndicator());
          }

          final data = snapshot.requireData;

          return ListView.builder(
            itemCount: data.size,
            itemBuilder: (context, index) {
              return _MovieItem(
                data.docs[index].data(),
                data.docs[index].reference,
              );
            },
          );
        },
      ),
    );
  }

  Future<void> _resetLikes() async {
    final movies = await moviesRef.get();
    WriteBatch batch = FirebaseFirestore.instance.batch();

    for (final movie in movies.docs) {
      batch.update(movie.reference, {'likes': 0});
    }
    await batch.commit();
  }
}

/// A single movie row.
class _MovieItem extends StatelessWidget {
  _MovieItem(this.movie, this.reference);

  final Movie movie;
  final DocumentReference<Movie> reference;

  /// Returns the movie poster.
  Widget get poster {
    return SizedBox(
      width: 100,
      child: Image.network(movie.poster),
    );
  }

  /// Returns movie details.
  Widget get details {
    return Padding(
      padding: const EdgeInsets.only(left: 8, right: 8),
      child: Column(
        crossAxisAlignment: CrossAxisAlignment.start,
        children: [
          title,
          metadata,
          genres,
          Likes(
            reference: reference,
            currentLikes: movie.likes,
          )
        ],
      ),
    );
  }

  /// Return the movie title.
  Widget get title {
    return Text(
      '${movie.title} (${movie.year})',
      style: const TextStyle(fontSize: 18, fontWeight: FontWeight.bold),
    );
  }

  /// Returns metadata about the movie.
  Widget get metadata {
    return Padding(
      padding: const EdgeInsets.only(top: 8),
      child: Column(
        crossAxisAlignment: CrossAxisAlignment.start,
        children: [
          Padding(
            padding: const EdgeInsets.only(right: 8),
            child: Text('Rated: ${movie.rated}'),
          ),
          Text('Runtime: ${movie.runtime}'),
        ],
      ),
    );
  }

  /// Returns a list of genre movie tags.
  List<Widget> get genreItems {
    return [
      for (final genre in movie.genre)
        Padding(
          padding: const EdgeInsets.only(right: 2),
          child: Chip(
            backgroundColor: Colors.lightBlue,
            label: Text(
              genre,
              style: const TextStyle(color: Colors.white),
            ),
          ),
        )
    ];
  }

  /// Returns all genres.
  Widget get genres {
    return Padding(
      padding: const EdgeInsets.only(top: 8),
      child: Wrap(
        children: genreItems,
      ),
    );
  }

  @override
  Widget build(BuildContext context) {
    return Padding(
      padding: const EdgeInsets.only(bottom: 4, top: 4),
      child: Row(
        crossAxisAlignment: CrossAxisAlignment.start,
        children: [
          poster,
          Flexible(child: details),
        ],
      ),
    );
  }
}

/// Displays and manages the movie 'like' count.
class Likes extends StatefulWidget {
  /// Constructs a new [Likes] instance with a given [DocumentReference] and
  /// current like count.
  Likes({
    Key? key,
    required this.reference,
    required this.currentLikes,
  }) : super(key: key);

  /// The reference relating to the counter.
  final DocumentReference<Movie> reference;

  /// The number of current likes (before manipulation).
  final int currentLikes;

  @override
  _LikesState createState() => _LikesState();
}

class _LikesState extends State<Likes> {
  /// A local cache of the current likes, used to immediately render the updated
  /// likes count after an update, even while the request isn't completed yet.
  late int _likes = widget.currentLikes;

  Future<void> _onLike() async {
    final currentLikes = _likes;

    // Increment the 'like' count straight away to show feedback to the user.
    setState(() {
      _likes = currentLikes + 1;
    });

    try {
      // Update the likes using a transaction.
      // We use a transaction because multiple users could update the likes count
      // simultaneously. As such, our likes count may be different from the likes
      // count on the server.
      int newLikes = await FirebaseFirestore.instance
          .runTransaction<int>((transaction) async {
        DocumentSnapshot<Movie> movie =
            await transaction.get<Movie>(widget.reference);

        if (!movie.exists) {
          throw Exception('Document does not exist!');
        }

        int updatedLikes = movie.data()!.likes + 1;
        transaction.update(widget.reference, {'likes': updatedLikes});
        return updatedLikes;
      });

      // Update with the real count once the transaction has completed.
      setState(() => _likes = newLikes);
    } catch (e, s) {
      print(s);
      print('Failed to update likes for document! $e');

      // If the transaction fails, revert back to the old count
      setState(() => _likes = currentLikes);
    }
  }

  @override
  void didUpdateWidget(Likes oldWidget) {
    super.didUpdateWidget(oldWidget);
    // The likes on the server changed, so we need to update our local cache to
    // keep things in sync. Otherwise if another user updates the likes,
    // we won't see the update.
    if (widget.currentLikes != oldWidget.currentLikes) {
      _likes = widget.currentLikes;
    }
  }

  @override
  Widget build(BuildContext context) {
    return Row(
      children: [
        IconButton(
          iconSize: 20,
          onPressed: _onLike,
          icon: const Icon(Icons.favorite),
        ),
        Text('$_likes likes'),
      ],
    );
  }
}<|MERGE_RESOLUTION|>--- conflicted
+++ resolved
@@ -2,14 +2,11 @@
 // for details. All rights reserved. Use of this source code is governed by a
 // BSD-style license that can be found in the LICENSE file.
 
-<<<<<<< HEAD
+import 'package:cloud_firestore_example/firebase_config.dart';
+import 'package:cloud_firestore_example/movie.dart';
+import 'package:flutter/material.dart';
+import 'package:firebase_core/firebase_core.dart';
 import 'package:cloud_firestore/cloud_firestore.dart';
-=======
-import 'package:cloud_firestore_example/firebase_config.dart';
->>>>>>> 9303f715
-import 'package:cloud_firestore_example/movie.dart';
-import 'package:firebase_core/firebase_core.dart';
-import 'package:flutter/material.dart';
 
 /// Requires that a Firestore emulator is running locally.
 /// See https://firebase.flutter.dev/docs/firestore/usage#emulator-usage
@@ -17,22 +14,7 @@
 
 Future<void> main() async {
   WidgetsFlutterBinding.ensureInitialized();
-<<<<<<< HEAD
-  await Firebase.initializeApp(
-    options: const FirebaseOptions(
-      apiKey: 'AIzaSyAgUhHU8wSJgO5MVNy95tMT07NEjzMOfz0',
-      authDomain: 'react-native-firebase-testing.firebaseapp.com',
-      databaseURL: 'https://react-native-firebase-testing.firebaseio.com',
-      projectId: 'react-native-firebase-testing',
-      storageBucket: 'react-native-firebase-testing.appspot.com',
-      messagingSenderId: '448618578101',
-      appId: '1:448618578101:web:772d484dc9eb15e9ac3efc',
-      measurementId: 'G-0N1G9FLDZE',
-    ),
-  );
-=======
   await Firebase.initializeApp(options: DefaultFirebaseConfig.platformOptions);
->>>>>>> 9303f715
 
   if (USE_FIRESTORE_EMULATOR) {
     FirebaseFirestore.instance.useFirestoreEmulator('localhost', 8080);
