require 'yaml'

pubspec = YAML.load_file(File.join('..', 'pubspec.yaml'))
library_version = pubspec['version'].gsub('+', '-')

if defined?($FirebaseSDKVersion)
  Pod::UI.puts "#{pubspec['name']}: Using user specified Firebase SDK version '#{$FirebaseSDKVersion}'"
  firebase_sdk_version = $FirebaseSDKVersion
else
  firebase_core_script = File.join(File.expand_path('..', File.expand_path('..', File.dirname(__FILE__))), 'firebase_core/ios/firebase_sdk_version.rb')
  if File.exist?(firebase_core_script)
    require firebase_core_script
    firebase_sdk_version = firebase_sdk_version!
    Pod::UI.puts "#{pubspec['name']}: Using Firebase SDK version '#{firebase_sdk_version}' defined in 'firebase_core'"
  end
end

Pod::Spec.new do |s|
  s.name             = pubspec['name']
  s.version          = library_version
  s.summary          = pubspec['description']
  s.description      = pubspec['description']
  s.homepage         = pubspec['homepage']
  s.license          = { :file => '../LICENSE' }
  s.authors          = 'The Chromium Authors'
  s.source           = { :path => '.' }

  s.source_files     = 'Classes/**/*.{h,m}'
  s.public_header_files = 'Classes/Public/*.h'
  s.private_header_files = 'Classes/Private/*.h'

  s.ios.deployment_target = '11.0'
  s.dependency 'Flutter'

  s.dependency 'firebase_core'
  s.dependency 'Firebase/Firestore', firebase_sdk_version
<<<<<<< HEAD
=======
  # required until firestore-ios-sdk-frameworks is updated, otherwise users of that distribution will have compile failures
  # see https://github.com/invertase/firestore-ios-sdk-frameworks/issues/59
  s.dependency 'nanopb', '>= 2.30908.0', '< 2.30910.0'
>>>>>>> 9627c56a

  s.static_framework = true
  s.pod_target_xcconfig = {
    'GCC_PREPROCESSOR_DEFINITIONS' => "LIBRARY_VERSION=\\@\\\"#{library_version}\\\" LIBRARY_NAME=\\@\\\"flutter-fire-fst\\\"",
    'DEFINES_MODULE' => 'YES'
  }
end<|MERGE_RESOLUTION|>--- conflicted
+++ resolved
@@ -34,12 +34,9 @@
 
   s.dependency 'firebase_core'
   s.dependency 'Firebase/Firestore', firebase_sdk_version
-<<<<<<< HEAD
-=======
   # required until firestore-ios-sdk-frameworks is updated, otherwise users of that distribution will have compile failures
   # see https://github.com/invertase/firestore-ios-sdk-frameworks/issues/59
   s.dependency 'nanopb', '>= 2.30908.0', '< 2.30910.0'
->>>>>>> 9627c56a
 
   s.static_framework = true
   s.pod_target_xcconfig = {
