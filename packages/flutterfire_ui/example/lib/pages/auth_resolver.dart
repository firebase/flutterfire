import 'package:firebase_auth/firebase_auth.dart';
import 'package:flutterfire_ui/auth.dart';
import 'package:flutter/material.dart';
import 'package:flutter_svg/flutter_svg.dart';

import '../config.dart';

class AuthResolver extends StatelessWidget {
  const AuthResolver({Key? key}) : super(key: key);

  @override
  Widget build(BuildContext context) {
    const providerConfigs = [
      EmailProviderConfiguration(),
      GoogleProviderConfiguration(clientId: GOOGLE_CLIENT_ID),
      PhoneProviderConfiguration(),
      AppleProviderConfiguration(),
      FacebookProviderConfiguration(clientId: FACEBOOK_CLIENT_ID),
      TwitterProviderConfiguration(
        apiKey: TWITTER_API_KEY,
        apiSecretKey: TWITTER_API_SECRET_KEY,
        redirectUri: TWITTER_REDIRECT_URI,
      ),
    ];

    return StreamBuilder<User?>(
      stream: FirebaseAuth.instance.userChanges(),
      builder: (context, snapshot) {
        if (snapshot.hasData) {
          return const ProfileScreen(providerConfigs: providerConfigs);
        }

        // return const UniversalEmailSignInScreen(
        //   providerConfigs: providerConfigs,
        // );

        return SignInScreen(
          headerBuilder: (context, constraints, _) {
            return Padding(
              padding: const EdgeInsets.all(20),
              child: Image.asset('assets/images/flutterfire_logo.png'),
            );
          },
          sideBuilder: (context, constraints) {
            return Center(
              child: Padding(
                padding: EdgeInsets.all(constraints.maxWidth / 4),
                child: Image.asset('assets/images/flutterfire_logo.png'),
              ),
            );
          },
          subtitleBuilder: (context, action) {
            return Padding(
              padding: const EdgeInsets.only(bottom: 8),
              child: Text(
                action == AuthAction.signIn
                    ? 'Welcome to FlutterFire UI! Please sign in to continue.'
                    : 'Welcome to FlutterFire UI! Please create an account to continue',
              ),
            );
          },
          footerBuilder: (context, action) {
<<<<<<< HEAD
            return Padding(
              padding: EdgeInsets.only(top: 16),
              child: Text(
                action == AuthAction.signIn
                    ? 'By signing in, you agree to our terms and conditions.'
                    : 'By registering, you agree to our terms and conditions.',
                style: TextStyle(color: Colors.grey),
=======
            return Center(
              child: Padding(
                padding: const EdgeInsets.only(top: 16),
                child: Text(
                  action == AuthAction.signIn
                      ? 'By signing in, you agree to our terms and conditions.'
                      : 'By registering, you agree to our terms and conditions.',
                  style: const TextStyle(color: Colors.grey),
                ),
>>>>>>> d26271d9
              ),
            );
          },
          providerConfigs: providerConfigs,
        );
      },
    );
  }
}<|MERGE_RESOLUTION|>--- conflicted
+++ resolved
@@ -60,15 +60,6 @@
             );
           },
           footerBuilder: (context, action) {
-<<<<<<< HEAD
-            return Padding(
-              padding: EdgeInsets.only(top: 16),
-              child: Text(
-                action == AuthAction.signIn
-                    ? 'By signing in, you agree to our terms and conditions.'
-                    : 'By registering, you agree to our terms and conditions.',
-                style: TextStyle(color: Colors.grey),
-=======
             return Center(
               child: Padding(
                 padding: const EdgeInsets.only(top: 16),
@@ -78,7 +69,6 @@
                       : 'By registering, you agree to our terms and conditions.',
                   style: const TextStyle(color: Colors.grey),
                 ),
->>>>>>> d26271d9
               ),
             );
           },
