name: flutterfire_ui_example
description: A new Flutter project.

# The following line prevents the package from being accidentally published to
# pub.dev using `pub publish`. This is preferred for private packages.
publish_to: 'none' # Remove this line if you wish to publish to pub.dev

# The following defines the version and build number for your application.
# A version number is three numbers separated by dots, like 1.2.43
# followed by an optional build number separated by a +.
# Both the version and the builder number may be overridden in flutter
# build by specifying --build-name and --build-number, respectively.
# In Android, build-name is used as versionName while build-number used as versionCode.
# Read more about Android versioning at https://developer.android.com/studio/publish/versioning
# In iOS, build-name is used as CFBundleShortVersionString while build-number used as CFBundleVersion.
# Read more about iOS versioning at
# https://developer.apple.com/library/archive/documentation/General/Reference/InfoPlistKeyReference/Articles/CoreFoundationKeys.html
version: 1.0.0+1

environment:
  sdk: '>=2.16.0 <3.0.0'

dependencies:
<<<<<<< HEAD
  cloud_firestore: ^3.3.0
=======
  cloud_firestore: ^3.4.3
  crypto: ^3.0.1
>>>>>>> c5318ea1
  cupertino_icons: ^1.0.2
  firebase_auth: ^3.6.2
  firebase_core: ^1.10.3
  firebase_database: ^9.1.0
  firebase_dynamic_links: ^4.3.3
  flutter:
    sdk: flutter
  flutter_svg: ^1.0.0
  flutterfire_ui:
    path: ../
  flutterfire_ui_oauth: ^0.1.0
  flutterfire_ui_oauth_apple: ^0.1.0
  flutterfire_ui_oauth_facebook: ^0.1.0
  flutterfire_ui_oauth_google: ^0.1.0
  flutterfire_ui_oauth_twitter: ^0.1.0

dev_dependencies:
  drive: ^1.0.0-1.0.nullsafety.1
  flutter_driver:
    sdk: flutter
  flutter_test:
    sdk: flutter
  google_sign_in: ^5.3.3
  http: ^0.13.4
  integration_test:
    sdk: flutter
  mockito: ^5.0.0
  test: any
  twitter_login: ^4.2.3
  flutter_facebook_auth: ^4.3.4+2

# For information on the generic Dart part of this file, see the
# following page: https://dart.dev/tools/pub/pubspec
# The following section is specific to Flutter.
flutter:
  # The following line ensures that the Material Icons font is
  # included with your application, so that you can use the icons in
  # the material Icons class.
  uses-material-design: true
  # To add assets to your application, add an assets section, like this:
  assets:
    - assets/images/

  # An image asset can refer to one or more resolution-specific "variants", see
  # https://flutter.dev/assets-and-images/#resolution-aware.
  # For details regarding adding assets from package dependencies, see
  # https://flutter.dev/assets-and-images/#from-packages
  # To add custom fonts to your application, add a fonts section here,
  # in this "flutter" section. Each entry in this list should have a
  # "family" key with the font family name, and a "fonts" key with a
  # list giving the asset and other descriptors for the font. For
  # example:
  # fonts:
  #   - family: Schyler
  #     fonts:
  #       - asset: fonts/Schyler-Regular.ttf
  #       - asset: fonts/Schyler-Italic.ttf
  #         style: italic
  #   - family: Trajan Pro
  #     fonts:
  #       - asset: fonts/TrajanPro.ttf
  #       - asset: fonts/TrajanPro_Bold.ttf
  #         weight: 700
  #
  # For details regarding fonts from package dependencies,
  # see https://flutter.dev/custom-fonts/#from-packages<|MERGE_RESOLUTION|>--- conflicted
+++ resolved
@@ -21,12 +21,7 @@
   sdk: '>=2.16.0 <3.0.0'
 
 dependencies:
-<<<<<<< HEAD
   cloud_firestore: ^3.3.0
-=======
-  cloud_firestore: ^3.4.3
-  crypto: ^3.0.1
->>>>>>> c5318ea1
   cupertino_icons: ^1.0.2
   firebase_auth: ^3.6.2
   firebase_core: ^1.10.3
