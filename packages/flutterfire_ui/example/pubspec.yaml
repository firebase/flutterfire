name: flutterfire_ui_example
description: A new Flutter project.

# The following line prevents the package from being accidentally published to
# pub.dev using `pub publish`. This is preferred for private packages.
publish_to: 'none' # Remove this line if you wish to publish to pub.dev

# The following defines the version and build number for your application.
# A version number is three numbers separated by dots, like 1.2.43
# followed by an optional build number separated by a +.
# Both the version and the builder number may be overridden in flutter
# build by specifying --build-name and --build-number, respectively.
# In Android, build-name is used as versionName while build-number used as versionCode.
# Read more about Android versioning at https://developer.android.com/studio/publish/versioning
# In iOS, build-name is used as CFBundleShortVersionString while build-number used as CFBundleVersion.
# Read more about iOS versioning at
# https://developer.apple.com/library/archive/documentation/General/Reference/InfoPlistKeyReference/Articles/CoreFoundationKeys.html
version: 1.0.0+1

environment:
  sdk: '>=2.16.0 <3.0.0'

dependencies:
<<<<<<< HEAD
  cloud_firestore: ^3.1.13
  crypto: ^3.0.1
  cupertino_icons: ^1.0.2
  firebase_auth: ^3.3.15
  firebase_core: ^1.10.3
  firebase_database: ^9.0.12
  firebase_dynamic_links: ^4.2.0
=======
  cloud_firestore: ^3.1.14
  crypto: ^3.0.1
  cupertino_icons: ^1.0.2
  firebase_auth: ^3.3.17
  firebase_core: ^1.10.3
  firebase_database: ^9.0.13
  firebase_dynamic_links: ^4.2.2
>>>>>>> afe60ad4
  flutter:
    sdk: flutter
  flutter_facebook_auth: ^4.0.1
  flutter_svg: ^1.0.0
  flutterfire_ui:
    path: ../

dev_dependencies:
  drive: ^1.0.0-1.0.nullsafety.1
  flutter_driver:
    sdk: flutter
  flutter_test:
    sdk: flutter
  integration_test:
    sdk: flutter
  mockito: ^5.0.0
  test: any

# For information on the generic Dart part of this file, see the
# following page: https://dart.dev/tools/pub/pubspec
# The following section is specific to Flutter.
flutter:
  # The following line ensures that the Material Icons font is
  # included with your application, so that you can use the icons in
  # the material Icons class.
  uses-material-design: true
  # To add assets to your application, add an assets section, like this:
  assets:
    - assets/images/

  # An image asset can refer to one or more resolution-specific "variants", see
  # https://flutter.dev/assets-and-images/#resolution-aware.
  # For details regarding adding assets from package dependencies, see
  # https://flutter.dev/assets-and-images/#from-packages
  # To add custom fonts to your application, add a fonts section here,
  # in this "flutter" section. Each entry in this list should have a
  # "family" key with the font family name, and a "fonts" key with a
  # list giving the asset and other descriptors for the font. For
  # example:
  # fonts:
  #   - family: Schyler
  #     fonts:
  #       - asset: fonts/Schyler-Regular.ttf
  #       - asset: fonts/Schyler-Italic.ttf
  #         style: italic
  #   - family: Trajan Pro
  #     fonts:
  #       - asset: fonts/TrajanPro.ttf
  #       - asset: fonts/TrajanPro_Bold.ttf
  #         weight: 700
  #
  # For details regarding fonts from package dependencies,
  # see https://flutter.dev/custom-fonts/#from-packages<|MERGE_RESOLUTION|>--- conflicted
+++ resolved
@@ -21,15 +21,6 @@
   sdk: '>=2.16.0 <3.0.0'
 
 dependencies:
-<<<<<<< HEAD
-  cloud_firestore: ^3.1.13
-  crypto: ^3.0.1
-  cupertino_icons: ^1.0.2
-  firebase_auth: ^3.3.15
-  firebase_core: ^1.10.3
-  firebase_database: ^9.0.12
-  firebase_dynamic_links: ^4.2.0
-=======
   cloud_firestore: ^3.1.14
   crypto: ^3.0.1
   cupertino_icons: ^1.0.2
@@ -37,7 +28,6 @@
   firebase_core: ^1.10.3
   firebase_database: ^9.0.13
   firebase_dynamic_links: ^4.2.2
->>>>>>> afe60ad4
   flutter:
     sdk: flutter
   flutter_facebook_auth: ^4.0.1
