import 'package:flutterfire_ui/src/i10n/lang/es.dart';

import 'lang/en.dart';
<<<<<<< HEAD
import 'lang/hi.dart';
=======
import '../i10n/lang/ar.dart';
import 'lang/fr.dart';
>>>>>>> 250d9d9e

abstract class FlutterFireUILocalizationLabels {
  const FlutterFireUILocalizationLabels();

  String get emailInputLabel;
  String get passwordInputLabel;
  String get signInActionText;
  String get registerActionText;

  String get signInButtonText;
  String get registerButtonText;
  String get linkEmailButtonText;

  String get signInWithPhoneButtonText;
  String get signInWithGoogleButtonText;
  String get signInWithAppleButtonText;
  String get signInWithFacebookButtonText;
  String get signInWithTwitterButtonText;
  String get phoneVerificationViewTitleText;
  String get verifyPhoneNumberButtonText;
  String get verifyCodeButtonText;
  String get verifyingPhoneNumberViewTitle;
  String get unknownError;
  String get smsAutoresolutionFailedError;
  String get smsCodeSentText;
  String get sendingSMSCodeText;
  String get verifyingSMSCodeText;
  String get enterSMSCodeText;
  String get emailIsRequiredErrorText;
  String get isNotAValidEmailErrorText;
  String get userNotFoundErrorText;
  String get emailTakenErrorText;
  String get accessDisabledErrorText;
  String get wrongOrNoPasswordErrorText;
  String get signInText;
  String get registerText;
  String get registerHintText;
  String get signInHintText;
  String get signOutButtonText;
  String get phoneInputLabel;
  String get phoneNumberIsRequiredErrorText;
  String get phoneNumberInvalidErrorText;
  String get profile;
  String get name;
  String get deleteAccount;
  String get passwordIsRequiredErrorText;
  String get confirmPasswordIsRequiredErrorText;
  String get confirmPasswordDoesNotMatchErrorText;
  String get confirmPasswordInputLabel;
  String get forgotPasswordButtonLabel;
  String get forgotPasswordViewTitle;
  String get resetPasswordButtonLabel;
  String get verifyItsYouText;
  String get differentMethodsSignInTitleText;
  String get findProviderForEmailTitleText;
  String get continueText;
  String get countryCode;
  String get codeRequiredErrorText;
  String get invalidCountryCode;
  String get chooseACountry;
  String get enableMoreSignInMethods;
  String get signInMethods;
  String get provideEmail;
  String get goBackButtonLabel;
  String get passwordResetEmailSentText;
  String get forgotPasswordHintText;
  String get emailLinkSignInButtonLabel;
  String get signInWithEmailLinkViewTitleText;
  String get signInWithEmailLinkSentText;
  String get sendLinkButtonLabel;

  // DataTable components
  String get valueLabel;
  String get typeLabel;
  String get stringLabel;
  String get numberLabel;
  String get booleanLabel;
  String get mapLabel;
  String get arrayLabel;
  String get nullLabel;
  String get cancelLabel;
  String get updateLabel;
  String get northInitialLabel;
  String get southInitialLabel;
  String get westInitialLabel;
  String get eastInitialLabel;
  String get timestampLabel;
  String get longitudeLabel;
  String get latitudeLabel;
  String get geopointLabel;
  String get referenceLabel;
}

const localizations = <String, FlutterFireUILocalizationLabels>{
  'en': EnLocalizations(),
<<<<<<< HEAD
  'hi': HiLocalizations(),
=======
  'es': EsLocalizations(),
  'ar': ArLocalizations(),
  'fr': FrLocalizations(),
>>>>>>> 250d9d9e
};

class DefaultLocalizations extends EnLocalizations {
  const DefaultLocalizations();
}<|MERGE_RESOLUTION|>--- conflicted
+++ resolved
@@ -1,12 +1,9 @@
 import 'package:flutterfire_ui/src/i10n/lang/es.dart';
 
 import 'lang/en.dart';
-<<<<<<< HEAD
 import 'lang/hi.dart';
-=======
 import '../i10n/lang/ar.dart';
 import 'lang/fr.dart';
->>>>>>> 250d9d9e
 
 abstract class FlutterFireUILocalizationLabels {
   const FlutterFireUILocalizationLabels();
@@ -102,13 +99,10 @@
 
 const localizations = <String, FlutterFireUILocalizationLabels>{
   'en': EnLocalizations(),
-<<<<<<< HEAD
   'hi': HiLocalizations(),
-=======
   'es': EsLocalizations(),
   'ar': ArLocalizations(),
   'fr': FrLocalizations(),
->>>>>>> 250d9d9e
 };
 
 class DefaultLocalizations extends EnLocalizations {
