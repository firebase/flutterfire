--- conflicted
+++ resolved
@@ -97,11 +97,8 @@
 
 const localizations = <String, FlutterFireUILocalizationLabels>{
   'en': EnLocalizations(),
-<<<<<<< HEAD
-  'es': EsLocalizations()
-=======
+  'es': EsLocalizations(),
   'ar': ArLocalizations(),
->>>>>>> 9e2959ec
 };
 
 class DefaultLocalizations extends EnLocalizations {
