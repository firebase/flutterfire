import 'package:flutterfire_ui/src/i10n/lang/nl.dart';

import 'lang/en.dart';
import '../i10n/lang/ar.dart';

abstract class FlutterFireUILocalizationLabels {
  const FlutterFireUILocalizationLabels();

  String get emailInputLabel;
  String get passwordInputLabel;
  String get signInActionText;
  String get registerActionText;

  String get signInButtonText;
  String get registerButtonText;
  String get linkEmailButtonText;

  String get signInWithPhoneButtonText;
  String get signInWithGoogleButtonText;
  String get signInWithAppleButtonText;
  String get signInWithFacebookButtonText;
  String get signInWithTwitterButtonText;
  String get phoneVerificationViewTitleText;
  String get verifyPhoneNumberButtonText;
  String get verifyCodeButtonText;
  String get verifyingPhoneNumberViewTitle;
  String get unknownError;
  String get smsAutoresolutionFailedError;
  String get smsCodeSentText;
  String get sendingSMSCodeText;
  String get verifyingSMSCodeText;
  String get enterSMSCodeText;
  String get emailIsRequiredErrorText;
  String get isNotAValidEmailErrorText;
  String get userNotFoundErrorText;
  String get emailTakenErrorText;
  String get accessDisabledErrorText;
  String get wrongOrNoPasswordErrorText;
  String get signInText;
  String get registerText;
  String get registerHintText;
  String get signInHintText;
  String get signOutButtonText;
  String get phoneInputLabel;
  String get phoneNumberIsRequiredErrorText;
  String get phoneNumberInvalidErrorText;
  String get profile;
  String get name;
  String get deleteAccount;
  String get passwordIsRequiredErrorText;
  String get confirmPasswordIsRequiredErrorText;
  String get confirmPasswordDoesNotMatchErrorText;
  String get confirmPasswordInputLabel;
  String get forgotPasswordButtonLabel;
  String get forgotPasswordViewTitle;
  String get resetPasswordButtonLabel;
  String get verifyItsYouText;
  String get differentMethodsSignInTitleText;
  String get findProviderForEmailTitleText;
  String get continueText;
  String get countryCode;
  String get codeRequiredErrorText;
  String get invalidCountryCode;
  String get chooseACountry;
  String get enableMoreSignInMethods;
  String get signInMethods;
  String get provideEmail;
  String get goBackButtonLabel;
  String get passwordResetEmailSentText;
  String get forgotPasswordHintText;
  String get emailLinkSignInButtonLabel;
  String get signInWithEmailLinkViewTitleText;
  String get signInWithEmailLinkSentText;
  String get sendLinkButtonLabel;

  // DataTable components
  String get valueLabel;
  String get typeLabel;
  String get stringLabel;
  String get numberLabel;
  String get booleanLabel;
  String get mapLabel;
  String get arrayLabel;
  String get nullLabel;
  String get cancelLabel;
  String get updateLabel;
  String get northInitialLabel;
  String get southInitialLabel;
  String get westInitialLabel;
  String get eastInitialLabel;
  String get timestampLabel;
  String get longitudeLabel;
  String get latitudeLabel;
  String get geopointLabel;
  String get referenceLabel;
}

const localizations = <String, FlutterFireUILocalizationLabels>{
  'en': EnLocalizations(),
<<<<<<< HEAD
  'nl': NlLocalizations(),
=======
  'ar': ArLocalizations(),
>>>>>>> 5034d699
};

class DefaultLocalizations extends EnLocalizations {
  const DefaultLocalizations();
}<|MERGE_RESOLUTION|>--- conflicted
+++ resolved
@@ -97,11 +97,8 @@
 
 const localizations = <String, FlutterFireUILocalizationLabels>{
   'en': EnLocalizations(),
-<<<<<<< HEAD
   'nl': NlLocalizations(),
-=======
   'ar': ArLocalizations(),
->>>>>>> 5034d699
 };
 
 class DefaultLocalizations extends EnLocalizations {
