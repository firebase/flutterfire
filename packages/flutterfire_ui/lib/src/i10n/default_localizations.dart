import 'package:flutterfire_ui/src/i10n/lang/es.dart';

import 'lang/en.dart';
import '../i10n/lang/ar.dart';
<<<<<<< HEAD
import 'lang/tr.dart';
=======
import 'lang/fr.dart';
>>>>>>> a9562bac

abstract class FlutterFireUILocalizationLabels {
  const FlutterFireUILocalizationLabels();

  String get emailInputLabel;
  String get passwordInputLabel;
  String get signInActionText;
  String get registerActionText;

  String get signInButtonText;
  String get registerButtonText;
  String get linkEmailButtonText;

  String get signInWithPhoneButtonText;
  String get signInWithGoogleButtonText;
  String get signInWithAppleButtonText;
  String get signInWithFacebookButtonText;
  String get signInWithTwitterButtonText;
  String get phoneVerificationViewTitleText;
  String get verifyPhoneNumberButtonText;
  String get verifyCodeButtonText;
  String get verifyingPhoneNumberViewTitle;
  String get unknownError;
  String get smsAutoresolutionFailedError;
  String get smsCodeSentText;
  String get sendingSMSCodeText;
  String get verifyingSMSCodeText;
  String get enterSMSCodeText;
  String get emailIsRequiredErrorText;
  String get isNotAValidEmailErrorText;
  String get userNotFoundErrorText;
  String get emailTakenErrorText;
  String get accessDisabledErrorText;
  String get wrongOrNoPasswordErrorText;
  String get signInText;
  String get registerText;
  String get registerHintText;
  String get signInHintText;
  String get signOutButtonText;
  String get phoneInputLabel;
  String get phoneNumberIsRequiredErrorText;
  String get phoneNumberInvalidErrorText;
  String get profile;
  String get name;
  String get deleteAccount;
  String get passwordIsRequiredErrorText;
  String get confirmPasswordIsRequiredErrorText;
  String get confirmPasswordDoesNotMatchErrorText;
  String get confirmPasswordInputLabel;
  String get forgotPasswordButtonLabel;
  String get forgotPasswordViewTitle;
  String get resetPasswordButtonLabel;
  String get verifyItsYouText;
  String get differentMethodsSignInTitleText;
  String get findProviderForEmailTitleText;
  String get continueText;
  String get countryCode;
  String get codeRequiredErrorText;
  String get invalidCountryCode;
  String get chooseACountry;
  String get enableMoreSignInMethods;
  String get signInMethods;
  String get provideEmail;
  String get goBackButtonLabel;
  String get passwordResetEmailSentText;
  String get forgotPasswordHintText;
  String get emailLinkSignInButtonLabel;
  String get signInWithEmailLinkViewTitleText;
  String get signInWithEmailLinkSentText;
  String get sendLinkButtonLabel;

  // DataTable components
  String get valueLabel;
  String get typeLabel;
  String get stringLabel;
  String get numberLabel;
  String get booleanLabel;
  String get mapLabel;
  String get arrayLabel;
  String get nullLabel;
  String get cancelLabel;
  String get updateLabel;
  String get northInitialLabel;
  String get southInitialLabel;
  String get westInitialLabel;
  String get eastInitialLabel;
  String get timestampLabel;
  String get longitudeLabel;
  String get latitudeLabel;
  String get geopointLabel;
  String get referenceLabel;
}

const localizations = <String, FlutterFireUILocalizationLabels>{
  'en': EnLocalizations(),
  'es': EsLocalizations(),
  'ar': ArLocalizations(),
<<<<<<< HEAD
  'tr': TrLocalizations(),
=======
  'fr': FrLocalizations(),
>>>>>>> a9562bac
};

class DefaultLocalizations extends EnLocalizations {
  const DefaultLocalizations();
}<|MERGE_RESOLUTION|>--- conflicted
+++ resolved
@@ -2,11 +2,8 @@
 
 import 'lang/en.dart';
 import '../i10n/lang/ar.dart';
-<<<<<<< HEAD
 import 'lang/tr.dart';
-=======
 import 'lang/fr.dart';
->>>>>>> a9562bac
 
 abstract class FlutterFireUILocalizationLabels {
   const FlutterFireUILocalizationLabels();
@@ -104,11 +101,8 @@
   'en': EnLocalizations(),
   'es': EsLocalizations(),
   'ar': ArLocalizations(),
-<<<<<<< HEAD
   'tr': TrLocalizations(),
-=======
   'fr': FrLocalizations(),
->>>>>>> a9562bac
 };
 
 class DefaultLocalizations extends EnLocalizations {
