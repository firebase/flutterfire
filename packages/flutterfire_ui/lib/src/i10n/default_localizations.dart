--- conflicted
+++ resolved
@@ -1,12 +1,12 @@
-<<<<<<< HEAD
-import 'package:flutterfire_ui/src/i10n/lang/nl.dart';
-=======
-import 'package:flutterfire_ui/src/i10n/lang/es.dart';
->>>>>>> 4e8931c8
+// Copyright 2022, the Chromium project authors.  Please see the AUTHORS file
+// for details. All rights reserved. Use of this source code is governed by a
+// BSD-style license that can be found in the LICENSE file.
 
+import 'lang/ar.dart';
 import 'lang/en.dart';
-import '../i10n/lang/ar.dart';
+import 'lang/es.dart';
 import 'lang/fr.dart';
+import 'lang/nl.dart';
 
 abstract class FlutterFireUILocalizationLabels {
   const FlutterFireUILocalizationLabels();
@@ -102,11 +102,8 @@
 
 const localizations = <String, FlutterFireUILocalizationLabels>{
   'en': EnLocalizations(),
-<<<<<<< HEAD
   'nl': NlLocalizations(),
-=======
   'es': EsLocalizations(),
->>>>>>> 4e8931c8
   'ar': ArLocalizations(),
   'fr': FrLocalizations(),
 };
