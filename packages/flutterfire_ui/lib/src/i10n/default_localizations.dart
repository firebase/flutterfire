--- conflicted
+++ resolved
@@ -3,11 +3,8 @@
 import '../i10n/lang/ar.dart';
 import 'lang/en.dart';
 import 'lang/fr.dart';
-<<<<<<< HEAD
 import 'lang/it.dart';
-=======
 import 'lang/pt.dart';
->>>>>>> d457fd8f
 
 abstract class FlutterFireUILocalizationLabels {
   const FlutterFireUILocalizationLabels();
@@ -106,11 +103,8 @@
   'es': EsLocalizations(),
   'ar': ArLocalizations(),
   'fr': FrLocalizations(),
-<<<<<<< HEAD
   'it': ItLocalizations(),
-=======
   'pt': PtLocalizations(),
->>>>>>> d457fd8f
 };
 
 class DefaultLocalizations extends EnLocalizations {
