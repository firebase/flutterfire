<<<<<<< HEAD
import 'lang/id.dart';
import 'lang/es.dart';
import 'lang/ar.dart';
=======
// Copyright 2022, the Chromium project authors.  Please see the AUTHORS file
// for details. All rights reserved. Use of this source code is governed by a
// BSD-style license that can be found in the LICENSE file.

import 'package:flutterfire_ui/src/i10n/lang/es.dart';

import '../i10n/lang/ar.dart';
>>>>>>> 751104b6
import 'lang/en.dart';
import 'lang/fr.dart';
import 'lang/pt.dart';
import 'lang/nl.dart';

abstract class FlutterFireUILocalizationLabels {
  const FlutterFireUILocalizationLabels();

  String get emailInputLabel;
  String get passwordInputLabel;
  String get signInActionText;
  String get registerActionText;

  String get signInButtonText;
  String get registerButtonText;
  String get linkEmailButtonText;

  String get signInWithPhoneButtonText;
  String get signInWithGoogleButtonText;
  String get signInWithAppleButtonText;
  String get signInWithFacebookButtonText;
  String get signInWithTwitterButtonText;
  String get phoneVerificationViewTitleText;
  String get verifyPhoneNumberButtonText;
  String get verifyCodeButtonText;
  String get verifyingPhoneNumberViewTitle;
  String get unknownError;
  String get smsAutoresolutionFailedError;
  String get smsCodeSentText;
  String get sendingSMSCodeText;
  String get verifyingSMSCodeText;
  String get enterSMSCodeText;
  String get emailIsRequiredErrorText;
  String get isNotAValidEmailErrorText;
  String get userNotFoundErrorText;
  String get emailTakenErrorText;
  String get accessDisabledErrorText;
  String get wrongOrNoPasswordErrorText;
  String get signInText;
  String get registerText;
  String get registerHintText;
  String get signInHintText;
  String get signOutButtonText;
  String get phoneInputLabel;
  String get phoneNumberIsRequiredErrorText;
  String get phoneNumberInvalidErrorText;
  String get profile;
  String get name;
  String get deleteAccount;
  String get passwordIsRequiredErrorText;
  String get confirmPasswordIsRequiredErrorText;
  String get confirmPasswordDoesNotMatchErrorText;
  String get confirmPasswordInputLabel;
  String get forgotPasswordButtonLabel;
  String get forgotPasswordViewTitle;
  String get resetPasswordButtonLabel;
  String get verifyItsYouText;
  String get differentMethodsSignInTitleText;
  String get findProviderForEmailTitleText;
  String get continueText;
  String get countryCode;
  String get codeRequiredErrorText;
  String get invalidCountryCode;
  String get chooseACountry;
  String get enableMoreSignInMethods;
  String get signInMethods;
  String get provideEmail;
  String get goBackButtonLabel;
  String get passwordResetEmailSentText;
  String get forgotPasswordHintText;
  String get emailLinkSignInButtonLabel;
  String get signInWithEmailLinkViewTitleText;
  String get signInWithEmailLinkSentText;
  String get sendLinkButtonLabel;

  // DataTable components
  String get valueLabel;
  String get typeLabel;
  String get stringLabel;
  String get numberLabel;
  String get booleanLabel;
  String get mapLabel;
  String get arrayLabel;
  String get nullLabel;
  String get cancelLabel;
  String get updateLabel;
  String get northInitialLabel;
  String get southInitialLabel;
  String get westInitialLabel;
  String get eastInitialLabel;
  String get timestampLabel;
  String get longitudeLabel;
  String get latitudeLabel;
  String get geopointLabel;
  String get referenceLabel;
}

const localizations = <String, FlutterFireUILocalizationLabels>{
  'en': EnLocalizations(),
  'id': IdLocalizations(),
  'es': EsLocalizations(),
  'ar': ArLocalizations(),
  'fr': FrLocalizations(),
  'pt': PtLocalizations(),
  'nl': NlLocalizations(),
};

class DefaultLocalizations extends EnLocalizations {
  const DefaultLocalizations();
}<|MERGE_RESOLUTION|>--- conflicted
+++ resolved
@@ -1,8 +1,3 @@
-<<<<<<< HEAD
-import 'lang/id.dart';
-import 'lang/es.dart';
-import 'lang/ar.dart';
-=======
 // Copyright 2022, the Chromium project authors.  Please see the AUTHORS file
 // for details. All rights reserved. Use of this source code is governed by a
 // BSD-style license that can be found in the LICENSE file.
@@ -10,11 +5,11 @@
 import 'package:flutterfire_ui/src/i10n/lang/es.dart';
 
 import '../i10n/lang/ar.dart';
->>>>>>> 751104b6
 import 'lang/en.dart';
 import 'lang/fr.dart';
 import 'lang/pt.dart';
 import 'lang/nl.dart';
+import 'lang/id.dart';
 
 abstract class FlutterFireUILocalizationLabels {
   const FlutterFireUILocalizationLabels();
@@ -110,12 +105,12 @@
 
 const localizations = <String, FlutterFireUILocalizationLabels>{
   'en': EnLocalizations(),
-  'id': IdLocalizations(),
   'es': EsLocalizations(),
   'ar': ArLocalizations(),
   'fr': FrLocalizations(),
   'pt': PtLocalizations(),
   'nl': NlLocalizations(),
+  'id': IdLocalizations(),
 };
 
 class DefaultLocalizations extends EnLocalizations {
