--- conflicted
+++ resolved
@@ -1,11 +1,6 @@
-<<<<<<< HEAD
-import 'package:flutterfire_ui/src/i10n/lang/id.dart';
-
-=======
-import 'package:flutterfire_ui/src/i10n/lang/es.dart';
-
-import '../i10n/lang/ar.dart';
->>>>>>> 59eea889
+import 'lang/id.dart';
+import 'lang/es.dart';
+import 'lang/ar.dart';
 import 'lang/en.dart';
 import 'lang/fr.dart';
 import 'lang/pt.dart';
@@ -104,14 +99,11 @@
 
 const localizations = <String, FlutterFireUILocalizationLabels>{
   'en': EnLocalizations(),
-<<<<<<< HEAD
   'id': IdLocalizations(),
-=======
   'es': EsLocalizations(),
   'ar': ArLocalizations(),
   'fr': FrLocalizations(),
   'pt': PtLocalizations(),
->>>>>>> 59eea889
 };
 
 class DefaultLocalizations extends EnLocalizations {
