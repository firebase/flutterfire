name: flutterfire_ui
description: UI library built on top of firebase services
<<<<<<< HEAD
version: 0.4.0+3
=======
version: 0.4.0+5
>>>>>>> afe60ad4
repository: https://github.com/FirebaseExtended/flutterfire/tree/master/packages/flutterfire_ui
homepage: https://github.com/FirebaseExtended/flutterfire/tree/master/packages/flutterfire_ui

false_secrets:
  - example/**

environment:
  sdk: '>=2.16.0 <3.0.0'
  flutter: '>=1.17.0'

dependencies:
<<<<<<< HEAD
  cloud_firestore: ^3.1.13
=======
  cloud_firestore: ^3.1.14
>>>>>>> afe60ad4
  collection: ^1.15.0
  crypto: ^3.0.1
  desktop_webview_auth: ^0.0.5
  email_validator: ^2.0.1
<<<<<<< HEAD
  firebase_auth: ^3.3.15
  firebase_core: ^1.10.2
  firebase_database: ^9.0.12
  firebase_dynamic_links: ^4.2.0
=======
  firebase_auth: ^3.3.17
  firebase_core: ^1.10.2
  firebase_database: ^9.0.13
  firebase_dynamic_links: ^4.2.2
>>>>>>> afe60ad4
  flutter:
    sdk: flutter
  flutter_facebook_auth: ^4.0.1
  flutter_localizations:
    sdk: flutter
  flutter_svg: ^1.0.0
  google_sign_in: ^5.2.1
  sign_in_with_apple: ^3.3.0
  twitter_login: ^4.2.2

dev_dependencies:
  firebase_auth_mocks: ^0.8.4
  flutter_test:
    sdk: flutter

# For information on the generic Dart part of this file, see the
# following page: https://dart.dev/tools/pub/pubspec
# The following section is specific to Flutter.
flutter:
  fonts:
    - family: SocialIcons
      fonts:
        - asset: assets/fonts/SocialIcons.ttf
  assets:
    - assets/icons/
    - assets/countries.json
# To add assets to your package, add an assets section, like this:
# assets:
#   - images/a_dot_burr.jpeg
#   - images/a_dot_ham.jpeg
#
# For details regarding assets in packages, see
# https://flutter.dev/assets-and-images/#from-packages
#
# An image asset can refer to one or more resolution-specific "variants", see
# https://flutter.dev/assets-and-images/#resolution-aware.
# To add custom fonts to your package, add a fonts section here,
# in this "flutter" section. Each entry in this list should have a
# "family" key with the font family name, and a "fonts" key with a
# list giving the asset and other descriptors for the font. For
# example:
# fonts:
#   - family: Schyler
#     fonts:
#       - asset: fonts/Schyler-Regular.ttf
#       - asset: fonts/Schyler-Italic.ttf
#         style: italic
#   - family: Trajan Pro
#     fonts:
#       - asset: fonts/TrajanPro.ttf
#       - asset: fonts/TrajanPro_Bold.ttf
#         weight: 700
#
# For details regarding fonts in packages, see
# https://flutter.dev/custom-fonts/#from-packages<|MERGE_RESOLUTION|>--- conflicted
+++ resolved
@@ -1,10 +1,6 @@
 name: flutterfire_ui
 description: UI library built on top of firebase services
-<<<<<<< HEAD
-version: 0.4.0+3
-=======
 version: 0.4.0+5
->>>>>>> afe60ad4
 repository: https://github.com/FirebaseExtended/flutterfire/tree/master/packages/flutterfire_ui
 homepage: https://github.com/FirebaseExtended/flutterfire/tree/master/packages/flutterfire_ui
 
@@ -16,26 +12,15 @@
   flutter: '>=1.17.0'
 
 dependencies:
-<<<<<<< HEAD
-  cloud_firestore: ^3.1.13
-=======
   cloud_firestore: ^3.1.14
->>>>>>> afe60ad4
   collection: ^1.15.0
   crypto: ^3.0.1
   desktop_webview_auth: ^0.0.5
   email_validator: ^2.0.1
-<<<<<<< HEAD
-  firebase_auth: ^3.3.15
-  firebase_core: ^1.10.2
-  firebase_database: ^9.0.12
-  firebase_dynamic_links: ^4.2.0
-=======
   firebase_auth: ^3.3.17
   firebase_core: ^1.10.2
   firebase_database: ^9.0.13
   firebase_dynamic_links: ^4.2.2
->>>>>>> afe60ad4
   flutter:
     sdk: flutter
   flutter_facebook_auth: ^4.0.1
