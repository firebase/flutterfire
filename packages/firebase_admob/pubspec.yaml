name: firebase_admob
description: Flutter plugin for Firebase AdMob, supporting
  banner, interstitial (full-screen), and rewarded video ads
homepage: https://github.com/FirebaseExtended/flutterfire/tree/master/packages/firebase_admob
<<<<<<< HEAD
version: 0.9.4
=======
version: 0.9.3+4
>>>>>>> 9befb6aa

flutter:
  plugin:
    platforms:
      android:
        package: io.flutter.plugins.firebaseadmob
        pluginClass: FirebaseAdMobPlugin
      ios:
        pluginClass: FLTFirebaseAdMobPlugin

dependencies:
  meta: ^1.0.4
  platform: ^2.0.0
  flutter:
    sdk: flutter
  firebase_core: ^0.4.2+1

dev_dependencies:
  pedantic: ^1.8.0
  e2e: ^0.2.1
  flutter_driver:
    sdk: flutter
  mockito: ^3.0.0
  flutter_test:
    sdk: flutter

environment:
<<<<<<< HEAD
  sdk: ">=2.0.0 <3.0.0"
  flutter: ">=1.10.0 <2.0.0"
=======
  sdk: ">=2.7.0 <3.0.0"
  flutter: ">=1.12.13+hotfix.5"
>>>>>>> 9befb6aa
<|MERGE_RESOLUTION|>--- conflicted
+++ resolved
@@ -2,11 +2,7 @@
 description: Flutter plugin for Firebase AdMob, supporting
   banner, interstitial (full-screen), and rewarded video ads
 homepage: https://github.com/FirebaseExtended/flutterfire/tree/master/packages/firebase_admob
-<<<<<<< HEAD
-version: 0.9.4
-=======
 version: 0.9.3+4
->>>>>>> 9befb6aa
 
 flutter:
   plugin:
@@ -34,10 +30,5 @@
     sdk: flutter
 
 environment:
-<<<<<<< HEAD
-  sdk: ">=2.0.0 <3.0.0"
-  flutter: ">=1.10.0 <2.0.0"
-=======
   sdk: ">=2.7.0 <3.0.0"
-  flutter: ">=1.12.13+hotfix.5"
->>>>>>> 9befb6aa
+  flutter: ">=1.12.13+hotfix.5"