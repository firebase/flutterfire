name: firebase_admob
description: Flutter plugin for Firebase AdMob, supporting
  banner, interstitial (full-screen), and rewarded video ads
homepage: https://github.com/FirebaseExtended/flutterfire/tree/master/packages/firebase_admob
<<<<<<< HEAD
version: 0.9.3+5
=======
version: 0.9.3+4
>>>>>>> 5e380cf8

flutter:
  plugin:
    platforms:
      android:
        package: io.flutter.plugins.firebaseadmob
        pluginClass: FirebaseAdMobPlugin
      ios:
        pluginClass: FLTFirebaseAdMobPlugin

dependencies:
  meta: ^1.0.4
  platform: ^2.0.0
  flutter:
    sdk: flutter
  firebase_core: ^0.4.2+1

dev_dependencies:
  pedantic: ^1.8.0
  e2e: ^0.2.1
  flutter_driver:
    sdk: flutter
  mockito: ^3.0.0
  flutter_test:
    sdk: flutter

environment:
  sdk: ">=2.7.0 <3.0.0"
  flutter: ">=1.12.13+hotfix.5"<|MERGE_RESOLUTION|>--- conflicted
+++ resolved
@@ -2,11 +2,7 @@
 description: Flutter plugin for Firebase AdMob, supporting
   banner, interstitial (full-screen), and rewarded video ads
 homepage: https://github.com/FirebaseExtended/flutterfire/tree/master/packages/firebase_admob
-<<<<<<< HEAD
 version: 0.9.3+5
-=======
-version: 0.9.3+4
->>>>>>> 5e380cf8
 
 flutter:
   plugin:
