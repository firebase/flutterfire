--- conflicted
+++ resolved
@@ -1,8 +1,7 @@
-<<<<<<< HEAD
-## 0.9.0+6
+## 0.9.0+8
 
 * Fix Android memory leak.
-=======
+
 ## 0.9.0+7
 
 * Update Android gradle plugin, gradle, and Admob versions.
@@ -12,7 +11,6 @@
 ## 0.9.0+6
 
 * Remove duplicate example from documentation.
->>>>>>> 30359c7c
 
 ## 0.9.0+5
 
