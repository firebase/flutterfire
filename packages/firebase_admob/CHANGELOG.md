--- conflicted
+++ resolved
@@ -1,15 +1,13 @@
-<<<<<<< HEAD
 ## 0.9.1
 
 * Support v2 embedding. This will remain compatible with the original embedding and won't require
   app migration.
-=======
+
 ## 0.9.0+10
 
 * Remove the deprecated `author:` field from pubspec.yaml
 * Migrate the plugin to the pubspec platforms manifest.
 * Bump the minimum Flutter version to 1.10.0.
->>>>>>> 547674c8
 
 ## 0.9.0+9
 
