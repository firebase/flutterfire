<<<<<<< HEAD
## 0.9.1

* Support v2 embedding. This will remain compatible with the original embedding and won't require
  app migration.
=======
## 0.9.0+9

* Updated README instructions for contributing for consistency with other Flutterfire plugins.

## 0.9.0+8

* Remove AndroidX warning.
>>>>>>> 9a7da0d1

## 0.9.0+7

* Update Android gradle plugin, gradle, and Admob versions.
* Improvements to the Android implementation, fixing warnings about a possible null pointer exception.
* Fixed an issue where an advertisement could incorrectly remain displayed when transitioning to another screen.

## 0.9.0+6

* Remove duplicate example from documentation.

## 0.9.0+5

* Update documentation to reflect new repository location.

## 0.9.0+4

* Add the ability to horizontally adjust the ads banner location by specifying a pixel offset from the centre.

## 0.9.0+3

* Update google-services Android gradle plugin to 4.3.0 in documentation and examples.

## 0.9.0+2

* On Android, no longer crashes when registering the plugin if no activity is available.

## 0.9.0+1

* Add missing template type parameter to `invokeMethod` calls.
* Bump minimum Flutter version to 1.5.0.

## 0.9.0

* Update Android dependencies to latest.

## 0.8.0+4

* Update documentation to add AdMob App ID in Info.plist
* Add iOS AdMob App ID in Info.plist in example project

## 0.8.0+3

* Log messages about automatic configuration of the default app are now less confusing.

## 0.8.0+2

* Remove categories.

## 0.8.0+1

* Log a more detailed warning at build time about the previous AndroidX
  migration.

## 0.8.0

* **Breaking change**. Migrate from the deprecated original Android Support
  Library to AndroidX. This shouldn't result in any functional changes, but it
  requires any Android apps using this plugin to [also
  migrate](https://developer.android.com/jetpack/androidx/migrate) if they're
  using the original support library.

## 0.7.0

* Mark Dart code as deprecated where the newer version AdMob deprecates features (Birthday, Gender, and Family targeting).
* Update gradle dependencies.
* Add documentation for new AndroidManifest requirements.

## 0.6.1+1

* Bump Android dependencies to latest.
* __THIS WAS AN UNINTENTIONAL BREAKING CHANGE__. Users should consume 0.6.1 instead if they need the old API, or 0.7.0 for the bumped version.
* Guide how to fix crash with admob version 17.0.0 in README

## 0.6.1

* listener on MobileAd shouldn't be final.
* Ad listeners can to be set in or out of Ad initialization.

## 0.6.0

* Add nonPersonalizedAds option to MobileAdTargetingInfo

## 0.5.7

* Bumped mockito dependency to pick up Dart 2 support.

## 0.5.6

* Bump Android and Firebase dependency versions.

## 0.5.5

* Updated Gradle tooling to match Android Studio 3.1.2.

## 0.5.4+1

* Graduate to beta.

## 0.5.4

* Fixed a bug that was causing rewarded video failure event to be called on the wrong listener.

## 0.5.3

* Updated Google Play Services dependencies to version 15.0.0.
* Added handling of rewarded video completion event.

## 0.5.2

* Simplified podspec for Cocoapods 1.5.0, avoiding link issues in app archives.

## 0.5.1

* Fixed Dart 2 type errors.

## 0.5.0

* **Breaking change**. The BannerAd constructor now requires an AdSize
  parameter. BannerAds can be created with AdSize.smartBanner, or one of
  the other predefined AdSize values. Previously BannerAds were always
  defined with the smartBanner size.

## 0.4.0

* **Breaking change**. Set SDK constraints to match the Flutter beta release.

## 0.3.2

* Fixed Dart 2 type errors.

## 0.3.1

* Enabled use in Swift projects.

## 0.3.0

* Added support for rewarded video ads.
* **Breaking change**. The properties and parameters named "unitId" in BannerAd
  and InterstitialAd have been renamed to "adUnitId" to better match AdMob's
  documentation and UI.

## 0.2.3

* Simplified and upgraded Android project template to Android SDK 27.
* Updated package description.

## 0.2.2

* Added platform-specific App IDs and ad unit IDs to example.
* Separated load and show functionality for interstitials in example.

## 0.2.1

* Use safe area layout to place ad in iOS 11

## 0.2.0

* **Breaking change**. MobileAd TargetingInfo requestAgent is now hardcoded to 'flutter-alpha'.

## 0.1.0

* **Breaking change**. Upgraded to Gradle 4.1 and Android Studio Gradle plugin
  3.0.1. Older Flutter projects need to upgrade their Gradle setup as well in
  order to use this version of the plugin. Instructions can be found
  [here](https://github.com/flutter/flutter/wiki/Updating-Flutter-projects-to-Gradle-4.1-and-Android-Studio-Gradle-plugin-3.0.1).
* Relaxed GMS dependency to [11.4.0,12.0[

## 0.0.3

* Add FLT prefix to iOS types
* Change GMS dependency to 11.4.+

## 0.0.2

* Change GMS dependency to 11.+

## 0.0.1

* Initial Release: not ready for production use<|MERGE_RESOLUTION|>--- conflicted
+++ resolved
@@ -1,9 +1,8 @@
-<<<<<<< HEAD
 ## 0.9.1
 
 * Support v2 embedding. This will remain compatible with the original embedding and won't require
   app migration.
-=======
+
 ## 0.9.0+9
 
 * Updated README instructions for contributing for consistency with other Flutterfire plugins.
@@ -11,7 +10,6 @@
 ## 0.9.0+8
 
 * Remove AndroidX warning.
->>>>>>> 9a7da0d1
 
 ## 0.9.0+7
 
