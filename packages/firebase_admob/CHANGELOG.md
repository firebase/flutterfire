--- conflicted
+++ resolved
@@ -1,11 +1,11 @@
-## 0.9.3+2
-
-<<<<<<< HEAD
+## 0.9.3+3
+
 * Provide a default `MobileAdTargetingInfo` for `RewardedVideoAd.load()`. `RewardedVideoAd.load()`
 would inadvertently cause a crash if `MobileAdTargetingInfo` was excluded.
-=======
+
+## 0.9.3+2
+
 * Fixed bug related to simultaneous ad loading behavior on iOS.
->>>>>>> 0578f905
 
 ## 0.9.3+1
 
