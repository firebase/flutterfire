// Copyright 2017 The Chromium Authors. All rights reserved.
// Use of this source code is governed by a BSD-style license that can be
// found in the LICENSE file.

package io.flutter.plugins.firebaseadmob;

import android.app.Activity;
import android.view.Gravity;
<<<<<<< HEAD
import androidx.arch.core.util.Function;
=======
>>>>>>> 2cc1a0ba
import com.google.android.gms.ads.AdSize;
import com.google.android.gms.ads.MobileAds;
import com.google.android.gms.ads.formats.UnifiedNativeAd;
import com.google.android.gms.ads.formats.UnifiedNativeAdView;
import com.google.firebase.FirebaseApp;
import io.flutter.plugin.common.MethodCall;
import io.flutter.plugin.common.MethodChannel;
import io.flutter.plugin.common.MethodChannel.MethodCallHandler;
import io.flutter.plugin.common.MethodChannel.Result;
import io.flutter.plugin.common.PluginRegistry.Registrar;
import java.util.Locale;
import java.util.Map;

public class FirebaseAdMobPlugin implements MethodCallHandler {

  private final Registrar registrar;
  private final MethodChannel channel;

  RewardedVideoAdWrapper rewardedWrapper;

<<<<<<< HEAD
  static Function<UnifiedNativeAd, UnifiedNativeAdView> nativeAdFactory;

  public static void setNativeAdFactory(
      Function<UnifiedNativeAd, UnifiedNativeAdView> nativeAdFactory) {
    FirebaseAdMobPlugin.nativeAdFactory = nativeAdFactory;
=======
  /**
   * Interface used to display a {@link com.google.android.gms.ads.formats.UnifiedNativeAd}.
   *
   * <p>Have your activity implement this in order to display Native Ads
   */
  public interface NativeAdFactory {
    /**
     * Creates a {@link com.google.android.gms.ads.formats.UnifiedNativeAdView} with a {@link
     * com.google.android.gms.ads.formats.UnifiedNativeAd}.
     *
     * @param nativeAd Ad information used to create a {@link
     *     com.google.android.gms.ads.formats.UnifiedNativeAdView}
     * @return a {@link com.google.android.gms.ads.formats.UnifiedNativeAdView} that is overlaid on
     *     top of the FlutterView.
     */
    UnifiedNativeAdView createNativeAd(UnifiedNativeAd nativeAd);
>>>>>>> 2cc1a0ba
  }

  public static void registerWith(Registrar registrar) {
    if (registrar.activity() == null) {
      // If a background Flutter view tries to register the plugin, there will be no activity from the registrar.
      // We stop the registering process immediately because the firebase_admob requires an activity.
      return;
    }
    final MethodChannel channel =
        new MethodChannel(registrar.messenger(), "plugins.flutter.io/firebase_admob");
    channel.setMethodCallHandler(new FirebaseAdMobPlugin(registrar, channel));
  }

  private FirebaseAdMobPlugin(Registrar registrar, MethodChannel channel) {
    this.registrar = registrar;
    this.channel = channel;
    FirebaseApp.initializeApp(registrar.context());
    rewardedWrapper = new RewardedVideoAdWrapper(registrar.activity(), channel);
  }

  private void callInitialize(MethodCall call, Result result) {
    String appId = call.argument("appId");
    if (appId == null || appId.isEmpty()) {
      result.error("no_app_id", "a null or empty AdMob appId was provided", null);
      return;
    }
    MobileAds.initialize(registrar.context(), appId);
    result.success(Boolean.TRUE);
  }

  private void callLoadNativeAd(Integer id, Activity activity, MethodCall call, Result result) {
    String adUnitId = call.argument("adUnitId");
    if (adUnitId == null || adUnitId.isEmpty()) {
      result.error("no_unit_id", "a null or empty adUnitId was provided for ad id=" + id, null);
      return;
    }

    final MobileAd.Native nativeAd = MobileAd.createNative(id, activity, channel);

    if (nativeAd.status != MobileAd.Status.CREATED) {
      if (nativeAd.status == MobileAd.Status.FAILED)
        result.error("load_failed_ad", "cannot reload a failed ad, id=" + id, null);
      else result.success(Boolean.TRUE); // The ad was already loaded.
      return;
    }

    final Map<String, Object> targetingInfo = call.argument("targetingInfo");
    nativeAd.load(adUnitId, targetingInfo);
    result.success(Boolean.TRUE);
  }

  private void callLoadBannerAd(Integer id, Activity activity, MethodCall call, Result result) {
    String adUnitId = call.argument("adUnitId");
    if (adUnitId == null || adUnitId.isEmpty()) {
      result.error("no_unit_id", "a null or empty adUnitId was provided for ad id=" + id, null);
      return;
    }

    final Integer width = call.argument("width");
    final Integer height = call.argument("height");
    final String adSizeType = call.argument("adSizeType");

    if (!"AdSizeType.WidthAndHeight".equals(adSizeType)
        && !"AdSizeType.SmartBanner".equals(adSizeType)) {
      String errMsg =
          String.format(
              Locale.ENGLISH,
              "an invalid adSizeType (%s) was provided for banner id=%d",
              adSizeType,
              id);
      result.error("invalid_adsizetype", errMsg, null);
    }

    if ("AdSizeType.WidthAndHeight".equals(adSizeType) && (width <= 0 || height <= 0)) {
      String errMsg =
          String.format(
              Locale.ENGLISH,
              "an invalid AdSize (%d, %d) was provided for banner id=%d",
              width,
              height,
              id);
      result.error("invalid_adsize", errMsg, null);
    }

    AdSize adSize;
    if ("AdSizeType.SmartBanner".equals(adSizeType)) {
      adSize = AdSize.SMART_BANNER;
    } else {
      adSize = new AdSize(width, height);
    }

    MobileAd.Banner banner = MobileAd.createBanner(id, adSize, activity, channel);

    if (banner.status != MobileAd.Status.CREATED) {
      if (banner.status == MobileAd.Status.FAILED)
        result.error("load_failed_ad", "cannot reload a failed ad, id=" + id, null);
      else result.success(Boolean.TRUE); // The ad was already loaded.
      return;
    }

    Map<String, Object> targetingInfo = call.argument("targetingInfo");
    banner.load(adUnitId, targetingInfo);
    result.success(Boolean.TRUE);
  }

  private void callLoadInterstitialAd(MobileAd ad, MethodCall call, Result result) {
    if (ad.status != MobileAd.Status.CREATED) {
      if (ad.status == MobileAd.Status.FAILED)
        result.error("load_failed_ad", "cannot reload a failed ad, id=" + ad.id, null);
      else result.success(Boolean.TRUE); // The ad was already loaded.
      return;
    }

    String adUnitId = call.argument("adUnitId");
    if (adUnitId == null || adUnitId.isEmpty()) {
      result.error(
          "no_adunit_id", "a null or empty adUnitId was provided for ad id=" + ad.id, null);
      return;
    }
    Map<String, Object> targetingInfo = call.argument("targetingInfo");
    ad.load(adUnitId, targetingInfo);
    result.success(Boolean.TRUE);
  }

  private void callLoadRewardedVideoAd(MethodCall call, Result result) {
    if (rewardedWrapper.getStatus() != RewardedVideoAdWrapper.Status.CREATED
        && rewardedWrapper.getStatus() != RewardedVideoAdWrapper.Status.FAILED) {
      result.success(Boolean.TRUE); // The ad was already loading or loaded.
      return;
    }

    String adUnitId = call.argument("adUnitId");
    if (adUnitId == null || adUnitId.isEmpty()) {
      result.error(
          "no_ad_unit_id", "a non-empty adUnitId was not provided for rewarded video", null);
      return;
    }

    Map<String, Object> targetingInfo = call.argument("targetingInfo");
    if (targetingInfo == null) {
      result.error(
          "no_targeting_info", "a null targetingInfo object was provided for rewarded video", null);
      return;
    }

    rewardedWrapper.load(adUnitId, targetingInfo);
    result.success(Boolean.TRUE);
  }

  private void callShowAd(Integer id, MethodCall call, Result result) {
    MobileAd ad = MobileAd.getAdForId(id);
    if (ad == null) {
      result.error("ad_not_loaded", "show failed, the specified ad was not loaded id=" + id, null);
      return;
    }
    final String anchorOffset = call.argument("anchorOffset");
    final String horizontalCenterOffset = call.argument("horizontalCenterOffset");
    final String anchorType = call.argument("anchorType");
    if (anchorOffset != null) {
      ad.anchorOffset = Double.parseDouble(anchorOffset);
    }
    if (anchorType != null) {
      ad.horizontalCenterOffset = Double.parseDouble(horizontalCenterOffset);
    }
    if (anchorType != null) {
      ad.anchorType = "bottom".equals(anchorType) ? Gravity.BOTTOM : Gravity.TOP;
    }

    ad.show();
    result.success(Boolean.TRUE);
  }

  private void callIsAdLoaded(Integer id, Result result) {
    MobileAd ad = MobileAd.getAdForId(id);
    if (ad == null) {
      result.error("no_ad_for_id", "isAdLoaded failed, no add exists for id=" + id, null);
      return;
    }
    result.success(ad.status == MobileAd.Status.LOADED ? Boolean.TRUE : Boolean.FALSE);
  }

  private void callShowRewardedVideoAd(Result result) {
    if (rewardedWrapper.getStatus() == RewardedVideoAdWrapper.Status.LOADED) {
      rewardedWrapper.show();
      result.success(Boolean.TRUE);
    } else {
      result.error("ad_not_loaded", "show failed for rewarded video, no ad was loaded", null);
    }
  }

  private void callDisposeAd(Integer id, Result result) {
    MobileAd ad = MobileAd.getAdForId(id);
    if (ad == null) {
      result.error("no_ad_for_id", "dispose failed, no add exists for id=" + id, null);
      return;
    }

    ad.dispose();
    result.success(Boolean.TRUE);
  }

  @Override
  public void onMethodCall(MethodCall call, Result result) {
    Activity activity = registrar.activity();
    if (activity == null) {
      result.error("no_activity", "firebase_admob plugin requires a foreground activity", null);
      return;
    }

    Integer id = call.argument("id");

    switch (call.method) {
      case "initialize":
        callInitialize(call, result);
        break;
      case "loadBannerAd":
        callLoadBannerAd(id, activity, call, result);
        break;
      case "loadInterstitialAd":
        callLoadInterstitialAd(MobileAd.createInterstitial(id, activity, channel), call, result);
        break;
      case "loadRewardedVideoAd":
        callLoadRewardedVideoAd(call, result);
        break;
      case "loadNativeAd":
        callLoadNativeAd(id, activity, call, result);
        break;
      case "showAd":
        callShowAd(id, call, result);
        break;
      case "showRewardedVideoAd":
        callShowRewardedVideoAd(result);
        break;
      case "disposeAd":
        callDisposeAd(id, result);
        break;
      case "isAdLoaded":
        callIsAdLoaded(id, result);
        break;
      default:
        result.notImplemented();
    }
  }
}<|MERGE_RESOLUTION|>--- conflicted
+++ resolved
@@ -6,10 +6,6 @@
 
 import android.app.Activity;
 import android.view.Gravity;
-<<<<<<< HEAD
-import androidx.arch.core.util.Function;
-=======
->>>>>>> 2cc1a0ba
 import com.google.android.gms.ads.AdSize;
 import com.google.android.gms.ads.MobileAds;
 import com.google.android.gms.ads.formats.UnifiedNativeAd;
@@ -30,13 +26,6 @@
 
   RewardedVideoAdWrapper rewardedWrapper;
 
-<<<<<<< HEAD
-  static Function<UnifiedNativeAd, UnifiedNativeAdView> nativeAdFactory;
-
-  public static void setNativeAdFactory(
-      Function<UnifiedNativeAd, UnifiedNativeAdView> nativeAdFactory) {
-    FirebaseAdMobPlugin.nativeAdFactory = nativeAdFactory;
-=======
   /**
    * Interface used to display a {@link com.google.android.gms.ads.formats.UnifiedNativeAd}.
    *
@@ -53,7 +42,6 @@
      *     top of the FlutterView.
      */
     UnifiedNativeAdView createNativeAd(UnifiedNativeAd nativeAd);
->>>>>>> 2cc1a0ba
   }
 
   public static void registerWith(Registrar registrar) {
