--- conflicted
+++ resolved
@@ -9,13 +9,8 @@
   sdk: '>=3.2.0 <4.0.0'
 
 dependencies:
-<<<<<<< HEAD
-  firebase_core: ^3.13.1
-  firebase_app_installations: ^0.3.2+6
-=======
   firebase_core: ^3.15.1
   firebase_app_installations: ^0.3.2+9
->>>>>>> 931566ae
   flutter:
     sdk: flutter
 
