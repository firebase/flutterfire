pluginManagement {
    def flutterSdkPath = {
        def properties = new Properties()
        file("local.properties").withInputStream { properties.load(it) }
        def flutterSdkPath = properties.getProperty("flutter.sdk")
        assert flutterSdkPath != null, "flutter.sdk not set in local.properties"
        return flutterSdkPath
    }()

    includeBuild("$flutterSdkPath/packages/flutter_tools/gradle")

    repositories {
        google()
        mavenCentral()
        gradlePluginPortal()
    }
}

plugins {
    id "dev.flutter.flutter-plugin-loader" version "1.0.0"
<<<<<<< HEAD
    id "com.android.application" version "8.2.1" apply false
    id "org.jetbrains.kotlin.android" version "1.9.22" apply false
=======
    id "com.android.application" version "8.3.0" apply false
    id "org.jetbrains.kotlin.android" version "2.1.0" apply false
>>>>>>> 57c09139
}

include ":app"<|MERGE_RESOLUTION|>--- conflicted
+++ resolved
@@ -18,13 +18,8 @@
 
 plugins {
     id "dev.flutter.flutter-plugin-loader" version "1.0.0"
-<<<<<<< HEAD
-    id "com.android.application" version "8.2.1" apply false
-    id "org.jetbrains.kotlin.android" version "1.9.22" apply false
-=======
     id "com.android.application" version "8.3.0" apply false
     id "org.jetbrains.kotlin.android" version "2.1.0" apply false
->>>>>>> 57c09139
 }
 
 include ":app"