def localProperties = new Properties()
def localPropertiesFile = rootProject.file('local.properties')
if (localPropertiesFile.exists()) {
    localPropertiesFile.withReader('UTF-8') { reader ->
        localProperties.load(reader)
    }
}

def flutterRoot = localProperties.getProperty('flutter.sdk')
if (flutterRoot == null) {
    throw new GradleException("Flutter SDK not found. Define location with flutter.sdk in the local.properties file.")
}

def flutterVersionCode = localProperties.getProperty('flutter.versionCode')
if (flutterVersionCode == null) {
    flutterVersionCode = '1'
}

def flutterVersionName = localProperties.getProperty('flutter.versionName')
if (flutterVersionName == null) {
    flutterVersionName = '1.0'
}

apply plugin: 'com.android.application'
// START: FlutterFire Configuration
apply plugin: 'com.google.gms.google-services'
// END: FlutterFire Configuration
apply plugin: 'kotlin-android'
apply from: "$flutterRoot/packages/flutter_tools/gradle/flutter.gradle"

android {
    compileSdkVersion 33

    compileOptions {
        sourceCompatibility JavaVersion.VERSION_1_8
        targetCompatibility JavaVersion.VERSION_1_8
    }

    kotlinOptions {
        jvmTarget = '1.8'
    }

    sourceSets {
        main.java.srcDirs += 'src/main/kotlin'
    }

    defaultConfig {
        // TODO: Specify your own unique Application ID (https://developer.android.com/studio/build/application-id.html).
        applicationId "io.flutter.plugins.firebase.tests"
<<<<<<< HEAD
        minSdkVersion 21
        targetSdkVersion flutter.targetSdkVersion
=======
        minSdkVersion 19
        targetSdkVersion 33
>>>>>>> a6b7a1f9
        versionCode flutterVersionCode.toInteger()
        versionName flutterVersionName
        multiDexEnabled true
    }

    buildTypes {
        release {
            // TODO: Add your own signing config for the release build.
            // Signing with the debug keys for now, so `flutter run --release` works.
            signingConfig signingConfigs.debug
        }
    }
}

flutter {
    source '../..'
}

dependencies {
    implementation 'com.android.support:multidex:1.0.3'
    implementation "org.jetbrains.kotlin:kotlin-stdlib-jdk7:$kotlin_version"
}<|MERGE_RESOLUTION|>--- conflicted
+++ resolved
@@ -47,13 +47,8 @@
     defaultConfig {
         // TODO: Specify your own unique Application ID (https://developer.android.com/studio/build/application-id.html).
         applicationId "io.flutter.plugins.firebase.tests"
-<<<<<<< HEAD
         minSdkVersion 21
-        targetSdkVersion flutter.targetSdkVersion
-=======
-        minSdkVersion 19
         targetSdkVersion 33
->>>>>>> a6b7a1f9
         versionCode flutterVersionCode.toInteger()
         versionName flutterVersionName
         multiDexEnabled true
