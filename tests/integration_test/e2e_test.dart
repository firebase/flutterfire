--- conflicted
+++ resolved
@@ -48,27 +48,12 @@
       firebase_dynamic_links.main();
       firebase_messaging.main();
       firebase_ml_model_downloader.main();
+      firebase_performance.main();
       firebase_remote_config.main();
       firebase_storage.main();
     } else {
       // Only tests available on Windows
     firebase_core.main();
-<<<<<<< HEAD
     }
-=======
-    firebase_database.main();
-    firebase_crashlytics.main();
-    firebase_auth.main();
-    firebase_analytics.main();
-    cloud_functions.main();
-    firebase_app_check.main();
-    firebase_app_installations.main();
-    firebase_dynamic_links.main();
-    firebase_messaging.main();
-    firebase_ml_model_downloader.main();
-    firebase_performance.main();
-    firebase_remote_config.main();
-    firebase_storage.main();
->>>>>>> 2d616b5e
   });
 }