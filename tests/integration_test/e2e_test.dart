// Copyright 2019, the Chromium project authors.  Please see the AUTHORS file
// for details. All rights reserved. Use of this source code is governed by a
// BSD-style license that can be found in the LICENSE file.

import 'package:flutter_test/flutter_test.dart';
import 'package:integration_test/integration_test.dart';

import 'cloud_functions/cloud_functions_e2e_test.dart' as cloud_functions;
import 'firebase_app_installations/firebase_app_installations_e2e_test.dart'
    as firebase_app_installations;
import 'firebase_analytics/firebase_analytics_e2e_test.dart'
    as firebase_analytics;
import 'firebase_core/firebase_core_e2e_test.dart' as firebase_core;
<<<<<<< HEAD
import 'firebase_in_app_messaging/firebase_in_app_messaging_e2e_test.dart'
    as firebase_in_app_messaging;
=======
import 'firebase_crashlytics/firebase_crashlytics_e2e_test.dart'
    as firebase_crashlytics;
import 'firebase_auth/firebase_auth_e2e_test.dart' as firebase_auth;
>>>>>>> f989a500

void main() {
  IntegrationTestWidgetsFlutterBinding.ensureInitialized();

  group('FlutterFire', () {
    cloud_functions.main();
    firebase_app_installations.main();
    firebase_analytics.main();
    firebase_core.main();
<<<<<<< HEAD
    firebase_in_app_messaging.main();
=======
    firebase_crashlytics.main();
    firebase_auth.main();
>>>>>>> f989a500
  });
}<|MERGE_RESOLUTION|>--- conflicted
+++ resolved
@@ -11,14 +11,11 @@
 import 'firebase_analytics/firebase_analytics_e2e_test.dart'
     as firebase_analytics;
 import 'firebase_core/firebase_core_e2e_test.dart' as firebase_core;
-<<<<<<< HEAD
 import 'firebase_in_app_messaging/firebase_in_app_messaging_e2e_test.dart'
     as firebase_in_app_messaging;
-=======
 import 'firebase_crashlytics/firebase_crashlytics_e2e_test.dart'
     as firebase_crashlytics;
 import 'firebase_auth/firebase_auth_e2e_test.dart' as firebase_auth;
->>>>>>> f989a500
 
 void main() {
   IntegrationTestWidgetsFlutterBinding.ensureInitialized();
@@ -28,11 +25,8 @@
     firebase_app_installations.main();
     firebase_analytics.main();
     firebase_core.main();
-<<<<<<< HEAD
     firebase_in_app_messaging.main();
-=======
     firebase_crashlytics.main();
     firebase_auth.main();
->>>>>>> f989a500
   });
 }