--- conflicted
+++ resolved
@@ -5,22 +5,16 @@
 import 'package:flutter_test/flutter_test.dart';
 import 'package:integration_test/integration_test.dart';
 
-<<<<<<< HEAD
 import 'firebase_analytics/firebase_analytics_e2e_test.dart'
     as firebase_analytics;
-=======
 import 'firebase_core/firebase_core_e2e_test.dart' as firebase_core;
->>>>>>> e453303f
 
 void main() {
   IntegrationTestWidgetsFlutterBinding.ensureInitialized();
 
   // ignore: unnecessary_lambdas
   group('FlutterFire', () {
-<<<<<<< HEAD
     firebase_analytics.main();
-=======
     firebase_core.main();
->>>>>>> e453303f
   });
 }