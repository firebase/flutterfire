// Copyright 2019, the Chromium project authors.  Please see the AUTHORS file
// for details. All rights reserved. Use of this source code is governed by a
// BSD-style license that can be found in the LICENSE file.

import 'package:flutter_test/flutter_test.dart';
import 'package:integration_test/integration_test.dart';

import 'cloud_functions/cloud_functions_e2e_test.dart' as cloud_functions;
import 'firebase_app_installations/firebase_app_installations_e2e_test.dart'
    as firebase_app_installations;
import 'firebase_analytics/firebase_analytics_e2e_test.dart'
    as firebase_analytics;
import 'firebase_core/firebase_core_e2e_test.dart' as firebase_core;
<<<<<<< HEAD
import 'firebase_dynamic_links/firebase_dynamic_links_e2e_test.dart'
    as firebase_dynamic_links;
=======
import 'firebase_in_app_messaging/firebase_in_app_messaging_e2e_test.dart'
    as firebase_in_app_messaging;
import 'firebase_crashlytics/firebase_crashlytics_e2e_test.dart'
    as firebase_crashlytics;
import 'firebase_auth/firebase_auth_e2e_test.dart' as firebase_auth;
>>>>>>> ebf7bf18

void main() {
  IntegrationTestWidgetsFlutterBinding.ensureInitialized();

  group('FlutterFire', () {
    cloud_functions.main();
    firebase_app_installations.main();
    firebase_analytics.main();
    firebase_core.main();
<<<<<<< HEAD
    firebase_dynamic_links.main();
=======
    firebase_in_app_messaging.main();
    firebase_crashlytics.main();
    firebase_auth.main();
>>>>>>> ebf7bf18
  });
}<|MERGE_RESOLUTION|>--- conflicted
+++ resolved
@@ -11,16 +11,13 @@
 import 'firebase_analytics/firebase_analytics_e2e_test.dart'
     as firebase_analytics;
 import 'firebase_core/firebase_core_e2e_test.dart' as firebase_core;
-<<<<<<< HEAD
 import 'firebase_dynamic_links/firebase_dynamic_links_e2e_test.dart'
     as firebase_dynamic_links;
-=======
 import 'firebase_in_app_messaging/firebase_in_app_messaging_e2e_test.dart'
     as firebase_in_app_messaging;
 import 'firebase_crashlytics/firebase_crashlytics_e2e_test.dart'
     as firebase_crashlytics;
 import 'firebase_auth/firebase_auth_e2e_test.dart' as firebase_auth;
->>>>>>> ebf7bf18
 
 void main() {
   IntegrationTestWidgetsFlutterBinding.ensureInitialized();
@@ -30,12 +27,9 @@
     firebase_app_installations.main();
     firebase_analytics.main();
     firebase_core.main();
-<<<<<<< HEAD
     firebase_dynamic_links.main();
-=======
     firebase_in_app_messaging.main();
     firebase_crashlytics.main();
     firebase_auth.main();
->>>>>>> ebf7bf18
   });
 }