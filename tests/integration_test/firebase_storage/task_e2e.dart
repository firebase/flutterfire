// Copyright 2022, the Chromium project authors.  Please see the AUTHORS file
// for details. All rights reserved. Use of this source code is governed by a
// BSD-style license that can be found in the LICENSE file.

import 'dart:async';
import 'dart:convert';
import 'dart:io';

import 'package:firebase_storage/firebase_storage.dart';
import 'package:flutter/foundation.dart';
import 'package:flutter_test/flutter_test.dart';

import './test_utils.dart';

void setupTaskTests() {
  group('Task', () {
    late FirebaseStorage storage;
    late File file;
    late Reference uploadRef;
    late Reference downloadRef;

    setUpAll(() async {
      storage = FirebaseStorage.instance;
      uploadRef = storage.ref('flutter-tests').child('ok.txt');
      downloadRef = storage.ref('flutter-tests/ok.txt'); // 15mb
    });

    group('pause() resume() onComplete()', () {
      late Task? task;

      setUp(() {
        task = null;
      });

      Future<void> _testPauseTask(String type) async {
        List<TaskSnapshot> snapshots = [];
        FirebaseException? streamError;
        expect(task!.snapshot.state, TaskState.running);

        task!.snapshotEvents.listen(
          (TaskSnapshot snapshot) {
            snapshots.add(snapshot);
          },
          onError: (error) {
            streamError = error;
          },
          cancelOnError: true,
        );

        // TODO(Salakar): Known issue with iOS SDK where pausing immediately will cause an 'unknown' error.
        if (defaultTargetPlatform == TargetPlatform.iOS) {
          await task!.snapshotEvents.first;
          await Future.delayed(const Duration(milliseconds: 750));
        }

        // TODO(Salakar): Known issue with iOS where pausing/resuming doesn't immediately return as paused/resumed 'true'.
        if (defaultTargetPlatform != TargetPlatform.iOS) {
          bool? paused = await task!.pause();
          expect(paused, isTrue);
          expect(task!.snapshot.state, TaskState.paused);

          await Future.delayed(const Duration(milliseconds: 500));

          bool? resumed = await task!.resume();
          expect(resumed, isTrue);
          expect(task!.snapshot.state, TaskState.running);
        }

        TaskSnapshot? snapshot = await task;
        expect(task!.snapshot.state, TaskState.success);
        expect(snapshot!.state, TaskState.success);

        expect(snapshot.totalBytes, snapshot.bytesTransferred);

        expect(streamError, isNull);
        // TODO(Salakar): Known issue with iOS where pausing/resuming doesn't immediately return as paused/resumed 'true'.
        if (defaultTargetPlatform != TargetPlatform.iOS) {
          expect(
            snapshots,
            anyElement(
              predicate<TaskSnapshot>(
                (TaskSnapshot element) => element.state == TaskState.paused,
              ),
            ),
          );
          expect(
            snapshots,
            anyElement(
              predicate<TaskSnapshot>(
                (TaskSnapshot element) => element.state == TaskState.running,
              ),
            ),
          );
        }
      }

      test(
        'successfully pauses and resumes a download task',
        () async {
          if (!kIsWeb) {
            file = await createFile('ok.jpeg');
            task = downloadRef.writeToFile(file);
          } else {
            task = downloadRef
                .putBlob(createBlob('some content to write to blob'));
          }
          await _testPauseTask('Download');
        },
        retry: 3,
      );

      // TODO(Salakar): Test is flaky on CI - needs investigating ('[firebase_storage/unknown] An unknown error occurred, please check the server response.')
      test(
        'successfully pauses and resumes a upload task',
        () async {
          task = uploadRef.putString('This is an upload task!');
          await _testPauseTask('Upload');
        },
        retry: 3,
        // This task is flaky on mac, skip for now.
        skip: defaultTargetPlatform == TargetPlatform.macOS,
      );

      test('handles errors, e.g. if permission denied for `snapshotEvents`',
          () async {
        late FirebaseException streamError;

        List<int> list = utf8.encode('hello world');
        Uint8List data = Uint8List.fromList(list);
        UploadTask task = storage.ref('/uploadNope.jpeg').putData(data);

        bool callsDoneWhenFinished = false;
        task.snapshotEvents.listen(
          (TaskSnapshot snapshot) {
            // noop
          },
          onError: (error) {
            streamError = error;
          },
          onDone: () {
            callsDoneWhenFinished = true;
          },
        );
        // Allow time for listener events to be called
        await Future.delayed(
          const Duration(seconds: 2),
        );

        expect(callsDoneWhenFinished, isTrue);

        expect(streamError.plugin, 'firebase_storage');
        expect(streamError.code, 'unauthorized');
        expect(
          streamError.message,
          'User is not authorized to perform the desired action.',
        );

        expect(task.snapshot.state, TaskState.error);
      });

      test('handles errors, e.g. if permission denied for `await Task`',
          () async {
        List<int> list = utf8.encode('hello world');
        Uint8List data = Uint8List.fromList(list);
        UploadTask task = storage.ref('/uploadNope.jpeg').putData(data);
        try {
          await task;
        } catch (e) {
          expect(e, isA<FirebaseException>());
          FirebaseException exception = e as FirebaseException;
          expect(exception.plugin, 'firebase_storage');
          expect(exception.code, 'unauthorized');
          expect(
            exception.message,
            'User is not authorized to perform the desired action.',
          );
        }

        expect(task.snapshot.state, TaskState.error);
      });
    });

    group('snapshot', () {
      test(
        'returns the latest snapshot for download task',
        () async {
          Task downloadTask;
          if (!kIsWeb) {
            file = await createFile('ok.jpeg');
            downloadTask = downloadRef.writeToFile(file);
          } else {
            downloadTask = downloadRef
                .putBlob(createBlob('some content to write to blob'));
          }

          expect(downloadTask.snapshot, isNotNull);

          TaskSnapshot completedSnapshot = await downloadTask;
          final snapshot = downloadTask.snapshot;

          expect(snapshot, isA<TaskSnapshot>());
          expect(snapshot.state, TaskState.success);
          expect(snapshot.bytesTransferred, completedSnapshot.bytesTransferred);
          expect(snapshot.totalBytes, completedSnapshot.totalBytes);
          expect(snapshot.metadata, isA<FullMetadata?>());
        },
        retry: 2,
      );

      test(
        'returns the latest snapshot for upload task',
        () async {
          final uploadTask = uploadRef.putString('This is an upload task!');
          expect(uploadTask.snapshot, isNotNull);

          TaskSnapshot completedSnapshot = await uploadTask;
          final snapshot = uploadTask.snapshot;
          expect(snapshot, isA<TaskSnapshot>());
          expect(snapshot.bytesTransferred, completedSnapshot.bytesTransferred);
          expect(snapshot.totalBytes, completedSnapshot.totalBytes);
          expect(snapshot.metadata, isA<FullMetadata?>());
        },
        retry: 2,
      );
    });

    group(
      'cancel()',
      () {
        late Task task;

        Future<void> _testCancelTask() async {
          List<TaskSnapshot> snapshots = [];
          expect(task.snapshot.state, TaskState.running);
          final Completer<FirebaseException> errorReceived =
              Completer<FirebaseException>();

          task.snapshotEvents.listen(
            (TaskSnapshot snapshot) {
              snapshots.add(snapshot);
            },
            onError: (error) {
              errorReceived.complete(error);
            },
          );

          bool canceled = await task.cancel();
          expect(canceled, isTrue);
          expect(task.snapshot.state, TaskState.canceled);

          await expectLater(
            task,
            throwsA(
              isA<FirebaseException>()
                  .having((e) => e.code, 'code', 'canceled'),
            ),
          );

          expect(task.snapshot.state, TaskState.canceled);

          // Need to wait for error to be received before checking
          final streamError = await errorReceived.future;

          expect(streamError, isNotNull);
          expect(streamError.code, 'canceled');
          // Expecting there to only be running states, canceled should not get sent as an event.
          expect(
            snapshots.every((snapshot) => snapshot.state == TaskState.running),
            isTrue,
          );
        }

        test(
          'successfully cancels download task',
          () async {
<<<<<<< HEAD
            file = await createFile('ok.jpeg', largeString: 'A' * 20000000);
            task = downloadRef.writeToFile(file);
=======
            if (!kIsWeb) {
              file = await createFile('ok.jpeg');
              task = downloadRef.writeToFile(file);
            } else {
              task = downloadRef
                  .putBlob(createBlob('some content to write to blob'));
            }

>>>>>>> d32b5a93
            await _testCancelTask();
          },
          // There's no DownloadTask on web.
          skip: kIsWeb,
          retry: 2,
        );

        test(
          'successfully cancels upload task',
          () async {
            task = uploadRef.putString('A' * 20000000);
            await _testCancelTask();
          },
          retry: 2,
        );
      },
    );

    group('snapshotEvents', () {
      test('loop through successful `snapshotEvents`', () async {
        final snapshots = <TaskSnapshot>[];
        final task = uploadRef.putString('This is an upload task!');
        // ignore: prefer_foreach
        await for (final event in task.snapshotEvents) {
          snapshots.add(event);
        }
        expect(snapshots.last.state, TaskState.success);
      });

      test('failed `snapshotEvents` loop', () async {
        final snapshots = <TaskSnapshot>[];
        UploadTask task =
            storage.ref('/uploadNope.jpeg').putString('This will fail');
        try {
          // ignore: prefer_foreach
          await for (final event in task.snapshotEvents) {
            snapshots.add(event);
          }
        } catch (e) {
          expect(e, isA<FirebaseException>());
          FirebaseException exception = e as FirebaseException;
          expect(exception.plugin, 'firebase_storage');
          expect(exception.code, 'unauthorized');
          expect(
            exception.message,
            'User is not authorized to perform the desired action.',
          );
        }
      });

      test('listen to successful snapshotEvents, ensure `onDone` is called',
          () async {
        final snapshots = <TaskSnapshot>[];
        final task = uploadRef.putString('This is an upload task!');
        bool onDoneIsCalled = false;
        task.snapshotEvents.listen(
          snapshots.add,
          onDone: () {
            onDoneIsCalled = true;
          },
        );

        await Future.delayed(const Duration(seconds: 1));
        expect(onDoneIsCalled, isTrue);
        expect(snapshots.last.state, TaskState.success);
      });

      test('listen to failed snapshotEvents, ensure `onDone` is called',
          () async {
        final snapshots = <TaskSnapshot>[];
        final task = storage
            .ref('/uploadNope.jpeg')
            .putString('This is an upload task!');
        bool onDoneIsCalled = false;
        FirebaseException? streamError;
        task.snapshotEvents.listen(
          snapshots.add,
          onError: (e) {
            streamError = e;
          },
          onDone: () {
            onDoneIsCalled = true;
          },
        );

        await Future.delayed(const Duration(seconds: 1));
        expect(onDoneIsCalled, isTrue);
        expect(snapshots.last.state, TaskState.running);
        expect(streamError, isA<FirebaseException>());
      });
    });
  });
}<|MERGE_RESOLUTION|>--- conflicted
+++ resolved
@@ -273,19 +273,8 @@
         test(
           'successfully cancels download task',
           () async {
-<<<<<<< HEAD
             file = await createFile('ok.jpeg', largeString: 'A' * 20000000);
             task = downloadRef.writeToFile(file);
-=======
-            if (!kIsWeb) {
-              file = await createFile('ok.jpeg');
-              task = downloadRef.writeToFile(file);
-            } else {
-              task = downloadRef
-                  .putBlob(createBlob('some content to write to blob'));
-            }
-
->>>>>>> d32b5a93
             await _testCancelTask();
           },
           // There's no DownloadTask on web.
