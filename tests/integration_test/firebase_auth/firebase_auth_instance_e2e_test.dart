--- conflicted
+++ resolved
@@ -559,11 +559,7 @@
         });
 
         test('throws if login password is incorrect', () async {
-<<<<<<< HEAD
-          final credential = EmailAuthProvider.credential(
-=======
           var credential = EmailAuthProvider.credential(
->>>>>>> c56234ff
             email: testEmail,
             password: 'sowrong',
           );
