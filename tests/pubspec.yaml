--- conflicted
+++ resolved
@@ -27,10 +27,6 @@
     path: ../packages/firebase_analytics/firebase_analytics_platform_interface
   firebase_analytics_web:
     path: ../packages/firebase_analytics/firebase_analytics_web
-<<<<<<< HEAD
-  # TODO RTDB emulator breaks just by including App Check
-=======
->>>>>>> 81ec08fd
   firebase_app_check:
     path: ../packages/firebase_app_check/firebase_app_check
   firebase_app_check_platform_interface:
