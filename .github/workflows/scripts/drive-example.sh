--- conflicted
+++ resolved
@@ -43,10 +43,6 @@
   melos bootstrap
   chromedriver --port=4444 &
   melos exec -c 1 --scope="$FLUTTERFIRE_PLUGIN_SCOPE_EXAMPLE" --dir-exists=web -- \
-<<<<<<< HEAD
     flutter drive --no-pub --verbose-system-logs --browser-name=chrome --target=./test_driver/MELOS_PARENT_PACKAGE_NAME_e2e.dart
-=======
-    flutter drive --release --no-pub --verbose-system-logs --browser-name=chrome --target=./test_driver/MELOS_PARENT_PACKAGE_NAME_e2e.dart --dart-define=CI=true
->>>>>>> c52a08bd
   exit
 fi