--- conflicted
+++ resolved
@@ -97,12 +97,8 @@
           working-directory: tests
           script: |
             sleep 15
-<<<<<<< HEAD
+            $ANDROID_HOME/platform-tools/adb logcat '*:D' > adb-log.txt &
             flutter test integration_test/e2e_test.dart --dart-define=CI=true
-=======
-            $ANDROID_HOME/platform-tools/adb logcat '*:D' > adb-log.txt &
-            flutter drive --target=./test_driver/driver_e2e.dart --dart-define=CI=true
->>>>>>> 97f6417b
 
       - name: Compress Emulator Log
         if: always()
@@ -115,7 +111,6 @@
         with:
           name: ${{ matrix.api-level }}-${{ matrix.arch }}-${{matrix.target}}-${{matrix.first-boot-delay}}-${{matrix.iteration}}-adb_logs
           path: tests/adb-log.txt.gz
-
 
   ios:
     runs-on: macos-12
