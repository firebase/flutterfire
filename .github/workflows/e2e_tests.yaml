--- conflicted
+++ resolved
@@ -114,13 +114,8 @@
       - uses: actions/setup-java@cd89f46ac9d01407894225f350157564c9c7cee2
         with:
           distribution: 'temurin'
-<<<<<<< HEAD
-          java-version: '11'
+          java-version: '17'
       - uses: hendrikmuhs/ccache-action@6d1841ec156c39a52b1b23a810da917ab98da1f4
-=======
-          java-version: '17'
-      - uses: hendrikmuhs/ccache-action@ca3acd2731eef11f1572ccb126356c2f9298d35e
->>>>>>> 1b589c87
         name: Xcode Compile Cache
         with:
           key: ${{ runner.os }}-ios-v3
@@ -194,13 +189,8 @@
       - uses: actions/setup-java@cd89f46ac9d01407894225f350157564c9c7cee2
         with:
           distribution: 'temurin'
-<<<<<<< HEAD
-          java-version: '11'
+          java-version: '17'
       - uses: hendrikmuhs/ccache-action@6d1841ec156c39a52b1b23a810da917ab98da1f4
-=======
-          java-version: '17'
-      - uses: hendrikmuhs/ccache-action@ca3acd2731eef11f1572ccb126356c2f9298d35e
->>>>>>> 1b589c87
         name: Xcode Compile Cache
         with:
           key: ${{ runner.os }}-macos-v2
