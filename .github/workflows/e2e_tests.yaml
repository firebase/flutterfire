name: e2e

concurrency:
  group: ${{ github.workflow }}-${{ github.ref }}
  cancel-in-progress: true

on:
  pull_request:
    paths-ignore:
      - "docs/**"
      - "website/**"
      - "**/example/**"
      - "**/flutterfire_ui/**"
      - "**/cloud_firestore_odm/**"
      - "**.md"
  push:
    branches:
      - master
    paths-ignore:
      - "docs/**"
      - "website/**"
      - "**/example/**"
      - "**/flutterfire_ui/**"
      - "**/cloud_firestore_odm/**"
      - "**.md"

jobs:
  android:
    runs-on: macos-11
    timeout-minutes: 45
    steps:
      - uses: actions/checkout@v2
      - uses: actions/setup-node@v2
        name: Install Node.js 16
        with:
          node-version: "16"
      - uses: actions/setup-java@v2
        with:
          distribution: "temurin"
          java-version: "11"
      - uses: actions/cache@v2
        name: Gradle Cache
        with:
          path: ~/.gradle/caches
          key: ${{ runner.os }}-gradle-v2-${{ hashFiles('**/*.gradle*') }}
          restore-keys: ${{ runner.os }}-gradle-v2
      - uses: actions/cache@v2
        id: avd-cache
        with:
          path: |
            ~/.android/avd/*
            ~/.android/adb*
          key: avd
      - name: Generate AVD snapshot for caching
        if: steps.avd-cache.outputs.cache-hit != 'true'
        uses: reactivecircus/android-emulator-runner@v2
        with:
          api-level: 30
          target: google_atd
          arch: x86
          profile: Galaxy Nexus
          force-avd-creation: false
          emulator-options: -no-window -gpu swiftshader_indirect -noaudio -no-boot-anim -camera-back none
          disable-animations: false
          channel: canary
          script: echo "Generated AVD snapshot for caching"
      - name: Firebase Emulator Cache
        uses: actions/cache@v2
        with:
          path: ~/.cache/firebase/emulators
          key: firebase-emulators-v2-${{ github.run_id }}
          restore-keys: firebase-emulators-v2
      - name: "Install Flutter"
        run: ./.github/workflows/scripts/install-flutter.sh stable
      - name: "Install Tools"
        run: |
          ./.github/workflows/scripts/install-tools.sh
          flutter config --no-enable-web --no-enable-ios --no-enable-macos-desktop
          sudo npm i -g firebase-tools
      - name: "Build Application"
        working-directory: tests
        run: |
          flutter build apk --debug --target=./test_driver/driver_e2e.dart --dart-define=CI=true --no-android-gradle-daemon
      - name: Start Firebase Emulator
        run: cd ./.github/workflows/scripts && ./start-firebase-emulator.sh
      - name: "E2E Tests"
        uses: reactivecircus/android-emulator-runner@v2
        timeout-minutes: 30
        with:
          api-level: 30
          arch: x86
          target: google_atd
          force-avd-creation: false
          emulator-options: -no-snapshot-save -no-window -gpu swiftshader_indirect -noaudio -no-boot-anim -camera-back none
          channel: canary
          profile: Galaxy Nexus
          working-directory: tests
          script: |
            sleep 15
<<<<<<< HEAD
            flutter test integration_test/e2e_test.dart --dart-define=CI=true
=======
            $ANDROID_HOME/platform-tools/adb logcat '*:D' > adb-log.txt &
            flutter drive --target=./test_driver/driver_e2e.dart --dart-define=CI=true
>>>>>>> 97f6417b

      - name: Compress Emulator Log
        if: always()
        run: cd tests/ && gzip -9 adb-log.txt
        shell: bash

      - name: Upload Emulator Log
        uses: actions/upload-artifact@v3
        if: always()
        with:
          name: ${{ matrix.api-level }}-${{ matrix.arch }}-${{matrix.target}}-${{matrix.first-boot-delay}}-${{matrix.iteration}}-adb_logs
          path: tests/adb-log.txt.gz


  ios:
    runs-on: macos-12
    timeout-minutes: 45
    steps:
      - uses: actions/checkout@v2
      - uses: actions/setup-node@v2
        name: Install Node.js 16
        with:
          node-version: "16"
      - uses: actions/setup-java@v2
        with:
          distribution: "temurin"
          java-version: "11"
      - uses: hendrikmuhs/ccache-action@v1
        name: Xcode Compile Cache
        with:
          key: ${{ runner.os }}-ios-v3
          max-size: 700M
      - uses: actions/cache@v2
        name: Pods Cache
        id: pods-cache
        with:
          path: tests/ios/Pods
          key: ${{ runner.os }}-pods-v3-${{ hashFiles('tests/ios/Podfile.lock') }}
          restore-keys: ${{ runner.os }}-ios-pods-v2
      - name: Firebase Emulator Cache
        uses: actions/cache@v2
        with:
          path: ~/.cache/firebase/emulators
          key: firebase-emulators-v1-${{ github.run_id }}
          restore-keys: firebase-emulators-v1
      - name: "Install Flutter"
        run: ./.github/workflows/scripts/install-flutter.sh stable
      - name: "Install Tools"
        run: |
          ./.github/workflows/scripts/install-tools.sh
          sudo npm i -g firebase-tools
      - name: "Build Application"
        working-directory: tests
        run: |
          export PATH="/usr/lib/ccache:/usr/local/opt/ccache/libexec:$PATH"
          export CCACHE_SLOPPINESS=clang_index_store,file_stat_matches,include_file_ctime,include_file_mtime,ivfsoverlay,pch_defines,modules,system_headers,time_macros
          export CCACHE_FILECLONE=true
          export CCACHE_DEPEND=true
          export CCACHE_INODECACHE=true
          ccache -s
          flutter build ios --no-codesign --simulator --debug --target=integration_test/e2e_test.dart --dart-define=CI=true
          ccache -s
      - name: Start Firebase Emulator
        run: cd ./.github/workflows/scripts && ./start-firebase-emulator.sh
      - name: "E2E Tests"
        working-directory: tests
        run: |
          # Boot simulator and wait for System app to be ready.
          SIMULATOR="iPhone 11"
          xcrun simctl bootstatus "$SIMULATOR" -b
          xcrun simctl logverbose "$SIMULATOR" enable
          # Sleep to allow simulator to settle.
          sleep 15
          # Uncomment following line to have simulator logs printed out for debugging purposes.
          # xcrun simctl spawn booted log stream --predicate 'eventMessage contains "flutter"' &
          flutter test integration_test/e2e_test.dart -d "$SIMULATOR" --dart-define=CI=true
          FLUTTER_DRIVE_EXIT_CODE=$?
          xcrun simctl shutdown "$SIMULATOR"
          exit $FLUTTER_DRIVE_EXIT_CODE
      - name: "Swift Format Check"
        if: ${{ success() || failure() }}
        run: |
          swiftformat .
          ./.github/workflows/scripts/validate-formatting.sh

  macos:
    runs-on: macos-latest
    timeout-minutes: 45
    steps:
      - uses: actions/checkout@v2
      - uses: actions/setup-node@v2
        name: Install Node.js 16
        with:
          node-version: "16"
      - uses: actions/setup-java@v2
        with:
          distribution: "temurin"
          java-version: "11"
      - uses: hendrikmuhs/ccache-action@v1
        name: Xcode Compile Cache
        with:
          key: ${{ runner.os }}-macos-v2
          max-size: 700M
      - uses: actions/cache@v2
        name: Pods Cache
        id: pods-cache
        with:
          path: tests/macos/Pods
          key: ${{ runner.os }}-pods-v2-${{ hashFiles('tests/macos/Podfile.lock') }}
          restore-keys: ${{ runner.os }}-macos-pods-v1
      - name: Cache Firebase Emulator
        uses: actions/cache@v2
        with:
          path: ~/.cache/firebase/emulators
          key: firebase-emulators-v1-${{ github.run_id }}
          restore-keys: firebase-emulators-v1
      - name: "Install Flutter"
        run: ./.github/workflows/scripts/install-flutter.sh stable
      - name: "Install Tools"
        run: |
          ./.github/workflows/scripts/install-tools.sh
          sudo npm i -g firebase-tools
      - name: "Build Application"
        working-directory: tests
        run: |
          export PATH="/usr/lib/ccache:/usr/local/opt/ccache/libexec:$PATH"
          export CCACHE_SLOPPINESS=clang_index_store,file_stat_matches,include_file_ctime,include_file_mtime,ivfsoverlay,pch_defines,modules,system_headers,time_macros
          export CCACHE_FILECLONE=true
          export CCACHE_DEPEND=true
          export CCACHE_INODECACHE=true
          ccache -s
          flutter build macos --debug --target=integration_test/e2e_test.dart --device-id=macos --dart-define=CI=true
          ccache -s
      - name: Start Firebase Emulator
        run: cd ./.github/workflows/scripts && ./start-firebase-emulator.sh
      - name: "E2E Tests"
        working-directory: tests
        run: |
          flutter test \
            integration_test/e2e_test.dart \
            -d macos \
            --dart-define=CI=true

  web:
    runs-on: ubuntu-latest
    timeout-minutes: 15
    steps:
      - uses: actions/checkout@v2
      - uses: actions/setup-node@v2
        name: Install Node.js 16
        with:
          node-version: "16"
      - uses: actions/setup-java@v2
        with:
          distribution: "temurin"
          java-version: "11"
      - name: "Install Flutter"
        run: ./.github/workflows/scripts/install-flutter.sh stable
      - name: "Install Tools"
        run: |
          ./.github/workflows/scripts/install-tools.sh
          sudo npm i -g firebase-tools
      - name: Cache Firebase Emulator
        uses: actions/cache@v2
        with:
          path: ~/.cache/firebase/emulators
          key: firebase-emulators-v1-${{ github.run_id }}
          restore-keys: firebase-emulators-v1
      - name: Start Firebase Emulator
        run: cd ./.github/workflows/scripts && ./start-firebase-emulator.sh
      - name: "E2E Tests"
        working-directory: tests
        # Web devices are not supported for the `flutter test` command yet. As a
        # workaround we can use the `flutter drive` command. Tracking issue:
        # https://github.com/flutter/flutter/issues/66264
        run: |
          chromedriver --port=4444 &
          flutter drive \
            --verbose-system-logs \
            -d web-server \
            --driver=test_driver/integration_test.dart \
            --target=integration_test/e2e_test.dart \
            --dart-define=CI=true<|MERGE_RESOLUTION|>--- conflicted
+++ resolved
@@ -97,12 +97,8 @@
           working-directory: tests
           script: |
             sleep 15
-<<<<<<< HEAD
             flutter test integration_test/e2e_test.dart --dart-define=CI=true
-=======
-            $ANDROID_HOME/platform-tools/adb logcat '*:D' > adb-log.txt &
-            flutter drive --target=./test_driver/driver_e2e.dart --dart-define=CI=true
->>>>>>> 97f6417b
+            $ANDROID_HOME/platform-tools/adb logcat '*:E' > adb-log.txt &
 
       - name: Compress Emulator Log
         if: always()
