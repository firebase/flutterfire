--- conflicted
+++ resolved
@@ -126,11 +126,7 @@
     runs-on: macos-latest
     timeout-minutes: 30
     env:
-<<<<<<< HEAD
-      FLUTTER_DEPENDENCIES: "cloud_firestore firebase_remote_config cloud_functions firebase_database firebase_auth firebase_storage firebase_analytics firebase_messaging firebase_crashlytics"
-=======
-      FLUTTER_DEPENDENCIES: "cloud_firestore firebase_remote_config cloud_functions firebase_database firebase_auth firebase_storage firebase_analytics firebase_messaging firebase_app_check"
->>>>>>> f2e3f396
+      FLUTTER_DEPENDENCIES: "cloud_firestore firebase_remote_config cloud_functions firebase_database firebase_auth firebase_storage firebase_analytics firebase_messaging firebase_app_check firebase_crashlytics"
     steps:
       - uses: actions/checkout@d632683dd7b4114ad314bca15554477dd762a938
       - uses: subosito/flutter-action@2783a3f08e1baf891508463f8c6653c258246225
