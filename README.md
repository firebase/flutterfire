<p align="center">
  <a href="https://firebase.flutter.dev">
    <img width="250px" src="website/static/img/flutterfire_300x.png"><br/>
  </a>
  <h1 align="center">FlutterFire</h1>
</p>

<p align="center">
  <a href="https://github.com/FirebaseExtended/flutterfire/actions?query=workflow%3Aall_plugins">
    <img src="https://github.com/FirebaseExtended/flutterfire/workflows/all_plugins/badge.svg" alt="all_plugins GitHub Workflow Status"/>
  </a>
  <a href="https://twitter.com/flutterfiredev">
    <img src="https://img.shields.io/twitter/follow/flutterfiredev.svg?colorA=1da1f2&colorB=&label=Follow%20on%20Twitter" alt="Follow on Twitter">
  </a>
</p>

---

FlutterFire is a set of [Flutter plugins](https://flutter.io/platform-plugins/)
that enable Flutter apps to use [Firebase](https://firebase.google.com/) services. You can follow an example that shows
how to use these plugins in
the [Firebase for Flutter](https://codelabs.developers.google.com/codelabs/flutter-firebase/index.html#0) codelab.

[Flutter](https://flutter.dev) is Google’s UI toolkit for building beautiful, natively compiled applications for mobile,
web, and desktop from a single codebase. Flutter is used by developers and organizations around the world, and is free
and open source.

> *Note*: FlutterFire is still under development (see [roadmap](https://github.com/FirebaseExtended/flutterfire/issues/2582)), and some APIs and platforms might not be available yet.
[Feedback](https://github.com/FirebaseExtended/flutterfire/issues) and [Pull Requests](https://github.com/FirebaseExtended/flutterfire/pulls) are most welcome!

## Plugins

**Table of contents:**

- [AdMob (`firebase_admob`)](#firebase_admob)
- [Analytics (`firebase_analytics`)](#firebase_analytics)
- [Authentication (`firebase_auth`)](#firebase_auth)
- [Cloud Firestore (`cloud_firestore`)](#cloud_firestore)
- [Cloud Functions (`cloud_functions`)](#cloud_functions)
- [Cloud Messaging (`firebase_messaging`)](#firebase_messaging)
- [Cloud Storage (`firebase_storage`)](#firebase_storage)
- [Core (`firebase_core`)](#firebase_core)
- [Crashlytics (`firebase_crashlytics`)](#firebase_crashlytics)
- [Realtime Database (`firebase_database`)](#firebase_database)

- [Dynamic Links (`firebase_dynamic_links`)](#firebase_dynamic_links)
- [In-App Messaging (`firebase_in_app_messaging`)](#firebase_in_app_messaging)
- [ML Custom (`firebase_ml_custom`)](#firebase_ml_custom)
- [ML Vision (`firebase_ml_vision`)](#firebase_ml_vision)
- [Performance Monitoring (`firebase_performance`)](#firebase_performance)
- [Remote Config (`firebase_remote_config`)](#firebase_remote_config)

---

### `firebase_admob`

> [![firebase_admob][admob_badge_pub]][admob_pub] [![pub points][admob_badge_pub_points]][admob_pub_points]

Google AdMob is a mobile advertising platform that you can use to generate revenue from your app. Using AdMob with
Firebase provides you with additional app usage data and analytics capabilities. [[Learn More][admob_product]]

[[View Source][admob_code]]

#### Platform Support

| Android | iOS | MacOS | Web |
|:-------:|:---:|:-----:|:---:|
|    ✔️    |  ✔️  |       |     |

----

### `firebase_analytics`

> ![firebase_analytics][analytics_badge_ci] [![firebase_analytics][analytics_badge_pub]][analytics_pub] [![pub points][analytics_badge_pub_points]][analytics_pub_points]

Google Analytics for Firebase provides automatic captures of certain key application events and user properties, and you
can define your own custom events to measure the things that uniquely matter to your
application. [[Learn More][analytics_product]]

[[View Source][analytics_code]]

#### Platform Support

| Android | iOS | MacOS | Web |
|:-------:|:---:|:-----:|:---:|
|    ✔️    |  ✔️  |   ✔️   |  ✔️  |

----

### `firebase_auth`

> ![firebase_auth][auth_badge_ci] [![firebase_auth][auth_badge_pub]][auth_pub] [![pub points][auth_badge_pub_points]][auth_pub_points]

Firebase Authentication provides easy-to-use APIs to authenticate users to your app. It supports authentication using
passwords, phone numbers, popular federated identity providers like Google, Facebook and Twitter, and
more. [[Learn More][auth_product]]

[[View Source][auth_code]]

#### Platform Support

| Android | iOS | MacOS | Web |
|:-------:|:---:|:-----:|:---:|
|    ✔️    |  ✔️  |   ✔️   |  ✔️  |

----

### `cloud_firestore`

> ![cloud_firestore][firestore_badge_ci] [![cloud_firestore][firestore_badge_pub]][firestore_pub] [![pub points][firestore_badge_pub_points]][firestore_pub_points]

Cloud Firestore is a NoSQL document database that lets you easily store, sync, and query data for your mobile and web
apps - at global scale. [[Learn More][firestore_product]]

[[View Documentation][firestore_docs]] [[View Source][firestore_code]]

#### Platform Support

| Android | iOS | MacOS | Web |
|:-------:|:---:|:-----:|:---:|
|    ✔️    |  ✔️  |   ✔️   |  ✔️  |

----

### `cloud_functions`

> ![cloud_functions][functions_badge_ci] [![cloud_functions][functions_badge_pub]][functions_pub] [![pub points][functions_badge_pub_points]][functions_pub_points]

The Cloud Functions for Firebase plugin let you call functions directly from within your app. To call a function from
your app in this way, write and deploy an HTTPS Callable function in Cloud Functions, and then add client logic to call
the function from your app. [[Learn More][functions_product]]

[[View Source][functions_code]]

#### Platform Support

| Android | iOS | MacOS | Web |
|:-------:|:---:|:-----:|:---:|
|    ✔️    |  ✔️  |   ✔️   |  ✔️  |

----

### `firebase_messaging`

> [![firebase_messaging][messaging_badge_pub]][messaging_pub] [![pub points][messaging_badge_pub_points]][messaging_pub_points]

Firebase Cloud Messaging (FCM) provides a reliable and battery-efficient connection between your server and devices that
allows you to deliver and receive messages and notifications on iOS & Android, at no
cost. [[Learn More][messaging_product]]

[[View Source][messaging_code]]

#### Platform Support

| Android | iOS | MacOS | Web |
|:-------:|:---:|:-----:|:---:|
|    ✔️    |  ✔️  |  ✔️  |     |

----

### `firebase_storage`

> ![firebase_storage][storage_badge_ci] [![firebase_storage][storage_badge_pub]][storage_pub] [![pub points][storage_badge_pub_points]][storage_pub_points]

Cloud Storage is designed to help you quickly and easily store and serve user-generated content, such as photos and
videos. [[Learn More][storage_product]]

[[View Source][storage_code]]

#### Platform Support

| Android | iOS | MacOS | Web |
|:-------:|:---:|:-----:|:---:|
|    ✔️    |  ✔️  |   ✔️   |     |

----

### `firebase_core`

> ![firebase_core][core_badge_ci] ![firebase_core][core_badge_pub] [![pub points][core_badge_pub_points]][core_pub_points]

Firebase Core provides APIs to manage your Firebase application instances and credentials. This plugin is required by
all FlutterFire plugins.

[[View Documentation][core_docs]] [[View Source][core_code]]

#### Platform Support

| Android | iOS | MacOS | Web |
|:-------:|:---:|:-----:|:---:|
|    ✔️    |  ✔️  |   ✔️   |  ✔️  |

----

### `firebase_crashlytics`

> [![firebase_crashlytics][crashlytics_badge_pub]][crashlytics_pub] [![pub points][crashlytics_badge_pub_points]][crashlytics_pub_points]

Firebase Crashlytics helps you track, prioritize, and fix stability issues that erode app quality, in realtime. Spend
less time triaging and troubleshooting crashes and more time building app features that delight
users. [[Learn More][crashlytics_product]]

[[View Source][crashlytics_code]]

#### Platform Support

| Android | iOS | MacOS | Web |
|:-------:|:---:|:-----:|:---:|
|    ✔️    |  ✔️  |       |     |

----

### `firebase_database`

> ![firebase_database][database_badge_ci] [![firebase_database][database_badge_pub]][database_pub] [![pub points][database_badge_pub_points]][database_pub_points]

The Firebase Realtime Database is a cloud-hosted NoSQL database that lets you store and sync data between your users in
realtime. [[Learn More][database_product]]

[[View Source][database_code]]

#### Platform Support

| Android | iOS | MacOS | Web |
|:-------:|:---:|:-----:|:---:|
|    ✔️    |  ✔️  |   ✔️   |     |

----

### `firebase_dynamic_links`

> [![firebase_dynamic_links][dynamic_links_badge_pub]][dynamic_links_pub] [![pub points][dynamic_links_badge_pub_points]][dynamic_links_pub_points]

Dynamic Links are smart URLs that allow you to send existing and potential users to any location within your iOS or
Android app. [[Learn More][dynamic_links_product]]

[[View Source][dynamic_links_code]]

#### Platform Support

| Android | iOS | MacOS | Web |
|:-------:|:---:|:-----:|:---:|
|    ✔️    |  ✔️  |       |     |

----

### `firebase_in_app_messaging`

> [![firebase_in_app_messaging][in_app_messaging_badge_pub]][in_app_messaging_pub] [![pub points][in_app_messaging_badge_pub_points]][in_app_messaging_pub_points]

Firebase In-App Messaging helps you engage users who are actively using your app by sending them targeted and contextual
messages that nudge them to complete key in-app actions - like beating a game level, buying an item, or subscribing to
content. [[Learn More][in_app_messaging_product]]

[[View Source][in_app_messaging_code]]

#### Platform Support

| Android | iOS | MacOS | Web |
|:-------:|:---:|:-----:|:---:|
|    ✔️    |  ✔️  |       |     |

----

### `firebase_ml_custom`

> [![firebase_ml_custom][ml_custom_badge_pub]][ml_custom_pub] [![pub points][ml_custom_badge_pub_points]][ml_custom_pub_points]

Use Firebase ML to deploy custom models. [[Learn More][ml_custom_product]]

[[View Source][ml_custom_code]]

#### Platform Support

| Android | iOS | MacOS | Web |
|:-------:|:---:|:-----:|:---:|
|    ✔️    |  ✔️  |       |     |

----

### `firebase_ml_vision`

> [![firebase_ml_vision][ml_vision_badge_pub]][ml_vision_pub] [![pub points][ml_vision_badge_pub_points]][ml_vision_pub_points]

Use Firebase ML turn-key solutions with the Cloud Vision APIs. [[Learn More][ml_vision_product]]

[[View Source][ml_vision_code]]

#### Platform Support

| Android | iOS | MacOS | Web |
|:-------:|:---:|:-----:|:---:|
|    ✔️    |  ✔️  |       |     |

----

### `firebase_performance`

> ![firebase_performance][performance_badge_ci] [![firebase_performance][performance_badge_pub]][performance_pub] [![pub points][performance_badge_pub_points]][performance_pub_points]

Get insights into how your app performs from your users’ point of view, with automatic and customized performance
tracing. [[Learn More][performance_product]]

[[View Source][performance_code]]

#### Platform Support

| Android | iOS | MacOS | Web |
|:-------:|:---:|:-----:|:---:|
|    ✔️    |  ✔️  |       |     |

----

### `firebase_remote_config`

> ![firebase_remote_config][remote_config_badge_ci] [![firebase_remote_config][remote_config_badge_pub]][remote_config_pub] [![pub points][remote_config_badge_pub_points]][remote_config_pub_points]

With Firebase Remote Config, you can change the behavior and appearance of your app on the fly from the Firebase
console, and then track performance in Google Analytics for Firebase. [[Learn More][remote_config_product]]

[[View Source][remote_config_code]]

#### Platform Support

| Android | iOS | MacOS | Web |
|:-------:|:---:|:-----:|:---:|
|    ✔️    |  ✔️  |   ✔️   |     |

----

## Issues

<<<<<<< HEAD
Please file FlutterFire specific issues, bugs, or feature requests in our [issue tracker](https://github.com/FirebaseExtended/flutterfire/issues/new/choose).
=======
Please file FlutterFire specific issues, bugs, or feature requests in
our [issue tracker](https://github.com/FirebaseExtended/flutterfire/issues/new).
>>>>>>> 68e3a3f8

Plugin issues that are not specific to FlutterFire can be filed in
the [Flutter issue tracker](https://github.com/flutter/flutter/issues/new).

## Contributing

If you wish to contribute a change to any of the existing plugins in this repo, please review
our [contribution guide](https://github.com/FirebaseExtended/flutterfire/blob/master/CONTRIBUTING.md)
and open a [pull request](https://github.com/FirebaseExtended/flutterfire/pulls).

## Status

![Status: Experimental](https://img.shields.io/badge/Status-Experimental-blue)

This repository is maintained by Googlers but is not a supported Firebase product. Issues here are answered by
maintainers and other community members on GitHub on a best-effort basis.


[admob_pub]: https://pub.dev/packages/firebase_admob

[admob_product]: https://firebase.google.com/docs/admob/

[admob_code]: https://github.com/FirebaseExtended/flutterfire/tree/master/packages/firebase_admob

[admob_pub_points]: https://pub.dev/packages/firebase_admob/score

[admob_badge_pub_points]: https://badges.bar/firebase_admob/pub%20points

[admob_badge_pub]: https://img.shields.io/pub/v/firebase_admob.svg

[analytics_pub]: https://pub.dev/packages/firebase_analytics

[analytics_product]: https://firebase.google.com/products/analytics/

[analytics_code]: https://github.com/FirebaseExtended/flutterfire/tree/master/packages/firebase_analytics

[analytics_pub_points]: https://pub.dev/packages/firebase_analytics/score

[analytics_badge_pub_points]: https://badges.bar/firebase_analytics/pub%20points

[analytics_badge_pub]: https://img.shields.io/pub/v/firebase_analytics.svg

[analytics_badge_ci]: https://github.com/FirebaseExtended/flutterfire/workflows/firebase_analytics/badge.svg

[auth_pub]: https://pub.dev/packages/firebase_auth

[auth_product]: https://firebase.google.com/products/auth/

[auth_code]: https://github.com/FirebaseExtended/flutterfire/tree/master/packages/firebase_auth

[auth_pub_points]: https://pub.dev/packages/firebase_auth/score

[auth_badge_pub_points]: https://badges.bar/firebase_auth/pub%20points

[auth_badge_pub]: https://img.shields.io/pub/v/firebase_auth.svg

[auth_badge_ci]: https://github.com/FirebaseExtended/flutterfire/workflows/firebase_auth/badge.svg

[core_pub]: https://pub.dev/packages/firebase_core

[core_code]: https://github.com/FirebaseExtended/flutterfire/tree/master/packages/firebase_core

[core_docs]: https://firebase.flutter.dev/docs/core/usage

[core_pub_points]: https://pub.dev/packages/firebase_core/score

[core_badge_pub_points]: https://badges.bar/firebase_core/pub%20points

[core_badge_pub]: https://img.shields.io/pub/v/firebase_core.svg

[core_badge_ci]: https://github.com/FirebaseExtended/flutterfire/workflows/firebase_core/badge.svg

[crashlytics_pub]: https://pub.dev/packages/firebase_crashlytics

[crashlytics_product]: https://firebase.google.com/products/crashlytics/

[crashlytics_code]: https://github.com/FirebaseExtended/flutterfire/tree/master/packages/firebase_crashlytics

[crashlytics_pub_points]: https://pub.dev/packages/firebase_crashlytics/score

[crashlytics_badge_pub_points]: https://badges.bar/firebase_crashlytics/pub%20points

[crashlytics_badge_pub]: https://img.shields.io/pub/v/firebase_crashlytics.svg

[database_pub]: https://pub.dev/packages/firebase_database

[database_product]: https://firebase.google.com/products/database/

[database_code]: https://github.com/FirebaseExtended/flutterfire/tree/master/packages/firebase_database

[database_pub_points]: https://pub.dev/packages/firebase_database/score

[database_badge_pub_points]: https://badges.bar/firebase_database/pub%20points

[database_badge_pub]: https://img.shields.io/pub/v/firebase_database.svg

[database_badge_ci]: https://github.com/FirebaseExtended/flutterfire/workflows/firebase_database/badge.svg

[dynamic_links_pub]: https://pub.dev/packages/firebase_dynamic_links

[dynamic_links_product]: https://firebase.google.com/products/dynamic-links/

[dynamic_links_code]: https://github.com/FirebaseExtended/flutterfire/tree/master/packages/firebase_dynamic_links

[dynamic_links_pub_points]: https://pub.dev/packages/firebase_dynamic_links/score

[dynamic_links_badge_pub_points]: https://badges.bar/firebase_dynamic_links/pub%20points

[dynamic_links_badge_pub]: https://img.shields.io/pub/v/firebase_dynamic_links.svg

[firestore_pub]: https://pub.dev/packages/cloud_firestore

[firestore_docs]: https://firebase.flutter.dev/docs/firestore/usage

[firestore_product]: https://firebase.google.com/products/firestore/

[firestore_code]: https://github.com/FirebaseExtended/flutterfire/tree/master/packages/cloud_firestore

[firestore_pub_points]: https://pub.dev/packages/cloud_firestore/score

[firestore_badge_pub_points]: https://badges.bar/cloud_firestore/pub%20points

[firestore_badge_pub]: https://img.shields.io/pub/v/cloud_firestore.svg

[firestore_badge_ci]: https://github.com/FirebaseExtended/flutterfire/workflows/firebase_firestore/badge.svg

[functions_pub]: https://pub.dev/packages/cloud_functions

[functions_product]: https://firebase.google.com/products/functions/

[functions_code]: https://github.com/FirebaseExtended/flutterfire/tree/master/packages/cloud_functions

[functions_pub_points]: https://pub.dev/packages/cloud_functions/score

[functions_badge_pub_points]: https://badges.bar/cloud_functions/pub%20points

[functions_badge_pub]: https://img.shields.io/pub/v/cloud_functions.svg

[functions_badge_ci]: https://github.com/FirebaseExtended/flutterfire/workflows/firebase_functions/badge.svg

[in_app_messaging_pub]: https://pub.dev/packages/firebase_in_app_messaging

[in_app_messaging_product]: https://firebase.google.com/products/in-app-messaging/

[in_app_messaging_code]: https://github.com/FirebaseExtended/flutterfire/tree/master/packages/firebase_in_app_messaging

[in_app_messaging_pub_points]: https://pub.dev/packages/firebase_in_app_messaging/score

[in_app_messaging_badge_pub_points]: https://badges.bar/firebase_in_app_messaging/pub%20points

[in_app_messaging_badge_pub]: https://img.shields.io/pub/v/firebase_in_app_messaging.svg

[messaging_pub]: https://pub.dev/packages/firebase_messaging

[messaging_product]: https://firebase.google.com/products/cloud-messaging/

[messaging_code]: https://github.com/FirebaseExtended/flutterfire/tree/master/packages/firebase_messaging

[messaging_pub_points]: https://pub.dev/packages/firebase_messaging/score

[messaging_badge_pub_points]: https://badges.bar/firebase_messaging/pub%20points

[messaging_badge_pub]: https://img.shields.io/pub/v/firebase_messaging.svg

[ml_custom_pub]: https://pub.dev/packages/firebase_ml_custom

[ml_custom_product]: https://firebase.google.com/products/ml/

[ml_custom_code]: https://github.com/FirebaseExtended/flutterfire/tree/master/packages/firebase_ml_custom

[ml_custom_pub_points]: https://pub.dev/packages/firebase_ml_custom/score

[ml_custom_badge_pub_points]: https://badges.bar/firebase_ml_custom/pub%20points

[ml_custom_badge_pub]: https://img.shields.io/pub/v/firebase_ml_custom.svg

[ml_vision_pub]: https://pub.dev/packages/firebase_ml_vision

[ml_vision_product]: https://firebase.google.com/products/ml/

[ml_vision_code]: https://github.com/FirebaseExtended/flutterfire/tree/master/packages/firebase_ml_vision

[ml_vision_pub_points]: https://pub.dev/packages/firebase_ml_vision/score

[ml_vision_badge_pub_points]: https://badges.bar/firebase_ml_vision/pub%20points

[ml_vision_badge_pub]: https://img.shields.io/pub/v/firebase_ml_vision.svg

[performance_pub]: https://pub.dev/packages/firebase_performance

[performance_product]: https://firebase.google.com/products/performance/

[performance_code]: https://github.com/FirebaseExtended/flutterfire/tree/master/packages/firebase_performance

[performance_pub_points]: https://pub.dev/packages/firebase_performance/score

[performance_badge_pub_points]: https://badges.bar/firebase_performance/pub%20points

[performance_badge_pub]: https://img.shields.io/pub/v/firebase_performance.svg

[performance_badge_ci]: https://github.com/FirebaseExtended/flutterfire/workflows/firebase_performance/badge.svg

[remote_config_pub]: https://pub.dev/packages/firebase_remote_config

[remote_config_product]: https://firebase.google.com/products/remote-config/

[remote_config_code]: https://github.com/FirebaseExtended/flutterfire/tree/master/packages/firebase_remote_config

[remote_config_pub_points]: https://pub.dev/packages/firebase_remote_config/score

[remote_config_badge_pub_points]: https://badges.bar/firebase_remote_config/pub%20points

[remote_config_badge_pub]: https://img.shields.io/pub/v/firebase_remote_config.svg

[remote_config_badge_ci]: https://github.com/FirebaseExtended/flutterfire/workflows/firebase_remote_config/badge.svg

[storage_pub]: https://pub.dev/packages/firebase_storage

[storage_product]: https://firebase.google.com/products/storage/

[storage_code]: https://github.com/FirebaseExtended/flutterfire/tree/master/packages/firebase_storage

[storage_pub_points]: https://pub.dev/packages/firebase_storage/score

[storage_badge_pub_points]: https://badges.bar/firebase_storage/pub%20points

[storage_badge_pub]: https://img.shields.io/pub/v/firebase_storage.svg

[storage_badge_ci]: https://github.com/FirebaseExtended/flutterfire/workflows/firebase_storage/badge.svg<|MERGE_RESOLUTION|>--- conflicted
+++ resolved
@@ -330,12 +330,7 @@
 
 ## Issues
 
-<<<<<<< HEAD
 Please file FlutterFire specific issues, bugs, or feature requests in our [issue tracker](https://github.com/FirebaseExtended/flutterfire/issues/new/choose).
-=======
-Please file FlutterFire specific issues, bugs, or feature requests in
-our [issue tracker](https://github.com/FirebaseExtended/flutterfire/issues/new).
->>>>>>> 68e3a3f8
 
 Plugin issues that are not specific to FlutterFire can be filed in
 the [Flutter issue tracker](https://github.com/flutter/flutter/issues/new).
