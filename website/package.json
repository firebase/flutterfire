--- conflicted
+++ resolved
@@ -20,12 +20,9 @@
     "@types/react-router-dom": "^5.1.5",
     "axios": "^0.21.1",
     "classnames": "^2.2.6",
-<<<<<<< HEAD
     "docusaurus": "^1.14.6",
     "docusaurus-init": "^1.14.1",
-=======
     "compare-versions": "^3.6.0",
->>>>>>> 48f7dd7f
     "docusaurus-plugin-sass": "^0.1.11",
     "dotenv": "^8.2.0",
     "lodash.get": "^4.4.2",
